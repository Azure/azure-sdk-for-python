# --------------------------------------------------------------------------
#
# Copyright (c) Microsoft Corporation. All rights reserved.
#
# The MIT License (MIT)
#
# Permission is hereby granted, free of charge, to any person obtaining a copy
# of this software and associated documentation files (the ""Software""), to
# deal in the Software without restriction, including without limitation the
# rights to use, copy, modify, merge, publish, distribute, sublicense, and/or
# sell copies of the Software, and to permit persons to whom the Software is
# furnished to do so, subject to the following conditions:
#
# The above copyright notice and this permission notice shall be included in
# all copies or substantial portions of the Software.
#
# THE SOFTWARE IS PROVIDED *AS IS*, WITHOUT WARRANTY OF ANY KIND, EXPRESS OR
# IMPLIED, INCLUDING BUT NOT LIMITED TO THE WARRANTIES OF MERCHANTABILITY,
# FITNESS FOR A PARTICULAR PURPOSE AND NONINFRINGEMENT. IN NO EVENT SHALL THE
# AUTHORS OR COPYRIGHT HOLDERS BE LIABLE FOR ANY CLAIM, DAMAGES OR OTHER
# LIABILITY, WHETHER IN AN ACTION OF CONTRACT, TORT OR OTHERWISE, ARISING
# FROM, OUT OF OR IN CONNECTION WITH THE SOFTWARE OR THE USE OR OTHER DEALINGS
# IN THE SOFTWARE.
#
# --------------------------------------------------------------------------
import asyncio
from collections.abc import AsyncIterator
import functools
import logging
from typing import Any, Union, Optional, AsyncIterator as AsyncIteratorType
import urllib3 # type: ignore

import requests

from azure.core.exceptions import (
    ServiceRequestError,
    ServiceResponseError
)
from .base import HttpRequest
from .base_async import (
    AsyncHttpTransport,
    AsyncHttpResponse,
    _ResponseStopIteration,
    _iterate_response_content)
from .requests_basic import RequestsTransport, RequestsTransportResponse


_LOGGER = logging.getLogger(__name__)


def _get_running_loop():
    try:
        return asyncio.get_running_loop()
    except AttributeError:  # 3.5 / 3.6
        loop = asyncio._get_running_loop()  # pylint: disable=protected-access, no-member
        if loop is None:
            raise RuntimeError('No running event loop')
        return loop


#pylint: disable=too-many-ancestors
class AsyncioRequestsTransport(RequestsTransport, AsyncHttpTransport):  # type: ignore
    """Identical implementation as the synchronous RequestsTrasport wrapped
     in an asynchronous using the built-in asyncio event loop.
    """
    async def __aenter__(self):
        return super(AsyncioRequestsTransport, self).__enter__()

    async def __aexit__(self, *exc_details):  # pylint: disable=arguments-differ
        return super(AsyncioRequestsTransport, self).__exit__()

    async def send(self, request: HttpRequest, **kwargs: Any) -> AsyncHttpResponse:  # type: ignore
        """Send the request using this HTTP sender.

        :param request: The HttpRequest
        :type request: ~azure.core.pipeline.transport.HttpRequest
        :param kwargs: Any keyword arguments
        :return: The AsyncHttpResponse
        :rtype: ~azure.core.pipeline.transport.AsyncHttpResponse
        """
        self.open()
        loop = kwargs.get("loop", _get_running_loop())
        response = None
        error = None # type: Optional[Union[ServiceRequestError, ServiceResponseError]]
        if self.config.proxy_policy and 'proxies' not in kwargs:
            kwargs['proxies'] = self.config.proxy_policy.proxies
        try:
            response = await loop.run_in_executor(
                None,
                functools.partial(
                    self.session.request, # type: ignore
                    request.method,
                    request.url,
                    headers=request.headers,
                    data=request.data,
                    files=request.files,
                    verify=kwargs.get('connection_verify', self.config.connection.verify),
                    timeout=kwargs.get('connection_timeout', self.config.connection.timeout),
                    cert=kwargs.get('connection_cert', self.config.connection.cert),
                    allow_redirects=False,
                    **kwargs))

        except urllib3.exceptions.NewConnectionError as err:
            error = ServiceRequestError(err, error=err)
        except requests.exceptions.ReadTimeout as err:
            error = ServiceResponseError(err, error=err)
        except requests.exceptions.ConnectionError as err:
            if err.args and isinstance(err.args[0], urllib3.exceptions.ProtocolError):
                error = ServiceResponseError(err, error=err)
            else:
                error = ServiceRequestError(err, error=err)
        except requests.RequestException as err:
            error = ServiceRequestError(err, error=err)

        if error:
            raise error

        return AsyncioRequestsTransportResponse(request, response, self.config.connection.data_block_size)


class AsyncioStreamDownloadGenerator(AsyncIterator):
    """Streams the response body data.

    :param response: The response object.
    :param int block_size: block size of data sent over connection.
    :param generator iter_content_func: Iterator for response data.
    :param int content_length: size of body in bytes.
    """
    def __init__(self, response: requests.Response, block_size: int) -> None:
        self.response = response
        self.block_size = block_size
        self.iter_content_func = self.response.iter_content(self.block_size)
        self.content_length = int(response.headers.get('Content-Length', 0))

    def __len__(self):
        return self.content_length

    async def __anext__(self):
        loop = _get_running_loop()
        retry_active = True
        retry_total = 3
        while retry_active:
            try:
                chunk = await loop.run_in_executor(
                    None,
                    _iterate_response_content,
                    self.iter_content_func,
                )
                if not chunk:
                    raise _ResponseStopIteration()
                return chunk
            except _ResponseStopIteration:
                self.response.close()
                raise StopAsyncIteration()
            except ServiceResponseError:
                retry_total -= 1
                if retry_total <= 0:
                    retry_active = False
                continue
            except Exception as err:
                _LOGGER.warning("Unable to stream download: %s", err)
                self.response.close()
                raise


<<<<<<< HEAD
class AsyncioRequestsTransportResponse(AsyncHttpResponse, RequestsTransportResponse):
    """Asynchronous streaming of data from the response.
    """
    def stream_download(self) -> AsyncIteratorType[bytes]:
        """Generator for streaming response body data."""
        return AsyncioStreamDownloadGenerator(self.internal_response, self.block_size)
=======
class AsyncioRequestsTransportResponse(AsyncHttpResponse, RequestsTransportResponse): # type: ignore

    def stream_download(self) -> AsyncIteratorType[bytes]: # type: ignore
        """Generator for streaming request body data."""
        return AsyncioStreamDownloadGenerator(self.internal_response, self.block_size) # type: ignore
>>>>>>> 79177ac4
<|MERGE_RESOLUTION|>--- conflicted
+++ resolved
@@ -163,17 +163,9 @@
                 raise
 
 
-<<<<<<< HEAD
-class AsyncioRequestsTransportResponse(AsyncHttpResponse, RequestsTransportResponse):
+class AsyncioRequestsTransportResponse(AsyncHttpResponse, RequestsTransportResponse): # type: ignore
     """Asynchronous streaming of data from the response.
     """
-    def stream_download(self) -> AsyncIteratorType[bytes]:
-        """Generator for streaming response body data."""
-        return AsyncioStreamDownloadGenerator(self.internal_response, self.block_size)
-=======
-class AsyncioRequestsTransportResponse(AsyncHttpResponse, RequestsTransportResponse): # type: ignore
-
     def stream_download(self) -> AsyncIteratorType[bytes]: # type: ignore
         """Generator for streaming request body data."""
-        return AsyncioStreamDownloadGenerator(self.internal_response, self.block_size) # type: ignore
->>>>>>> 79177ac4
+        return AsyncioStreamDownloadGenerator(self.internal_response, self.block_size) # type: ignore