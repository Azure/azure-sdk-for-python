# --------------------------------------------------------------------------
#
# Copyright (c) Microsoft Corporation. All rights reserved.
#
# The MIT License (MIT)
#
# Permission is hereby granted, free of charge, to any person obtaining a copy
# of this software and associated documentation files (the ""Software""), to
# deal in the Software without restriction, including without limitation the
# rights to use, copy, modify, merge, publish, distribute, sublicense, and/or
# sell copies of the Software, and to permit persons to whom the Software is
# furnished to do so, subject to the following conditions:
#
# The above copyright notice and this permission notice shall be included in
# all copies or substantial portions of the Software.
#
# THE SOFTWARE IS PROVIDED *AS IS*, WITHOUT WARRANTY OF ANY KIND, EXPRESS OR
# IMPLIED, INCLUDING BUT NOT LIMITED TO THE WARRANTIES OF MERCHANTABILITY,
# FITNESS FOR A PARTICULAR PURPOSE AND NONINFRINGEMENT. IN NO EVENT SHALL THE
# AUTHORS OR COPYRIGHT HOLDERS BE LIABLE FOR ANY CLAIM, DAMAGES OR OTHER
# LIABILITY, WHETHER IN AN ACTION OF CONTRACT, TORT OR OTHERWISE, ARISING
# FROM, OUT OF OR IN CONNECTION WITH THE SOFTWARE OR THE USE OR OTHER DEALINGS
# IN THE SOFTWARE.
#
# --------------------------------------------------------------------------
import asyncio
from collections.abc import AsyncIterator
import functools
import logging
from typing import (
<<<<<<< HEAD
    Any, Union, Optional, AsyncIterator as AsyncIteratorType, TYPE_CHECKING, overload
=======
    Any, Optional, AsyncIterator as AsyncIteratorType, TYPE_CHECKING, overload
>>>>>>> 62df3543
)
import urllib3 # type: ignore

import requests

from azure.core.exceptions import (
    ServiceRequestError,
    ServiceResponseError,
    IncompleteReadError,
    HttpResponseError,
)
from azure.core.pipeline import Pipeline
from ._base import HttpRequest
from ._base_async import (
    AsyncHttpResponse,
    _ResponseStopIteration,
    _iterate_response_content)
from ._requests_basic import RequestsTransportResponse, _read_raw_stream, AzureErrorUnion
from ._base_requests_async import RequestsAsyncTransportBase
from .._tools import is_rest as _is_rest
from .._tools_async import handle_no_stream_rest_response as _handle_no_stream_rest_response

if TYPE_CHECKING:
    from ...rest import (
        HttpRequest as RestHttpRequest,
        AsyncHttpResponse as RestAsyncHttpResponse
    )

_LOGGER = logging.getLogger(__name__)


def _get_running_loop():
    try:
        return asyncio.get_running_loop()
    except AttributeError:  # 3.5 / 3.6
        loop = asyncio._get_running_loop()  # pylint: disable=protected-access, no-member
        if loop is None:
            raise RuntimeError('No running event loop')
        return loop


#pylint: disable=too-many-ancestors
class AsyncioRequestsTransport(RequestsAsyncTransportBase):
    """Identical implementation as the synchronous RequestsTransport wrapped in a class with
    asynchronous methods. Uses the built-in asyncio event loop.

    .. admonition:: Example:

        .. literalinclude:: ../samples/test_example_async.py
            :start-after: [START asyncio]
            :end-before: [END asyncio]
            :language: python
            :dedent: 4
            :caption: Asynchronous transport with asyncio.
    """
    async def __aenter__(self):
        return super(AsyncioRequestsTransport, self).__enter__()

    async def __aexit__(self, *exc_details):  # pylint: disable=arguments-differ
        return super(AsyncioRequestsTransport, self).__exit__()

    async def sleep(self, duration):  # pylint:disable=invalid-overridden-method
        await asyncio.sleep(duration)

    @overload  # type: ignore
    async def send(self, request: HttpRequest, **kwargs: Any) -> AsyncHttpResponse:  # pylint:disable=invalid-overridden-method
        """Send the request using this HTTP sender.

        :param request: The HttpRequest
        :type request: ~azure.core.pipeline.transport.HttpRequest
        :return: The AsyncHttpResponse
        :rtype: ~azure.core.pipeline.transport.AsyncHttpResponse

        :keyword requests.Session session: will override the driver session and use yours.
         Should NOT be done unless really required. Anything else is sent straight to requests.
        :keyword dict proxies: will define the proxy to use. Proxy is a dict (protocol, url)
        """

    @overload  # type: ignore
    async def send(self, request: "RestHttpRequest", **kwargs: Any) -> "RestAsyncHttpResponse":  # pylint:disable=invalid-overridden-method
        """Send a `azure.core.rest` request using this HTTP sender.

        :param request: The HttpRequest
        :type request: ~azure.core.rest.HttpRequest
        :return: The AsyncHttpResponse
        :rtype: ~azure.core.rest.AsyncHttpResponse

        :keyword requests.Session session: will override the driver session and use yours.
         Should NOT be done unless really required. Anything else is sent straight to requests.
        :keyword dict proxies: will define the proxy to use. Proxy is a dict (protocol, url)
        """

    async def send(self, request, **kwargs):  # pylint:disable=invalid-overridden-method
        """Send the request using this HTTP sender.

        :param request: The HttpRequest
        :type request: ~azure.core.pipeline.transport.HttpRequest
        :return: The AsyncHttpResponse
        :rtype: ~azure.core.pipeline.transport.AsyncHttpResponse

        :keyword requests.Session session: will override the driver session and use yours.
         Should NOT be done unless really required. Anything else is sent straight to requests.
        :keyword dict proxies: will define the proxy to use. Proxy is a dict (protocol, url)
        """
        self.open()
        loop = kwargs.get("loop", _get_running_loop())
        response = None
        error = None    # type: Optional[AzureErrorUnion]
        data_to_send = await self._retrieve_request_data(request)
        try:
            response = await loop.run_in_executor(
                None,
                functools.partial(
                    self.session.request,
                    request.method,
                    request.url,
                    headers=request.headers,
                    data=data_to_send,
                    files=request.files,
                    verify=kwargs.pop('connection_verify', self.connection_config.verify),
                    timeout=kwargs.pop('connection_timeout', self.connection_config.timeout),
                    cert=kwargs.pop('connection_cert', self.connection_config.cert),
                    allow_redirects=False,
                    **kwargs))
            response.raw.enforce_content_length = True

        except urllib3.exceptions.NewConnectionError as err:
            error = ServiceRequestError(err, error=err)
        except requests.exceptions.ReadTimeout as err:
            error = ServiceResponseError(err, error=err)
        except requests.exceptions.ConnectionError as err:
            if err.args and isinstance(err.args[0], urllib3.exceptions.ProtocolError):
                error = ServiceResponseError(err, error=err)
            else:
                error = ServiceRequestError(err, error=err)
        except requests.exceptions.ChunkedEncodingError as err:
            msg = err.__str__()
            if 'IncompleteRead' in msg:
                _LOGGER.warning("Incomplete download: %s", err)
                error = IncompleteReadError(err, error=err)
            else:
                _LOGGER.warning("Unable to stream download: %s", err)
                error = HttpResponseError(err, error=err)
        except requests.RequestException as err:
            error = ServiceRequestError(err, error=err)

        if error:
            raise error
        if _is_rest(request):
            from azure.core.rest._requests_asyncio import RestAsyncioRequestsTransportResponse
            retval = RestAsyncioRequestsTransportResponse(
                request=request,
                internal_response=response,
                block_size=self.connection_config.data_block_size
            )
            if not kwargs.get("stream"):
                await _handle_no_stream_rest_response(retval)
            return retval

        return AsyncioRequestsTransportResponse(request, response, self.connection_config.data_block_size)


class AsyncioStreamDownloadGenerator(AsyncIterator):
    """Streams the response body data.

    :param pipeline: The pipeline object
    :param response: The response object.
    :keyword bool decompress: If True which is default, will attempt to decode the body based
            on the *content-encoding* header.
    """
    def __init__(self, pipeline: Pipeline, response: AsyncHttpResponse, **kwargs) -> None:
        self.pipeline = pipeline
        self.request = response.request
        self.response = response
        self.block_size = response.block_size
        decompress = kwargs.pop("decompress", True)
        if len(kwargs) > 0:
            raise TypeError("Got an unexpected keyword argument: {}".format(list(kwargs.keys())[0]))
        internal_response = response.internal_response
        if decompress:
            self.iter_content_func = internal_response.iter_content(self.block_size)
        else:
            self.iter_content_func = _read_raw_stream(internal_response, self.block_size)
        self.content_length = int(response.headers.get('Content-Length', 0))

    def __len__(self):
        return self.content_length

    async def __anext__(self):
        loop = _get_running_loop()
        internal_response = self.response.internal_response
        try:
            chunk = await loop.run_in_executor(
                None,
                _iterate_response_content,
                self.iter_content_func,
            )
            if not chunk:
                raise _ResponseStopIteration()
            return chunk
        except _ResponseStopIteration:
            internal_response.close()
            raise StopAsyncIteration()
        except requests.exceptions.StreamConsumedError:
            raise
        except requests.exceptions.ChunkedEncodingError as err:
            msg = err.__str__()
            if 'IncompleteRead' in msg:
                _LOGGER.warning("Incomplete download: %s", err)
                internal_response.close()
                raise IncompleteReadError(err, error=err)
            _LOGGER.warning("Unable to stream download: %s", err)
            internal_response.close()
            raise HttpResponseError(err, error=err)
        except Exception as err:
            _LOGGER.warning("Unable to stream download: %s", err)
            internal_response.close()
            raise


class AsyncioRequestsTransportResponse(AsyncHttpResponse, RequestsTransportResponse): # type: ignore
    """Asynchronous streaming of data from the response.
    """
    def stream_download(self, pipeline, **kwargs) -> AsyncIteratorType[bytes]: # type: ignore
        """Generator for streaming request body data."""
        return AsyncioStreamDownloadGenerator(pipeline, self, **kwargs) # type: ignore<|MERGE_RESOLUTION|>--- conflicted
+++ resolved
@@ -28,11 +28,7 @@
 import functools
 import logging
 from typing import (
-<<<<<<< HEAD
-    Any, Union, Optional, AsyncIterator as AsyncIteratorType, TYPE_CHECKING, overload
-=======
     Any, Optional, AsyncIterator as AsyncIteratorType, TYPE_CHECKING, overload
->>>>>>> 62df3543
 )
 import urllib3 # type: ignore
 
