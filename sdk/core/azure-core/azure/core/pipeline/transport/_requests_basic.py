# --------------------------------------------------------------------------
#
# Copyright (c) Microsoft Corporation. All rights reserved.
#
# The MIT License (MIT)
#
# Permission is hereby granted, free of charge, to any person obtaining a copy
# of this software and associated documentation files (the ""Software""), to
# deal in the Software without restriction, including without limitation the
# rights to use, copy, modify, merge, publish, distribute, sublicense, and/or
# sell copies of the Software, and to permit persons to whom the Software is
# furnished to do so, subject to the following conditions:
#
# The above copyright notice and this permission notice shall be included in
# all copies or substantial portions of the Software.
#
# THE SOFTWARE IS PROVIDED *AS IS*, WITHOUT WARRANTY OF ANY KIND, EXPRESS OR
# IMPLIED, INCLUDING BUT NOT LIMITED TO THE WARRANTIES OF MERCHANTABILITY,
# FITNESS FOR A PARTICULAR PURPOSE AND NONINFRINGEMENT. IN NO EVENT SHALL THE
# AUTHORS OR COPYRIGHT HOLDERS BE LIABLE FOR ANY CLAIM, DAMAGES OR OTHER
# LIABILITY, WHETHER IN AN ACTION OF CONTRACT, TORT OR OTHERWISE, ARISING
# FROM, OUT OF OR IN CONNECTION WITH THE SOFTWARE OR THE USE OR OTHER DEALINGS
# IN THE SOFTWARE.
#
# --------------------------------------------------------------------------
from __future__ import absolute_import
import logging
from typing import Iterator, Optional, Any, Union, TypeVar
import urllib3 # type: ignore
from urllib3.util.retry import Retry # type: ignore
from urllib3.exceptions import (
    DecodeError, ReadTimeoutError, ProtocolError
)
import requests

from azure.core.configuration import ConnectionConfiguration
from azure.core.exceptions import (
    ServiceRequestError,
    ServiceResponseError
)
from . import HttpRequest # pylint: disable=unused-import

from ._base import (
    HttpTransport,
    HttpResponse,
    _HttpResponseBase
)
from ._bigger_block_size_http_adapters import BiggerBlockSizeHTTPAdapter

PipelineType = TypeVar("PipelineType")

_LOGGER = logging.getLogger(__name__)

def _read_raw_stream(response, chunk_size=1):
    # Special case for urllib3.
    if hasattr(response.raw, 'stream'):
        try:
            for chunk in response.raw.stream(chunk_size, decode_content=False):
                yield chunk
        except ProtocolError as e:
            raise requests.exceptions.ChunkedEncodingError(e)
        except DecodeError as e:
            raise requests.exceptions.ContentDecodingError(e)
        except ReadTimeoutError as e:
            raise requests.exceptions.ConnectionError(e)
    else:
        # Standard file-like object.
        while True:
            chunk = response.raw.read(chunk_size)
            if not chunk:
                break
            yield chunk

class _RequestsTransportResponseBase(_HttpResponseBase):
    """Base class for accessing response data.

    :param HttpRequest request: The request.
    :param requests_response: The object returned from the HTTP library.
    :param int block_size: Size in bytes.
    """
    def __init__(self, request, requests_response, block_size=None):
        super(_RequestsTransportResponseBase, self).__init__(request, requests_response, block_size=block_size)
        self.status_code = requests_response.status_code
        self.headers = requests_response.headers
        self.reason = requests_response.reason
        self.content_type = requests_response.headers.get('content-type')

    def body(self):
        return self.internal_response.content

    def text(self, encoding=None):
        # type: (Optional[str]) -> str
        """Return the whole body as a string.

        If encoding is not provided, mostly rely on requests auto-detection, except
        for BOM, that requests ignores. If we see a UTF8 BOM, we assumes UTF8 unlike requests.

        :param str encoding: The encoding to apply.
        """
        if not encoding:
            # There is a few situation where "requests" magic doesn't fit us:
            # - https://github.com/psf/requests/issues/654
            # - https://github.com/psf/requests/issues/1737
            # - https://github.com/psf/requests/issues/2086
            from codecs import BOM_UTF8
            if self.internal_response.content[:3] == BOM_UTF8:
                encoding = "utf-8-sig"

        if encoding:
            if encoding == "utf-8":
                encoding = "utf-8-sig"

            self.internal_response.encoding = encoding

        return self.internal_response.text


class StreamDownloadGenerator(object):
    """Generator for streaming response data.

    :param pipeline: The pipeline object
    :param response: The response object.
    :keyword bool decompress: If True which is default, will attempt to decode the body based
        on the *content-encoding* header.
    """
    def __init__(self, pipeline, response, **kwargs):
        self.pipeline = pipeline
        self.request = response.request
        self.response = response
<<<<<<< HEAD
        chunk_size = kwargs.pop("chunk_size", None)
        self.block_size = response.block_size if chunk_size is None else chunk_size
        self.iter_content_func = self.response.internal_response.iter_content(self.block_size)
=======
        self.block_size = response.block_size
        decompress = kwargs.pop("decompress", True)
        if len(kwargs) > 0:
            raise TypeError("Got an unexpected keyword argument: {}".format(list(kwargs.keys())[0]))
        if decompress:
            self.iter_content_func = self.response.internal_response.iter_content(self.block_size)
        else:
            self.iter_content_func = _read_raw_stream(self.response.internal_response, self.block_size)
>>>>>>> 4a8c056f
        self.content_length = int(response.headers.get('Content-Length', 0))

    def __len__(self):
        return self.content_length

    def __iter__(self):
        return self

    def __next__(self):
        try:
            chunk = next(self.iter_content_func)
            if not chunk:
                raise StopIteration()
            return chunk
        except StopIteration:
            self.response.internal_response.close()
            raise StopIteration()
        except requests.exceptions.StreamConsumedError:
            raise
        except Exception as err:
            _LOGGER.warning("Unable to stream download: %s", err)
            self.response.internal_response.close()
            raise
    next = __next__  # Python 2 compatibility.


class RequestsTransportResponse(HttpResponse, _RequestsTransportResponseBase):
    """Streaming of data from the response.
    """
    def stream_download(self, pipeline, **kwargs):
<<<<<<< HEAD
        # type: (PipelineType, Any) -> Iterator[bytes]
=======
        # type: (PipelineType, **Any) -> Iterator[bytes]
>>>>>>> 4a8c056f
        """Generator for streaming request body data."""
        return StreamDownloadGenerator(pipeline, self, **kwargs)


class RequestsTransport(HttpTransport):
    """Implements a basic requests HTTP sender.

    Since requests team recommends to use one session per requests, you should
    not consider this class as thread-safe, since it will use one Session
    per instance.

    In this simple implementation:
    - You provide the configured session if you want to, or a basic session is created.
    - All kwargs received by "send" are sent to session.request directly

    :keyword requests.Session session: Request session to use instead of the default one.
    :keyword bool session_owner: Decide if the session provided by user is owned by this transport. Default to True.
    :keyword bool use_env_settings: Uses proxy settings from environment. Defaults to True.

    .. admonition:: Example:

        .. literalinclude:: ../samples/test_example_sync.py
            :start-after: [START requests]
            :end-before: [END requests]
            :language: python
            :dedent: 4
            :caption: Synchronous transport with Requests.
    """

    _protocols = ['http://', 'https://']

    def __init__(self, **kwargs):
        # type: (Any) -> None
        self.session = kwargs.get('session', None)
        self._session_owner = kwargs.get('session_owner', True)
        self.connection_config = ConnectionConfiguration(**kwargs)
        self._use_env_settings = kwargs.pop('use_env_settings', True)

    def __enter__(self):
        # type: () -> RequestsTransport
        self.open()
        return self

    def __exit__(self, *args):  # pylint: disable=arguments-differ
        self.close()

    def _init_session(self, session):
        # type: (requests.Session) -> None
        """Init session level configuration of requests.

        This is initialization I want to do once only on a session.
        """
        session.trust_env = self._use_env_settings
        disable_retries = Retry(total=False, redirect=False, raise_on_status=False)
        adapter = BiggerBlockSizeHTTPAdapter(max_retries=disable_retries)
        for p in self._protocols:
            session.mount(p, adapter)

    def open(self):
        if not self.session and self._session_owner:
            self.session = requests.Session()
            self._init_session(self.session)

    def close(self):
        if self._session_owner and self.session:
            self.session.close()
            self._session_owner = False
            self.session = None

    def send(self, request, **kwargs): # type: ignore
        # type: (HttpRequest, Any) -> HttpResponse
        """Send request object according to configuration.

        :param request: The request object to be sent.
        :type request: ~azure.core.pipeline.transport.HttpRequest
        :return: An HTTPResponse object.
        :rtype: ~azure.core.pipeline.transport.HttpResponse

        :keyword requests.Session session: will override the driver session and use yours.
         Should NOT be done unless really required. Anything else is sent straight to requests.
        :keyword dict proxies: will define the proxy to use. Proxy is a dict (protocol, url)
        """
        self.open()
        response = None
        error = None # type: Optional[Union[ServiceRequestError, ServiceResponseError]]

        try:
            connection_timeout = kwargs.pop('connection_timeout', self.connection_config.timeout)

            if isinstance(connection_timeout, tuple):
                if 'read_timeout' in kwargs:
                    raise ValueError('Cannot set tuple connection_timeout and read_timeout together')
                _LOGGER.warning("Tuple timeout setting is deprecated")
                timeout = connection_timeout
            else:
                read_timeout = kwargs.pop('read_timeout', self.connection_config.read_timeout)
                timeout = (connection_timeout, read_timeout)
            response = self.session.request(  # type: ignore
                request.method,
                request.url,
                headers=request.headers,
                data=request.data,
                files=request.files,
                verify=kwargs.pop('connection_verify', self.connection_config.verify),
                timeout=timeout,
                cert=kwargs.pop('connection_cert', self.connection_config.cert),
                allow_redirects=False,
                **kwargs)

        except (urllib3.exceptions.NewConnectionError, urllib3.exceptions.ConnectTimeoutError) as err:
            error = ServiceRequestError(err, error=err)
        except requests.exceptions.ReadTimeout as err:
            error = ServiceResponseError(err, error=err)
        except requests.exceptions.ConnectionError as err:
            if err.args and isinstance(err.args[0], urllib3.exceptions.ProtocolError):
                error = ServiceResponseError(err, error=err)
            else:
                error = ServiceRequestError(err, error=err)
        except requests.RequestException as err:
            error = ServiceRequestError(err, error=err)

        if error:
            raise error
        return RequestsTransportResponse(request, response, self.connection_config.data_block_size)<|MERGE_RESOLUTION|>--- conflicted
+++ resolved
@@ -127,12 +127,8 @@
         self.pipeline = pipeline
         self.request = response.request
         self.response = response
-<<<<<<< HEAD
         chunk_size = kwargs.pop("chunk_size", None)
         self.block_size = response.block_size if chunk_size is None else chunk_size
-        self.iter_content_func = self.response.internal_response.iter_content(self.block_size)
-=======
-        self.block_size = response.block_size
         decompress = kwargs.pop("decompress", True)
         if len(kwargs) > 0:
             raise TypeError("Got an unexpected keyword argument: {}".format(list(kwargs.keys())[0]))
@@ -140,7 +136,6 @@
             self.iter_content_func = self.response.internal_response.iter_content(self.block_size)
         else:
             self.iter_content_func = _read_raw_stream(self.response.internal_response, self.block_size)
->>>>>>> 4a8c056f
         self.content_length = int(response.headers.get('Content-Length', 0))
 
     def __len__(self):
@@ -171,11 +166,7 @@
     """Streaming of data from the response.
     """
     def stream_download(self, pipeline, **kwargs):
-<<<<<<< HEAD
-        # type: (PipelineType, Any) -> Iterator[bytes]
-=======
         # type: (PipelineType, **Any) -> Iterator[bytes]
->>>>>>> 4a8c056f
         """Generator for streaming request body data."""
         return StreamDownloadGenerator(pipeline, self, **kwargs)
 
