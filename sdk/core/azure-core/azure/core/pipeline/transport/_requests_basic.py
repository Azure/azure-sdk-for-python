--- conflicted
+++ resolved
@@ -24,11 +24,7 @@
 #
 # --------------------------------------------------------------------------
 import logging
-<<<<<<< HEAD
 from typing import Iterator, Optional, Union, overload, cast, Tuple, TYPE_CHECKING, MutableMapping
-=======
-from typing import Iterator, Optional, Union, TypeVar, overload, cast, TYPE_CHECKING, MutableMapping
->>>>>>> fab2e742
 from urllib3.util.retry import Retry
 from urllib3.exceptions import (
     DecodeError as CoreDecodeError,
