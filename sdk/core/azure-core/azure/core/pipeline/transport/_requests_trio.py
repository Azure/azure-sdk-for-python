# --------------------------------------------------------------------------
#
# Copyright (c) Microsoft Corporation. All rights reserved.
#
# The MIT License (MIT)
#
# Permission is hereby granted, free of charge, to any person obtaining a copy
# of this software and associated documentation files (the ""Software""), to
# deal in the Software without restriction, including without limitation the
# rights to use, copy, modify, merge, publish, distribute, sublicense, and/or
# sell copies of the Software, and to permit persons to whom the Software is
# furnished to do so, subject to the following conditions:
#
# The above copyright notice and this permission notice shall be included in
# all copies or substantial portions of the Software.
#
# THE SOFTWARE IS PROVIDED *AS IS*, WITHOUT WARRANTY OF ANY KIND, EXPRESS OR
# IMPLIED, INCLUDING BUT NOT LIMITED TO THE WARRANTIES OF MERCHANTABILITY,
# FITNESS FOR A PARTICULAR PURPOSE AND NONINFRINGEMENT. IN NO EVENT SHALL THE
# AUTHORS OR COPYRIGHT HOLDERS BE LIABLE FOR ANY CLAIM, DAMAGES OR OTHER
# LIABILITY, WHETHER IN AN ACTION OF CONTRACT, TORT OR OTHERWISE, ARISING
# FROM, OUT OF OR IN CONNECTION WITH THE SOFTWARE OR THE USE OR OTHER DEALINGS
# IN THE SOFTWARE.
#
# --------------------------------------------------------------------------
from collections.abc import AsyncIterator
import functools
import logging
from typing import (
<<<<<<< HEAD
    Any, Callable, Union, Optional, AsyncIterator as AsyncIteratorType, TYPE_CHECKING, overload
=======
    Any, Optional, AsyncIterator as AsyncIteratorType, TYPE_CHECKING, overload
>>>>>>> 62df3543
)
import trio
import urllib3

import requests

from azure.core.exceptions import (
    ServiceRequestError,
    ServiceResponseError,
    IncompleteReadError,
    HttpResponseError,
)
from azure.core.pipeline import Pipeline
from ._base import HttpRequest
from ._base_async import (
    AsyncHttpResponse,
    _ResponseStopIteration,
    _iterate_response_content)
from ._requests_basic import RequestsTransportResponse, _read_raw_stream, AzureErrorUnion
from ._base_requests_async import RequestsAsyncTransportBase
from .._tools import is_rest as _is_rest
from .._tools_async import handle_no_stream_rest_response as _handle_no_stream_rest_response
if TYPE_CHECKING:
    from ...rest import (
        HttpRequest as RestHttpRequest,
        AsyncHttpResponse as RestAsyncHttpResponse,
    )


_LOGGER = logging.getLogger(__name__)


class TrioStreamDownloadGenerator(AsyncIterator):
    """Generator for streaming response data.

    :param pipeline: The pipeline object
    :param response: The response object.
    :keyword bool decompress: If True which is default, will attempt to decode the body based
        on the *content-encoding* header.
    """
    def __init__(self, pipeline: Pipeline, response: AsyncHttpResponse, **kwargs) -> None:
        self.pipeline = pipeline
        self.request = response.request
        self.response = response
        self.block_size = response.block_size
        decompress = kwargs.pop("decompress", True)
        if len(kwargs) > 0:
            raise TypeError("Got an unexpected keyword argument: {}".format(list(kwargs.keys())[0]))
        internal_response = response.internal_response
        if decompress:
            self.iter_content_func = internal_response.iter_content(self.block_size)
        else:
            self.iter_content_func = _read_raw_stream(internal_response, self.block_size)
        self.content_length = int(response.headers.get('Content-Length', 0))

    def __len__(self):
        return self.content_length

    async def __anext__(self):
        internal_response = self.response.internal_response
        try:
            try:
                chunk = await trio.to_thread.run_sync(
                    _iterate_response_content,
                    self.iter_content_func,
                )
            except AttributeError:  # trio < 0.12.1
                chunk = await trio.run_sync_in_worker_thread(  # pylint: disable=no-member
                    _iterate_response_content,
                    self.iter_content_func,
                )
            if not chunk:
                raise _ResponseStopIteration()
            return chunk
        except _ResponseStopIteration:
            internal_response.close()
            raise StopAsyncIteration()
        except requests.exceptions.StreamConsumedError:
            raise
        except requests.exceptions.ChunkedEncodingError as err:
            msg = err.__str__()
            if 'IncompleteRead' in msg:
                _LOGGER.warning("Incomplete download: %s", err)
                internal_response.close()
                raise IncompleteReadError(err, error=err)
            _LOGGER.warning("Unable to stream download: %s", err)
            internal_response.close()
            raise HttpResponseError(err, error=err)
        except Exception as err:
            _LOGGER.warning("Unable to stream download: %s", err)
            internal_response.close()
            raise

class TrioRequestsTransportResponse(AsyncHttpResponse, RequestsTransportResponse):  # type: ignore
    """Asynchronous streaming of data from the response.
    """
    def stream_download(self, pipeline, **kwargs) -> AsyncIteratorType[bytes]:  # type: ignore
        """Generator for streaming response data.
        """
        return TrioStreamDownloadGenerator(pipeline, self, **kwargs)


class TrioRequestsTransport(RequestsAsyncTransportBase):  # type: ignore
    """Identical implementation as the synchronous RequestsTransport wrapped in a class with
    asynchronous methods. Uses the third party trio event loop.

    .. admonition:: Example:

        .. literalinclude:: ../samples/test_example_async.py
            :start-after: [START trio]
            :end-before: [END trio]
            :language: python
            :dedent: 4
            :caption: Asynchronous transport with trio.
    """
    async def __aenter__(self):
        return super(TrioRequestsTransport, self).__enter__()

    async def __aexit__(self, *exc_details):  # pylint: disable=arguments-differ
        return super(TrioRequestsTransport, self).__exit__()

    async def sleep(self, duration):  # pylint:disable=invalid-overridden-method
        await trio.sleep(duration)

    @overload  # type: ignore
    async def send(self, request: HttpRequest, **kwargs: Any) -> AsyncHttpResponse:  # pylint:disable=invalid-overridden-method
        """Send the request using this HTTP sender.

        :param request: The HttpRequest
        :type request: ~azure.core.pipeline.transport.HttpRequest
        :return: The AsyncHttpResponse
        :rtype: ~azure.core.pipeline.transport.AsyncHttpResponse

        :keyword requests.Session session: will override the driver session and use yours.
         Should NOT be done unless really required. Anything else is sent straight to requests.
        :keyword dict proxies: will define the proxy to use. Proxy is a dict (protocol, url)
        """

    @overload  # type: ignore
    async def send(self, request: "RestHttpRequest", **kwargs: Any) -> "RestAsyncHttpResponse":  # pylint:disable=invalid-overridden-method
        """Send an `azure.core.rest` request using this HTTP sender.

        :param request: The HttpRequest
        :type request: ~azure.core.rest.HttpRequest
        :return: The AsyncHttpResponse
        :rtype: ~azure.core.rest.AsyncHttpResponse

        :keyword requests.Session session: will override the driver session and use yours.
         Should NOT be done unless really required. Anything else is sent straight to requests.
        :keyword dict proxies: will define the proxy to use. Proxy is a dict (protocol, url)
        """

    async def send(self, request, **kwargs: Any):  # pylint:disable=invalid-overridden-method
        """Send the request using this HTTP sender.

        :param request: The HttpRequest
        :type request: ~azure.core.pipeline.transport.HttpRequest
        :return: The AsyncHttpResponse
        :rtype: ~azure.core.pipeline.transport.AsyncHttpResponse

        :keyword requests.Session session: will override the driver session and use yours.
         Should NOT be done unless really required. Anything else is sent straight to requests.
        :keyword dict proxies: will define the proxy to use. Proxy is a dict (protocol, url)
        """
        self.open()
        trio_limiter = kwargs.get("trio_limiter", None)
        response = None
        error = None    # type: Optional[AzureErrorUnion]
        data_to_send = await self._retrieve_request_data(request)
        try:
            try:
                response = await trio.to_thread.run_sync(
                    functools.partial(
                        self.session.request,
                        request.method,
                        request.url,
                        headers=request.headers,
                        data=data_to_send,
                        files=request.files,
                        verify=kwargs.pop('connection_verify', self.connection_config.verify),
                        timeout=kwargs.pop('connection_timeout', self.connection_config.timeout),
                        cert=kwargs.pop('connection_cert', self.connection_config.cert),
                        allow_redirects=False,
                        **kwargs),
                    limiter=trio_limiter)
            except AttributeError:  # trio < 0.12.1
                response = await trio.run_sync_in_worker_thread(  # pylint: disable=no-member
                    functools.partial(
                        self.session.request,
                        request.method,
                        request.url,
                        headers=request.headers,
                        data=request.data,
                        files=request.files,
                        verify=kwargs.pop('connection_verify', self.connection_config.verify),
                        timeout=kwargs.pop('connection_timeout', self.connection_config.timeout),
                        cert=kwargs.pop('connection_cert', self.connection_config.cert),
                        allow_redirects=False,
                        **kwargs),
                    limiter=trio_limiter)
            response.raw.enforce_content_length = True

        except urllib3.exceptions.NewConnectionError as err:
            error = ServiceRequestError(err, error=err)
        except requests.exceptions.ReadTimeout as err:
            error = ServiceResponseError(err, error=err)
        except requests.exceptions.ConnectionError as err:
            if err.args and isinstance(err.args[0], urllib3.exceptions.ProtocolError):
                error = ServiceResponseError(err, error=err)
            else:
                error = ServiceRequestError(err, error=err)
        except requests.exceptions.ChunkedEncodingError as err:
            msg = err.__str__()
            if 'IncompleteRead' in msg:
                _LOGGER.warning("Incomplete download: %s", err)
                error = IncompleteReadError(err, error=err)
            else:
                _LOGGER.warning("Unable to stream download: %s", err)
                error = HttpResponseError(err, error=err)
        except requests.RequestException as err:
            error = ServiceRequestError(err, error=err)

        if error:
            raise error
        if _is_rest(request):
            from azure.core.rest._requests_trio import RestTrioRequestsTransportResponse
            retval = RestTrioRequestsTransportResponse(
                request=request,
                internal_response=response,
                block_size=self.connection_config.data_block_size,
            )
            if not kwargs.get("stream"):
                await _handle_no_stream_rest_response(retval)
            return retval

        return TrioRequestsTransportResponse(request, response, self.connection_config.data_block_size)<|MERGE_RESOLUTION|>--- conflicted
+++ resolved
@@ -27,11 +27,7 @@
 import functools
 import logging
 from typing import (
-<<<<<<< HEAD
-    Any, Callable, Union, Optional, AsyncIterator as AsyncIteratorType, TYPE_CHECKING, overload
-=======
     Any, Optional, AsyncIterator as AsyncIteratorType, TYPE_CHECKING, overload
->>>>>>> 62df3543
 )
 import trio
 import urllib3
