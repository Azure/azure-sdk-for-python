# --------------------------------------------------------------------------
#
# Copyright (c) Microsoft Corporation. All rights reserved.
#
# The MIT License (MIT)
#
# Permission is hereby granted, free of charge, to any person obtaining a copy
# of this software and associated documentation files (the ""Software""), to
# deal in the Software without restriction, including without limitation the
# rights to use, copy, modify, merge, publish, distribute, sublicense, and/or
# sell copies of the Software, and to permit persons to whom the Software is
# furnished to do so, subject to the following conditions:
#
# The above copyright notice and this permission notice shall be included in
# all copies or substantial portions of the Software.
#
# THE SOFTWARE IS PROVIDED *AS IS*, WITHOUT WARRANTY OF ANY KIND, EXPRESS OR
# IMPLIED, INCLUDING BUT NOT LIMITED TO THE WARRANTIES OF MERCHANTABILITY,
# FITNESS FOR A PARTICULAR PURPOSE AND NONINFRINGEMENT. IN NO EVENT SHALL THE
# AUTHORS OR COPYRIGHT HOLDERS BE LIABLE FOR ANY CLAIM, DAMAGES OR OTHER
# LIABILITY, WHETHER IN AN ACTION OF CONTRACT, TORT OR OTHERWISE, ARISING
# FROM, OUT OF OR IN CONNECTION WITH THE SOFTWARE OR THE USE OR OTHER DEALINGS
# IN THE SOFTWARE.
#
# --------------------------------------------------------------------------
from __future__ import absolute_import
import logging
from typing import Iterator, Optional, Any, Union
import urllib3 # type: ignore
from urllib3.util.retry import Retry # type: ignore
import requests


from azure.core.configuration import Configuration
from azure.core.exceptions import (
    ServiceRequestError,
    ServiceResponseError
)
from . import HttpRequest # pylint: disable=unused-import

from .base import (
    HttpTransport,
    HttpResponse,
    _HttpResponseBase
)


_LOGGER = logging.getLogger(__name__)


class _RequestsTransportResponseBase(_HttpResponseBase):
    """Base class for accessing response data.

    :param HttpRequest request: The request.
    :param requests_response: The object returned from the HTTP library.
    :param int block_size: Size in bytes.
    :param int status_code: The status code of the response.
    :param dict headers: The request headers.
    :param str reason: Status reason of response.
    :param str content_type: The content type.
    """
    def __init__(self, request, requests_response, block_size=None):
        super(_RequestsTransportResponseBase, self).__init__(request, requests_response, block_size=block_size)
        self.status_code = requests_response.status_code
        self.headers = requests_response.headers
        self.reason = requests_response.reason
        content_type = requests_response.headers.get('content-type')
        if content_type:
            self.content_type = content_type.split(";")

    def body(self):
        return self.internal_response.content

    def text(self, encoding=None):
        if encoding:
            self.internal_response.encoding = encoding
        return self.internal_response.text


class StreamDownloadGenerator(object):
    """Generator for streaming response data.

    :param response: The response object.
    :param int block_size: Number of bytes to read into memory.
    :param generator iter_content_func: Iterator for response data.
    :param int content_length: size of body in bytes.
    """
    def __init__(self, response, block_size):
        self.response = response
        self.block_size = block_size
        self.iter_content_func = self.response.iter_content(self.block_size)
        self.content_length = int(response.headers.get('Content-Length', 0))

    def __len__(self):
        return self.content_length

    def __iter__(self):
        return self

    def __next__(self):
        retry_active = True
        retry_total = 3
        while retry_active:
            try:
                chunk = next(self.iter_content_func)
                if not chunk:
                    raise StopIteration()
                return chunk
            except StopIteration:
                self.response.close()
                raise StopIteration()
            except ServiceResponseError:
                retry_total -= 1
                if retry_total <= 0:
                    retry_active = False
                continue
            except Exception as err:
                _LOGGER.warning("Unable to stream download: %s", err)
                self.response.close()
                raise
    next = __next__  # Python 2 compatibility.


class RequestsTransportResponse(HttpResponse, _RequestsTransportResponseBase):
    """Streaming of data from the response.
    """
    def stream_download(self):
<<<<<<< HEAD
        # type: (Optional[int], Optional[Callable]) -> Iterator[bytes]
        """Generator for streaming response body data."""
=======
        # type: () -> Iterator[bytes]
        """Generator for streaming request body data."""
>>>>>>> 79177ac4
        return StreamDownloadGenerator(self.internal_response, self.block_size)


class RequestsTransport(HttpTransport):
    """Implements a basic requests HTTP sender.

    Since requests team recommends to use one session per requests, you should
    not consider this class as thread-safe, since it will use one Session
    per instance.

    In this simple implementation:
    - You provide the configured session if you want to, or a basic session is created.
    - All kwargs received by "send" are sent to session.request directly

    :param configuration: The service configuration.
    :type configuration: ~azure.core.Configuration
    :param session: The session.
    :type session: requests.Session
    :param bool session_owner: Defaults to True.
    """

    _protocols = ['http://', 'https://']

    def __init__(self, configuration=None, session=None, session_owner=True):
        # type: (Optional[Configuration], Optional[requests.Session], bool) -> None
        self._session_owner = session_owner
        self.config = configuration or Configuration()
        self.session = session

    def __enter__(self):
        # type: () -> RequestsTransport
        self.open()
        return self

    def __exit__(self, *args):  # pylint: disable=arguments-differ
        self.close()

    def _init_session(self, session):
        # type: (requests.Session) -> None
        """Init session level configuration of requests.

        This is initialization I want to do once only on a session.
        """
        if self.config.proxy_policy:
            session.trust_env = self.config.proxy_policy.use_env_settings
        disable_retries = Retry(total=False, redirect=False, raise_on_status=False)
        adapter = requests.adapters.HTTPAdapter(max_retries=disable_retries)
        for p in self._protocols:
            session.mount(p, adapter)

    def open(self):
        if not self.session and self._session_owner:
            self.session = requests.Session()
            self._init_session(self.session)

    def close(self):
        if self._session_owner:
            self.session.close()
            self._session_owner = False
            self.session = None

    def send(self, request, **kwargs): # type: ignore
        # type: (HttpRequest, Any) -> HttpResponse
        """Send request object according to configuration.

        Allowed kwargs are:
        - session : will override the driver session and use yours. Should NOT be done unless really required.
        - anything else is sent straight to requests.

        :param request: The request object to be sent.
        :type request: ~azure.core.pipeline.transport.HttpRequest
        :return: An HTTPResponse object.
        :rtype: ~azure.core.pipeline.transport.HttpResponse
        """
        self.open()
        response = None
        error = None # type: Optional[Union[ServiceRequestError, ServiceResponseError]]
        if self.config.proxy_policy and 'proxies' not in kwargs:
            kwargs['proxies'] = self.config.proxy_policy.proxies

        try:
            response = self.session.request(  # type: ignore
                request.method,
                request.url,
                headers=request.headers,
                data=request.data,
                files=request.files,
                verify=kwargs.get('connection_verify', self.config.connection.verify),
                timeout=kwargs.get('connection_timeout', self.config.connection.timeout),
                cert=kwargs.get('connection_cert', self.config.connection.cert),
                allow_redirects=False,
                **kwargs)

        except urllib3.exceptions.NewConnectionError as err:
            error = ServiceRequestError(err, error=err)
        except requests.exceptions.ReadTimeout as err:
            error = ServiceResponseError(err, error=err)
        except requests.exceptions.ConnectionError as err:
            if err.args and isinstance(err.args[0], urllib3.exceptions.ProtocolError):
                error = ServiceResponseError(err, error=err)
            else:
                error = ServiceRequestError(err, error=err)
        except requests.RequestException as err:
            error = ServiceRequestError(err, error=err)

        if error:
            raise error
        return RequestsTransportResponse(request, response, self.config.connection.data_block_size)<|MERGE_RESOLUTION|>--- conflicted
+++ resolved
@@ -125,13 +125,8 @@
     """Streaming of data from the response.
     """
     def stream_download(self):
-<<<<<<< HEAD
-        # type: (Optional[int], Optional[Callable]) -> Iterator[bytes]
-        """Generator for streaming response body data."""
-=======
         # type: () -> Iterator[bytes]
         """Generator for streaming request body data."""
->>>>>>> 79177ac4
         return StreamDownloadGenerator(self.internal_response, self.block_size)
 
 
