# --------------------------------------------------------------------------
#
# Copyright (c) Microsoft Corporation. All rights reserved.
#
# The MIT License (MIT)
#
# Permission is hereby granted, free of charge, to any person obtaining a copy
# of this software and associated documentation files (the ""Software""), to
# deal in the Software without restriction, including without limitation the
# rights to use, copy, modify, merge, publish, distribute, sublicense, and/or
# sell copies of the Software, and to permit persons to whom the Software is
# furnished to do so, subject to the following conditions:
#
# The above copyright notice and this permission notice shall be included in
# all copies or substantial portions of the Software.
#
# THE SOFTWARE IS PROVIDED *AS IS*, WITHOUT WARRANTY OF ANY KIND, EXPRESS OR
# IMPLIED, INCLUDING BUT NOT LIMITED TO THE WARRANTIES OF MERCHANTABILITY,
# FITNESS FOR A PARTICULAR PURPOSE AND NONINFRINGEMENT. IN NO EVENT SHALL THE
# AUTHORS OR COPYRIGHT HOLDERS BE LIABLE FOR ANY CLAIM, DAMAGES OR OTHER
# LIABILITY, WHETHER IN AN ACTION OF CONTRACT, TORT OR OTHERWISE, ARISING
# FROM, OUT OF OR IN CONNECTION WITH THE SOFTWARE OR THE USE OR OTHER DEALINGS
# IN THE SOFTWARE.
#
# --------------------------------------------------------------------------
import sys
from typing import (
    Any, Optional, AsyncIterator as AsyncIteratorType, TYPE_CHECKING, overload
)
from collections.abc import AsyncIterator
try:
    import cchardet as chardet
except ImportError:  # pragma: no cover
    import chardet  # type: ignore

import logging
import asyncio
import codecs
import aiohttp
from multidict import CIMultiDict

from azure.core.configuration import ConnectionConfiguration
from azure.core.exceptions import ServiceRequestError, ServiceResponseError, IncompleteReadError
from azure.core.pipeline import Pipeline

from ._base import HttpRequest
from ._base_async import (
    AsyncHttpTransport,
    AsyncHttpResponse,
    _ResponseStopIteration)
from ...utils._pipeline_transport_rest_shared import _aiohttp_body_helper
from .._tools import is_rest as _is_rest
from .._tools_async import handle_no_stream_rest_response as _handle_no_stream_rest_response
if TYPE_CHECKING:
    from ...rest import (
        HttpRequest as RestHttpRequest,
        AsyncHttpResponse as RestAsyncHttpResponse,
    )

# Matching requests, because why not?
CONTENT_CHUNK_SIZE = 10 * 1024
_LOGGER = logging.getLogger(__name__)

class AioHttpTransport(AsyncHttpTransport):
    """AioHttp HTTP sender implementation.

    Fully asynchronous implementation using the aiohttp library.

    :param session: The client session.
    :param bool session_owner: Session owner. Defaults True.

    :keyword bool use_env_settings: Uses proxy settings from environment. Defaults to True.

    .. admonition:: Example:

        .. literalinclude:: ../samples/test_example_async.py
            :start-after: [START aiohttp]
            :end-before: [END aiohttp]
            :language: python
            :dedent: 4
            :caption: Asynchronous transport with aiohttp.
    """
    def __init__(self, *, session: Optional[aiohttp.ClientSession] = None, loop=None, session_owner=True, **kwargs):
        if loop and sys.version_info >= (3, 10):
            raise ValueError("Starting with Python 3.10, asyncio doesn’t support loop as a parameter anymore")
        self._loop = loop
        self._session_owner = session_owner
        self.session = session
        self.connection_config = ConnectionConfiguration(**kwargs)
        self._use_env_settings = kwargs.pop('use_env_settings', True)

    async def __aenter__(self):
        await self.open()
        return self

    async def __aexit__(self, *args):  # pylint: disable=arguments-differ
        await self.close()

    async def open(self):
        """Opens the connection.
        """
        if not self.session and self._session_owner:
            jar = aiohttp.DummyCookieJar()
            self.session = aiohttp.ClientSession(
                loop=self._loop,
                trust_env=self._use_env_settings,
                cookie_jar=jar,
                auto_decompress=False,
            )
        if self.session is not None:
            await self.session.__aenter__()

    async def close(self):
        """Closes the connection.
        """
        if self._session_owner and self.session:
            await self.session.close()
            self._session_owner = False
            self.session = None

    def _build_ssl_config(self, cert, verify):  # pylint: disable=no-self-use
        ssl_ctx = None

        if cert or verify not in (True, False):
            import ssl
            if verify not in (True, False):
                ssl_ctx = ssl.create_default_context(cafile=verify)
            else:
                ssl_ctx = ssl.create_default_context()
            if cert:
                ssl_ctx.load_cert_chain(*cert)
            return ssl_ctx
        return verify

    def _get_request_data(self, request): #pylint: disable=no-self-use
        if request.files:
            form_data = aiohttp.FormData()
            for form_file, data in request.files.items():
                content_type = data[2] if len(data) > 2 else None
                try:
                    form_data.add_field(form_file, data[1], filename=data[0], content_type=content_type)
                except IndexError:
                    raise ValueError("Invalid formdata formatting: {}".format(data))
            return form_data
        return request.data

    @overload
    async def send(self, request: HttpRequest, **config: Any) -> Optional[AsyncHttpResponse]:
        """Send the request using this HTTP sender.

        Will pre-load the body into memory to be available with a sync method.
        Pass stream=True to avoid this behavior.

        :param request: The HttpRequest object
        :type request: ~azure.core.pipeline.transport.HttpRequest
        :param config: Any keyword arguments
        :return: The AsyncHttpResponse
        :rtype: ~azure.core.pipeline.transport.AsyncHttpResponse

        :keyword bool stream: Defaults to False.
        :keyword dict proxies: dict of proxy to used based on protocol. Proxy is a dict (protocol, url)
        :keyword str proxy: will define the proxy to use all the time
        """

    @overload
    async def send(self, request: "RestHttpRequest", **config: Any) -> Optional["RestAsyncHttpResponse"]:
        """Send the `azure.core.rest` request using this HTTP sender.

        Will pre-load the body into memory to be available with a sync method.
        Pass stream=True to avoid this behavior.

        :param request: The HttpRequest object
        :type request: ~azure.core.rest.HttpRequest
        :param config: Any keyword arguments
        :return: The AsyncHttpResponse
        :rtype: ~azure.core.rest.AsyncHttpResponse

        :keyword bool stream: Defaults to False.
        :keyword dict proxies: dict of proxy to used based on protocol. Proxy is a dict (protocol, url)
        :keyword str proxy: will define the proxy to use all the time
        """

    async def send(self, request, **config):
        """Send the request using this HTTP sender.

        Will pre-load the body into memory to be available with a sync method.
        Pass stream=True to avoid this behavior.

        :param request: The HttpRequest object
        :type request: ~azure.core.pipeline.transport.HttpRequest
        :param config: Any keyword arguments
        :return: The AsyncHttpResponse
        :rtype: ~azure.core.pipeline.transport.AsyncHttpResponse

        :keyword bool stream: Defaults to False.
        :keyword dict proxies: dict of proxy to used based on protocol. Proxy is a dict (protocol, url)
        :keyword str proxy: will define the proxy to use all the time
        """
        await self.open()
        try:
            auto_decompress = self.session.auto_decompress  # type: ignore
        except AttributeError:
            # auto_decompress is introduced in aiohttp 3.7. We need this to handle Python 3.6.
            auto_decompress = False

        proxies = config.pop('proxies', None)
        if proxies and 'proxy' not in config:
            # aiohttp needs a single proxy, so iterating until we found the right protocol

            # Sort by longest string first, so "http" is not used for "https" ;-)
            for protocol in sorted(proxies.keys(), reverse=True):
                if request.url.startswith(protocol):
                    config['proxy'] = proxies[protocol]
                    break

        response: Optional["HTTPResponseType"] = None
        config['ssl'] = self._build_ssl_config(
            cert=config.pop('connection_cert', self.connection_config.cert),
            verify=config.pop('connection_verify', self.connection_config.verify)
        )
        # If we know for sure there is not body, disable "auto content type"
        # Otherwise, aiohttp will send "application/octect-stream" even for empty POST request
        # and that break services like storage signature
        if not request.data and not request.files:
            config['skip_auto_headers'] = ['Content-Type']
        try:
            stream_response = config.pop("stream", False)
            timeout = config.pop('connection_timeout', self.connection_config.timeout)
            read_timeout = config.pop('read_timeout', self.connection_config.read_timeout)
            socket_timeout = aiohttp.ClientTimeout(sock_connect=timeout, sock_read=read_timeout)
            result = await self.session.request(    # type: ignore
                request.method,
                request.url,
                headers=request.headers,
                data=self._get_request_data(request),
                timeout=socket_timeout,
                allow_redirects=False,
                **config
            )
            if _is_rest(request):
                from azure.core.rest._aiohttp import RestAioHttpTransportResponse
                response = RestAioHttpTransportResponse(
                    request=request,
                    internal_response=result,
                    block_size=self.connection_config.data_block_size,
                    decompress=not auto_decompress
                )
                if not stream_response:
                    await _handle_no_stream_rest_response(response)
            else:
                response = AioHttpTransportResponse(request, result,
                                                    self.connection_config.data_block_size,
                                                    decompress=not auto_decompress)
                if not stream_response:
                    await response.load_body()
        except aiohttp.client_exceptions.ClientResponseError as err:
            raise ServiceResponseError(err, error=err) from err
        except aiohttp.client_exceptions.ClientError as err:
            raise ServiceRequestError(err, error=err) from err
        except asyncio.TimeoutError as err:
            raise ServiceResponseError(err, error=err) from err
        return response

class AioHttpStreamDownloadGenerator(AsyncIterator):
    """Streams the response body data.

    :param pipeline: The pipeline object
    :param response: The client response object.
    :param bool decompress: If True which is default, will attempt to decode the body based
        on the *content-encoding* header.
    """
    def __init__(self, pipeline: Pipeline, response: AsyncHttpResponse, *, decompress=True) -> None:
        self.pipeline = pipeline
        self.request = response.request
        self.response = response
        self.block_size = response.block_size
        self._decompress = decompress
        internal_response = response.internal_response
        self.content_length = int(internal_response.headers.get('Content-Length', 0))
        self._decompressor = None

    def __len__(self):
        return self.content_length

    async def __anext__(self):
        internal_response = self.response.internal_response
        try:
            chunk = await internal_response.content.read(self.block_size)
            if not chunk:
                raise _ResponseStopIteration()
            if not self._decompress:
                return chunk
            enc = internal_response.headers.get('Content-Encoding')
            if not enc:
                return chunk
            enc = enc.lower()
            if enc in ("gzip", "deflate"):
                if not self._decompressor:
                    import zlib
                    zlib_mode = 16 + zlib.MAX_WBITS if enc == "gzip" else zlib.MAX_WBITS
                    self._decompressor = zlib.decompressobj(wbits=zlib_mode)
                chunk = self._decompressor.decompress(chunk)
            return chunk
        except _ResponseStopIteration:
            internal_response.close()
            raise StopAsyncIteration()
        except aiohttp.client_exceptions.ClientPayloadError as err:
            _LOGGER.warning("Incomplete download: %s", err)
            internal_response.close()
            raise IncompleteReadError(err, error=err)
        except Exception as err:
            _LOGGER.warning("Unable to stream download: %s", err)
            internal_response.close()
            raise

class AioHttpTransportResponse(AsyncHttpResponse):
    """Methods for accessing response body data.

    :param request: The HttpRequest object
    :type request: ~azure.core.pipeline.transport.HttpRequest
    :param aiohttp_response: Returned from ClientSession.request().
    :type aiohttp_response: aiohttp.ClientResponse object
    :param block_size: block size of data sent over connection.
    :type block_size: int
    :param bool decompress: If True which is default, will attempt to decode the body based
            on the *content-encoding* header.
    """
    def __init__(self, request: HttpRequest,
                 aiohttp_response: aiohttp.ClientResponse,
                 block_size=None, *, decompress=True) -> None:
        super(AioHttpTransportResponse, self).__init__(request, aiohttp_response, block_size=block_size)
        # https://aiohttp.readthedocs.io/en/stable/client_reference.html#aiohttp.ClientResponse
        self.status_code = aiohttp_response.status
        self.headers = CIMultiDict(aiohttp_response.headers)
        self.reason = aiohttp_response.reason
        self.content_type = aiohttp_response.headers.get('content-type')
        self._content = None
        self._decompressed_content = None
        self._decompress = decompress

    def body(self) -> bytes:
        """Return the whole body as bytes in memory.
        """
        return _aiohttp_body_helper(self)

    def text(self, encoding: Optional[str] = None) -> str:
        """Return the whole body as a string.

        If encoding is not provided, rely on aiohttp auto-detection.

        :param str encoding: The encoding to apply.
        """
        # super().text detects charset based on self._content() which is compressed
        # implement the decoding explicitly here
        body = self.body()

        ctype = self.headers.get(aiohttp.hdrs.CONTENT_TYPE, "").lower()
        mimetype = aiohttp.helpers.parse_mimetype(ctype)

        encoding = mimetype.parameters.get("charset")
        if encoding:
            try:
                codecs.lookup(encoding)
            except LookupError:
                encoding = None
        if not encoding:
            if mimetype.type == "application" and (
                    mimetype.subtype == "json" or mimetype.subtype == "rdap"
            ):
                # RFC 7159 states that the default encoding is UTF-8.
                # RFC 7483 defines application/rdap+json
                encoding = "utf-8"
            elif body is None:
                raise RuntimeError(
                    "Cannot guess the encoding of a not yet read body"
                )
            else:
                encoding = chardet.detect(body)["encoding"]
        if not encoding:
            encoding = "utf-8-sig"

        return body.decode(encoding)

    async def load_body(self) -> None:
        """Load in memory the body, so it could be accessible from sync methods."""
<<<<<<< HEAD
        try:
            self._body = await self.internal_response.read()
        except aiohttp.client_exceptions.ClientPayloadError as err:
            raise IncompleteReadError(err, error=err)
=======
        self._content = await self.internal_response.read()
>>>>>>> d23b8c91

    def stream_download(self, pipeline, **kwargs) -> AsyncIteratorType[bytes]:
        """Generator for streaming response body data.

        :param pipeline: The pipeline object
        :type pipeline: azure.core.pipeline.Pipeline
        :keyword bool decompress: If True which is default, will attempt to decode the body based
            on the *content-encoding* header.
        """
        return AioHttpStreamDownloadGenerator(pipeline, self, **kwargs)

    def __getstate__(self):
        # Be sure body is loaded in memory, otherwise not pickable and let it throw
        self.body()

        state = self.__dict__.copy()
        # Remove the unpicklable entries.
        state['internal_response'] = None  # aiohttp response are not pickable (see headers comments)
        state['headers'] = CIMultiDict(self.headers)  # MultiDictProxy is not pickable
        return state<|MERGE_RESOLUTION|>--- conflicted
+++ resolved
@@ -383,14 +383,10 @@
 
     async def load_body(self) -> None:
         """Load in memory the body, so it could be accessible from sync methods."""
-<<<<<<< HEAD
         try:
-            self._body = await self.internal_response.read()
+            self._content = await self.internal_response.read()
         except aiohttp.client_exceptions.ClientPayloadError as err:
             raise IncompleteReadError(err, error=err)
-=======
-        self._content = await self.internal_response.read()
->>>>>>> d23b8c91
 
     def stream_download(self, pipeline, **kwargs) -> AsyncIteratorType[bytes]:
         """Generator for streaming response body data.
