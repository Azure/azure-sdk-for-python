--- conflicted
+++ resolved
@@ -97,18 +97,11 @@
         """
         raise TypeError("Context objects cannot be cleared.")
 
-<<<<<<< HEAD
-    def update(self, *args, **kwargs) -> None:
-=======
     def update(
         self, *args, **kwargs
     ):  # pylint: disable=docstring-missing-return, docstring-missing-rtype, docstring-missing-param
->>>>>>> f0ef1e4d
         """Context objects cannot be updated.
 
-        :param str args: The key to update.
-        :return: None
-        :rtype: None
         :raises: TypeError
         """
         raise TypeError("Context objects cannot be updated.")
