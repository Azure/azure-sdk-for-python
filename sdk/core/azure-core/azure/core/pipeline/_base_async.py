# --------------------------------------------------------------------------
#
# Copyright (c) Microsoft Corporation. All rights reserved.
#
# The MIT License (MIT)
#
# Permission is hereby granted, free of charge, to any person obtaining a copy
# of this software and associated documentation files (the ""Software""), to
# deal in the Software without restriction, including without limitation the
# rights to use, copy, modify, merge, publish, distribute, sublicense, and/or
# sell copies of the Software, and to permit persons to whom the Software is
# furnished to do so, subject to the following conditions:
#
# The above copyright notice and this permission notice shall be included in
# all copies or substantial portions of the Software.
#
# THE SOFTWARE IS PROVIDED *AS IS*, WITHOUT WARRANTY OF ANY KIND, EXPRESS OR
# IMPLIED, INCLUDING BUT NOT LIMITED TO THE WARRANTIES OF MERCHANTABILITY,
# FITNESS FOR A PARTICULAR PURPOSE AND NONINFRINGEMENT. IN NO EVENT SHALL THE
# AUTHORS OR COPYRIGHT HOLDERS BE LIABLE FOR ANY CLAIM, DAMAGES OR OTHER
# LIABILITY, WHETHER IN AN ACTION OF CONTRACT, TORT OR OTHERWISE, ARISING
# FROM, OUT OF OR IN CONNECTION WITH THE SOFTWARE OR THE USE OR OTHER DEALINGS
# IN THE SOFTWARE.
#
# --------------------------------------------------------------------------
import abc

from typing import Any, Union, List, Generic, TypeVar, Dict

from azure.core.pipeline import PipelineRequest, PipelineResponse, PipelineContext
from azure.core.pipeline.policies import AsyncHTTPPolicy, SansIOHTTPPolicy
from ._tools_async import await_result as _await_result

AsyncHTTPResponseType = TypeVar("AsyncHTTPResponseType")
HTTPRequestType = TypeVar("HTTPRequestType")
ImplPoliciesType = List[
    AsyncHTTPPolicy[  # pylint: disable=unsubscriptable-object
        HTTPRequestType, AsyncHTTPResponseType
    ]
]
AsyncPoliciesType = List[Union[AsyncHTTPPolicy, SansIOHTTPPolicy]]

try:
    from contextlib import AbstractAsyncContextManager
except ImportError:  # Python <= 3.7

    class AbstractAsyncContextManager(object):  # type: ignore
        async def __aenter__(self):
            """Return `self` upon entering the runtime context."""
            return self

        @abc.abstractmethod
        async def __aexit__(self, exc_type, exc_value, traceback):
            """Raise any exception triggered within the runtime context."""
            return None


<<<<<<< HEAD
async def _await_result(func, *args, **kwargs):
    """If func returns an awaitable, await it."""
    result = func(*args, **kwargs)
    if hasattr(result, "__await__"):
        return await result
    return result


=======
>>>>>>> 102339a6
class _SansIOAsyncHTTPPolicyRunner(
    AsyncHTTPPolicy[HTTPRequestType, AsyncHTTPResponseType]
):  # pylint: disable=unsubscriptable-object
    """Async implementation of the SansIO policy.

    Modifies the request and sends to the next policy in the chain.

    :param policy: A SansIO policy.
    :type policy: ~azure.core.pipeline.policies.SansIOHTTPPolicy
    """

    def __init__(self, policy: SansIOHTTPPolicy) -> None:
        super(_SansIOAsyncHTTPPolicyRunner, self).__init__()
        self._policy = policy

    async def send(self, request: PipelineRequest) -> PipelineResponse:
        """Modifies the request and sends to the next policy in the chain.

        :param request: The PipelineRequest object.
        :type request: ~azure.core.pipeline.PipelineRequest
        :return: The PipelineResponse object.
        :rtype: ~azure.core.pipeline.PipelineResponse
        """
        await _await_result(self._policy.on_request, request)
        try:
            response = await self.next.send(request)  # type: ignore
        except Exception:  # pylint: disable=broad-except
            if not await _await_result(self._policy.on_exception, request):
                raise
        else:
            await _await_result(self._policy.on_response, request, response)
        return response


class _AsyncTransportRunner(
    AsyncHTTPPolicy[HTTPRequestType, AsyncHTTPResponseType]
):  # pylint: disable=unsubscriptable-object
    """Async Transport runner.

    Uses specified HTTP transport type to send request and returns response.

    :param sender: The async Http Transport instance.
    """

    def __init__(self, sender) -> None:
        super(_AsyncTransportRunner, self).__init__()
        self._sender = sender

    async def send(self, request):
        """Async HTTP transport send method.

        :param request: The PipelineRequest object.
        :type request: ~azure.core.pipeline.PipelineRequest
        :return: The PipelineResponse object.
        :rtype: ~azure.core.pipeline.PipelineResponse
        """
        return PipelineResponse(
            request.http_request,
            await self._sender.send(request.http_request, **request.context.options),
            request.context,
        )


class AsyncPipeline(
    AbstractAsyncContextManager, Generic[HTTPRequestType, AsyncHTTPResponseType]
):
    """Async pipeline implementation.

    This is implemented as a context manager, that will activate the context
    of the HTTP sender.

    :param transport: The async Http Transport instance.
    :param list policies: List of configured policies.

    .. admonition:: Example:

        .. literalinclude:: ../samples/test_example_async.py
            :start-after: [START build_async_pipeline]
            :end-before: [END build_async_pipeline]
            :language: python
            :dedent: 4
            :caption: Builds the async pipeline for asynchronous transport.
    """

    def __init__(self, transport, policies: AsyncPoliciesType = None) -> None:
        self._impl_policies = []  # type: ImplPoliciesType
        self._transport = transport

        for policy in policies or []:
            if isinstance(policy, SansIOHTTPPolicy):
                self._impl_policies.append(_SansIOAsyncHTTPPolicyRunner(policy))
            elif policy:
                self._impl_policies.append(policy)
        for index in range(len(self._impl_policies) - 1):
            self._impl_policies[index].next = self._impl_policies[index + 1]
        if self._impl_policies:
            self._impl_policies[-1].next = _AsyncTransportRunner(self._transport)

    async def __aenter__(self) -> "AsyncPipeline":
        await self._transport.__aenter__()
        return self

    async def __aexit__(self, *exc_details):  # pylint: disable=arguments-differ
        await self._transport.__aexit__(*exc_details)

    async def _prepare_multipart_mixed_request(self, request: HTTPRequestType) -> None:
        """Will execute the multipart policies.

        Does nothing if "set_multipart_mixed" was never called.
        """
        multipart_mixed_info = request.multipart_mixed_info # type: ignore
        if not multipart_mixed_info:
            return

        requests = multipart_mixed_info[0]  # type: List[HTTPRequestType]
        policies = multipart_mixed_info[1]  # type: List[SansIOHTTPPolicy]
        pipeline_options = multipart_mixed_info[3]  # type: Dict[str, Any]

        async def prepare_requests(req):
            context = PipelineContext(None, **pipeline_options)
            pipeline_request = PipelineRequest(req, context)
            for policy in policies:
                await _await_result(policy.on_request, pipeline_request)

        # Not happy to make this code asyncio specific, but that's multipart only for now
        # If we need trio and multipart, let's reinvesitgate that later
        import asyncio

        await asyncio.gather(*[prepare_requests(req) for req in requests])

    async def _prepare_multipart(self, request: HTTPRequestType) -> None:
        # This code is fine as long as HTTPRequestType is actually
        # azure.core.pipeline.transport.HTTPRequest, bu we don't check it in here
        # since we didn't see (yet) pipeline usage where it's not this actual instance
        # class used
        await self._prepare_multipart_mixed_request(request)
        request.prepare_multipart_body()  # type: ignore

    async def run(self, request: HTTPRequestType, **kwargs: Any):
        """Runs the HTTP Request through the chained policies.

        :param request: The HTTP request object.
        :type request: ~azure.core.pipeline.transport.HttpRequest
        :return: The PipelineResponse object.
        :rtype: ~azure.core.pipeline.PipelineResponse
        """
        await self._prepare_multipart(request)
        context = PipelineContext(self._transport, **kwargs)
        pipeline_request = PipelineRequest(request, context)
        first_node = (
            self._impl_policies[0]
            if self._impl_policies
            else _AsyncTransportRunner(self._transport)
        )
        return await first_node.send(pipeline_request)<|MERGE_RESOLUTION|>--- conflicted
+++ resolved
@@ -55,17 +55,6 @@
             return None
 
 
-<<<<<<< HEAD
-async def _await_result(func, *args, **kwargs):
-    """If func returns an awaitable, await it."""
-    result = func(*args, **kwargs)
-    if hasattr(result, "__await__"):
-        return await result
-    return result
-
-
-=======
->>>>>>> 102339a6
 class _SansIOAsyncHTTPPolicyRunner(
     AsyncHTTPPolicy[HTTPRequestType, AsyncHTTPResponseType]
 ):  # pylint: disable=unsubscriptable-object
