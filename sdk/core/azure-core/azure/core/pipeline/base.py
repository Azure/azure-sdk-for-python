--- conflicted
+++ resolved
@@ -52,8 +52,7 @@
         self._policy = policy
 
     def send(self, request):
-<<<<<<< HEAD
-        # type: (PipelineRequest[HTTPRequestType], Any) -> PipelineResponse[HTTPRequestType, HTTPResponseType]
+        # type: (PipelineRequest) -> PipelineResponse
         """Modifies the request and sends to the next policy in the chain.
 
         :param request: The PipelineRequest object.
@@ -61,9 +60,6 @@
         :return: The PipelineResponse object.
         :rtype: ~azure.core.pipeline.PipelineResponse
         """
-=======
-        # type: (PipelineRequest) -> PipelineResponse
->>>>>>> 79177ac4
         self._policy.on_request(request)
         try:
             response = self.next.send(request)
