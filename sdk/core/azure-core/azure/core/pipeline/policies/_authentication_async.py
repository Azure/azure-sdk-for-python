# -------------------------------------------------------------------------
# Copyright (c) Microsoft Corporation. All rights reserved.
# Licensed under the MIT License. See LICENSE.txt in the project root for
# license information.
# -------------------------------------------------------------------------
import asyncio
import time
from typing import TYPE_CHECKING, Any, Awaitable, Optional

from azure.core.pipeline.policies import AsyncHTTPPolicy
from azure.core.pipeline.policies._authentication import (
    _BearerTokenCredentialPolicyBase,
)

from ._utils import DomainUtils
from .._tools_async import await_result

if TYPE_CHECKING:
    from azure.core.credentials import AccessToken
    from azure.core.credentials_async import AsyncTokenCredential
    from azure.core.pipeline import PipelineRequest, PipelineResponse


class AsyncBearerTokenCredentialPolicy(AsyncHTTPPolicy):
    """Adds a bearer token Authorization header to requests.

    :param credential: The credential.
    :type credential: ~azure.core.credentials.TokenCredential
    :param str scopes: Lets you specify the type of access needed.
    """

    def __init__(
        self, credential: "AsyncTokenCredential", *scopes: str, **kwargs: Any
    ) -> None:
        # pylint:disable=unused-argument
        super().__init__()
        self._credential = credential
        self._lock = asyncio.Lock()
        self._scopes = scopes
<<<<<<< HEAD
        self._token = None  # type: Optional[AccessToken]
        self._domain_util = DomainUtils()
        self._always_adding_header = kwargs.pop('always_adding_header', False)
=======
        self._token: Optional["AccessToken"] = None
>>>>>>> 391f3561

    async def on_request(
        self, request: "PipelineRequest"
    ) -> None:  # pylint:disable=invalid-overridden-method
        """Adds a bearer token Authorization header to request and sends request to next policy.

        :param request: The pipeline request object to be modified.
        :type request: ~azure.core.pipeline.PipelineRequest
        :raises: :class:`~azure.core.exceptions.ServiceRequestError`
        """
        _BearerTokenCredentialPolicyBase._enforce_https(  # pylint:disable=protected-access
            request
        )

        if self._always_adding_header or not self._domain_util.domain_changed(request.http_request.url):
            if self._token is None or self._need_new_token():
                async with self._lock:
                    # double check because another coroutine may have acquired a token
                    # while we waited to acquire the lock
                    if self._token is None or self._need_new_token():
                        self._token = await self._credential.get_token(*self._scopes)
            request.http_request.headers["Authorization"] = "Bearer " + self._token.token

    async def authorize_request(
        self, request: "PipelineRequest", *scopes: str, **kwargs: Any
    ) -> None:
        """Acquire a token from the credential and authorize the request with it.

        Keyword arguments are passed to the credential's get_token method. The token will be cached and used to
        authorize future requests.

        :param ~azure.core.pipeline.PipelineRequest request: the request
        :param str scopes: required scopes of authentication
        """
        async with self._lock:
            self._token = await self._credential.get_token(*scopes, **kwargs)
        request.http_request.headers["Authorization"] = "Bearer " + self._token.token

    async def send(self, request: "PipelineRequest") -> "PipelineResponse":
        """Authorize request with a bearer token and send it to the next policy

        :param request: The pipeline request object
        :type request: ~azure.core.pipeline.PipelineRequest
        """
        await await_result(self.on_request, request)
        try:
            response = await self.next.send(request)
            await await_result(self.on_response, request, response)
        except Exception:  # pylint:disable=broad-except
            handled = await await_result(self.on_exception, request)
            if not handled:
                raise
        else:
            if response.http_response.status_code == 401:
                self._token = None  # any cached token is invalid
                if "WWW-Authenticate" in response.http_response.headers:
                    request_authorized = await self.on_challenge(request, response)
                    if request_authorized:
                        try:
                            response = await self.next.send(request)
                            await await_result(self.on_response, request, response)
                        except Exception:  # pylint:disable=broad-except
                            handled = await await_result(self.on_exception, request)
                            if not handled:
                                raise

        return response

    async def on_challenge(
        self, request: "PipelineRequest", response: "PipelineResponse"
    ) -> bool:
        """Authorize request according to an authentication challenge

        This method is called when the resource provider responds 401 with a WWW-Authenticate header.

        :param ~azure.core.pipeline.PipelineRequest request: the request which elicited an authentication challenge
        :param ~azure.core.pipeline.PipelineResponse response: the resource provider's response
        :returns: a bool indicating whether the policy should send the request
        """
        # pylint:disable=unused-argument,no-self-use
        return False

    def on_response(
        self, request: "PipelineRequest", response: "PipelineResponse"
    ) -> Optional[Awaitable[None]]:
        """Executed after the request comes back from the next policy.

        :param request: Request to be modified after returning from the policy.
        :type request: ~azure.core.pipeline.PipelineRequest
        :param response: Pipeline response object
        :type response: ~azure.core.pipeline.PipelineResponse
        """

    def on_exception(self, request: "PipelineRequest") -> None:
        """Executed when an exception is raised while executing the next policy.

        This method is executed inside the exception handler.

        :param request: The Pipeline request object
        :type request: ~azure.core.pipeline.PipelineRequest
        """
        # pylint: disable=no-self-use,unused-argument
        return

    def _need_new_token(self) -> bool:
        return not self._token or self._token.expires_on - time.time() < 300<|MERGE_RESOLUTION|>--- conflicted
+++ resolved
@@ -37,13 +37,9 @@
         self._credential = credential
         self._lock = asyncio.Lock()
         self._scopes = scopes
-<<<<<<< HEAD
-        self._token = None  # type: Optional[AccessToken]
+        self._token: Optional["AccessToken"] = None
         self._domain_util = DomainUtils()
         self._always_adding_header = kwargs.pop('always_adding_header', False)
-=======
-        self._token: Optional["AccessToken"] = None
->>>>>>> 391f3561
 
     async def on_request(
         self, request: "PipelineRequest"
