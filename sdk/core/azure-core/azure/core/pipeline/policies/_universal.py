--- conflicted
+++ resolved
@@ -35,11 +35,7 @@
 import types
 import re
 import uuid
-<<<<<<< HEAD
-from typing import IO, cast, Union, Optional, AnyStr, Dict, MutableMapping, Any, Set, Mapping, TypeVar
-=======
-from typing import IO, cast, Union, Optional, AnyStr, Dict, Any, Set, Mapping
->>>>>>> 2457e058
+from typing import IO, cast, Union, Optional, AnyStr, Dict, Any, Set, Mapping, TypeVar
 import urllib.parse
 
 from azure.core import __version__ as azcore_version
@@ -50,12 +46,6 @@
 from azure.core.rest import HttpResponse, HttpRequest
 from ._base import SansIOHTTPPolicy
 
-<<<<<<< HEAD
-_LOGGER = logging.getLogger(__name__)
-
-HTTPResponseType = TypeVar("HTTPResponseType", HttpResponse, LegacyHttpResponse)
-HTTPRequestType = TypeVar("HTTPRequestType", HttpRequest, LegacyHttpRequest)
-=======
 from ..transport import HttpRequest as LegacyHttpRequest
 from ..transport._base import _HttpResponseBase as LegacySansIOHttpResponse
 from ...rest import HttpRequest
@@ -66,7 +56,6 @@
 HTTPRequestType = Union[LegacyHttpRequest, HttpRequest]
 HTTPResponseType = Union[LegacySansIOHttpResponse, SansIOHttpResponse]
 PipelineResponseType = PipelineResponse[HTTPRequestType, HTTPResponseType]
->>>>>>> 2457e058
 
 
 class HeadersPolicy(SansIOHTTPPolicy[HTTPRequestType, HTTPResponseType]):
