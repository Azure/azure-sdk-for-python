# --------------------------------------------------------------------------
#
# Copyright (c) Microsoft Corporation. All rights reserved.
#
# The MIT License (MIT)
#
# Permission is hereby granted, free of charge, to any person obtaining a copy
# of this software and associated documentation files (the ""Software""), to
# deal in the Software without restriction, including without limitation the
# rights to use, copy, modify, merge, publish, distribute, sublicense, and/or
# sell copies of the Software, and to permit persons to whom the Software is
# furnished to do so, subject to the following conditions:
#
# The above copyright notice and this permission notice shall be included in
# all copies or substantial portions of the Software.
#
# THE SOFTWARE IS PROVIDED *AS IS*, WITHOUT WARRANTY OF ANY KIND, EXPRESS OR
# IMPLIED, INCLUDING BUT NOT LIMITED TO THE WARRANTIES OF MERCHANTABILITY,
# FITNESS FOR A PARTICULAR PURPOSE AND NONINFRINGEMENT. IN NO EVENT SHALL THE
# AUTHORS OR COPYRIGHT HOLDERS BE LIABLE FOR ANY CLAIM, DAMAGES OR OTHER
# LIABILITY, WHETHER IN AN ACTION OF CONTRACT, TORT OR OTHERWISE, ARISING
# FROM, OUT OF OR IN CONNECTION WITH THE SOFTWARE OR THE USE OR OTHER DEALINGS
# IN THE SOFTWARE.
#
# --------------------------------------------------------------------------

<<<<<<< HEAD
from ._base import HTTPPolicy, SansIOHTTPPolicy, RequestHistory
from ._authentication import BearerTokenCredentialPolicy
from ._custom_hook import CustomHookPolicy
from ._redirect import RedirectPolicy
from ._retry import RetryPolicy
from ._distributed_tracing import DistributedTracingPolicy
from ._universal import (
=======
from .base import HTTPPolicy, SansIOHTTPPolicy, RequestHistory
from .authentication import BearerTokenCredentialPolicy
from .custom_hook import CustomHookPolicy
from .redirect import RedirectPolicy
from .retry import RetryPolicy
from .distributed_tracing import DistributedTracingPolicy
from .universal import (
>>>>>>> 81732c3b
    HeadersPolicy,
    UserAgentPolicy,
    NetworkTraceLoggingPolicy,
    ContentDecodePolicy,
    ProxyPolicy
)

__all__ = [
    'HTTPPolicy',
    'SansIOHTTPPolicy',
    'BearerTokenCredentialPolicy',
    'HeadersPolicy',
    'UserAgentPolicy',
    'NetworkTraceLoggingPolicy',
    'ContentDecodePolicy',
    'RetryPolicy',
    'RedirectPolicy',
    'ProxyPolicy',
    'CustomHookPolicy',
    'DistributedTracingPolicy',
<<<<<<< HEAD
    'RequestHistory'
=======
    'RequestHistory',
>>>>>>> 81732c3b
]

#pylint: disable=unused-import

try:
    from ._base_async import AsyncHTTPPolicy
    from ._authentication_async import AsyncBearerTokenCredentialPolicy
    from ._redirect_async import AsyncRedirectPolicy
    from ._retry_async import AsyncRetryPolicy
    __all__.extend([
        'AsyncHTTPPolicy',
        'AsyncBearerTokenCredentialPolicy',
        'AsyncRedirectPolicy',
        'AsyncRetryPolicy'
    ])
except (ImportError, SyntaxError):
    pass  # Async not supported<|MERGE_RESOLUTION|>--- conflicted
+++ resolved
@@ -24,7 +24,6 @@
 #
 # --------------------------------------------------------------------------
 
-<<<<<<< HEAD
 from ._base import HTTPPolicy, SansIOHTTPPolicy, RequestHistory
 from ._authentication import BearerTokenCredentialPolicy
 from ._custom_hook import CustomHookPolicy
@@ -32,15 +31,6 @@
 from ._retry import RetryPolicy
 from ._distributed_tracing import DistributedTracingPolicy
 from ._universal import (
-=======
-from .base import HTTPPolicy, SansIOHTTPPolicy, RequestHistory
-from .authentication import BearerTokenCredentialPolicy
-from .custom_hook import CustomHookPolicy
-from .redirect import RedirectPolicy
-from .retry import RetryPolicy
-from .distributed_tracing import DistributedTracingPolicy
-from .universal import (
->>>>>>> 81732c3b
     HeadersPolicy,
     UserAgentPolicy,
     NetworkTraceLoggingPolicy,
@@ -61,11 +51,7 @@
     'ProxyPolicy',
     'CustomHookPolicy',
     'DistributedTracingPolicy',
-<<<<<<< HEAD
-    'RequestHistory'
-=======
     'RequestHistory',
->>>>>>> 81732c3b
 ]
 
 #pylint: disable=unused-import
