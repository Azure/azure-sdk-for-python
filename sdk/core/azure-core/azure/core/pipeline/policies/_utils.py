# --------------------------------------------------------------------------
#
# Copyright (c) Microsoft Corporation. All rights reserved.
#
# The MIT License (MIT)
#
# Permission is hereby granted, free of charge, to any person obtaining a copy
# of this software and associated documentation files (the ""Software""), to
# deal in the Software without restriction, including without limitation the
# rights to use, copy, modify, merge, publish, distribute, sublicense, and/or
# sell copies of the Software, and to permit persons to whom the Software is
# furnished to do so, subject to the following conditions:
#
# The above copyright notice and this permission notice shall be included in
# all copies or substantial portions of the Software.
#
# THE SOFTWARE IS PROVIDED *AS IS*, WITHOUT WARRANTY OF ANY KIND, EXPRESS OR
# IMPLIED, INCLUDING BUT NOT LIMITED TO THE WARRANTIES OF MERCHANTABILITY,
# FITNESS FOR A PARTICULAR PURPOSE AND NONINFRINGEMENT. IN NO EVENT SHALL THE
# AUTHORS OR COPYRIGHT HOLDERS BE LIABLE FOR ANY CLAIM, DAMAGES OR OTHER
# LIABILITY, WHETHER IN AN ACTION OF CONTRACT, TORT OR OTHERWISE, ARISING
# FROM, OUT OF OR IN CONNECTION WITH THE SOFTWARE OR THE USE OR OTHER DEALINGS
# IN THE SOFTWARE.
#
# --------------------------------------------------------------------------
import datetime
import email.utils
from typing import Optional

from ...utils._utils import _FixedOffset, case_insensitive_dict


<<<<<<< HEAD
def _parse_http_date(text: str) -> datetime.datetime:
    """Parse a HTTP date format into datetime."""
=======
def _parse_http_date(text):
    """Parse a HTTP date format into datetime.

    :param str text: Text containing a date in HTTP format
    :rtype: datetime.datetime
    :return: The parsed datetime
    """
>>>>>>> 7e5d722e
    parsed_date = email.utils.parsedate_tz(text)
    return datetime.datetime(*parsed_date[:6], tzinfo=_FixedOffset(parsed_date[9] / 60))  # type: ignore


def parse_retry_after(retry_after: str) -> float:
    """Helper to parse Retry-After and get value in seconds.

    :param str retry_after: Retry-After header
    :rtype: float
<<<<<<< HEAD
=======
    :return: Value of Retry-After in seconds.
>>>>>>> 7e5d722e
    """
    delay: float  # Using the Mypy recommendation to use float for "int or float"
    try:
        delay = int(retry_after)
    except ValueError:
        # Not an integer? Try HTTP date
        retry_date = _parse_http_date(retry_after)
        delay = (retry_date - datetime.datetime.now(retry_date.tzinfo)).total_seconds()
    return max(0, delay)


def get_retry_after(response) -> Optional[float]:
    """Get the value of Retry-After in seconds.

    :param response: The PipelineResponse object
    :type response: ~azure.core.pipeline.PipelineResponse
    :return: Value of Retry-After in seconds.
    :rtype: float or None
    """
    headers = case_insensitive_dict(response.http_response.headers)
    retry_after = headers.get("retry-after")
    if retry_after:
        return parse_retry_after(retry_after)
    for ms_header in ["retry-after-ms", "x-ms-retry-after-ms"]:
        retry_after = headers.get(ms_header)
        if retry_after:
            parsed_retry_after = parse_retry_after(retry_after)
            return parsed_retry_after / 1000.0
    return None<|MERGE_RESOLUTION|>--- conflicted
+++ resolved
@@ -30,18 +30,13 @@
 from ...utils._utils import _FixedOffset, case_insensitive_dict
 
 
-<<<<<<< HEAD
 def _parse_http_date(text: str) -> datetime.datetime:
-    """Parse a HTTP date format into datetime."""
-=======
-def _parse_http_date(text):
     """Parse a HTTP date format into datetime.
 
     :param str text: Text containing a date in HTTP format
     :rtype: datetime.datetime
     :return: The parsed datetime
     """
->>>>>>> 7e5d722e
     parsed_date = email.utils.parsedate_tz(text)
     return datetime.datetime(*parsed_date[:6], tzinfo=_FixedOffset(parsed_date[9] / 60))  # type: ignore
 
@@ -51,10 +46,7 @@
 
     :param str retry_after: Retry-After header
     :rtype: float
-<<<<<<< HEAD
-=======
     :return: Value of Retry-After in seconds.
->>>>>>> 7e5d722e
     """
     delay: float  # Using the Mypy recommendation to use float for "int or float"
     try:
