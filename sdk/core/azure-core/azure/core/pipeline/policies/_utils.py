--- conflicted
+++ resolved
@@ -25,12 +25,9 @@
 # --------------------------------------------------------------------------
 import datetime
 import email.utils
-<<<<<<< HEAD
 from typing import Optional, cast
 
-=======
 from urllib.parse import urlparse
->>>>>>> 1a223648
 from ...utils._utils import _FixedOffset, case_insensitive_dict
 
 
@@ -48,11 +45,7 @@
     return datetime.datetime(*parsed_date[:6], tzinfo=_FixedOffset(tz_offset / 60))
 
 
-<<<<<<< HEAD
 def parse_retry_after(retry_after: str) -> float:
-=======
-def parse_retry_after(retry_after: str):
->>>>>>> 1a223648
     """Helper to parse Retry-After and get value in seconds.
 
     :param str retry_after: Retry-After header
