--- conflicted
+++ resolved
@@ -41,16 +41,13 @@
 
     def on_request(self, request): # type: ignore # pylint: disable=arguments-differ
         # type: (PipelineRequest) -> None
-<<<<<<< HEAD
         """This is executed before sending the request to the next policy.
 
         :param request: The PipelineRequest object.
         :type request: ~azure.core.pipeline.PipelineRequest
         """
-        self._callback = request.context.options.pop('raw_response_hook', None)
-=======
         self._callback = request.context.options.pop('raw_response_hook', None) # type: ignore
->>>>>>> 79177ac4
+
 
     def on_response(self, request, response): # type: ignore # pylint: disable=arguments-differ
         # type: (PipelineRequest, PipelineResponse) -> None
