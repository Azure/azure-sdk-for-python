--- conflicted
+++ resolved
@@ -30,8 +30,7 @@
 from .redirect import RedirectPolicy
 
 
-<<<<<<< HEAD
-class AsyncRedirectPolicy(RedirectPolicy, AsyncHTTPPolicy):
+class AsyncRedirectPolicy(RedirectPolicy, AsyncHTTPPolicy):  # type: ignore
     """An async redirect policy.
 
     An async redirect policy in the pipeline can be configured directly or per operation.
@@ -57,10 +56,6 @@
     :param redirects_allow: Whether the client allows redirects. Defaults to True.
     :param redirect_max: The maximum allowed redirects. Defaults to 30.
     """
-=======
-class AsyncRedirectPolicy(RedirectPolicy, AsyncHTTPPolicy):  # type: ignore
-    """An async redirect policy."""
->>>>>>> 79177ac4
 
     async def send(self, request):
         """Sends the PipelineRequest object to the next policy. Uses redirect settings
