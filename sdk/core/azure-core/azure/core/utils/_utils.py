--- conflicted
+++ resolved
@@ -93,12 +93,8 @@
 
 class CaseInsensitiveDict(MutableMapping):
     """
-<<<<<<< HEAD
-    NOTE: This implementation is heavily inspired from the case insensitive dictionary from the requests library. Thank you !!
-=======
     NOTE: This implementation is heavily inspired from the case insensitive dictionary from the requests library.
     Thank you !!
->>>>>>> a92dd258
     Case insensitive dictionary implementation.
     The keys are expected to be strings and will be stored in lower case.
     case_insensitive_dict = CaseInsensitiveDict()
@@ -116,12 +112,6 @@
     def copy(self) -> "CaseInsensitiveDict":
         return CaseInsensitiveDict(self._store.values())
 
-<<<<<<< HEAD
-    def __getitem__(self, key: str) -> Any:
-        return self._store[key.lower()]
-
-=======
->>>>>>> a92dd258
     def __setitem__(self, key: str, value: str) -> None:
         """
         Set the `key` to `value`. The original key will be stored with the value
