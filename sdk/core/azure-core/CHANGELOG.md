--- conflicted
+++ resolved
@@ -9,11 +9,8 @@
 ### Bugs Fixed
 
 - respect text encoding specified in argument (thanks to @ryohji for the contribution)  #20796
-<<<<<<< HEAD
 - Fix "coroutine x.read() was never awaited" warning from `ContentDecodePolicy`  #21318
-=======
 - fix type check for `data` input to `azure.core.rest` for python 2.7 users  #21341
->>>>>>> 315ef058
 
 ### Other Changes
 
