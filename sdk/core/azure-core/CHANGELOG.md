# Release History

## 1.12.0 (Unreleased)

<<<<<<< HEAD
### Bug Fixes

- Improve `repr`s for `HttpRequest` and `HttpResponse`s  #16972

=======
### Features

- Added `azure.core.messaging.CloudEvent` model that follows the cloud event spec.
- Added `azure.core.serialization.NULL` sentinel value 
>>>>>>> 4f18a58e

## 1.11.0 (2021-02-08)

### Features

- Added `CaseInsensitiveEnumMeta` class for case-insensitive enums.  #16316
- Add `raise_for_status` method onto `HttpResponse`. Calling `response.raise_for_status()` on a response with an error code
will raise an `HttpResponseError`. Calling it on a good response will do nothing  #16399

### Bug Fixes

- Update conn.conn_kw rather than overriding it when setting block size. (thanks for @jiasli for the contribution)  #16587

## 1.10.0 (2021-01-11)

### Features

- Added `AzureSasCredential` and its respective policy. #15946

## 1.9.0 (2020-11-09)

### Features

- Add a `continuation_token` attribute to the base `AzureError` exception, and set this value for errors raised
  during paged or long-running operations.

### Bug Fixes

- Set retry_interval to 1 second instead of 1000 seconds (thanks **vbarbaresi** for contributing)  #14357


## 1.8.2 (2020-10-05)

### Bug Fixes

- Fixed bug to allow polling in the case of parameterized endpoints with relative polling urls  #14097


## 1.8.1 (2020-09-08)

### Bug fixes

- SAS credential replicated "/" fix #13159

## 1.8.0 (2020-08-10)

### Features

- Support params as list for exploding parameters  #12410


## 1.7.0 (2020-07-06)

### Bug fixes

- `AzureKeyCredentialPolicy` will now accept (and ignore) passed in kwargs  #11963
- Better error messages if passed endpoint is incorrect  #12106
- Do not JSON encore a string if content type is "text"  #12137

### Features

- Added `http_logging_policy` property on the `Configuration` object, allowing users to individually
set the http logging policy of the config  #12218

## 1.6.0 (2020-06-03)

### Bug fixes

- Fixed deadlocks in AsyncBearerTokenCredentialPolicy #11543
- Fix AttributeException in StreamDownloadGenerator #11462

### Features

- Added support for changesets as part of multipart message support #10485
- Add AsyncLROPoller in azure.core.polling #10801
- Add get_continuation_token/from_continuation_token/polling_method methods in pollers (sync and async) #10801
- HttpResponse and PipelineContext objects are now pickable #10801

## 1.5.0 (2020-05-04)

### Features

- Support "x-ms-retry-after-ms" in response header   #10743
- `link` and `link_from_headers` now accepts attributes   #10765

### Bug fixes

- Not retry if the status code is less than 400 #10778
- "x-ms-request-id" is not considered safe header for logging #10967

## 1.4.0 (2020-04-06)

### Features

- Support a default error type in map_error #9773
- Added `AzureKeyCredential` and its respective policy. #10509
- Added `azure.core.polling.base_polling` module with a "Microsoft One API" polling implementation #10090
  Also contains the async version in `azure.core.polling.async_base_polling`
- Support kwarg `enforce_https` to disable HTTPS check on authentication #9821
- Support additional kwargs in `HttpRequest.set_multipart_mixed` that will be passed into pipeline context.

## 1.3.0 (2020-03-09)

### Bug fixes

- Appended RequestIdPolicy to the default pipeline  #9841
- Rewind the body position in async_retry   #10117

### Features

- Add raw_request_hook support in custom_hook_policy   #9958
- Add timeout support in retry_policy   #10011
- Add OdataV4 error format auto-parsing in all exceptions ('error' attribute)  #9738

## 1.2.2 (2020-02-10)

### Bug fixes

- Fixed a bug that sends None as request_id #9545
- Enable mypy for customers #9572
- Handle TypeError in deep copy #9620
- Fix text/plain content-type in decoder #9589

## 1.2.1 (2020-01-14)

### Bug fixes

- Fixed a regression in 1.2.0 that was incompatible with azure-keyvault-* 4.0.0
[#9462](https://github.com/Azure/azure-sdk-for-python/issues/9462)


## 1.2.0 (2020-01-14)

### Features

- Add user_agent & sdk_moniker kwargs in UserAgentPolicy init   #9355
- Support OPTIONS HTTP verb     #9322
- Add tracing_attributes to tracing decorator   #9297
- Support auto_request_id in RequestIdPolicy   #9163
- Support fixed retry   #6419
- Support "retry-after-ms" in response header   #9240

### Bug fixes

- Removed `__enter__` and `__exit__` from async context managers    #9313

## 1.1.1 (2019-12-03)

### Bug fixes

- Bearer token authorization requires HTTPS
- Rewind the body position in retry #8307

## 1.1.0 (2019-11-25)

### Features

- New RequestIdPolicy   #8437
- Enable logging policy in default pipeline #8053
- Normalize transport timeout.   #8000
  Now we have:
  * 'connection_timeout' - a single float in seconds for the connection timeout. Default 5min
  * 'read_timeout' - a single float in seconds for the read timeout. Default 5min

### Bug fixes

- RequestHistory: deepcopy fails if request contains a stream  #7732
- Retry: retry raises error if response does not have http_response #8629
- Client kwargs are now passed to DistributedTracingPolicy correctly    #8051
- NetworkLoggingPolicy now logs correctly all requests in case of retry #8262

## 1.0.0 (2019-10-29)

### Features

- Tracing: DistributedTracingPolicy now accepts kwargs network_span_namer to change network span name  #7773
- Tracing: Implementation of AbstractSpan can now use the mixin HttpSpanMixin to get HTTP span update automatically  #7773
- Tracing: AbstractSpan contract "change_context" introduced  #7773
- Introduce new policy HttpLoggingPolicy  #7988

### Bug fixes

- Fix AsyncioRequestsTransport if input stream is an async generator  #7743
- Fix form-data with aiohttp transport  #7749

### Breaking changes

- Tracing: AbstractSpan.set_current_span is longer supported. Use change_context instead.  #7773
- azure.core.pipeline.policies.ContentDecodePolicy.deserialize_from_text changed

## 1.0.0b4 (2019-10-07)

### Features

- Tracing: network span context is available with the TRACING_CONTEXT in pipeline response  #7252
- Tracing: Span contract now has `kind`, `traceparent` and is a context manager  #7252
- SansIOHTTPPolicy methods can now be coroutines #7497
- Add multipart/mixed support #7083:

  - HttpRequest now has a "set_multipart_mixed" method to set the parts of this request
  - HttpRequest now has a "prepare_multipart_body" method to build final body.
  - HttpResponse now has a "parts" method to return an iterator of parts
  - AsyncHttpResponse now has a "parts" methods to return an async iterator of parts
  - Note that multipart/mixed is a Python 3.x only feature

### Bug fixes

- Tracing: policy cannot fail the pipeline, even in the worst condition  #7252
- Tracing: policy pass correctly status message if exception  #7252
- Tracing: incorrect span if exception raised from decorated function  #7133
- Fixed urllib3 ConnectTimeoutError being raised by Requests during a socket timeout. Now this exception is caught and wrapped as a `ServiceRequestError`  #7542

### Breaking changes

- Tracing: `azure.core.tracing.context` removed
- Tracing: `azure.core.tracing.context.tracing_context.with_current_context` renamed to `azure.core.tracing.common.with_current_context`  #7252
- Tracing: `link` renamed `link_from_headers`  and `link` takes now a string
- Tracing: opencensus implementation has been moved to the package `azure-core-tracing-opencensus`
- Some modules and classes that were importables from several differente places have been removed:

   - `azure.core.HttpResponseError` is now only `azure.core.exceptions.HttpResponseError`
   - `azure.core.Configuration` is now only `azure.core.configuration.Configuration`
   - `azure.core.HttpRequest` is now only `azure.core.pipeline.transport.HttpRequest`
   - `azure.core.version` module has been removed. Use `azure.core.__version__` to get version number.
   - `azure.core.pipeline_client` has been removed. Import from `azure.core` instead.
   - `azure.core.pipeline_client_async` has been removed. Import from `azure.core` instead.
   - `azure.core.pipeline.base` has been removed. Import from `azure.core.pipeline` instead.
   - `azure.core.pipeline.base_async` has been removed. Import from `azure.core.pipeline` instead.
   - `azure.core.pipeline.policies.base` has been removed. Import from `azure.core.pipeline.policies` instead.
   - `azure.core.pipeline.policies.base_async` has been removed. Import from `azure.core.pipeline.policies` instead.
   - `azure.core.pipeline.policies.authentication` has been removed. Import from `azure.core.pipeline.policies` instead.
   - `azure.core.pipeline.policies.authentication_async` has been removed. Import from `azure.core.pipeline.policies` instead.
   - `azure.core.pipeline.policies.custom_hook` has been removed. Import from `azure.core.pipeline.policies` instead.
   - `azure.core.pipeline.policies.redirect` has been removed. Import from `azure.core.pipeline.policies` instead.
   - `azure.core.pipeline.policies.redirect_async` has been removed. Import from `azure.core.pipeline.policies` instead.
   - `azure.core.pipeline.policies.retry` has been removed. Import from `azure.core.pipeline.policies` instead.
   - `azure.core.pipeline.policies.retry_async` has been removed. Import from `azure.core.pipeline.policies` instead.
   - `azure.core.pipeline.policies.distributed_tracing` has been removed. Import from `azure.core.pipeline.policies` instead.
   - `azure.core.pipeline.policies.universal` has been removed. Import from `azure.core.pipeline.policies` instead.
   - `azure.core.tracing.abstract_span` has been removed. Import from `azure.core.tracing` instead.
   - `azure.core.pipeline.transport.base` has been removed. Import from `azure.core.pipeline.transport` instead.
   - `azure.core.pipeline.transport.base_async` has been removed. Import from `azure.core.pipeline.transport` instead.
   - `azure.core.pipeline.transport.requests_basic` has been removed. Import from `azure.core.pipeline.transport` instead.
   - `azure.core.pipeline.transport.requests_asyncio` has been removed. Import from `azure.core.pipeline.transport` instead.
   - `azure.core.pipeline.transport.requests_trio` has been removed. Import from `azure.core.pipeline.transport` instead.
   - `azure.core.pipeline.transport.aiohttp` has been removed. Import from `azure.core.pipeline.transport` instead.
   - `azure.core.polling.poller` has been removed. Import from `azure.core.polling` instead.
   - `azure.core.polling.async_poller` has been removed. Import from `azure.core.polling` instead.

## 1.0.0b3 (2019-09-09)

### Bug fixes

-  Fix aiohttp auto-headers #6992
-  Add tracing to policies module init  #6951

## 1.0.0b2 (2019-08-05)

### Breaking changes

- Transport classes don't take `config` parameter anymore (use kwargs instead)  #6372
- `azure.core.paging` has been completely refactored  #6420
- HttpResponse.content_type attribute is now a string (was a list)  #6490
- For `StreamDownloadGenerator` subclasses, `response` is now an `HttpResponse`, and not a transport response like `aiohttp.ClientResponse` or `requests.Response`. The transport response is available in `internal_response` attribute  #6490

### Bug fixes

- aiohttp is not required to import async pipelines classes #6496
- `AsyncioRequestsTransport.sleep` is now a coroutine as expected #6490
- `RequestsTransport` is not tight to `ProxyPolicy` implementation details anymore #6372
- `AiohttpTransport` does not raise on unexpected kwargs  #6355

### Features

- New paging base classes that support `continuation_token` and `by_page()`  #6420
- Proxy support for `AiohttpTransport`  #6372

## 1.0.0b1 (2019-06-26)

- Preview 1 release<|MERGE_RESOLUTION|>--- conflicted
+++ resolved
@@ -2,17 +2,14 @@
 
 ## 1.12.0 (Unreleased)
 
-<<<<<<< HEAD
+### Features
+
+- Added `azure.core.messaging.CloudEvent` model that follows the cloud event spec.
+- Added `azure.core.serialization.NULL` sentinel value
+
 ### Bug Fixes
 
 - Improve `repr`s for `HttpRequest` and `HttpResponse`s  #16972
-
-=======
-### Features
-
-- Added `azure.core.messaging.CloudEvent` model that follows the cloud event spec.
-- Added `azure.core.serialization.NULL` sentinel value 
->>>>>>> 4f18a58e
 
 ## 1.11.0 (2021-02-08)
 
