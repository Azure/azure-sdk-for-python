--- conflicted
+++ resolved
@@ -1,24 +1,17 @@
 # Release History
 
-<<<<<<< HEAD
-## 1.24.2
-
-### Bugs Fixed
-
+## 1.24.2 (Unreleased)
+
+### Features Added
+
+### Breaking Changes
+
+### Bugs Fixed
+
+- Fixed the bug that azure-core could not be imported under Python 3.11.0b3  #24928
 - `ContentDecodePolicy` can now correctly deserialize more JSON bodies with different mime types #22410
-=======
-## 1.24.2 (Unreleased)
-
-### Features Added
-
-### Breaking Changes
-
-### Bugs Fixed
-
-- Fixed the bug that azure-core could not be imported under Python 3.11.0b3  #24928
 
 ### Other Changes
->>>>>>> b6e1f517
 
 ## 1.24.1 (2022-06-01)
 
