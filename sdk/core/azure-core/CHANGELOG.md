# Release History

## 1.35.2 (Unreleased)

### Features Added

### Breaking Changes

### Bugs Fixed

- Fixed repeated import attempts of cchardet and chardet when charset_normalizer is used #43092

### Other Changes

- Updated `BearerTokenCredentialPolicy` and `AsyncBearerTokenCredentialPolicy` to set the `enable_cae` parameter to `True` by default. This change enables Continuous Access Evaluation (CAE) for all token requests made through these policies.  #42941

## 1.35.1 (2025-09-11)

### Bugs Fixed

- Fixed an issue where the `retry_backoff_max` parameter in `RetryPolicy` and `AsyncRetryPolicy` constructors was being ignored, causing retry operations to use default maximum backoff values instead of the user-specified limits. #42444

### Other Changes

- `BearerTokenCredentialPolicy` and `AsyncBearerTokenCredentialPolicy` will now properly surface credential exceptions when handling claims challenges. Previously, exceptions from credential token requests were suppressed; now they are raised and chained with the original 401 `HttpResponseError` response for better debugging visibility. #42536

## 1.35.0 (2025-07-02)

### Features Added

- Added a `start_time` keyword argument to the `start_span` and `start_as_current_span` methods in the `OpenTelemetryTracer` class. This allows users to specify a custom start time for created spans. #41106
- Added a `context` keyword argument to the `start_span` and `start_as_current_span` methods in the `OpenTelemetryTracer` class. This allows users to specify a custom parent context for created spans. #41511
- Added method `as_attribute_dict` to `azure.core.serialization` for backcompat migration purposes. Will return a generated model as a dictionary where the keys are in attribute syntax.
- Added `is_generated_model` method to `azure.core.serialization`. Returns whether a given input is a model from one of our generated sdks. #41445
- Added `attribute_list` method to `azure.core.serialization`. Returns all of the attributes of a given model from one of our generated sdks. #41571

### Other Changes

- A timeout error when using the `aiohttp` transport (the default for async SDKs) will now be raised as a `azure.core.exceptions.ServiceResponseTimeoutError`, a subtype of the previously raised `ServiceResponseError`.
- When using with `aiohttp` 3.10 or later, a connection timeout error will now be raised as a `azure.core.exceptions.ServiceRequestTimeoutError`, which can be retried.
<<<<<<< HEAD
- Removed `six` as a dependency since it was unused.
=======
- The default implementation of `on_challenge` in `BearerTokenCredentialPolicy` and `AsyncBearerTokenCredentialPolicy` will now cache the retrieved token. #41857
>>>>>>> d8bc880d

## 1.34.0 (2025-05-01)

### Features Added

- Added a `set_span_error_status` method to the `OpenTelemetryTracer` class. This method allows users to set the status of a span to `ERROR` after it has been created. #40703

### Other Changes

- Python 3.8 is no longer supported. Please use Python version 3.9 or later.

## 1.33.0 (2025-04-03)

### Features Added

- Added native OpenTelemetry tracing to Azure Core which enables users to use OpenTelemetry to trace Azure SDK operations without needing to install a plugin. #39563
    - To enable native OpenTelemetry tracing, users need to:
        1. Have `opentelemetry-api` installed.
        2. Ensure that `settings.tracing_implementation` is not set.
        3. Ensure that `settings.tracing_enabled` is set to `True`.
    - If `setting.tracing_implementation` is set, the tracing plugin will be used instead of the native tracing.
    - If `settings.tracing_enabled` is set to `False`, tracing will be disabled.
    - The `OpenTelemetryTracer` class was added to the `azure.core.tracing.opentelemetry` module. This is a wrapper around the OpenTelemetry tracer that is used to create spans for Azure SDK operations.
    - Added a `get_tracer` method to the new `azure.core.instrumentation` module. This method returns an instance of the `OpenTelemetryTracer` class if OpenTelemetry is available.
    - A `TracingOptions` TypedDict class was added to define the options that SDK users can use to configure tracing per-operation. These options include the ability to enable or disable tracing and set additional attributes on spans.
        - Example usage: `client.method(tracing_options={"enabled": True, "attributes": {"foo": "bar"}})`
    - The `DistributedTracingPolicy` and `distributed_trace`/`distributed_trace_async` decorators now uses the OpenTelemetry tracer if it is available and native tracing is enabled.
        - SDK clients can define an `_instrumentation_config` class variable to configure the OpenTelemetry tracer used in method span creation. Possible configuration options are `library_name`, `library_version`, `schema_url`, and `attributes`.
        - `DistributedTracingPolicy` now accepts a `instrumentation_config` keyword argument to configure the OpenTelemetry tracer used in HTTP span creation.

### Breaking Changes

- Removed automatic tracing enablement for the OpenTelemetry plugin if `opentelemetry` was imported. To enable tracing with the plugin, please import `azure.core.settings.settings` and set `settings.tracing_implementation` to `"opentelemetry"`. #39563
- In `DistributedTracingPolicy`, the default span name is now just the HTTP method (e.g., "GET", "POST") and no longer includes the URL path. This change was made to converge with the OpenTelemetry HTTP semantic conventions. The full URL is still included in the span attributes.
- Renamed span attributes in `DistributedTracingPolicy`:
    - "x-ms-client-request-id" is now "az.client_request_id"
    - "x-ms-request-id" is now "az.service_request_id"

### Bugs Fixed

- Fixed an issue where the `traceparent` header was not being set correctly in the `DistributedTracingPolicy`. The `traceparent` header will now set based on the context of the HTTP client span. #40074

### Other Changes

- Added `opentelemetry-api` as an optional dependency for tracing. This can be installed with `pip install azure-core[tracing]`. #39563

## 1.32.0 (2024-10-31)

### Features Added

- Added a default implementation to handle token challenges in `BearerTokenCredentialPolicy` and `AsyncBearerTokenCredentialPolicy`.

### Bugs Fixed

- Fixed an issue where the `tracing_attributes` keyword argument wasn't being handled at the request/method level. #38164

### Other Changes

- Log "x-vss-e2eid" and "x-msedge-ref" headers in `HttpLoggingPolicy`.

## 1.31.0 (2024-09-12)

### Features Added

- Added azure.core.AzureClouds enum to represent the different Azure clouds.
- Added two new credential protocol classes, `SupportsTokenInfo` and `AsyncSupportsTokenInfo`, to offer more extensibility in supporting various token acquisition scenarios. #36565
  - Each new protocol class defines a `get_token_info` method that returns an `AccessTokenInfo` object.
- Added a new `TokenRequestOptions` class, which is a `TypedDict` with optional parameters, that can be used to define options for token requests through the `get_token_info` method. #36565
- Added a new `AccessTokenInfo` class, which is returned by `get_token_info` implementations. This class contains the token, its expiration time, and optional additional information like when a token should be refreshed. #36565
- `BearerTokenCredentialPolicy` and `AsyncBearerTokenCredentialPolicy` now first check if a credential has the `get_token_info` method defined. If so, the `get_token_info` method is used to acquire a token. Otherwise, the `get_token` method is used. #36565
  - These policies now also check the `refresh_on` attribute when determining if a new token request should be made.

### Other Changes

- The Azure Core OpenTelemetry tracing plugin will now be the preferred tracing plugin over the OpenCensus plugin. If both plugins are installed and `opentelemetry` is imported, then OpenTelemetry will be used to trace Azure SDK operations.  #35050

## 1.30.2 (2024-06-06)

### Features Added

- Tracing: `DistributedTracingPolicy` will now set an attribute, `http.request.resend_count`, on HTTP spans for resent requests to indicate the resend attempt number.  #35069

### Bugs Fixed

- Raise correct exception if transport is used while already closed  #35559

### Other Changes

- HTTP tracing spans will now include an `error.type` attribute if an error status code is returned.  #34619
- Minimum required Python version is now 3.8

## 1.30.1 (2024-02-29)

### Other Changes

- Accept float for `retry_after` header.  #34203

## 1.30.0 (2024-02-01)

### Features Added

- Support tuple input for file values  to `azure.core.rest.HttpRequest`  #33948
- Support tuple input to `files` with duplicate field names  `azure.core.rest.HttpRequest`  #34021

## 1.29.7 (2024-01-18)

### Other Changes

- Removed dependency on `anyio`.  #33282

## 1.29.6 (2023-12-14)

### Bugs Fixed

- Adjusted `AsyncBearerTokenCredentialPolicy` to work properly with `trio` concurrency mechanisms.   ([#33307](https://github.com/Azure/azure-sdk-for-python/pull/33307))

### Other Changes

- Added dependency on `anyio` >=3.0,<5.0
- Bumped minimum dependency on `requests` to 2.21.0.

## 1.29.5 (2023-10-19)

### Bugs Fixed

- Fixed an issue with `multipart/form-data` in the async transport where `data` was not getting encoded into the request body. #32473

### Other Changes

- Use ssl context from aiohttp by default.

## 1.29.4 (2023-09-07)

### Bugs Fixed

- Fixed the issue that some urls trigger an infinite loop. #31346
- Fixed issue where IndexError was raised if multipart responses did not match the number of requests. #31471
- Fixed issue unbound variable exception if dict is invalid in CloudEvent.from_dict. #31835
- Fixed issue asyncBearerTokenCredentialPolicy is not backward compatible with SansIOHTTPPolicy. #31836
- Fixed issue mypy complains with new version of azure-core. #31564

## 1.29.3 (2023-08-22)

### Bugs Fixed

- Typing fix: `message` cannot be `None` in `AzureError`. #31564

## 1.29.2 (2023-08-14)

### Bugs Fixed

- Added a default implementation for `AsyncTokenCredential.__aexit__()` #31573

### Other Changes

- Bumped `typing-extensions` version to 4.6.0.

## 1.29.1 (2023-08-09)

### Bugs Fixed

- Not pass `enabled_cae` unless it is explicitly enabled.

## 1.29.0 (2023-08-03)

### Features Added

- A keyword argument `enable_cae` was added to the `get_token` method of the `TokenCredential` protocol.  #31012
- `BearerTokenCredentialPolicy` and `AsyncBearerTokenCredentialPolicy` now accept `enable_cae` keyword arguments in their constructors. This is used in determining if [Continuous Access Evaluation (CAE)](https://learn.microsoft.com/azure/active-directory/conditional-access/concept-continuous-access-evaluation) should be enabled for each `get_token` request.  #31012

## 1.28.0 (2023-07-06)

### Features Added

- Added header name parameter to `RequestIdPolicy`. #30772
- Added `SensitiveHeaderCleanupPolicy` that cleans up sensitive headers if a redirect happens and the new destination is in another domain. #28349

### Other Changes

- Catch aiohttp errors and translate them into azure-core errors.

## 1.27.1 (2023-06-13)

### Bugs Fixed

- Fix url building for some complex query parameters scenarios  #30707

## 1.27.0 (2023-06-01)

### Features Added

- Added support to use sync credentials in `AsyncBearerTokenCredentialPolicy`. #30381
- Added "prefix" parameter to AzureKeyCredentialPolicy #29901

### Bugs Fixed

- Improve error message when providing the wrong credential type for AzureKeyCredential  #30380

## 1.26.4 (2023-04-06)

### Features Added

- Updated settings to include OpenTelemetry as a tracer provider.  #29095

### Other Changes

- Improved typing

## 1.26.3 (2023-02-02)

### Bugs Fixed

- Fixed deflate decompression for aiohttp   #28483

## 1.26.2 (2023-01-05)

### Bugs Fixed

- Fix 'ClientSession' object has no attribute 'auto_decompress'  (thanks to @mghextreme for the contribution)

### Other Changes

- Add "x-ms-error-code" as secure header to log
- Rename "DEFAULT_HEADERS_WHITELIST" to "DEFAULT_HEADERS_ALLOWLIST". Added a backward compatible alias.

## 1.26.1 (2022-11-03)

### Other Changes

- Added example of RequestsTransport with custom session.  (thanks to @inirudebwoy for the contribution)   #26768
- Added Python 3.11 support.

## 1.26.0 (2022-10-06)

### Other Changes

- LRO polling will not wait anymore before doing the first status check  #26376
- Added extra dependency for [aio]. pip install azure-core[aio] installs aiohttp too.

## 1.25.1 (2022-09-01)

### Bugs Fixed

- Added @runtime_checkable to `TokenCredential` protocol definitions  #25187

## 1.25.0 (2022-08-04)

Azure-core is supported on Python 3.7 or later. For more details, please read our page on [Azure SDK for Python version support policy](https://github.com/Azure/azure-sdk-for-python/wiki/Azure-SDKs-Python-version-support-policy).

### Features Added

- Added `CaseInsensitiveDict` implementation in `azure.core.utils` removing dependency on `requests` and `aiohttp`

## 1.24.2 (2022-06-30)

### Bugs Fixed

- Fixed the bug that azure-core could not be imported under Python 3.11.0b3  #24928
- `ContentDecodePolicy` can now correctly deserialize more JSON bodies with different mime types #22410

## 1.24.1 (2022-06-01)

### Bugs Fixed

- Declare method level span as INTERNAL by default  #24492
- Fixed type hints for `azure.core.paging.ItemPaged` #24548

## 1.24.0 (2022-05-06)

### Features Added

- Add `SerializationError` and `DeserializationError` in `azure.core.exceptions` for errors raised during serialization / deserialization  #24312

## 1.23.1 (2022-03-31)

### Bugs Fixed

- Allow stream inputs to the `content` kwarg of `azure.core.rest.HttpRequest` from objects with a `read` method  #23578

## 1.23.0 (2022-03-03)

### Features Added

- Improve intellisense type hinting for service client methods. #22891

- Add a case insensitive dict `case_insensitive_dict` in `azure.core.utils`.  #23206

### Bugs Fixed

- Use "\n" rather than "/n" for new line in log.     #23261

### Other Changes

- Log "WWW-Authenticate" header in `HttpLoggingPolicy`  #22990
- Added dependency on `typing-extensions` >= 4.0.1

## 1.22.1 (2022-02-09)

### Bugs Fixed

- Limiting `final-state-via` scope to POST until consuming SDKs has been fixed to use this option properly on PUT.  #22989

## 1.22.0 (2022-02-03)
_[**This version is deprecated.**]_

### Features Added

- Add support for `final-state-via` LRO option in core.  #22713

### Bugs Fixed

- Add response body to string representation of `HttpResponseError` if we're not able to parse out information #22302
- Raise `AttributeError` when calling azure.core.pipeline.transport.\_\_bases__    #22469

### Other Changes

- Python 2.7 is no longer supported. Please use Python version 3.6 or later.

## 1.21.1 (2021-12-06)

### Other Changes

- Revert change in str method  #22023

## 1.21.0 (2021-12-02)

### Breaking Changes

- Sync stream downloading now raises `azure.core.exceptions.DecodeError` rather than `requests.exceptions.ContentDecodingError`

### Bugs Fixed

- Add response body to string representation of `HttpResponseError` if we're not able to parse out information #21800

## 1.20.1 (2021-11-08)

### Bugs Fixed

- Correctly set response's content to decompressed body when users are using aiohttp transport with decompression headers #21620

## 1.20.0 (2021-11-04)

### Features Added

- GA `send_request` onto the `azure.core.PipelineClient` and `azure.core.AsyncPipelineClient`. This method takes in
requests and sends them through our pipelines.
- GA `azure.core.rest`. `azure.core.rest` is our new public simple HTTP library in `azure.core` that users will use to create requests, and consume responses.
- GA errors `StreamConsumedError`, `StreamClosedError`, and `ResponseNotReadError` to `azure.core.exceptions`. These errors
are thrown if you mishandle streamed responses from the `azure.core.rest` module
- add kwargs to the methods for `iter_raw` and `iter_bytes`  #21529
- no longer raise JSON errors if users pass in file descriptors of JSON to the `json` kwarg in `HttpRequest`  #21504
- Added new error type `IncompleteReadError` which is raised if peer closes the connection before we have received the complete message body.

### Breaking Changes

- SansIOHTTPPolicy.on_exception returns None instead of bool.

### Bugs Fixed

- The `Content-Length` header in a http response is strictly checked against the actual number of bytes in the body,
  rather than silently truncating data in case the underlying tcp connection is closed prematurely.
  (thanks to @jochen-ott-by for the contribution)   #20412
- UnboundLocalError when SansIOHTTPPolicy handles an exception    #15222
- Add default content type header of `text/plain` and content length header for users who pass unicode strings to the `content` kwarg of `HttpRequest` in 2.7  #21550

## 1.19.1 (2021-11-01)

### Bugs Fixed

- respect text encoding specified in argument (thanks to @ryohji for the contribution)  #20796
- Fix "coroutine x.read() was never awaited" warning from `ContentDecodePolicy`  #21318
- fix type check for `data` input to `azure.core.rest` for python 2.7 users  #21341
- use `charset_normalizer` if `chardet` is not installed to migrate aiohttp 3.8.0 changes.

### Other Changes

- Refactor AzureJSONEncoder (thanks to @Codejune for the contribution)  #21028

## 1.19.0 (2021-09-30)

### Breaking Changes in the Provisional `azure.core.rest` package

- `azure.core.rest.HttpResponse` and `azure.core.rest.AsyncHttpResponse` are now abstract base classes. They should not be initialized directly, instead
your transport responses should inherit from them and implement them.
- The properties of the `azure.core.rest` responses are now all read-only

- HttpLoggingPolicy integrates logs into one record #19925

## 1.18.0 (2021-09-02)

### Features Added

- `azure.core.serialization.AzureJSONEncoder` (introduced in 1.17.0) serializes `datetime.datetime` objects in ISO 8601 format, conforming to RFC 3339's specification.    #20190
- We now use `azure.core.serialization.AzureJSONEncoder` to serialize `json` input to `azure.core.rest.HttpRequest`.

### Breaking Changes in the Provisional `azure.core.rest` package

- The `text` property on `azure.core.rest.HttpResponse` and `azure.core.rest.AsyncHttpResponse` has changed to a method, which also takes
an `encoding` parameter.
- Removed `iter_text` and `iter_lines` from `azure.core.rest.HttpResponse` and `azure.core.rest.AsyncHttpResponse`

### Bugs Fixed

- The behaviour of the headers returned in `azure.core.rest` responses now aligns across sync and async. Items can now be checked case-insensitively and without raising an error for format.

## 1.17.0 (2021-08-05)

### Features Added

- Cut hard dependency on requests library
- Added a `from_json` method which now accepts storage QueueMessage, eventhub's EventData or ServiceBusMessage or simply json bytes to return a `CloudEvent`

### Fixed

- Not override "x-ms-client-request-id" if it already exists in the header.    #17757

### Breaking Changes in the Provisional `azure.core.rest` package

- `azure.core.rest` will not try to guess the `charset` anymore if it was impossible to extract it from `HttpResponse` analysis. This removes our dependency on `charset`.

## 1.16.0 (2021-07-01)

### Features Added

- Add new ***provisional*** methods `send_request` onto the `azure.core.PipelineClient` and `azure.core.AsyncPipelineClient`. This method takes in
requests and sends them through our pipelines.
- Add new ***provisional*** module `azure.core.rest`. `azure.core.rest` is our new public simple HTTP library in `azure.core` that users will use to create requests, and consume responses.
- Add new ***provisional*** errors `StreamConsumedError`, `StreamClosedError`, and `ResponseNotReadError` to `azure.core.exceptions`. These errors
are thrown if you mishandle streamed responses from the provisional `azure.core.rest` module

### Fixed

- Improved error message in the `from_dict` method of `CloudEvent` when a wrong schema is sent.

## 1.15.0 (2021-06-04)

### New Features

- Added `BearerTokenCredentialPolicy.on_challenge` and `.authorize_request` to allow subclasses to optionally handle authentication challenges

### Bug Fixes

- Retry policies don't sleep after operations time out
- The `from_dict` methhod in the `CloudEvent` can now convert a datetime string to datetime object when microsecond exceeds the python limitation

## 1.14.0 (2021-05-13)

### New Features

- Added `azure.core.credentials.AzureNamedKeyCredential` credential #17548.
- Added `decompress` parameter for `stream_download` method. If it is set to `False`, will not do decompression upon the stream.    #17920

## 1.13.0 (2021-04-02)

Azure core requires Python 2.7 or Python 3.6+ since this release.

### New Features

- Added `azure.core.utils.parse_connection_string` function to parse connection strings across SDKs, with common validation and support for case insensitive keys.
- Supported adding custom policies  #16519
- Added `~azure.core.tracing.Link` that should be used while passing `Links` to  `AbstractSpan`.
- `AbstractSpan` constructor can now take in additional keyword only args.

### Bug fixes

- Make NetworkTraceLoggingPolicy show the auth token in plain text. #14191
- Fixed RetryPolicy overriding default connection timeout with an extreme value #17481

## 1.12.0 (2021-03-08)

This version will be the last version to officially support Python 3.5, future versions will require Python 2.7 or Python 3.6+.

### Features

- Added `azure.core.messaging.CloudEvent` model that follows the cloud event spec.
- Added `azure.core.serialization.NULL` sentinel value
- Improve `repr`s for `HttpRequest` and `HttpResponse`s  #16972

### Bug Fixes

- Disable retry in stream downloading. (thanks to @jochen-ott-by @hoffmann for the contribution)  #16723

## 1.11.0 (2021-02-08)

### Features

- Added `CaseInsensitiveEnumMeta` class for case-insensitive enums.  #16316
- Add `raise_for_status` method onto `HttpResponse`. Calling `response.raise_for_status()` on a response with an error code
will raise an `HttpResponseError`. Calling it on a good response will do nothing  #16399

### Bug Fixes

- Update conn.conn_kw rather than overriding it when setting block size. (thanks for @jiasli for the contribution)  #16587

## 1.10.0 (2021-01-11)

### Features

- Added `AzureSasCredential` and its respective policy. #15946

## 1.9.0 (2020-11-09)

### Features

- Add a `continuation_token` attribute to the base `AzureError` exception, and set this value for errors raised
  during paged or long-running operations.

### Bug Fixes

- Set retry_interval to 1 second instead of 1000 seconds (thanks **vbarbaresi** for contributing)  #14357


## 1.8.2 (2020-10-05)

### Bug Fixes

- Fixed bug to allow polling in the case of parameterized endpoints with relative polling urls  #14097


## 1.8.1 (2020-09-08)

### Bug fixes

- SAS credential replicated "/" fix #13159

## 1.8.0 (2020-08-10)

### Features

- Support params as list for exploding parameters  #12410


## 1.7.0 (2020-07-06)

### Bug fixes

- `AzureKeyCredentialPolicy` will now accept (and ignore) passed in kwargs  #11963
- Better error messages if passed endpoint is incorrect  #12106
- Do not JSON encore a string if content type is "text"  #12137

### Features

- Added `http_logging_policy` property on the `Configuration` object, allowing users to individually
set the http logging policy of the config  #12218

## 1.6.0 (2020-06-03)

### Bug fixes

- Fixed deadlocks in AsyncBearerTokenCredentialPolicy #11543
- Fix AttributeException in StreamDownloadGenerator #11462

### Features

- Added support for changesets as part of multipart message support #10485
- Add AsyncLROPoller in azure.core.polling #10801
- Add get_continuation_token/from_continuation_token/polling_method methods in pollers (sync and async) #10801
- HttpResponse and PipelineContext objects are now pickable #10801

## 1.5.0 (2020-05-04)

### Features

- Support "x-ms-retry-after-ms" in response header   #10743
- `link` and `link_from_headers` now accepts attributes   #10765

### Bug fixes

- Not retry if the status code is less than 400 #10778
- "x-ms-request-id" is not considered safe header for logging #10967

## 1.4.0 (2020-04-06)

### Features

- Support a default error type in map_error #9773
- Added `AzureKeyCredential` and its respective policy. #10509
- Added `azure.core.polling.base_polling` module with a "Microsoft One API" polling implementation #10090
  Also contains the async version in `azure.core.polling.async_base_polling`
- Support kwarg `enforce_https` to disable HTTPS check on authentication #9821
- Support additional kwargs in `HttpRequest.set_multipart_mixed` that will be passed into pipeline context.

## 1.3.0 (2020-03-09)

### Bug fixes

- Appended RequestIdPolicy to the default pipeline  #9841
- Rewind the body position in async_retry   #10117

### Features

- Add raw_request_hook support in custom_hook_policy   #9958
- Add timeout support in retry_policy   #10011
- Add OdataV4 error format auto-parsing in all exceptions ('error' attribute)  #9738

## 1.2.2 (2020-02-10)

### Bug fixes

- Fixed a bug that sends None as request_id #9545
- Enable mypy for customers #9572
- Handle TypeError in deep copy #9620
- Fix text/plain content-type in decoder #9589

## 1.2.1 (2020-01-14)

### Bug fixes

- Fixed a regression in 1.2.0 that was incompatible with azure-keyvault-* 4.0.0
[#9462](https://github.com/Azure/azure-sdk-for-python/issues/9462)


## 1.2.0 (2020-01-14)

### Features

- Add user_agent & sdk_moniker kwargs in UserAgentPolicy init   #9355
- Support OPTIONS HTTP verb     #9322
- Add tracing_attributes to tracing decorator   #9297
- Support auto_request_id in RequestIdPolicy   #9163
- Support fixed retry   #6419
- Support "retry-after-ms" in response header   #9240

### Bug fixes

- Removed `__enter__` and `__exit__` from async context managers    #9313

## 1.1.1 (2019-12-03)

### Bug fixes

- Bearer token authorization requires HTTPS
- Rewind the body position in retry #8307

## 1.1.0 (2019-11-25)

### Features

- New RequestIdPolicy   #8437
- Enable logging policy in default pipeline #8053
- Normalize transport timeout.   #8000
  Now we have:
  * 'connection_timeout' - a single float in seconds for the connection timeout. Default 5min
  * 'read_timeout' - a single float in seconds for the read timeout. Default 5min

### Bug fixes

- RequestHistory: deepcopy fails if request contains a stream  #7732
- Retry: retry raises error if response does not have http_response #8629
- Client kwargs are now passed to DistributedTracingPolicy correctly    #8051
- NetworkLoggingPolicy now logs correctly all requests in case of retry #8262

## 1.0.0 (2019-10-29)

### Features

- Tracing: DistributedTracingPolicy now accepts kwargs network_span_namer to change network span name  #7773
- Tracing: Implementation of AbstractSpan can now use the mixin HttpSpanMixin to get HTTP span update automatically  #7773
- Tracing: AbstractSpan contract "change_context" introduced  #7773
- Introduce new policy HttpLoggingPolicy  #7988

### Bug fixes

- Fix AsyncioRequestsTransport if input stream is an async generator  #7743
- Fix form-data with aiohttp transport  #7749

### Breaking changes

- Tracing: AbstractSpan.set_current_span is longer supported. Use change_context instead.  #7773
- azure.core.pipeline.policies.ContentDecodePolicy.deserialize_from_text changed

## 1.0.0b4 (2019-10-07)

### Features

- Tracing: network span context is available with the TRACING_CONTEXT in pipeline response  #7252
- Tracing: Span contract now has `kind`, `traceparent` and is a context manager  #7252
- SansIOHTTPPolicy methods can now be coroutines #7497
- Add multipart/mixed support #7083:

  - HttpRequest now has a "set_multipart_mixed" method to set the parts of this request
  - HttpRequest now has a "prepare_multipart_body" method to build final body.
  - HttpResponse now has a "parts" method to return an iterator of parts
  - AsyncHttpResponse now has a "parts" methods to return an async iterator of parts
  - Note that multipart/mixed is a Python 3.x only feature

### Bug fixes

- Tracing: policy cannot fail the pipeline, even in the worst condition  #7252
- Tracing: policy pass correctly status message if exception  #7252
- Tracing: incorrect span if exception raised from decorated function  #7133
- Fixed urllib3 ConnectTimeoutError being raised by Requests during a socket timeout. Now this exception is caught and wrapped as a `ServiceRequestError`  #7542

### Breaking changes

- Tracing: `azure.core.tracing.context` removed
- Tracing: `azure.core.tracing.context.tracing_context.with_current_context` renamed to `azure.core.tracing.common.with_current_context`  #7252
- Tracing: `link` renamed `link_from_headers`  and `link` takes now a string
- Tracing: opencensus implementation has been moved to the package `azure-core-tracing-opencensus`
- Some modules and classes that were importables from several different places have been removed:

   - `azure.core.HttpResponseError` is now only `azure.core.exceptions.HttpResponseError`
   - `azure.core.Configuration` is now only `azure.core.configuration.Configuration`
   - `azure.core.HttpRequest` is now only `azure.core.pipeline.transport.HttpRequest`
   - `azure.core.version` module has been removed. Use `azure.core.__version__` to get version number.
   - `azure.core.pipeline_client` has been removed. Import from `azure.core` instead.
   - `azure.core.pipeline_client_async` has been removed. Import from `azure.core` instead.
   - `azure.core.pipeline.base` has been removed. Import from `azure.core.pipeline` instead.
   - `azure.core.pipeline.base_async` has been removed. Import from `azure.core.pipeline` instead.
   - `azure.core.pipeline.policies.base` has been removed. Import from `azure.core.pipeline.policies` instead.
   - `azure.core.pipeline.policies.base_async` has been removed. Import from `azure.core.pipeline.policies` instead.
   - `azure.core.pipeline.policies.authentication` has been removed. Import from `azure.core.pipeline.policies` instead.
   - `azure.core.pipeline.policies.authentication_async` has been removed. Import from `azure.core.pipeline.policies` instead.
   - `azure.core.pipeline.policies.custom_hook` has been removed. Import from `azure.core.pipeline.policies` instead.
   - `azure.core.pipeline.policies.redirect` has been removed. Import from `azure.core.pipeline.policies` instead.
   - `azure.core.pipeline.policies.redirect_async` has been removed. Import from `azure.core.pipeline.policies` instead.
   - `azure.core.pipeline.policies.retry` has been removed. Import from `azure.core.pipeline.policies` instead.
   - `azure.core.pipeline.policies.retry_async` has been removed. Import from `azure.core.pipeline.policies` instead.
   - `azure.core.pipeline.policies.distributed_tracing` has been removed. Import from `azure.core.pipeline.policies` instead.
   - `azure.core.pipeline.policies.universal` has been removed. Import from `azure.core.pipeline.policies` instead.
   - `azure.core.tracing.abstract_span` has been removed. Import from `azure.core.tracing` instead.
   - `azure.core.pipeline.transport.base` has been removed. Import from `azure.core.pipeline.transport` instead.
   - `azure.core.pipeline.transport.base_async` has been removed. Import from `azure.core.pipeline.transport` instead.
   - `azure.core.pipeline.transport.requests_basic` has been removed. Import from `azure.core.pipeline.transport` instead.
   - `azure.core.pipeline.transport.requests_asyncio` has been removed. Import from `azure.core.pipeline.transport` instead.
   - `azure.core.pipeline.transport.requests_trio` has been removed. Import from `azure.core.pipeline.transport` instead.
   - `azure.core.pipeline.transport.aiohttp` has been removed. Import from `azure.core.pipeline.transport` instead.
   - `azure.core.polling.poller` has been removed. Import from `azure.core.polling` instead.
   - `azure.core.polling.async_poller` has been removed. Import from `azure.core.polling` instead.

## 1.0.0b3 (2019-09-09)

### Bug fixes

-  Fix aiohttp auto-headers #6992
-  Add tracing to policies module init  #6951

## 1.0.0b2 (2019-08-05)

### Breaking changes

- Transport classes don't take `config` parameter anymore (use kwargs instead)  #6372
- `azure.core.paging` has been completely refactored  #6420
- HttpResponse.content_type attribute is now a string (was a list)  #6490
- For `StreamDownloadGenerator` subclasses, `response` is now an `HttpResponse`, and not a transport response like `aiohttp.ClientResponse` or `requests.Response`. The transport response is available in `internal_response` attribute  #6490

### Bug fixes

- aiohttp is not required to import async pipelines classes #6496
- `AsyncioRequestsTransport.sleep` is now a coroutine as expected #6490
- `RequestsTransport` is not tight to `ProxyPolicy` implementation details anymore #6372
- `AiohttpTransport` does not raise on unexpected kwargs  #6355

### Features

- New paging base classes that support `continuation_token` and `by_page()`  #6420
- Proxy support for `AiohttpTransport`  #6372

## 1.0.0b1 (2019-06-26)

- Preview 1 release<|MERGE_RESOLUTION|>--- conflicted
+++ resolved
@@ -13,6 +13,7 @@
 ### Other Changes
 
 - Updated `BearerTokenCredentialPolicy` and `AsyncBearerTokenCredentialPolicy` to set the `enable_cae` parameter to `True` by default. This change enables Continuous Access Evaluation (CAE) for all token requests made through these policies.  #42941
+- Removed `six` as a dependency since it was unused.
 
 ## 1.35.1 (2025-09-11)
 
@@ -38,11 +39,7 @@
 
 - A timeout error when using the `aiohttp` transport (the default for async SDKs) will now be raised as a `azure.core.exceptions.ServiceResponseTimeoutError`, a subtype of the previously raised `ServiceResponseError`.
 - When using with `aiohttp` 3.10 or later, a connection timeout error will now be raised as a `azure.core.exceptions.ServiceRequestTimeoutError`, which can be retried.
-<<<<<<< HEAD
-- Removed `six` as a dependency since it was unused.
-=======
 - The default implementation of `on_challenge` in `BearerTokenCredentialPolicy` and `AsyncBearerTokenCredentialPolicy` will now cache the retrieved token. #41857
->>>>>>> d8bc880d
 
 ## 1.34.0 (2025-05-01)
 
