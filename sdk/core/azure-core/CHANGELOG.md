--- conflicted
+++ resolved
@@ -1,16 +1,11 @@
 
 # Release History
 
-<<<<<<< HEAD
-## 1.2.3 [Unreleased] (2020-02-12)
+## 1.2.3 (Unreleased)
 
 ### Bug fixes
 
 - Appended RequestIdPolicy to the default pipeline
-=======
-## 1.2.3 (Unreleased)
-
->>>>>>> dd760969
 
 ## 1.2.2 (2020-02-10)
 
