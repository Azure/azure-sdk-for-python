--- conflicted
+++ resolved
@@ -4,15 +4,12 @@
 
 ### Features Added
 
-<<<<<<< HEAD
 - GA `send_request` onto the `azure.core.PipelineClient` and `azure.core.AsyncPipelineClient`. This method takes in
 requests and sends them through our pipelines.
 - GA `azure.core.rest`. `azure.core.rest` is our new public simple HTTP library in `azure.core` that users will use to create requests, and consume responses.
 - GA errors `StreamConsumedError`, `StreamClosedError`, and `ResponseNotReadError` to `azure.core.exceptions`. These errors
 are thrown if you mishandle streamed responses from the `azure.core.rest` module
-=======
 - add kwargs to the methods for `iter_raw` and `iter_bytes`  #21529
->>>>>>> 74badfa8
 
 ### Breaking Changes
 
