# Release History

<<<<<<< HEAD
## 1.29.4 (unreleased)

### Bugs Fixed

- Fixed issue where IndexError was raised if multipart responses did not match the number of requests. #31471

## 1.29.3 (2023-08-18)
=======
## 1.29.3 (2023-08-22)
>>>>>>> 2035c307

### Bugs Fixed

- Typing fix: `message` cannot be `None` in `AzureError`. #31564

## 1.29.2 (2023-08-14)

### Bugs Fixed

- Added a default implementation for `AsyncTokenCredential.__aexit__()` #31573

### Other Changes

- Bumped `typing-extensions` version to 4.6.0.

## 1.29.1 (2023-08-09)

### Bugs Fixed

- Not pass `enabled_cae` unless it is explicitly enabled.

## 1.29.0 (2023-08-03)

### Features Added

- A keyword argument `enable_cae` was added to the `get_token` method of the `TokenCredential` protocol.  #31012
- `BearerTokenCredentialPolicy` and `AsyncBearerTokenCredentialPolicy` now accept `enable_cae` keyword arguments in their constructors. This is used in determining if [Continuous Access Evaluation (CAE)](https://learn.microsoft.com/azure/active-directory/conditional-access/concept-continuous-access-evaluation) should be enabled for each `get_token` request.  #31012

## 1.28.0 (2023-07-06)

### Features Added

- Added header name parameter to `RequestIdPolicy`. #30772
- Added `SensitiveHeaderCleanupPolicy` that cleans up sensitive headers if a redirect happens and the new destination is in another domain. #28349

### Other Changes

- Catch aiohttp errors and translate them into azure-core errors.

## 1.27.1 (2023-06-13)

### Bugs Fixed

- Fix url building for some complex query parameters scenarios  #30707

## 1.27.0 (2023-06-01)

### Features Added

- Added support to use sync credentials in `AsyncBearerTokenCredentialPolicy`. #30381
- Added "prefix" parameter to AzureKeyCredentialPolicy #29901

### Bugs Fixed

- Improve error message when providing the wrong credential type for AzureKeyCredential  #30380

## 1.26.4 (2023-04-06)

### Features Added

- Updated settings to include OpenTelemetry as a tracer provider.  #29095

### Other Changes

- Improved typing

## 1.26.3 (2023-02-02)

### Bugs Fixed

- Fixed deflate decompression for aiohttp   #28483

## 1.26.2 (2023-01-05)

### Bugs Fixed

- Fix 'ClientSession' object has no attribute 'auto_decompress'  (thanks to @mghextreme for the contribution)

### Other Changes

- Add "x-ms-error-code" as secure header to log
- Rename "DEFAULT_HEADERS_WHITELIST" to "DEFAULT_HEADERS_ALLOWLIST". Added a backward compatible alias.

## 1.26.1 (2022-11-03)

### Other Changes

- Added example of RequestsTransport with custom session.  (thanks to @inirudebwoy for the contribution)   #26768
- Added Python 3.11 support.

## 1.26.0 (2022-10-06)

### Other Changes

- LRO polling will not wait anymore before doing the first status check  #26376
- Added extra dependency for [aio]. pip install azure-core[aio] installs aiohttp too.

## 1.25.1 (2022-09-01)

### Bugs Fixed

- Added @runtime_checkable to `TokenCredential` protocol definitions  #25187

## 1.25.0 (2022-08-04)

Azure-core is supported on Python 3.7 or later. For more details, please read our page on [Azure SDK for Python version support policy](https://github.com/Azure/azure-sdk-for-python/wiki/Azure-SDKs-Python-version-support-policy).

### Features Added

- Added `CaseInsensitiveDict` implementation in `azure.core.utils` removing dependency on `requests` and `aiohttp`

## 1.24.2 (2022-06-30)

### Bugs Fixed

- Fixed the bug that azure-core could not be imported under Python 3.11.0b3  #24928
- `ContentDecodePolicy` can now correctly deserialize more JSON bodies with different mime types #22410

## 1.24.1 (2022-06-01)

### Bugs Fixed

- Declare method level span as INTERNAL by default  #24492
- Fixed type hints for `azure.core.paging.ItemPaged` #24548

## 1.24.0 (2022-05-06)

### Features Added

- Add `SerializationError` and `DeserializationError` in `azure.core.exceptions` for errors raised during serialization / deserialization  #24312

## 1.23.1 (2022-03-31)

### Bugs Fixed

- Allow stream inputs to the `content` kwarg of `azure.core.rest.HttpRequest` from objects with a `read` method  #23578

## 1.23.0 (2022-03-03)

### Features Added

- Improve intellisense type hinting for service client methods. #22891

- Add a case insensitive dict `case_insensitive_dict` in `azure.core.utils`.  #23206

### Bugs Fixed

- Use "\n" rather than "/n" for new line in log.     #23261

### Other Changes

- Log "WWW-Authenticate" header in `HttpLoggingPolicy`  #22990
- Added dependency on `typing-extensions` >= 4.0.1

## 1.22.1 (2022-02-09)

### Bugs Fixed

- Limiting `final-state-via` scope to POST until consuming SDKs has been fixed to use this option properly on PUT.  #22989

## 1.22.0 (2022-02-03)
_[**This version is deprecated.**]_

### Features Added

- Add support for `final-state-via` LRO option in core.  #22713

### Bugs Fixed

- Add response body to string representation of `HttpResponseError` if we're not able to parse out information #22302
- Raise `AttributeError` when calling azure.core.pipeline.transport.\_\_bases__    #22469

### Other Changes

- Python 2.7 is no longer supported. Please use Python version 3.6 or later.

## 1.21.1 (2021-12-06)

### Other Changes

- Revert change in str method  #22023

## 1.21.0 (2021-12-02)

### Breaking Changes

- Sync stream downloading now raises `azure.core.exceptions.DecodeError` rather than `requests.exceptions.ContentDecodingError`

### Bugs Fixed

- Add response body to string representation of `HttpResponseError` if we're not able to parse out information #21800

## 1.20.1 (2021-11-08)

### Bugs Fixed

- Correctly set response's content to decompressed body when users are using aiohttp transport with decompression headers #21620

## 1.20.0 (2021-11-04)

### Features Added

- GA `send_request` onto the `azure.core.PipelineClient` and `azure.core.AsyncPipelineClient`. This method takes in
requests and sends them through our pipelines.
- GA `azure.core.rest`. `azure.core.rest` is our new public simple HTTP library in `azure.core` that users will use to create requests, and consume responses.
- GA errors `StreamConsumedError`, `StreamClosedError`, and `ResponseNotReadError` to `azure.core.exceptions`. These errors
are thrown if you mishandle streamed responses from the `azure.core.rest` module
- add kwargs to the methods for `iter_raw` and `iter_bytes`  #21529
- no longer raise JSON errors if users pass in file descriptors of JSON to the `json` kwarg in `HttpRequest`  #21504
- Added new error type `IncompleteReadError` which is raised if peer closes the connection before we have received the complete message body.

### Breaking Changes

- SansIOHTTPPolicy.on_exception returns None instead of bool.

### Bugs Fixed

- The `Content-Length` header in a http response is strictly checked against the actual number of bytes in the body,
  rather than silently truncating data in case the underlying tcp connection is closed prematurely.
  (thanks to @jochen-ott-by for the contribution)   #20412
- UnboundLocalError when SansIOHTTPPolicy handles an exception    #15222
- Add default content type header of `text/plain` and content length header for users who pass unicode strings to the `content` kwarg of `HttpRequest` in 2.7  #21550

## 1.19.1 (2021-11-01)

### Bugs Fixed

- respect text encoding specified in argument (thanks to @ryohji for the contribution)  #20796
- Fix "coroutine x.read() was never awaited" warning from `ContentDecodePolicy`  #21318
- fix type check for `data` input to `azure.core.rest` for python 2.7 users  #21341
- use `charset_normalizer` if `chardet` is not installed to migrate aiohttp 3.8.0 changes.

### Other Changes

- Refactor AzureJSONEncoder (thanks to @Codejune for the contribution)  #21028

## 1.19.0 (2021-09-30)

### Breaking Changes in the Provisional `azure.core.rest` package

- `azure.core.rest.HttpResponse` and `azure.core.rest.AsyncHttpResponse` are now abstract base classes. They should not be initialized directly, instead
your transport responses should inherit from them and implement them.
- The properties of the `azure.core.rest` responses are now all read-only

- HttpLoggingPolicy integrates logs into one record #19925

## 1.18.0 (2021-09-02)

### Features Added

- `azure.core.serialization.AzureJSONEncoder` (introduced in 1.17.0) serializes `datetime.datetime` objects in ISO 8601 format, conforming to RFC 3339's specification.    #20190
- We now use `azure.core.serialization.AzureJSONEncoder` to serialize `json` input to `azure.core.rest.HttpRequest`.

### Breaking Changes in the Provisional `azure.core.rest` package

- The `text` property on `azure.core.rest.HttpResponse` and `azure.core.rest.AsyncHttpResponse` has changed to a method, which also takes
an `encoding` parameter.
- Removed `iter_text` and `iter_lines` from `azure.core.rest.HttpResponse` and `azure.core.rest.AsyncHttpResponse`

### Bugs Fixed

- The behaviour of the headers returned in `azure.core.rest` responses now aligns across sync and async. Items can now be checked case-insensitively and without raising an error for format.

## 1.17.0 (2021-08-05)

### Features Added

- Cut hard dependency on requests library
- Added a `from_json` method which now accepts storage QueueMessage, eventhub's EventData or ServiceBusMessage or simply json bytes to return a `CloudEvent`

### Fixed

- Not override "x-ms-client-request-id" if it already exists in the header.    #17757

### Breaking Changes in the Provisional `azure.core.rest` package

- `azure.core.rest` will not try to guess the `charset` anymore if it was impossible to extract it from `HttpResponse` analysis. This removes our dependency on `charset`.

## 1.16.0 (2021-07-01)

### Features Added

- Add new ***provisional*** methods `send_request` onto the `azure.core.PipelineClient` and `azure.core.AsyncPipelineClient`. This method takes in
requests and sends them through our pipelines.
- Add new ***provisional*** module `azure.core.rest`. `azure.core.rest` is our new public simple HTTP library in `azure.core` that users will use to create requests, and consume responses.
- Add new ***provisional*** errors `StreamConsumedError`, `StreamClosedError`, and `ResponseNotReadError` to `azure.core.exceptions`. These errors
are thrown if you mishandle streamed responses from the provisional `azure.core.rest` module

### Fixed

- Improved error message in the `from_dict` method of `CloudEvent` when a wrong schema is sent.

## 1.15.0 (2021-06-04)

### New Features

- Added `BearerTokenCredentialPolicy.on_challenge` and `.authorize_request` to allow subclasses to optionally handle authentication challenges

### Bug Fixes

- Retry policies don't sleep after operations time out
- The `from_dict` methhod in the `CloudEvent` can now convert a datetime string to datetime object when microsecond exceeds the python limitation

## 1.14.0 (2021-05-13)

### New Features

- Added `azure.core.credentials.AzureNamedKeyCredential` credential #17548.
- Added `decompress` parameter for `stream_download` method. If it is set to `False`, will not do decompression upon the stream.    #17920

## 1.13.0 (2021-04-02)

Azure core requires Python 2.7 or Python 3.6+ since this release.

### New Features

- Added `azure.core.utils.parse_connection_string` function to parse connection strings across SDKs, with common validation and support for case insensitive keys.
- Supported adding custom policies  #16519
- Added `~azure.core.tracing.Link` that should be used while passing `Links` to  `AbstractSpan`.
- `AbstractSpan` constructor can now take in additional keyword only args.

### Bug fixes

- Make NetworkTraceLoggingPolicy show the auth token in plain text. #14191
- Fixed RetryPolicy overriding default connection timeout with an extreme value #17481

## 1.12.0 (2021-03-08)

This version will be the last version to officially support Python 3.5, future versions will require Python 2.7 or Python 3.6+.

### Features

- Added `azure.core.messaging.CloudEvent` model that follows the cloud event spec.
- Added `azure.core.serialization.NULL` sentinel value
- Improve `repr`s for `HttpRequest` and `HttpResponse`s  #16972

### Bug Fixes

- Disable retry in stream downloading. (thanks to @jochen-ott-by @hoffmann for the contribution)  #16723

## 1.11.0 (2021-02-08)

### Features

- Added `CaseInsensitiveEnumMeta` class for case-insensitive enums.  #16316
- Add `raise_for_status` method onto `HttpResponse`. Calling `response.raise_for_status()` on a response with an error code
will raise an `HttpResponseError`. Calling it on a good response will do nothing  #16399

### Bug Fixes

- Update conn.conn_kw rather than overriding it when setting block size. (thanks for @jiasli for the contribution)  #16587

## 1.10.0 (2021-01-11)

### Features

- Added `AzureSasCredential` and its respective policy. #15946

## 1.9.0 (2020-11-09)

### Features

- Add a `continuation_token` attribute to the base `AzureError` exception, and set this value for errors raised
  during paged or long-running operations.

### Bug Fixes

- Set retry_interval to 1 second instead of 1000 seconds (thanks **vbarbaresi** for contributing)  #14357


## 1.8.2 (2020-10-05)

### Bug Fixes

- Fixed bug to allow polling in the case of parameterized endpoints with relative polling urls  #14097


## 1.8.1 (2020-09-08)

### Bug fixes

- SAS credential replicated "/" fix #13159

## 1.8.0 (2020-08-10)

### Features

- Support params as list for exploding parameters  #12410


## 1.7.0 (2020-07-06)

### Bug fixes

- `AzureKeyCredentialPolicy` will now accept (and ignore) passed in kwargs  #11963
- Better error messages if passed endpoint is incorrect  #12106
- Do not JSON encore a string if content type is "text"  #12137

### Features

- Added `http_logging_policy` property on the `Configuration` object, allowing users to individually
set the http logging policy of the config  #12218

## 1.6.0 (2020-06-03)

### Bug fixes

- Fixed deadlocks in AsyncBearerTokenCredentialPolicy #11543
- Fix AttributeException in StreamDownloadGenerator #11462

### Features

- Added support for changesets as part of multipart message support #10485
- Add AsyncLROPoller in azure.core.polling #10801
- Add get_continuation_token/from_continuation_token/polling_method methods in pollers (sync and async) #10801
- HttpResponse and PipelineContext objects are now pickable #10801

## 1.5.0 (2020-05-04)

### Features

- Support "x-ms-retry-after-ms" in response header   #10743
- `link` and `link_from_headers` now accepts attributes   #10765

### Bug fixes

- Not retry if the status code is less than 400 #10778
- "x-ms-request-id" is not considered safe header for logging #10967

## 1.4.0 (2020-04-06)

### Features

- Support a default error type in map_error #9773
- Added `AzureKeyCredential` and its respective policy. #10509
- Added `azure.core.polling.base_polling` module with a "Microsoft One API" polling implementation #10090
  Also contains the async version in `azure.core.polling.async_base_polling`
- Support kwarg `enforce_https` to disable HTTPS check on authentication #9821
- Support additional kwargs in `HttpRequest.set_multipart_mixed` that will be passed into pipeline context.

## 1.3.0 (2020-03-09)

### Bug fixes

- Appended RequestIdPolicy to the default pipeline  #9841
- Rewind the body position in async_retry   #10117

### Features

- Add raw_request_hook support in custom_hook_policy   #9958
- Add timeout support in retry_policy   #10011
- Add OdataV4 error format auto-parsing in all exceptions ('error' attribute)  #9738

## 1.2.2 (2020-02-10)

### Bug fixes

- Fixed a bug that sends None as request_id #9545
- Enable mypy for customers #9572
- Handle TypeError in deep copy #9620
- Fix text/plain content-type in decoder #9589

## 1.2.1 (2020-01-14)

### Bug fixes

- Fixed a regression in 1.2.0 that was incompatible with azure-keyvault-* 4.0.0
[#9462](https://github.com/Azure/azure-sdk-for-python/issues/9462)


## 1.2.0 (2020-01-14)

### Features

- Add user_agent & sdk_moniker kwargs in UserAgentPolicy init   #9355
- Support OPTIONS HTTP verb     #9322
- Add tracing_attributes to tracing decorator   #9297
- Support auto_request_id in RequestIdPolicy   #9163
- Support fixed retry   #6419
- Support "retry-after-ms" in response header   #9240

### Bug fixes

- Removed `__enter__` and `__exit__` from async context managers    #9313

## 1.1.1 (2019-12-03)

### Bug fixes

- Bearer token authorization requires HTTPS
- Rewind the body position in retry #8307

## 1.1.0 (2019-11-25)

### Features

- New RequestIdPolicy   #8437
- Enable logging policy in default pipeline #8053
- Normalize transport timeout.   #8000
  Now we have:
  * 'connection_timeout' - a single float in seconds for the connection timeout. Default 5min
  * 'read_timeout' - a single float in seconds for the read timeout. Default 5min

### Bug fixes

- RequestHistory: deepcopy fails if request contains a stream  #7732
- Retry: retry raises error if response does not have http_response #8629
- Client kwargs are now passed to DistributedTracingPolicy correctly    #8051
- NetworkLoggingPolicy now logs correctly all requests in case of retry #8262

## 1.0.0 (2019-10-29)

### Features

- Tracing: DistributedTracingPolicy now accepts kwargs network_span_namer to change network span name  #7773
- Tracing: Implementation of AbstractSpan can now use the mixin HttpSpanMixin to get HTTP span update automatically  #7773
- Tracing: AbstractSpan contract "change_context" introduced  #7773
- Introduce new policy HttpLoggingPolicy  #7988

### Bug fixes

- Fix AsyncioRequestsTransport if input stream is an async generator  #7743
- Fix form-data with aiohttp transport  #7749

### Breaking changes

- Tracing: AbstractSpan.set_current_span is longer supported. Use change_context instead.  #7773
- azure.core.pipeline.policies.ContentDecodePolicy.deserialize_from_text changed

## 1.0.0b4 (2019-10-07)

### Features

- Tracing: network span context is available with the TRACING_CONTEXT in pipeline response  #7252
- Tracing: Span contract now has `kind`, `traceparent` and is a context manager  #7252
- SansIOHTTPPolicy methods can now be coroutines #7497
- Add multipart/mixed support #7083:

  - HttpRequest now has a "set_multipart_mixed" method to set the parts of this request
  - HttpRequest now has a "prepare_multipart_body" method to build final body.
  - HttpResponse now has a "parts" method to return an iterator of parts
  - AsyncHttpResponse now has a "parts" methods to return an async iterator of parts
  - Note that multipart/mixed is a Python 3.x only feature

### Bug fixes

- Tracing: policy cannot fail the pipeline, even in the worst condition  #7252
- Tracing: policy pass correctly status message if exception  #7252
- Tracing: incorrect span if exception raised from decorated function  #7133
- Fixed urllib3 ConnectTimeoutError being raised by Requests during a socket timeout. Now this exception is caught and wrapped as a `ServiceRequestError`  #7542

### Breaking changes

- Tracing: `azure.core.tracing.context` removed
- Tracing: `azure.core.tracing.context.tracing_context.with_current_context` renamed to `azure.core.tracing.common.with_current_context`  #7252
- Tracing: `link` renamed `link_from_headers`  and `link` takes now a string
- Tracing: opencensus implementation has been moved to the package `azure-core-tracing-opencensus`
- Some modules and classes that were importables from several different places have been removed:

   - `azure.core.HttpResponseError` is now only `azure.core.exceptions.HttpResponseError`
   - `azure.core.Configuration` is now only `azure.core.configuration.Configuration`
   - `azure.core.HttpRequest` is now only `azure.core.pipeline.transport.HttpRequest`
   - `azure.core.version` module has been removed. Use `azure.core.__version__` to get version number.
   - `azure.core.pipeline_client` has been removed. Import from `azure.core` instead.
   - `azure.core.pipeline_client_async` has been removed. Import from `azure.core` instead.
   - `azure.core.pipeline.base` has been removed. Import from `azure.core.pipeline` instead.
   - `azure.core.pipeline.base_async` has been removed. Import from `azure.core.pipeline` instead.
   - `azure.core.pipeline.policies.base` has been removed. Import from `azure.core.pipeline.policies` instead.
   - `azure.core.pipeline.policies.base_async` has been removed. Import from `azure.core.pipeline.policies` instead.
   - `azure.core.pipeline.policies.authentication` has been removed. Import from `azure.core.pipeline.policies` instead.
   - `azure.core.pipeline.policies.authentication_async` has been removed. Import from `azure.core.pipeline.policies` instead.
   - `azure.core.pipeline.policies.custom_hook` has been removed. Import from `azure.core.pipeline.policies` instead.
   - `azure.core.pipeline.policies.redirect` has been removed. Import from `azure.core.pipeline.policies` instead.
   - `azure.core.pipeline.policies.redirect_async` has been removed. Import from `azure.core.pipeline.policies` instead.
   - `azure.core.pipeline.policies.retry` has been removed. Import from `azure.core.pipeline.policies` instead.
   - `azure.core.pipeline.policies.retry_async` has been removed. Import from `azure.core.pipeline.policies` instead.
   - `azure.core.pipeline.policies.distributed_tracing` has been removed. Import from `azure.core.pipeline.policies` instead.
   - `azure.core.pipeline.policies.universal` has been removed. Import from `azure.core.pipeline.policies` instead.
   - `azure.core.tracing.abstract_span` has been removed. Import from `azure.core.tracing` instead.
   - `azure.core.pipeline.transport.base` has been removed. Import from `azure.core.pipeline.transport` instead.
   - `azure.core.pipeline.transport.base_async` has been removed. Import from `azure.core.pipeline.transport` instead.
   - `azure.core.pipeline.transport.requests_basic` has been removed. Import from `azure.core.pipeline.transport` instead.
   - `azure.core.pipeline.transport.requests_asyncio` has been removed. Import from `azure.core.pipeline.transport` instead.
   - `azure.core.pipeline.transport.requests_trio` has been removed. Import from `azure.core.pipeline.transport` instead.
   - `azure.core.pipeline.transport.aiohttp` has been removed. Import from `azure.core.pipeline.transport` instead.
   - `azure.core.polling.poller` has been removed. Import from `azure.core.polling` instead.
   - `azure.core.polling.async_poller` has been removed. Import from `azure.core.polling` instead.

## 1.0.0b3 (2019-09-09)

### Bug fixes

-  Fix aiohttp auto-headers #6992
-  Add tracing to policies module init  #6951

## 1.0.0b2 (2019-08-05)

### Breaking changes

- Transport classes don't take `config` parameter anymore (use kwargs instead)  #6372
- `azure.core.paging` has been completely refactored  #6420
- HttpResponse.content_type attribute is now a string (was a list)  #6490
- For `StreamDownloadGenerator` subclasses, `response` is now an `HttpResponse`, and not a transport response like `aiohttp.ClientResponse` or `requests.Response`. The transport response is available in `internal_response` attribute  #6490

### Bug fixes

- aiohttp is not required to import async pipelines classes #6496
- `AsyncioRequestsTransport.sleep` is now a coroutine as expected #6490
- `RequestsTransport` is not tight to `ProxyPolicy` implementation details anymore #6372
- `AiohttpTransport` does not raise on unexpected kwargs  #6355

### Features

- New paging base classes that support `continuation_token` and `by_page()`  #6420
- Proxy support for `AiohttpTransport`  #6372

## 1.0.0b1 (2019-06-26)

- Preview 1 release<|MERGE_RESOLUTION|>--- conflicted
+++ resolved
@@ -1,16 +1,12 @@
 # Release History
 
-<<<<<<< HEAD
 ## 1.29.4 (unreleased)
 
 ### Bugs Fixed
 
 - Fixed issue where IndexError was raised if multipart responses did not match the number of requests. #31471
 
-## 1.29.3 (2023-08-18)
-=======
 ## 1.29.3 (2023-08-22)
->>>>>>> 2035c307
 
 ### Bugs Fixed
 
