# Release History

## 1.24.2 (Unreleased)

### Bugs Fixed

- Fixed the bug that azure-core could not be imported under Python 3.11.0b3  #24928
- `ContentDecodePolicy` can now correctly deserialize more JSON bodies with different mime types #22410
<<<<<<< HEAD

### Other Changes
=======
>>>>>>> 2f97d14d

## 1.24.1 (2022-06-01)

### Bugs Fixed

- Declare method level span as INTERNAL by default  #24492
- Fixed type hints for `azure.core.paging.ItemPaged` #24548

## 1.24.0 (2022-05-06)

### Features Added

- Add `SerializationError` and `DeserializationError` in `azure.core.exceptions` for errors raised during serialization / deserialization  #24312

## 1.23.1 (2022-03-31)

### Bugs Fixed

- Allow stream inputs to the `content` kwarg of `azure.core.rest.HttpRequest` from objects with a `read` method  #23578

## 1.23.0 (2022-03-03)

### Features Added

- Improve intellisense type hinting for service client methods. #22891

- Add a case insensitive dict `case_insensitive_dict` in `azure.core.utils`.  #23206

### Bugs Fixed

- Use "\n" rather than "/n" for new line in log.     #23261

### Other Changes

- Log "WWW-Authenticate" header in `HttpLoggingPolicy`  #22990
- Added dependency on `typing-extensions` >= 4.0.1

## 1.22.1 (2022-02-09)

### Bugs Fixed

- Limiting `final-state-via` scope to POST until consuming SDKs has been fixed to use this option properly on PUT.  #22989

## 1.22.0 (2022-02-03)
_[**This version is deprecated.**]_

### Features Added

- Add support for `final-state-via` LRO option in core.  #22713

### Bugs Fixed

- Add response body to string representation of `HttpResponseError` if we're not able to parse out information #22302
- Raise `AttributeError` when calling azure.core.pipeline.transport.\_\_bases__    #22469

### Other Changes

- Python 2.7 is no longer supported. Please use Python version 3.6 or later.

## 1.21.1 (2021-12-06)

### Other Changes

- Revert change in str method  #22023

## 1.21.0 (2021-12-02)

### Breaking Changes

- Sync stream downloading now raises `azure.core.exceptions.DecodeError` rather than `requests.exceptions.ContentDecodingError`

### Bugs Fixed

- Add response body to string representation of `HttpResponseError` if we're not able to parse out information #21800

## 1.20.1 (2021-11-08)

### Bugs Fixed

- Correctly set response's content to decompressed body when users are using aiohttp transport with decompression headers #21620

## 1.20.0 (2021-11-04)

### Features Added

- GA `send_request` onto the `azure.core.PipelineClient` and `azure.core.AsyncPipelineClient`. This method takes in
requests and sends them through our pipelines.
- GA `azure.core.rest`. `azure.core.rest` is our new public simple HTTP library in `azure.core` that users will use to create requests, and consume responses.
- GA errors `StreamConsumedError`, `StreamClosedError`, and `ResponseNotReadError` to `azure.core.exceptions`. These errors
are thrown if you mishandle streamed responses from the `azure.core.rest` module
- add kwargs to the methods for `iter_raw` and `iter_bytes`  #21529
- no longer raise JSON errors if users pass in file descriptors of JSON to the `json` kwarg in `HttpRequest`  #21504
- Added new error type `IncompleteReadError` which is raised if peer closes the connection before we have received the complete message body.

### Breaking Changes

- SansIOHTTPPolicy.on_exception returns None instead of bool.

### Bugs Fixed

- The `Content-Length` header in a http response is strictly checked against the actual number of bytes in the body,
  rather than silently truncating data in case the underlying tcp connection is closed prematurely.
  (thanks to @jochen-ott-by for the contribution)   #20412
- UnboundLocalError when SansIOHTTPPolicy handles an exception    #15222
- Add default content type header of `text/plain` and content length header for users who pass unicode strings to the `content` kwarg of `HttpRequest` in 2.7  #21550

## 1.19.1 (2021-11-01)

### Bugs Fixed

- respect text encoding specified in argument (thanks to @ryohji for the contribution)  #20796
- Fix "coroutine x.read() was never awaited" warning from `ContentDecodePolicy`  #21318
- fix type check for `data` input to `azure.core.rest` for python 2.7 users  #21341
- use `charset_normalizer` if `chardet` is not installed to migrate aiohttp 3.8.0 changes.

### Other Changes

- Refactor AzureJSONEncoder (thanks to @Codejune for the contribution)  #21028

## 1.19.0 (2021-09-30)

### Breaking Changes in the Provisional `azure.core.rest` package

- `azure.core.rest.HttpResponse` and `azure.core.rest.AsyncHttpResponse` are now abstract base classes. They should not be initialized directly, instead
your transport responses should inherit from them and implement them.
- The properties of the `azure.core.rest` responses are now all read-only

- HttpLoggingPolicy integrates logs into one record #19925

## 1.18.0 (2021-09-02)

### Features Added

- `azure.core.serialization.AzureJSONEncoder` (introduced in 1.17.0) serializes `datetime.datetime` objects in ISO 8601 format, conforming to RFC 3339's specification.    #20190
- We now use `azure.core.serialization.AzureJSONEncoder` to serialize `json` input to `azure.core.rest.HttpRequest`.

### Breaking Changes in the Provisional `azure.core.rest` package

- The `text` property on `azure.core.rest.HttpResponse` and `azure.core.rest.AsyncHttpResponse` has changed to a method, which also takes
an `encoding` parameter.
- Removed `iter_text` and `iter_lines` from `azure.core.rest.HttpResponse` and `azure.core.rest.AsyncHttpResponse`

### Bugs Fixed

- The behaviour of the headers returned in `azure.core.rest` responses now aligns across sync and async. Items can now be checked case-insensitively and without raising an error for format.

## 1.17.0 (2021-08-05)

### Features Added

- Cut hard dependency on requests library
- Added a `from_json` method which now accepts storage QueueMessage, eventhub's EventData or ServiceBusMessage or simply json bytes to return a `CloudEvent`

### Fixed

- Not override "x-ms-client-request-id" if it already exists in the header.    #17757

### Breaking Changes in the Provisional `azure.core.rest` package

- `azure.core.rest` will not try to guess the `charset` anymore if it was impossible to extract it from `HttpResponse` analysis. This removes our dependency on `charset`.

## 1.16.0 (2021-07-01)

### Features Added

- Add new ***provisional*** methods `send_request` onto the `azure.core.PipelineClient` and `azure.core.AsyncPipelineClient`. This method takes in
requests and sends them through our pipelines.
- Add new ***provisional*** module `azure.core.rest`. `azure.core.rest` is our new public simple HTTP library in `azure.core` that users will use to create requests, and consume responses.
- Add new ***provisional*** errors `StreamConsumedError`, `StreamClosedError`, and `ResponseNotReadError` to `azure.core.exceptions`. These errors
are thrown if you mishandle streamed responses from the provisional `azure.core.rest` module

### Fixed

- Improved error message in the `from_dict` method of `CloudEvent` when a wrong schema is sent.

## 1.15.0 (2021-06-04)

### New Features

- Added `BearerTokenCredentialPolicy.on_challenge` and `.authorize_request` to allow subclasses to optionally handle authentication challenges

### Bug Fixes

- Retry policies don't sleep after operations time out
- The `from_dict` methhod in the `CloudEvent` can now convert a datetime string to datetime object when microsecond exceeds the python limitation

## 1.14.0 (2021-05-13)

### New Features

- Added `azure.core.credentials.AzureNamedKeyCredential` credential #17548.
- Added `decompress` parameter for `stream_download` method. If it is set to `False`, will not do decompression upon the stream.    #17920

## 1.13.0 (2021-04-02)

Azure core requires Python 2.7 or Python 3.6+ since this release.

### New Features

- Added `azure.core.utils.parse_connection_string` function to parse connection strings across SDKs, with common validation and support for case insensitive keys.
- Supported adding custom policies  #16519
- Added `~azure.core.tracing.Link` that should be used while passing `Links` to  `AbstractSpan`.
- `AbstractSpan` constructor can now take in additional keyword only args.

### Bug fixes

- Make NetworkTraceLoggingPolicy show the auth token in plain text. #14191
- Fixed RetryPolicy overriding default connection timeout with an extreme value #17481

## 1.12.0 (2021-03-08)

This version will be the last version to officially support Python 3.5, future versions will require Python 2.7 or Python 3.6+.

### Features

- Added `azure.core.messaging.CloudEvent` model that follows the cloud event spec.
- Added `azure.core.serialization.NULL` sentinel value
- Improve `repr`s for `HttpRequest` and `HttpResponse`s  #16972

### Bug Fixes

- Disable retry in stream downloading. (thanks to @jochen-ott-by @hoffmann for the contribution)  #16723

## 1.11.0 (2021-02-08)

### Features

- Added `CaseInsensitiveEnumMeta` class for case-insensitive enums.  #16316
- Add `raise_for_status` method onto `HttpResponse`. Calling `response.raise_for_status()` on a response with an error code
will raise an `HttpResponseError`. Calling it on a good response will do nothing  #16399

### Bug Fixes

- Update conn.conn_kw rather than overriding it when setting block size. (thanks for @jiasli for the contribution)  #16587

## 1.10.0 (2021-01-11)

### Features

- Added `AzureSasCredential` and its respective policy. #15946

## 1.9.0 (2020-11-09)

### Features

- Add a `continuation_token` attribute to the base `AzureError` exception, and set this value for errors raised
  during paged or long-running operations.

### Bug Fixes

- Set retry_interval to 1 second instead of 1000 seconds (thanks **vbarbaresi** for contributing)  #14357


## 1.8.2 (2020-10-05)

### Bug Fixes

- Fixed bug to allow polling in the case of parameterized endpoints with relative polling urls  #14097


## 1.8.1 (2020-09-08)

### Bug fixes

- SAS credential replicated "/" fix #13159

## 1.8.0 (2020-08-10)

### Features

- Support params as list for exploding parameters  #12410


## 1.7.0 (2020-07-06)

### Bug fixes

- `AzureKeyCredentialPolicy` will now accept (and ignore) passed in kwargs  #11963
- Better error messages if passed endpoint is incorrect  #12106
- Do not JSON encore a string if content type is "text"  #12137

### Features

- Added `http_logging_policy` property on the `Configuration` object, allowing users to individually
set the http logging policy of the config  #12218

## 1.6.0 (2020-06-03)

### Bug fixes

- Fixed deadlocks in AsyncBearerTokenCredentialPolicy #11543
- Fix AttributeException in StreamDownloadGenerator #11462

### Features

- Added support for changesets as part of multipart message support #10485
- Add AsyncLROPoller in azure.core.polling #10801
- Add get_continuation_token/from_continuation_token/polling_method methods in pollers (sync and async) #10801
- HttpResponse and PipelineContext objects are now pickable #10801

## 1.5.0 (2020-05-04)

### Features

- Support "x-ms-retry-after-ms" in response header   #10743
- `link` and `link_from_headers` now accepts attributes   #10765

### Bug fixes

- Not retry if the status code is less than 400 #10778
- "x-ms-request-id" is not considered safe header for logging #10967

## 1.4.0 (2020-04-06)

### Features

- Support a default error type in map_error #9773
- Added `AzureKeyCredential` and its respective policy. #10509
- Added `azure.core.polling.base_polling` module with a "Microsoft One API" polling implementation #10090
  Also contains the async version in `azure.core.polling.async_base_polling`
- Support kwarg `enforce_https` to disable HTTPS check on authentication #9821
- Support additional kwargs in `HttpRequest.set_multipart_mixed` that will be passed into pipeline context.

## 1.3.0 (2020-03-09)

### Bug fixes

- Appended RequestIdPolicy to the default pipeline  #9841
- Rewind the body position in async_retry   #10117

### Features

- Add raw_request_hook support in custom_hook_policy   #9958
- Add timeout support in retry_policy   #10011
- Add OdataV4 error format auto-parsing in all exceptions ('error' attribute)  #9738

## 1.2.2 (2020-02-10)

### Bug fixes

- Fixed a bug that sends None as request_id #9545
- Enable mypy for customers #9572
- Handle TypeError in deep copy #9620
- Fix text/plain content-type in decoder #9589

## 1.2.1 (2020-01-14)

### Bug fixes

- Fixed a regression in 1.2.0 that was incompatible with azure-keyvault-* 4.0.0
[#9462](https://github.com/Azure/azure-sdk-for-python/issues/9462)


## 1.2.0 (2020-01-14)

### Features

- Add user_agent & sdk_moniker kwargs in UserAgentPolicy init   #9355
- Support OPTIONS HTTP verb     #9322
- Add tracing_attributes to tracing decorator   #9297
- Support auto_request_id in RequestIdPolicy   #9163
- Support fixed retry   #6419
- Support "retry-after-ms" in response header   #9240

### Bug fixes

- Removed `__enter__` and `__exit__` from async context managers    #9313

## 1.1.1 (2019-12-03)

### Bug fixes

- Bearer token authorization requires HTTPS
- Rewind the body position in retry #8307

## 1.1.0 (2019-11-25)

### Features

- New RequestIdPolicy   #8437
- Enable logging policy in default pipeline #8053
- Normalize transport timeout.   #8000
  Now we have:
  * 'connection_timeout' - a single float in seconds for the connection timeout. Default 5min
  * 'read_timeout' - a single float in seconds for the read timeout. Default 5min

### Bug fixes

- RequestHistory: deepcopy fails if request contains a stream  #7732
- Retry: retry raises error if response does not have http_response #8629
- Client kwargs are now passed to DistributedTracingPolicy correctly    #8051
- NetworkLoggingPolicy now logs correctly all requests in case of retry #8262

## 1.0.0 (2019-10-29)

### Features

- Tracing: DistributedTracingPolicy now accepts kwargs network_span_namer to change network span name  #7773
- Tracing: Implementation of AbstractSpan can now use the mixin HttpSpanMixin to get HTTP span update automatically  #7773
- Tracing: AbstractSpan contract "change_context" introduced  #7773
- Introduce new policy HttpLoggingPolicy  #7988

### Bug fixes

- Fix AsyncioRequestsTransport if input stream is an async generator  #7743
- Fix form-data with aiohttp transport  #7749

### Breaking changes

- Tracing: AbstractSpan.set_current_span is longer supported. Use change_context instead.  #7773
- azure.core.pipeline.policies.ContentDecodePolicy.deserialize_from_text changed

## 1.0.0b4 (2019-10-07)

### Features

- Tracing: network span context is available with the TRACING_CONTEXT in pipeline response  #7252
- Tracing: Span contract now has `kind`, `traceparent` and is a context manager  #7252
- SansIOHTTPPolicy methods can now be coroutines #7497
- Add multipart/mixed support #7083:

  - HttpRequest now has a "set_multipart_mixed" method to set the parts of this request
  - HttpRequest now has a "prepare_multipart_body" method to build final body.
  - HttpResponse now has a "parts" method to return an iterator of parts
  - AsyncHttpResponse now has a "parts" methods to return an async iterator of parts
  - Note that multipart/mixed is a Python 3.x only feature

### Bug fixes

- Tracing: policy cannot fail the pipeline, even in the worst condition  #7252
- Tracing: policy pass correctly status message if exception  #7252
- Tracing: incorrect span if exception raised from decorated function  #7133
- Fixed urllib3 ConnectTimeoutError being raised by Requests during a socket timeout. Now this exception is caught and wrapped as a `ServiceRequestError`  #7542

### Breaking changes

- Tracing: `azure.core.tracing.context` removed
- Tracing: `azure.core.tracing.context.tracing_context.with_current_context` renamed to `azure.core.tracing.common.with_current_context`  #7252
- Tracing: `link` renamed `link_from_headers`  and `link` takes now a string
- Tracing: opencensus implementation has been moved to the package `azure-core-tracing-opencensus`
- Some modules and classes that were importables from several differente places have been removed:

   - `azure.core.HttpResponseError` is now only `azure.core.exceptions.HttpResponseError`
   - `azure.core.Configuration` is now only `azure.core.configuration.Configuration`
   - `azure.core.HttpRequest` is now only `azure.core.pipeline.transport.HttpRequest`
   - `azure.core.version` module has been removed. Use `azure.core.__version__` to get version number.
   - `azure.core.pipeline_client` has been removed. Import from `azure.core` instead.
   - `azure.core.pipeline_client_async` has been removed. Import from `azure.core` instead.
   - `azure.core.pipeline.base` has been removed. Import from `azure.core.pipeline` instead.
   - `azure.core.pipeline.base_async` has been removed. Import from `azure.core.pipeline` instead.
   - `azure.core.pipeline.policies.base` has been removed. Import from `azure.core.pipeline.policies` instead.
   - `azure.core.pipeline.policies.base_async` has been removed. Import from `azure.core.pipeline.policies` instead.
   - `azure.core.pipeline.policies.authentication` has been removed. Import from `azure.core.pipeline.policies` instead.
   - `azure.core.pipeline.policies.authentication_async` has been removed. Import from `azure.core.pipeline.policies` instead.
   - `azure.core.pipeline.policies.custom_hook` has been removed. Import from `azure.core.pipeline.policies` instead.
   - `azure.core.pipeline.policies.redirect` has been removed. Import from `azure.core.pipeline.policies` instead.
   - `azure.core.pipeline.policies.redirect_async` has been removed. Import from `azure.core.pipeline.policies` instead.
   - `azure.core.pipeline.policies.retry` has been removed. Import from `azure.core.pipeline.policies` instead.
   - `azure.core.pipeline.policies.retry_async` has been removed. Import from `azure.core.pipeline.policies` instead.
   - `azure.core.pipeline.policies.distributed_tracing` has been removed. Import from `azure.core.pipeline.policies` instead.
   - `azure.core.pipeline.policies.universal` has been removed. Import from `azure.core.pipeline.policies` instead.
   - `azure.core.tracing.abstract_span` has been removed. Import from `azure.core.tracing` instead.
   - `azure.core.pipeline.transport.base` has been removed. Import from `azure.core.pipeline.transport` instead.
   - `azure.core.pipeline.transport.base_async` has been removed. Import from `azure.core.pipeline.transport` instead.
   - `azure.core.pipeline.transport.requests_basic` has been removed. Import from `azure.core.pipeline.transport` instead.
   - `azure.core.pipeline.transport.requests_asyncio` has been removed. Import from `azure.core.pipeline.transport` instead.
   - `azure.core.pipeline.transport.requests_trio` has been removed. Import from `azure.core.pipeline.transport` instead.
   - `azure.core.pipeline.transport.aiohttp` has been removed. Import from `azure.core.pipeline.transport` instead.
   - `azure.core.polling.poller` has been removed. Import from `azure.core.polling` instead.
   - `azure.core.polling.async_poller` has been removed. Import from `azure.core.polling` instead.

## 1.0.0b3 (2019-09-09)

### Bug fixes

-  Fix aiohttp auto-headers #6992
-  Add tracing to policies module init  #6951

## 1.0.0b2 (2019-08-05)

### Breaking changes

- Transport classes don't take `config` parameter anymore (use kwargs instead)  #6372
- `azure.core.paging` has been completely refactored  #6420
- HttpResponse.content_type attribute is now a string (was a list)  #6490
- For `StreamDownloadGenerator` subclasses, `response` is now an `HttpResponse`, and not a transport response like `aiohttp.ClientResponse` or `requests.Response`. The transport response is available in `internal_response` attribute  #6490

### Bug fixes

- aiohttp is not required to import async pipelines classes #6496
- `AsyncioRequestsTransport.sleep` is now a coroutine as expected #6490
- `RequestsTransport` is not tight to `ProxyPolicy` implementation details anymore #6372
- `AiohttpTransport` does not raise on unexpected kwargs  #6355

### Features

- New paging base classes that support `continuation_token` and `by_page()`  #6420
- Proxy support for `AiohttpTransport`  #6372

## 1.0.0b1 (2019-06-26)

- Preview 1 release<|MERGE_RESOLUTION|>--- conflicted
+++ resolved
@@ -6,11 +6,6 @@
 
 - Fixed the bug that azure-core could not be imported under Python 3.11.0b3  #24928
 - `ContentDecodePolicy` can now correctly deserialize more JSON bodies with different mime types #22410
-<<<<<<< HEAD
-
-### Other Changes
-=======
->>>>>>> 2f97d14d
 
 ## 1.24.1 (2022-06-01)
 
