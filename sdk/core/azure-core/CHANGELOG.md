# Release History

## 1.18.0 (Unreleased)

### Features Added

- `azure.core.serialization.AzureJSONEncoder` (introduced in 1.17.0) serializes `datetime.datetime` objects in ISO 8601 format, conforming to RFC 3339's specification.    #20190
- We now use `azure.core.serialization.AzureJSONEncoder` to serialize `json` input to `azure.core.rest.HttpRequest`.

### Breaking Changes in the Provisional `azure.core.rest` package

- The `text` property on `azure.core.rest.HttpResponse` and `azure.core.rest.AsyncHttpResponse` has changed to a method, which also takes
an `encoding` parameter.
<<<<<<< HEAD
- `azure.core.rest.HttpResponse` and `azure.core.rest.AsyncHttpResponse` are now abstract base classes. They should not be initialized directly, instead
your transport responses should inherit from them and implement them.
=======
>>>>>>> 6821987e
- Removed `iter_text` and `iter_lines` from `azure.core.rest.HttpResponse` and `azure.core.rest.AsyncHttpResponse`

### Bugs Fixed

### Other Changes

## 1.17.0 (2021-08-05)

### Features Added

- Cut hard dependency on requests library
- Added a `from_json` method which now accepts storage QueueMessage, eventhub's EventData or ServiceBusMessage or simply json bytes to return a `CloudEvent`

### Fixed

- Not override "x-ms-client-request-id" if it already exists in the header.    #17757

### Breaking Changes in the Provisional `azure.core.rest` package

- `azure.core.rest` will not try to guess the `charset` anymore if it was impossible to extract it from `HttpResponse` analysis. This removes our dependency on `charset`.

## 1.16.0 (2021-07-01)

### Features Added

- Add new ***provisional*** methods `send_request` onto the `azure.core.PipelineClient` and `azure.core.AsyncPipelineClient`. This method takes in
requests and sends them through our pipelines.
- Add new ***provisional*** module `azure.core.rest`. `azure.core.rest` is our new public simple HTTP library in `azure.core` that users will use to create requests, and consume responses.
- Add new ***provisional*** errors `StreamConsumedError`, `StreamClosedError`, and `ResponseNotReadError` to `azure.core.exceptions`. These errors
are thrown if you mishandle streamed responses from the provisional `azure.core.rest` module

### Fixed

- Improved error message in the `from_dict` method of `CloudEvent` when a wrong schema is sent.

## 1.15.0 (2021-06-04)

### New Features

- Added `BearerTokenCredentialPolicy.on_challenge` and `.authorize_request` to allow subclasses to optionally handle authentication challenges

### Bug Fixes

- Retry policies don't sleep after operations time out
- The `from_dict` methhod in the `CloudEvent` can now convert a datetime string to datetime object when microsecond exceeds the python limitation

## 1.14.0 (2021-05-13)

### New Features

- Added `azure.core.credentials.AzureNamedKeyCredential` credential #17548.
- Added `decompress` parameter for `stream_download` method. If it is set to `False`, will not do decompression upon the stream.    #17920

## 1.13.0 (2021-04-02)

Azure core requires Python 2.7 or Python 3.6+ since this release.

### New Features

- Added `azure.core.utils.parse_connection_string` function to parse connection strings across SDKs, with common validation and support for case insensitive keys.
- Supported adding custom policies  #16519
- Added `~azure.core.tracing.Link` that should be used while passing `Links` to  `AbstractSpan`.
- `AbstractSpan` constructor can now take in additional keyword only args.

### Bug fixes

- Make NetworkTraceLoggingPolicy show the auth token in plain text. #14191
- Fixed RetryPolicy overriding default connection timeout with an extreme value #17481

## 1.12.0 (2021-03-08)

This version will be the last version to officially support Python 3.5, future versions will require Python 2.7 or Python 3.6+.

### Features

- Added `azure.core.messaging.CloudEvent` model that follows the cloud event spec.
- Added `azure.core.serialization.NULL` sentinel value
- Improve `repr`s for `HttpRequest` and `HttpResponse`s  #16972

### Bug Fixes

- Disable retry in stream downloading. (thanks to @jochen-ott-by @hoffmann for the contribution)  #16723

## 1.11.0 (2021-02-08)

### Features

- Added `CaseInsensitiveEnumMeta` class for case-insensitive enums.  #16316
- Add `raise_for_status` method onto `HttpResponse`. Calling `response.raise_for_status()` on a response with an error code
will raise an `HttpResponseError`. Calling it on a good response will do nothing  #16399

### Bug Fixes

- Update conn.conn_kw rather than overriding it when setting block size. (thanks for @jiasli for the contribution)  #16587

## 1.10.0 (2021-01-11)

### Features

- Added `AzureSasCredential` and its respective policy. #15946

## 1.9.0 (2020-11-09)

### Features

- Add a `continuation_token` attribute to the base `AzureError` exception, and set this value for errors raised
  during paged or long-running operations.

### Bug Fixes

- Set retry_interval to 1 second instead of 1000 seconds (thanks **vbarbaresi** for contributing)  #14357


## 1.8.2 (2020-10-05)

### Bug Fixes

- Fixed bug to allow polling in the case of parameterized endpoints with relative polling urls  #14097


## 1.8.1 (2020-09-08)

### Bug fixes

- SAS credential replicated "/" fix #13159

## 1.8.0 (2020-08-10)

### Features

- Support params as list for exploding parameters  #12410


## 1.7.0 (2020-07-06)

### Bug fixes

- `AzureKeyCredentialPolicy` will now accept (and ignore) passed in kwargs  #11963
- Better error messages if passed endpoint is incorrect  #12106
- Do not JSON encore a string if content type is "text"  #12137

### Features

- Added `http_logging_policy` property on the `Configuration` object, allowing users to individually
set the http logging policy of the config  #12218

## 1.6.0 (2020-06-03)

### Bug fixes

- Fixed deadlocks in AsyncBearerTokenCredentialPolicy #11543
- Fix AttributeException in StreamDownloadGenerator #11462

### Features

- Added support for changesets as part of multipart message support #10485
- Add AsyncLROPoller in azure.core.polling #10801
- Add get_continuation_token/from_continuation_token/polling_method methods in pollers (sync and async) #10801
- HttpResponse and PipelineContext objects are now pickable #10801

## 1.5.0 (2020-05-04)

### Features

- Support "x-ms-retry-after-ms" in response header   #10743
- `link` and `link_from_headers` now accepts attributes   #10765

### Bug fixes

- Not retry if the status code is less than 400 #10778
- "x-ms-request-id" is not considered safe header for logging #10967

## 1.4.0 (2020-04-06)

### Features

- Support a default error type in map_error #9773
- Added `AzureKeyCredential` and its respective policy. #10509
- Added `azure.core.polling.base_polling` module with a "Microsoft One API" polling implementation #10090
  Also contains the async version in `azure.core.polling.async_base_polling`
- Support kwarg `enforce_https` to disable HTTPS check on authentication #9821
- Support additional kwargs in `HttpRequest.set_multipart_mixed` that will be passed into pipeline context.

## 1.3.0 (2020-03-09)

### Bug fixes

- Appended RequestIdPolicy to the default pipeline  #9841
- Rewind the body position in async_retry   #10117

### Features

- Add raw_request_hook support in custom_hook_policy   #9958
- Add timeout support in retry_policy   #10011
- Add OdataV4 error format auto-parsing in all exceptions ('error' attribute)  #9738

## 1.2.2 (2020-02-10)

### Bug fixes

- Fixed a bug that sends None as request_id #9545
- Enable mypy for customers #9572
- Handle TypeError in deep copy #9620
- Fix text/plain content-type in decoder #9589

## 1.2.1 (2020-01-14)

### Bug fixes

- Fixed a regression in 1.2.0 that was incompatible with azure-keyvault-* 4.0.0
[#9462](https://github.com/Azure/azure-sdk-for-python/issues/9462)


## 1.2.0 (2020-01-14)

### Features

- Add user_agent & sdk_moniker kwargs in UserAgentPolicy init   #9355
- Support OPTIONS HTTP verb     #9322
- Add tracing_attributes to tracing decorator   #9297
- Support auto_request_id in RequestIdPolicy   #9163
- Support fixed retry   #6419
- Support "retry-after-ms" in response header   #9240

### Bug fixes

- Removed `__enter__` and `__exit__` from async context managers    #9313

## 1.1.1 (2019-12-03)

### Bug fixes

- Bearer token authorization requires HTTPS
- Rewind the body position in retry #8307

## 1.1.0 (2019-11-25)

### Features

- New RequestIdPolicy   #8437
- Enable logging policy in default pipeline #8053
- Normalize transport timeout.   #8000
  Now we have:
  * 'connection_timeout' - a single float in seconds for the connection timeout. Default 5min
  * 'read_timeout' - a single float in seconds for the read timeout. Default 5min

### Bug fixes

- RequestHistory: deepcopy fails if request contains a stream  #7732
- Retry: retry raises error if response does not have http_response #8629
- Client kwargs are now passed to DistributedTracingPolicy correctly    #8051
- NetworkLoggingPolicy now logs correctly all requests in case of retry #8262

## 1.0.0 (2019-10-29)

### Features

- Tracing: DistributedTracingPolicy now accepts kwargs network_span_namer to change network span name  #7773
- Tracing: Implementation of AbstractSpan can now use the mixin HttpSpanMixin to get HTTP span update automatically  #7773
- Tracing: AbstractSpan contract "change_context" introduced  #7773
- Introduce new policy HttpLoggingPolicy  #7988

### Bug fixes

- Fix AsyncioRequestsTransport if input stream is an async generator  #7743
- Fix form-data with aiohttp transport  #7749

### Breaking changes

- Tracing: AbstractSpan.set_current_span is longer supported. Use change_context instead.  #7773
- azure.core.pipeline.policies.ContentDecodePolicy.deserialize_from_text changed

## 1.0.0b4 (2019-10-07)

### Features

- Tracing: network span context is available with the TRACING_CONTEXT in pipeline response  #7252
- Tracing: Span contract now has `kind`, `traceparent` and is a context manager  #7252
- SansIOHTTPPolicy methods can now be coroutines #7497
- Add multipart/mixed support #7083:

  - HttpRequest now has a "set_multipart_mixed" method to set the parts of this request
  - HttpRequest now has a "prepare_multipart_body" method to build final body.
  - HttpResponse now has a "parts" method to return an iterator of parts
  - AsyncHttpResponse now has a "parts" methods to return an async iterator of parts
  - Note that multipart/mixed is a Python 3.x only feature

### Bug fixes

- Tracing: policy cannot fail the pipeline, even in the worst condition  #7252
- Tracing: policy pass correctly status message if exception  #7252
- Tracing: incorrect span if exception raised from decorated function  #7133
- Fixed urllib3 ConnectTimeoutError being raised by Requests during a socket timeout. Now this exception is caught and wrapped as a `ServiceRequestError`  #7542

### Breaking changes

- Tracing: `azure.core.tracing.context` removed
- Tracing: `azure.core.tracing.context.tracing_context.with_current_context` renamed to `azure.core.tracing.common.with_current_context`  #7252
- Tracing: `link` renamed `link_from_headers`  and `link` takes now a string
- Tracing: opencensus implementation has been moved to the package `azure-core-tracing-opencensus`
- Some modules and classes that were importables from several differente places have been removed:

   - `azure.core.HttpResponseError` is now only `azure.core.exceptions.HttpResponseError`
   - `azure.core.Configuration` is now only `azure.core.configuration.Configuration`
   - `azure.core.HttpRequest` is now only `azure.core.pipeline.transport.HttpRequest`
   - `azure.core.version` module has been removed. Use `azure.core.__version__` to get version number.
   - `azure.core.pipeline_client` has been removed. Import from `azure.core` instead.
   - `azure.core.pipeline_client_async` has been removed. Import from `azure.core` instead.
   - `azure.core.pipeline.base` has been removed. Import from `azure.core.pipeline` instead.
   - `azure.core.pipeline.base_async` has been removed. Import from `azure.core.pipeline` instead.
   - `azure.core.pipeline.policies.base` has been removed. Import from `azure.core.pipeline.policies` instead.
   - `azure.core.pipeline.policies.base_async` has been removed. Import from `azure.core.pipeline.policies` instead.
   - `azure.core.pipeline.policies.authentication` has been removed. Import from `azure.core.pipeline.policies` instead.
   - `azure.core.pipeline.policies.authentication_async` has been removed. Import from `azure.core.pipeline.policies` instead.
   - `azure.core.pipeline.policies.custom_hook` has been removed. Import from `azure.core.pipeline.policies` instead.
   - `azure.core.pipeline.policies.redirect` has been removed. Import from `azure.core.pipeline.policies` instead.
   - `azure.core.pipeline.policies.redirect_async` has been removed. Import from `azure.core.pipeline.policies` instead.
   - `azure.core.pipeline.policies.retry` has been removed. Import from `azure.core.pipeline.policies` instead.
   - `azure.core.pipeline.policies.retry_async` has been removed. Import from `azure.core.pipeline.policies` instead.
   - `azure.core.pipeline.policies.distributed_tracing` has been removed. Import from `azure.core.pipeline.policies` instead.
   - `azure.core.pipeline.policies.universal` has been removed. Import from `azure.core.pipeline.policies` instead.
   - `azure.core.tracing.abstract_span` has been removed. Import from `azure.core.tracing` instead.
   - `azure.core.pipeline.transport.base` has been removed. Import from `azure.core.pipeline.transport` instead.
   - `azure.core.pipeline.transport.base_async` has been removed. Import from `azure.core.pipeline.transport` instead.
   - `azure.core.pipeline.transport.requests_basic` has been removed. Import from `azure.core.pipeline.transport` instead.
   - `azure.core.pipeline.transport.requests_asyncio` has been removed. Import from `azure.core.pipeline.transport` instead.
   - `azure.core.pipeline.transport.requests_trio` has been removed. Import from `azure.core.pipeline.transport` instead.
   - `azure.core.pipeline.transport.aiohttp` has been removed. Import from `azure.core.pipeline.transport` instead.
   - `azure.core.polling.poller` has been removed. Import from `azure.core.polling` instead.
   - `azure.core.polling.async_poller` has been removed. Import from `azure.core.polling` instead.

## 1.0.0b3 (2019-09-09)

### Bug fixes

-  Fix aiohttp auto-headers #6992
-  Add tracing to policies module init  #6951

## 1.0.0b2 (2019-08-05)

### Breaking changes

- Transport classes don't take `config` parameter anymore (use kwargs instead)  #6372
- `azure.core.paging` has been completely refactored  #6420
- HttpResponse.content_type attribute is now a string (was a list)  #6490
- For `StreamDownloadGenerator` subclasses, `response` is now an `HttpResponse`, and not a transport response like `aiohttp.ClientResponse` or `requests.Response`. The transport response is available in `internal_response` attribute  #6490

### Bug fixes

- aiohttp is not required to import async pipelines classes #6496
- `AsyncioRequestsTransport.sleep` is now a coroutine as expected #6490
- `RequestsTransport` is not tight to `ProxyPolicy` implementation details anymore #6372
- `AiohttpTransport` does not raise on unexpected kwargs  #6355

### Features

- New paging base classes that support `continuation_token` and `by_page()`  #6420
- Proxy support for `AiohttpTransport`  #6372

## 1.0.0b1 (2019-06-26)

- Preview 1 release<|MERGE_RESOLUTION|>--- conflicted
+++ resolved
@@ -11,11 +11,6 @@
 
 - The `text` property on `azure.core.rest.HttpResponse` and `azure.core.rest.AsyncHttpResponse` has changed to a method, which also takes
 an `encoding` parameter.
-<<<<<<< HEAD
-- `azure.core.rest.HttpResponse` and `azure.core.rest.AsyncHttpResponse` are now abstract base classes. They should not be initialized directly, instead
-your transport responses should inherit from them and implement them.
-=======
->>>>>>> 6821987e
 - Removed `iter_text` and `iter_lines` from `azure.core.rest.HttpResponse` and `azure.core.rest.AsyncHttpResponse`
 
 ### Bugs Fixed
