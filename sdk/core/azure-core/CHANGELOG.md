--- conflicted
+++ resolved
@@ -10,15 +10,13 @@
 
 ### Other Changes
 
-<<<<<<< HEAD
 - Log "WWW-Authenticate" header in `HttpLoggingPolicy`
-=======
+
 ## 1.22.1 (2022-02-09)
 
 ### Bugs Fixed
 
 - Limiting `final-state-via` scope to POST until consuming SDKs has been fixed to use this option properly on PUT.  #22989
->>>>>>> 1e603606
 
 ## 1.22.0 (2022-02-03)
 _[**This version is deprecated.**]_
