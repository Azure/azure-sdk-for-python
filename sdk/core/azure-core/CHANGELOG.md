--- conflicted
+++ resolved
@@ -1,11 +1,11 @@
 # Release History
 
-## 1.13.1 (Unreleased)
-
-
-<<<<<<< HEAD
+## 1.14.0 (Unreleased)
+
+### New Features
+
 - Added `azure.core.credentials.AzureNamedKeyCredential` credential and its respective policy #17548.
-=======
+
 ## 1.13.0 (2021-04-02)
 
 Azure core requires Python 2.7 or Python 3.6+ since this release.
@@ -13,7 +13,6 @@
 ### New Features
 
 - Added `azure.core.utils.parse_connection_string` function to parse connection strings across SDKs, with common validation and support for case insensitive keys.
->>>>>>> 9c65b7a9
 - Supported adding custom policies  #16519
 - Added `~azure.core.tracing.Link` that should be used while passing `Links` to  `AbstractSpan`.
 - `AbstractSpan` constructor can now take in additional keyword only args.
