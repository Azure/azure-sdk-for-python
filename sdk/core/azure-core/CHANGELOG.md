# Release History

## 1.13.0 (Unreleased)

<<<<<<< HEAD
### Features

- Added `azure.core.utils.parse_connection_string` function to parse connection strings across SDKs, with common validation and support for case insensitive keys.
=======
### Bug fixes

- Make NetworkTraceLoggingPolicy show the auth token in plain text. #14191
>>>>>>> 1fc8f304

## 1.12.0 (2021-03-08)

This version will be the last version to officially support Python 3.5, future versions will require Python 2.7 or Python 3.6+.

### Features

- Added `azure.core.messaging.CloudEvent` model that follows the cloud event spec.
- Added `azure.core.serialization.NULL` sentinel value
- Improve `repr`s for `HttpRequest` and `HttpResponse`s  #16972

### Bug Fixes

- Disable retry in stream downloading. (thanks to @jochen-ott-by @hoffmann for the contribution)  #16723

## 1.11.0 (2021-02-08)

### Features

- Added `CaseInsensitiveEnumMeta` class for case-insensitive enums.  #16316
- Add `raise_for_status` method onto `HttpResponse`. Calling `response.raise_for_status()` on a response with an error code
will raise an `HttpResponseError`. Calling it on a good response will do nothing  #16399

### Bug Fixes

- Update conn.conn_kw rather than overriding it when setting block size. (thanks for @jiasli for the contribution)  #16587

## 1.10.0 (2021-01-11)

### Features

- Added `AzureSasCredential` and its respective policy. #15946

## 1.9.0 (2020-11-09)

### Features

- Add a `continuation_token` attribute to the base `AzureError` exception, and set this value for errors raised
  during paged or long-running operations.

### Bug Fixes

- Set retry_interval to 1 second instead of 1000 seconds (thanks **vbarbaresi** for contributing)  #14357


## 1.8.2 (2020-10-05)

### Bug Fixes

- Fixed bug to allow polling in the case of parameterized endpoints with relative polling urls  #14097


## 1.8.1 (2020-09-08)

### Bug fixes

- SAS credential replicated "/" fix #13159

## 1.8.0 (2020-08-10)

### Features

- Support params as list for exploding parameters  #12410


## 1.7.0 (2020-07-06)

### Bug fixes

- `AzureKeyCredentialPolicy` will now accept (and ignore) passed in kwargs  #11963
- Better error messages if passed endpoint is incorrect  #12106
- Do not JSON encore a string if content type is "text"  #12137

### Features

- Added `http_logging_policy` property on the `Configuration` object, allowing users to individually
set the http logging policy of the config  #12218

## 1.6.0 (2020-06-03)

### Bug fixes

- Fixed deadlocks in AsyncBearerTokenCredentialPolicy #11543
- Fix AttributeException in StreamDownloadGenerator #11462

### Features

- Added support for changesets as part of multipart message support #10485
- Add AsyncLROPoller in azure.core.polling #10801
- Add get_continuation_token/from_continuation_token/polling_method methods in pollers (sync and async) #10801
- HttpResponse and PipelineContext objects are now pickable #10801

## 1.5.0 (2020-05-04)

### Features

- Support "x-ms-retry-after-ms" in response header   #10743
- `link` and `link_from_headers` now accepts attributes   #10765

### Bug fixes

- Not retry if the status code is less than 400 #10778
- "x-ms-request-id" is not considered safe header for logging #10967

## 1.4.0 (2020-04-06)

### Features

- Support a default error type in map_error #9773
- Added `AzureKeyCredential` and its respective policy. #10509
- Added `azure.core.polling.base_polling` module with a "Microsoft One API" polling implementation #10090
  Also contains the async version in `azure.core.polling.async_base_polling`
- Support kwarg `enforce_https` to disable HTTPS check on authentication #9821
- Support additional kwargs in `HttpRequest.set_multipart_mixed` that will be passed into pipeline context.

## 1.3.0 (2020-03-09)

### Bug fixes

- Appended RequestIdPolicy to the default pipeline  #9841
- Rewind the body position in async_retry   #10117

### Features

- Add raw_request_hook support in custom_hook_policy   #9958
- Add timeout support in retry_policy   #10011
- Add OdataV4 error format auto-parsing in all exceptions ('error' attribute)  #9738

## 1.2.2 (2020-02-10)

### Bug fixes

- Fixed a bug that sends None as request_id #9545
- Enable mypy for customers #9572
- Handle TypeError in deep copy #9620
- Fix text/plain content-type in decoder #9589

## 1.2.1 (2020-01-14)

### Bug fixes

- Fixed a regression in 1.2.0 that was incompatible with azure-keyvault-* 4.0.0
[#9462](https://github.com/Azure/azure-sdk-for-python/issues/9462)


## 1.2.0 (2020-01-14)

### Features

- Add user_agent & sdk_moniker kwargs in UserAgentPolicy init   #9355
- Support OPTIONS HTTP verb     #9322
- Add tracing_attributes to tracing decorator   #9297
- Support auto_request_id in RequestIdPolicy   #9163
- Support fixed retry   #6419
- Support "retry-after-ms" in response header   #9240

### Bug fixes

- Removed `__enter__` and `__exit__` from async context managers    #9313

## 1.1.1 (2019-12-03)

### Bug fixes

- Bearer token authorization requires HTTPS
- Rewind the body position in retry #8307

## 1.1.0 (2019-11-25)

### Features

- New RequestIdPolicy   #8437
- Enable logging policy in default pipeline #8053
- Normalize transport timeout.   #8000
  Now we have:
  * 'connection_timeout' - a single float in seconds for the connection timeout. Default 5min
  * 'read_timeout' - a single float in seconds for the read timeout. Default 5min

### Bug fixes

- RequestHistory: deepcopy fails if request contains a stream  #7732
- Retry: retry raises error if response does not have http_response #8629
- Client kwargs are now passed to DistributedTracingPolicy correctly    #8051
- NetworkLoggingPolicy now logs correctly all requests in case of retry #8262

## 1.0.0 (2019-10-29)

### Features

- Tracing: DistributedTracingPolicy now accepts kwargs network_span_namer to change network span name  #7773
- Tracing: Implementation of AbstractSpan can now use the mixin HttpSpanMixin to get HTTP span update automatically  #7773
- Tracing: AbstractSpan contract "change_context" introduced  #7773
- Introduce new policy HttpLoggingPolicy  #7988

### Bug fixes

- Fix AsyncioRequestsTransport if input stream is an async generator  #7743
- Fix form-data with aiohttp transport  #7749

### Breaking changes

- Tracing: AbstractSpan.set_current_span is longer supported. Use change_context instead.  #7773
- azure.core.pipeline.policies.ContentDecodePolicy.deserialize_from_text changed

## 1.0.0b4 (2019-10-07)

### Features

- Tracing: network span context is available with the TRACING_CONTEXT in pipeline response  #7252
- Tracing: Span contract now has `kind`, `traceparent` and is a context manager  #7252
- SansIOHTTPPolicy methods can now be coroutines #7497
- Add multipart/mixed support #7083:

  - HttpRequest now has a "set_multipart_mixed" method to set the parts of this request
  - HttpRequest now has a "prepare_multipart_body" method to build final body.
  - HttpResponse now has a "parts" method to return an iterator of parts
  - AsyncHttpResponse now has a "parts" methods to return an async iterator of parts
  - Note that multipart/mixed is a Python 3.x only feature

### Bug fixes

- Tracing: policy cannot fail the pipeline, even in the worst condition  #7252
- Tracing: policy pass correctly status message if exception  #7252
- Tracing: incorrect span if exception raised from decorated function  #7133
- Fixed urllib3 ConnectTimeoutError being raised by Requests during a socket timeout. Now this exception is caught and wrapped as a `ServiceRequestError`  #7542

### Breaking changes

- Tracing: `azure.core.tracing.context` removed
- Tracing: `azure.core.tracing.context.tracing_context.with_current_context` renamed to `azure.core.tracing.common.with_current_context`  #7252
- Tracing: `link` renamed `link_from_headers`  and `link` takes now a string
- Tracing: opencensus implementation has been moved to the package `azure-core-tracing-opencensus`
- Some modules and classes that were importables from several differente places have been removed:

   - `azure.core.HttpResponseError` is now only `azure.core.exceptions.HttpResponseError`
   - `azure.core.Configuration` is now only `azure.core.configuration.Configuration`
   - `azure.core.HttpRequest` is now only `azure.core.pipeline.transport.HttpRequest`
   - `azure.core.version` module has been removed. Use `azure.core.__version__` to get version number.
   - `azure.core.pipeline_client` has been removed. Import from `azure.core` instead.
   - `azure.core.pipeline_client_async` has been removed. Import from `azure.core` instead.
   - `azure.core.pipeline.base` has been removed. Import from `azure.core.pipeline` instead.
   - `azure.core.pipeline.base_async` has been removed. Import from `azure.core.pipeline` instead.
   - `azure.core.pipeline.policies.base` has been removed. Import from `azure.core.pipeline.policies` instead.
   - `azure.core.pipeline.policies.base_async` has been removed. Import from `azure.core.pipeline.policies` instead.
   - `azure.core.pipeline.policies.authentication` has been removed. Import from `azure.core.pipeline.policies` instead.
   - `azure.core.pipeline.policies.authentication_async` has been removed. Import from `azure.core.pipeline.policies` instead.
   - `azure.core.pipeline.policies.custom_hook` has been removed. Import from `azure.core.pipeline.policies` instead.
   - `azure.core.pipeline.policies.redirect` has been removed. Import from `azure.core.pipeline.policies` instead.
   - `azure.core.pipeline.policies.redirect_async` has been removed. Import from `azure.core.pipeline.policies` instead.
   - `azure.core.pipeline.policies.retry` has been removed. Import from `azure.core.pipeline.policies` instead.
   - `azure.core.pipeline.policies.retry_async` has been removed. Import from `azure.core.pipeline.policies` instead.
   - `azure.core.pipeline.policies.distributed_tracing` has been removed. Import from `azure.core.pipeline.policies` instead.
   - `azure.core.pipeline.policies.universal` has been removed. Import from `azure.core.pipeline.policies` instead.
   - `azure.core.tracing.abstract_span` has been removed. Import from `azure.core.tracing` instead.
   - `azure.core.pipeline.transport.base` has been removed. Import from `azure.core.pipeline.transport` instead.
   - `azure.core.pipeline.transport.base_async` has been removed. Import from `azure.core.pipeline.transport` instead.
   - `azure.core.pipeline.transport.requests_basic` has been removed. Import from `azure.core.pipeline.transport` instead.
   - `azure.core.pipeline.transport.requests_asyncio` has been removed. Import from `azure.core.pipeline.transport` instead.
   - `azure.core.pipeline.transport.requests_trio` has been removed. Import from `azure.core.pipeline.transport` instead.
   - `azure.core.pipeline.transport.aiohttp` has been removed. Import from `azure.core.pipeline.transport` instead.
   - `azure.core.polling.poller` has been removed. Import from `azure.core.polling` instead.
   - `azure.core.polling.async_poller` has been removed. Import from `azure.core.polling` instead.

## 1.0.0b3 (2019-09-09)

### Bug fixes

-  Fix aiohttp auto-headers #6992
-  Add tracing to policies module init  #6951

## 1.0.0b2 (2019-08-05)

### Breaking changes

- Transport classes don't take `config` parameter anymore (use kwargs instead)  #6372
- `azure.core.paging` has been completely refactored  #6420
- HttpResponse.content_type attribute is now a string (was a list)  #6490
- For `StreamDownloadGenerator` subclasses, `response` is now an `HttpResponse`, and not a transport response like `aiohttp.ClientResponse` or `requests.Response`. The transport response is available in `internal_response` attribute  #6490

### Bug fixes

- aiohttp is not required to import async pipelines classes #6496
- `AsyncioRequestsTransport.sleep` is now a coroutine as expected #6490
- `RequestsTransport` is not tight to `ProxyPolicy` implementation details anymore #6372
- `AiohttpTransport` does not raise on unexpected kwargs  #6355

### Features

- New paging base classes that support `continuation_token` and `by_page()`  #6420
- Proxy support for `AiohttpTransport`  #6372

## 1.0.0b1 (2019-06-26)

- Preview 1 release<|MERGE_RESOLUTION|>--- conflicted
+++ resolved
@@ -2,15 +2,13 @@
 
 ## 1.13.0 (Unreleased)
 
-<<<<<<< HEAD
 ### Features
 
 - Added `azure.core.utils.parse_connection_string` function to parse connection strings across SDKs, with common validation and support for case insensitive keys.
-=======
+
 ### Bug fixes
 
 - Make NetworkTraceLoggingPolicy show the auth token in plain text. #14191
->>>>>>> 1fc8f304
 
 ## 1.12.0 (2021-03-08)
 
