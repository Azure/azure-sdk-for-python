# Release History

<<<<<<< HEAD
## 1.37.0 (Unreleased)

### Features Added

- Added `get_backcompat_attr` to `azure.core.serialization`. `get_backcompat_attr` gets the value of an attribute using backcompat attribute access.  #44084

### Breaking Changes
=======
## 1.37.0 (2025-12-08)

### Features Added

- Added `get_backcompat_attr_name` to `azure.core.serialization`. `get_backcompat_attr_name` gets the backcompat name of an attribute using backcompat attribute access.  #44084
>>>>>>> c3fea778

### Other Changes

- Updated `BearerTokenCredentialPolicy` and `AsyncBearerTokenCredentialPolicy` to set the `enable_cae` parameter to `True` by default. This change enables Continuous Access Evaluation (CAE) for all token requests made through these policies.  #42941

## 1.36.0 (2025-10-14)

### Features Added

- Added `TypeHandlerRegistry` to `azure.core.serialization` to allow developers to register custom serializers and deserializers for specific types or conditions.  #43051

### Breaking Changes

### Bugs Fixed

- Fixed repeated import attempts of cchardet and chardet when charset_normalizer is used #43092
- Fixed leaked requests and aiohttp exceptions for streamed responses #43200
- Improved granularity of ServiceRequestError and ServiceResponseError exceptions raised in timeout scenarios from the requests and aiohttp transports #43200

### Other Changes

- Removed `six` as a dependency since it was unused. #39962
- Added caching to the tracing implementation detection function to prevent potential performance issues from repeated import attempts. #43338

## 1.35.1 (2025-09-11)

### Bugs Fixed

- Fixed an issue where the `retry_backoff_max` parameter in `RetryPolicy` and `AsyncRetryPolicy` constructors was being ignored, causing retry operations to use default maximum backoff values instead of the user-specified limits. #42444

### Other Changes

- `BearerTokenCredentialPolicy` and `AsyncBearerTokenCredentialPolicy` will now properly surface credential exceptions when handling claims challenges. Previously, exceptions from credential token requests were suppressed; now they are raised and chained with the original 401 `HttpResponseError` response for better debugging visibility. #42536

## 1.35.0 (2025-07-02)

### Features Added

- Added a `start_time` keyword argument to the `start_span` and `start_as_current_span` methods in the `OpenTelemetryTracer` class. This allows users to specify a custom start time for created spans. #41106
- Added a `context` keyword argument to the `start_span` and `start_as_current_span` methods in the `OpenTelemetryTracer` class. This allows users to specify a custom parent context for created spans. #41511
- Added method `as_attribute_dict` to `azure.core.serialization` for backcompat migration purposes. Will return a generated model as a dictionary where the keys are in attribute syntax.
- Added `is_generated_model` method to `azure.core.serialization`. Returns whether a given input is a model from one of our generated sdks. #41445
- Added `attribute_list` method to `azure.core.serialization`. Returns all of the attributes of a given model from one of our generated sdks. #41571

### Other Changes

- A timeout error when using the `aiohttp` transport (the default for async SDKs) will now be raised as a `azure.core.exceptions.ServiceResponseTimeoutError`, a subtype of the previously raised `ServiceResponseError`.
- When using with `aiohttp` 3.10 or later, a connection timeout error will now be raised as a `azure.core.exceptions.ServiceRequestTimeoutError`, which can be retried.
- The default implementation of `on_challenge` in `BearerTokenCredentialPolicy` and `AsyncBearerTokenCredentialPolicy` will now cache the retrieved token. #41857

## 1.34.0 (2025-05-01)

### Features Added

- Added a `set_span_error_status` method to the `OpenTelemetryTracer` class. This method allows users to set the status of a span to `ERROR` after it has been created. #40703

### Other Changes

- Python 3.8 is no longer supported. Please use Python version 3.9 or later.

## 1.33.0 (2025-04-03)

### Features Added

- Added native OpenTelemetry tracing to Azure Core which enables users to use OpenTelemetry to trace Azure SDK operations without needing to install a plugin. #39563
    - To enable native OpenTelemetry tracing, users need to:
        1. Have `opentelemetry-api` installed.
        2. Ensure that `settings.tracing_implementation` is not set.
        3. Ensure that `settings.tracing_enabled` is set to `True`.
    - If `setting.tracing_implementation` is set, the tracing plugin will be used instead of the native tracing.
    - If `settings.tracing_enabled` is set to `False`, tracing will be disabled.
    - The `OpenTelemetryTracer` class was added to the `azure.core.tracing.opentelemetry` module. This is a wrapper around the OpenTelemetry tracer that is used to create spans for Azure SDK operations.
    - Added a `get_tracer` method to the new `azure.core.instrumentation` module. This method returns an instance of the `OpenTelemetryTracer` class if OpenTelemetry is available.
    - A `TracingOptions` TypedDict class was added to define the options that SDK users can use to configure tracing per-operation. These options include the ability to enable or disable tracing and set additional attributes on spans.
        - Example usage: `client.method(tracing_options={"enabled": True, "attributes": {"foo": "bar"}})`
    - The `DistributedTracingPolicy` and `distributed_trace`/`distributed_trace_async` decorators now uses the OpenTelemetry tracer if it is available and native tracing is enabled.
        - SDK clients can define an `_instrumentation_config` class variable to configure the OpenTelemetry tracer used in method span creation. Possible configuration options are `library_name`, `library_version`, `schema_url`, and `attributes`.
        - `DistributedTracingPolicy` now accepts a `instrumentation_config` keyword argument to configure the OpenTelemetry tracer used in HTTP span creation.

### Breaking Changes

- Removed automatic tracing enablement for the OpenTelemetry plugin if `opentelemetry` was imported. To enable tracing with the plugin, please import `azure.core.settings.settings` and set `settings.tracing_implementation` to `"opentelemetry"`. #39563
- In `DistributedTracingPolicy`, the default span name is now just the HTTP method (e.g., "GET", "POST") and no longer includes the URL path. This change was made to converge with the OpenTelemetry HTTP semantic conventions. The full URL is still included in the span attributes.
- Renamed span attributes in `DistributedTracingPolicy`:
    - "x-ms-client-request-id" is now "az.client_request_id"
    - "x-ms-request-id" is now "az.service_request_id"

### Bugs Fixed

- Fixed an issue where the `traceparent` header was not being set correctly in the `DistributedTracingPolicy`. The `traceparent` header will now set based on the context of the HTTP client span. #40074

### Other Changes

- Added `opentelemetry-api` as an optional dependency for tracing. This can be installed with `pip install azure-core[tracing]`. #39563

## 1.32.0 (2024-10-31)

### Features Added

- Added a default implementation to handle token challenges in `BearerTokenCredentialPolicy` and `AsyncBearerTokenCredentialPolicy`.

### Bugs Fixed

- Fixed an issue where the `tracing_attributes` keyword argument wasn't being handled at the request/method level. #38164

### Other Changes

- Log "x-vss-e2eid" and "x-msedge-ref" headers in `HttpLoggingPolicy`.

## 1.31.0 (2024-09-12)

### Features Added

- Added azure.core.AzureClouds enum to represent the different Azure clouds.
- Added two new credential protocol classes, `SupportsTokenInfo` and `AsyncSupportsTokenInfo`, to offer more extensibility in supporting various token acquisition scenarios. #36565
  - Each new protocol class defines a `get_token_info` method that returns an `AccessTokenInfo` object.
- Added a new `TokenRequestOptions` class, which is a `TypedDict` with optional parameters, that can be used to define options for token requests through the `get_token_info` method. #36565
- Added a new `AccessTokenInfo` class, which is returned by `get_token_info` implementations. This class contains the token, its expiration time, and optional additional information like when a token should be refreshed. #36565
- `BearerTokenCredentialPolicy` and `AsyncBearerTokenCredentialPolicy` now first check if a credential has the `get_token_info` method defined. If so, the `get_token_info` method is used to acquire a token. Otherwise, the `get_token` method is used. #36565
  - These policies now also check the `refresh_on` attribute when determining if a new token request should be made.

### Other Changes

- The Azure Core OpenTelemetry tracing plugin will now be the preferred tracing plugin over the OpenCensus plugin. If both plugins are installed and `opentelemetry` is imported, then OpenTelemetry will be used to trace Azure SDK operations.  #35050

## 1.30.2 (2024-06-06)

### Features Added

- Tracing: `DistributedTracingPolicy` will now set an attribute, `http.request.resend_count`, on HTTP spans for resent requests to indicate the resend attempt number.  #35069

### Bugs Fixed

- Raise correct exception if transport is used while already closed  #35559

### Other Changes

- HTTP tracing spans will now include an `error.type` attribute if an error status code is returned.  #34619
- Minimum required Python version is now 3.8

## 1.30.1 (2024-02-29)

### Other Changes

- Accept float for `retry_after` header.  #34203

## 1.30.0 (2024-02-01)

### Features Added

- Support tuple input for file values  to `azure.core.rest.HttpRequest`  #33948
- Support tuple input to `files` with duplicate field names  `azure.core.rest.HttpRequest`  #34021

## 1.29.7 (2024-01-18)

### Other Changes

- Removed dependency on `anyio`.  #33282

## 1.29.6 (2023-12-14)

### Bugs Fixed

- Adjusted `AsyncBearerTokenCredentialPolicy` to work properly with `trio` concurrency mechanisms.   ([#33307](https://github.com/Azure/azure-sdk-for-python/pull/33307))

### Other Changes

- Added dependency on `anyio` >=3.0,<5.0
- Bumped minimum dependency on `requests` to 2.21.0.

## 1.29.5 (2023-10-19)

### Bugs Fixed

- Fixed an issue with `multipart/form-data` in the async transport where `data` was not getting encoded into the request body. #32473

### Other Changes

- Use ssl context from aiohttp by default.

## 1.29.4 (2023-09-07)

### Bugs Fixed

- Fixed the issue that some urls trigger an infinite loop. #31346
- Fixed issue where IndexError was raised if multipart responses did not match the number of requests. #31471
- Fixed issue unbound variable exception if dict is invalid in CloudEvent.from_dict. #31835
- Fixed issue asyncBearerTokenCredentialPolicy is not backward compatible with SansIOHTTPPolicy. #31836
- Fixed issue mypy complains with new version of azure-core. #31564

## 1.29.3 (2023-08-22)

### Bugs Fixed

- Typing fix: `message` cannot be `None` in `AzureError`. #31564

## 1.29.2 (2023-08-14)

### Bugs Fixed

- Added a default implementation for `AsyncTokenCredential.__aexit__()` #31573

### Other Changes

- Bumped `typing-extensions` version to 4.6.0.

## 1.29.1 (2023-08-09)

### Bugs Fixed

- Not pass `enabled_cae` unless it is explicitly enabled.

## 1.29.0 (2023-08-03)

### Features Added

- A keyword argument `enable_cae` was added to the `get_token` method of the `TokenCredential` protocol.  #31012
- `BearerTokenCredentialPolicy` and `AsyncBearerTokenCredentialPolicy` now accept `enable_cae` keyword arguments in their constructors. This is used in determining if [Continuous Access Evaluation (CAE)](https://learn.microsoft.com/azure/active-directory/conditional-access/concept-continuous-access-evaluation) should be enabled for each `get_token` request.  #31012

## 1.28.0 (2023-07-06)

### Features Added

- Added header name parameter to `RequestIdPolicy`. #30772
- Added `SensitiveHeaderCleanupPolicy` that cleans up sensitive headers if a redirect happens and the new destination is in another domain. #28349

### Other Changes

- Catch aiohttp errors and translate them into azure-core errors.

## 1.27.1 (2023-06-13)

### Bugs Fixed

- Fix url building for some complex query parameters scenarios  #30707

## 1.27.0 (2023-06-01)

### Features Added

- Added support to use sync credentials in `AsyncBearerTokenCredentialPolicy`. #30381
- Added "prefix" parameter to AzureKeyCredentialPolicy #29901

### Bugs Fixed

- Improve error message when providing the wrong credential type for AzureKeyCredential  #30380

## 1.26.4 (2023-04-06)

### Features Added

- Updated settings to include OpenTelemetry as a tracer provider.  #29095

### Other Changes

- Improved typing

## 1.26.3 (2023-02-02)

### Bugs Fixed

- Fixed deflate decompression for aiohttp   #28483

## 1.26.2 (2023-01-05)

### Bugs Fixed

- Fix 'ClientSession' object has no attribute 'auto_decompress'  (thanks to @mghextreme for the contribution)

### Other Changes

- Add "x-ms-error-code" as secure header to log
- Rename "DEFAULT_HEADERS_WHITELIST" to "DEFAULT_HEADERS_ALLOWLIST". Added a backward compatible alias.

## 1.26.1 (2022-11-03)

### Other Changes

- Added example of RequestsTransport with custom session.  (thanks to @inirudebwoy for the contribution)   #26768
- Added Python 3.11 support.

## 1.26.0 (2022-10-06)

### Other Changes

- LRO polling will not wait anymore before doing the first status check  #26376
- Added extra dependency for [aio]. pip install azure-core[aio] installs aiohttp too.

## 1.25.1 (2022-09-01)

### Bugs Fixed

- Added @runtime_checkable to `TokenCredential` protocol definitions  #25187

## 1.25.0 (2022-08-04)

Azure-core is supported on Python 3.7 or later. For more details, please read our page on [Azure SDK for Python version support policy](https://github.com/Azure/azure-sdk-for-python/wiki/Azure-SDKs-Python-version-support-policy).

### Features Added

- Added `CaseInsensitiveDict` implementation in `azure.core.utils` removing dependency on `requests` and `aiohttp`

## 1.24.2 (2022-06-30)

### Bugs Fixed

- Fixed the bug that azure-core could not be imported under Python 3.11.0b3  #24928
- `ContentDecodePolicy` can now correctly deserialize more JSON bodies with different mime types #22410

## 1.24.1 (2022-06-01)

### Bugs Fixed

- Declare method level span as INTERNAL by default  #24492
- Fixed type hints for `azure.core.paging.ItemPaged` #24548

## 1.24.0 (2022-05-06)

### Features Added

- Add `SerializationError` and `DeserializationError` in `azure.core.exceptions` for errors raised during serialization / deserialization  #24312

## 1.23.1 (2022-03-31)

### Bugs Fixed

- Allow stream inputs to the `content` kwarg of `azure.core.rest.HttpRequest` from objects with a `read` method  #23578

## 1.23.0 (2022-03-03)

### Features Added

- Improve intellisense type hinting for service client methods. #22891

- Add a case insensitive dict `case_insensitive_dict` in `azure.core.utils`.  #23206

### Bugs Fixed

- Use "\n" rather than "/n" for new line in log.     #23261

### Other Changes

- Log "WWW-Authenticate" header in `HttpLoggingPolicy`  #22990
- Added dependency on `typing-extensions` >= 4.0.1

## 1.22.1 (2022-02-09)

### Bugs Fixed

- Limiting `final-state-via` scope to POST until consuming SDKs has been fixed to use this option properly on PUT.  #22989

## 1.22.0 (2022-02-03)
_[**This version is deprecated.**]_

### Features Added

- Add support for `final-state-via` LRO option in core.  #22713

### Bugs Fixed

- Add response body to string representation of `HttpResponseError` if we're not able to parse out information #22302
- Raise `AttributeError` when calling azure.core.pipeline.transport.\_\_bases__    #22469

### Other Changes

- Python 2.7 is no longer supported. Please use Python version 3.6 or later.

## 1.21.1 (2021-12-06)

### Other Changes

- Revert change in str method  #22023

## 1.21.0 (2021-12-02)

### Breaking Changes

- Sync stream downloading now raises `azure.core.exceptions.DecodeError` rather than `requests.exceptions.ContentDecodingError`

### Bugs Fixed

- Add response body to string representation of `HttpResponseError` if we're not able to parse out information #21800

## 1.20.1 (2021-11-08)

### Bugs Fixed

- Correctly set response's content to decompressed body when users are using aiohttp transport with decompression headers #21620

## 1.20.0 (2021-11-04)

### Features Added

- GA `send_request` onto the `azure.core.PipelineClient` and `azure.core.AsyncPipelineClient`. This method takes in
requests and sends them through our pipelines.
- GA `azure.core.rest`. `azure.core.rest` is our new public simple HTTP library in `azure.core` that users will use to create requests, and consume responses.
- GA errors `StreamConsumedError`, `StreamClosedError`, and `ResponseNotReadError` to `azure.core.exceptions`. These errors
are thrown if you mishandle streamed responses from the `azure.core.rest` module
- add kwargs to the methods for `iter_raw` and `iter_bytes`  #21529
- no longer raise JSON errors if users pass in file descriptors of JSON to the `json` kwarg in `HttpRequest`  #21504
- Added new error type `IncompleteReadError` which is raised if peer closes the connection before we have received the complete message body.

### Breaking Changes

- SansIOHTTPPolicy.on_exception returns None instead of bool.

### Bugs Fixed

- The `Content-Length` header in a http response is strictly checked against the actual number of bytes in the body,
  rather than silently truncating data in case the underlying tcp connection is closed prematurely.
  (thanks to @jochen-ott-by for the contribution)   #20412
- UnboundLocalError when SansIOHTTPPolicy handles an exception    #15222
- Add default content type header of `text/plain` and content length header for users who pass unicode strings to the `content` kwarg of `HttpRequest` in 2.7  #21550

## 1.19.1 (2021-11-01)

### Bugs Fixed

- respect text encoding specified in argument (thanks to @ryohji for the contribution)  #20796
- Fix "coroutine x.read() was never awaited" warning from `ContentDecodePolicy`  #21318
- fix type check for `data` input to `azure.core.rest` for python 2.7 users  #21341
- use `charset_normalizer` if `chardet` is not installed to migrate aiohttp 3.8.0 changes.

### Other Changes

- Refactor AzureJSONEncoder (thanks to @Codejune for the contribution)  #21028

## 1.19.0 (2021-09-30)

### Breaking Changes in the Provisional `azure.core.rest` package

- `azure.core.rest.HttpResponse` and `azure.core.rest.AsyncHttpResponse` are now abstract base classes. They should not be initialized directly, instead
your transport responses should inherit from them and implement them.
- The properties of the `azure.core.rest` responses are now all read-only

- HttpLoggingPolicy integrates logs into one record #19925

## 1.18.0 (2021-09-02)

### Features Added

- `azure.core.serialization.AzureJSONEncoder` (introduced in 1.17.0) serializes `datetime.datetime` objects in ISO 8601 format, conforming to RFC 3339's specification.    #20190
- We now use `azure.core.serialization.AzureJSONEncoder` to serialize `json` input to `azure.core.rest.HttpRequest`.

### Breaking Changes in the Provisional `azure.core.rest` package

- The `text` property on `azure.core.rest.HttpResponse` and `azure.core.rest.AsyncHttpResponse` has changed to a method, which also takes
an `encoding` parameter.
- Removed `iter_text` and `iter_lines` from `azure.core.rest.HttpResponse` and `azure.core.rest.AsyncHttpResponse`

### Bugs Fixed

- The behaviour of the headers returned in `azure.core.rest` responses now aligns across sync and async. Items can now be checked case-insensitively and without raising an error for format.

## 1.17.0 (2021-08-05)

### Features Added

- Cut hard dependency on requests library
- Added a `from_json` method which now accepts storage QueueMessage, eventhub's EventData or ServiceBusMessage or simply json bytes to return a `CloudEvent`

### Fixed

- Not override "x-ms-client-request-id" if it already exists in the header.    #17757

### Breaking Changes in the Provisional `azure.core.rest` package

- `azure.core.rest` will not try to guess the `charset` anymore if it was impossible to extract it from `HttpResponse` analysis. This removes our dependency on `charset`.

## 1.16.0 (2021-07-01)

### Features Added

- Add new ***provisional*** methods `send_request` onto the `azure.core.PipelineClient` and `azure.core.AsyncPipelineClient`. This method takes in
requests and sends them through our pipelines.
- Add new ***provisional*** module `azure.core.rest`. `azure.core.rest` is our new public simple HTTP library in `azure.core` that users will use to create requests, and consume responses.
- Add new ***provisional*** errors `StreamConsumedError`, `StreamClosedError`, and `ResponseNotReadError` to `azure.core.exceptions`. These errors
are thrown if you mishandle streamed responses from the provisional `azure.core.rest` module

### Fixed

- Improved error message in the `from_dict` method of `CloudEvent` when a wrong schema is sent.

## 1.15.0 (2021-06-04)

### New Features

- Added `BearerTokenCredentialPolicy.on_challenge` and `.authorize_request` to allow subclasses to optionally handle authentication challenges

### Bug Fixes

- Retry policies don't sleep after operations time out
- The `from_dict` methhod in the `CloudEvent` can now convert a datetime string to datetime object when microsecond exceeds the python limitation

## 1.14.0 (2021-05-13)

### New Features

- Added `azure.core.credentials.AzureNamedKeyCredential` credential #17548.
- Added `decompress` parameter for `stream_download` method. If it is set to `False`, will not do decompression upon the stream.    #17920

## 1.13.0 (2021-04-02)

Azure core requires Python 2.7 or Python 3.6+ since this release.

### New Features

- Added `azure.core.utils.parse_connection_string` function to parse connection strings across SDKs, with common validation and support for case insensitive keys.
- Supported adding custom policies  #16519
- Added `~azure.core.tracing.Link` that should be used while passing `Links` to  `AbstractSpan`.
- `AbstractSpan` constructor can now take in additional keyword only args.

### Bug fixes

- Make NetworkTraceLoggingPolicy show the auth token in plain text. #14191
- Fixed RetryPolicy overriding default connection timeout with an extreme value #17481

## 1.12.0 (2021-03-08)

This version will be the last version to officially support Python 3.5, future versions will require Python 2.7 or Python 3.6+.

### Features

- Added `azure.core.messaging.CloudEvent` model that follows the cloud event spec.
- Added `azure.core.serialization.NULL` sentinel value
- Improve `repr`s for `HttpRequest` and `HttpResponse`s  #16972

### Bug Fixes

- Disable retry in stream downloading. (thanks to @jochen-ott-by @hoffmann for the contribution)  #16723

## 1.11.0 (2021-02-08)

### Features

- Added `CaseInsensitiveEnumMeta` class for case-insensitive enums.  #16316
- Add `raise_for_status` method onto `HttpResponse`. Calling `response.raise_for_status()` on a response with an error code
will raise an `HttpResponseError`. Calling it on a good response will do nothing  #16399

### Bug Fixes

- Update conn.conn_kw rather than overriding it when setting block size. (thanks for @jiasli for the contribution)  #16587

## 1.10.0 (2021-01-11)

### Features

- Added `AzureSasCredential` and its respective policy. #15946

## 1.9.0 (2020-11-09)

### Features

- Add a `continuation_token` attribute to the base `AzureError` exception, and set this value for errors raised
  during paged or long-running operations.

### Bug Fixes

- Set retry_interval to 1 second instead of 1000 seconds (thanks **vbarbaresi** for contributing)  #14357


## 1.8.2 (2020-10-05)

### Bug Fixes

- Fixed bug to allow polling in the case of parameterized endpoints with relative polling urls  #14097


## 1.8.1 (2020-09-08)

### Bug fixes

- SAS credential replicated "/" fix #13159

## 1.8.0 (2020-08-10)

### Features

- Support params as list for exploding parameters  #12410


## 1.7.0 (2020-07-06)

### Bug fixes

- `AzureKeyCredentialPolicy` will now accept (and ignore) passed in kwargs  #11963
- Better error messages if passed endpoint is incorrect  #12106
- Do not JSON encore a string if content type is "text"  #12137

### Features

- Added `http_logging_policy` property on the `Configuration` object, allowing users to individually
set the http logging policy of the config  #12218

## 1.6.0 (2020-06-03)

### Bug fixes

- Fixed deadlocks in AsyncBearerTokenCredentialPolicy #11543
- Fix AttributeException in StreamDownloadGenerator #11462

### Features

- Added support for changesets as part of multipart message support #10485
- Add AsyncLROPoller in azure.core.polling #10801
- Add get_continuation_token/from_continuation_token/polling_method methods in pollers (sync and async) #10801
- HttpResponse and PipelineContext objects are now pickable #10801

## 1.5.0 (2020-05-04)

### Features

- Support "x-ms-retry-after-ms" in response header   #10743
- `link` and `link_from_headers` now accepts attributes   #10765

### Bug fixes

- Not retry if the status code is less than 400 #10778
- "x-ms-request-id" is not considered safe header for logging #10967

## 1.4.0 (2020-04-06)

### Features

- Support a default error type in map_error #9773
- Added `AzureKeyCredential` and its respective policy. #10509
- Added `azure.core.polling.base_polling` module with a "Microsoft One API" polling implementation #10090
  Also contains the async version in `azure.core.polling.async_base_polling`
- Support kwarg `enforce_https` to disable HTTPS check on authentication #9821
- Support additional kwargs in `HttpRequest.set_multipart_mixed` that will be passed into pipeline context.

## 1.3.0 (2020-03-09)

### Bug fixes

- Appended RequestIdPolicy to the default pipeline  #9841
- Rewind the body position in async_retry   #10117

### Features

- Add raw_request_hook support in custom_hook_policy   #9958
- Add timeout support in retry_policy   #10011
- Add OdataV4 error format auto-parsing in all exceptions ('error' attribute)  #9738

## 1.2.2 (2020-02-10)

### Bug fixes

- Fixed a bug that sends None as request_id #9545
- Enable mypy for customers #9572
- Handle TypeError in deep copy #9620
- Fix text/plain content-type in decoder #9589

## 1.2.1 (2020-01-14)

### Bug fixes

- Fixed a regression in 1.2.0 that was incompatible with azure-keyvault-* 4.0.0
[#9462](https://github.com/Azure/azure-sdk-for-python/issues/9462)


## 1.2.0 (2020-01-14)

### Features

- Add user_agent & sdk_moniker kwargs in UserAgentPolicy init   #9355
- Support OPTIONS HTTP verb     #9322
- Add tracing_attributes to tracing decorator   #9297
- Support auto_request_id in RequestIdPolicy   #9163
- Support fixed retry   #6419
- Support "retry-after-ms" in response header   #9240

### Bug fixes

- Removed `__enter__` and `__exit__` from async context managers    #9313

## 1.1.1 (2019-12-03)

### Bug fixes

- Bearer token authorization requires HTTPS
- Rewind the body position in retry #8307

## 1.1.0 (2019-11-25)

### Features

- New RequestIdPolicy   #8437
- Enable logging policy in default pipeline #8053
- Normalize transport timeout.   #8000
  Now we have:
  * 'connection_timeout' - a single float in seconds for the connection timeout. Default 5min
  * 'read_timeout' - a single float in seconds for the read timeout. Default 5min

### Bug fixes

- RequestHistory: deepcopy fails if request contains a stream  #7732
- Retry: retry raises error if response does not have http_response #8629
- Client kwargs are now passed to DistributedTracingPolicy correctly    #8051
- NetworkLoggingPolicy now logs correctly all requests in case of retry #8262

## 1.0.0 (2019-10-29)

### Features

- Tracing: DistributedTracingPolicy now accepts kwargs network_span_namer to change network span name  #7773
- Tracing: Implementation of AbstractSpan can now use the mixin HttpSpanMixin to get HTTP span update automatically  #7773
- Tracing: AbstractSpan contract "change_context" introduced  #7773
- Introduce new policy HttpLoggingPolicy  #7988

### Bug fixes

- Fix AsyncioRequestsTransport if input stream is an async generator  #7743
- Fix form-data with aiohttp transport  #7749

### Breaking changes

- Tracing: AbstractSpan.set_current_span is longer supported. Use change_context instead.  #7773
- azure.core.pipeline.policies.ContentDecodePolicy.deserialize_from_text changed

## 1.0.0b4 (2019-10-07)

### Features

- Tracing: network span context is available with the TRACING_CONTEXT in pipeline response  #7252
- Tracing: Span contract now has `kind`, `traceparent` and is a context manager  #7252
- SansIOHTTPPolicy methods can now be coroutines #7497
- Add multipart/mixed support #7083:

  - HttpRequest now has a "set_multipart_mixed" method to set the parts of this request
  - HttpRequest now has a "prepare_multipart_body" method to build final body.
  - HttpResponse now has a "parts" method to return an iterator of parts
  - AsyncHttpResponse now has a "parts" methods to return an async iterator of parts
  - Note that multipart/mixed is a Python 3.x only feature

### Bug fixes

- Tracing: policy cannot fail the pipeline, even in the worst condition  #7252
- Tracing: policy pass correctly status message if exception  #7252
- Tracing: incorrect span if exception raised from decorated function  #7133
- Fixed urllib3 ConnectTimeoutError being raised by Requests during a socket timeout. Now this exception is caught and wrapped as a `ServiceRequestError`  #7542

### Breaking changes

- Tracing: `azure.core.tracing.context` removed
- Tracing: `azure.core.tracing.context.tracing_context.with_current_context` renamed to `azure.core.tracing.common.with_current_context`  #7252
- Tracing: `link` renamed `link_from_headers`  and `link` takes now a string
- Tracing: opencensus implementation has been moved to the package `azure-core-tracing-opencensus`
- Some modules and classes that were importables from several different places have been removed:

   - `azure.core.HttpResponseError` is now only `azure.core.exceptions.HttpResponseError`
   - `azure.core.Configuration` is now only `azure.core.configuration.Configuration`
   - `azure.core.HttpRequest` is now only `azure.core.pipeline.transport.HttpRequest`
   - `azure.core.version` module has been removed. Use `azure.core.__version__` to get version number.
   - `azure.core.pipeline_client` has been removed. Import from `azure.core` instead.
   - `azure.core.pipeline_client_async` has been removed. Import from `azure.core` instead.
   - `azure.core.pipeline.base` has been removed. Import from `azure.core.pipeline` instead.
   - `azure.core.pipeline.base_async` has been removed. Import from `azure.core.pipeline` instead.
   - `azure.core.pipeline.policies.base` has been removed. Import from `azure.core.pipeline.policies` instead.
   - `azure.core.pipeline.policies.base_async` has been removed. Import from `azure.core.pipeline.policies` instead.
   - `azure.core.pipeline.policies.authentication` has been removed. Import from `azure.core.pipeline.policies` instead.
   - `azure.core.pipeline.policies.authentication_async` has been removed. Import from `azure.core.pipeline.policies` instead.
   - `azure.core.pipeline.policies.custom_hook` has been removed. Import from `azure.core.pipeline.policies` instead.
   - `azure.core.pipeline.policies.redirect` has been removed. Import from `azure.core.pipeline.policies` instead.
   - `azure.core.pipeline.policies.redirect_async` has been removed. Import from `azure.core.pipeline.policies` instead.
   - `azure.core.pipeline.policies.retry` has been removed. Import from `azure.core.pipeline.policies` instead.
   - `azure.core.pipeline.policies.retry_async` has been removed. Import from `azure.core.pipeline.policies` instead.
   - `azure.core.pipeline.policies.distributed_tracing` has been removed. Import from `azure.core.pipeline.policies` instead.
   - `azure.core.pipeline.policies.universal` has been removed. Import from `azure.core.pipeline.policies` instead.
   - `azure.core.tracing.abstract_span` has been removed. Import from `azure.core.tracing` instead.
   - `azure.core.pipeline.transport.base` has been removed. Import from `azure.core.pipeline.transport` instead.
   - `azure.core.pipeline.transport.base_async` has been removed. Import from `azure.core.pipeline.transport` instead.
   - `azure.core.pipeline.transport.requests_basic` has been removed. Import from `azure.core.pipeline.transport` instead.
   - `azure.core.pipeline.transport.requests_asyncio` has been removed. Import from `azure.core.pipeline.transport` instead.
   - `azure.core.pipeline.transport.requests_trio` has been removed. Import from `azure.core.pipeline.transport` instead.
   - `azure.core.pipeline.transport.aiohttp` has been removed. Import from `azure.core.pipeline.transport` instead.
   - `azure.core.polling.poller` has been removed. Import from `azure.core.polling` instead.
   - `azure.core.polling.async_poller` has been removed. Import from `azure.core.polling` instead.

## 1.0.0b3 (2019-09-09)

### Bug fixes

-  Fix aiohttp auto-headers #6992
-  Add tracing to policies module init  #6951

## 1.0.0b2 (2019-08-05)

### Breaking changes

- Transport classes don't take `config` parameter anymore (use kwargs instead)  #6372
- `azure.core.paging` has been completely refactored  #6420
- HttpResponse.content_type attribute is now a string (was a list)  #6490
- For `StreamDownloadGenerator` subclasses, `response` is now an `HttpResponse`, and not a transport response like `aiohttp.ClientResponse` or `requests.Response`. The transport response is available in `internal_response` attribute  #6490

### Bug fixes

- aiohttp is not required to import async pipelines classes #6496
- `AsyncioRequestsTransport.sleep` is now a coroutine as expected #6490
- `RequestsTransport` is not tight to `ProxyPolicy` implementation details anymore #6372
- `AiohttpTransport` does not raise on unexpected kwargs  #6355

### Features

- New paging base classes that support `continuation_token` and `by_page()`  #6420
- Proxy support for `AiohttpTransport`  #6372

## 1.0.0b1 (2019-06-26)

- Preview 1 release<|MERGE_RESOLUTION|>--- conflicted
+++ resolved
@@ -1,20 +1,10 @@
 # Release History
 
-<<<<<<< HEAD
-## 1.37.0 (Unreleased)
-
-### Features Added
-
-- Added `get_backcompat_attr` to `azure.core.serialization`. `get_backcompat_attr` gets the value of an attribute using backcompat attribute access.  #44084
-
-### Breaking Changes
-=======
 ## 1.37.0 (2025-12-08)
 
 ### Features Added
 
 - Added `get_backcompat_attr_name` to `azure.core.serialization`. `get_backcompat_attr_name` gets the backcompat name of an attribute using backcompat attribute access.  #44084
->>>>>>> c3fea778
 
 ### Other Changes
 
