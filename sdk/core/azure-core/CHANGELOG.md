--- conflicted
+++ resolved
@@ -4,16 +4,12 @@
 
 ### Features Added
 
-<<<<<<< HEAD
 - We now use `azure.core.serialization.AzureJSONEncoder` to serialize `json` input to `azure.core.rest.HttpRequest`.
 
-### Breaking Changes
-=======
 ### Breaking Changes in the Provisional `azure.core.rest` package
 
 - The `text` property on `azure.core.rest.HttpResponse` and `azure.core.rest.AsyncHttpResponse` has changed to a method, which also takes
 an `encoding` parameter.
->>>>>>> 521d56d2
 
 ### Bugs Fixed
 
