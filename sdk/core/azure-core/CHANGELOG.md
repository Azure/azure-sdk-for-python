# Release History

## 1.21.2 (Unreleased)

### Features Added

### Breaking Changes

### Bugs Fixed

<<<<<<< HEAD
- `ContentDecodePolicy` can now correctly JSON deserialize `application/merge-patch+json` bodies #22410
=======
- raise AttributeError when calling azure.core.pipeline.transport.\_\_bases__    #22469
>>>>>>> 2f89813f

### Other Changes

## 1.21.1 (2021-12-06)

### Other Changes

- Revert change in str method  #22023

## 1.21.0 (2021-12-02)

### Breaking Changes

- Sync stream downloading now raises `azure.core.exceptions.DecodeError` rather than `requests.exceptions.ContentDecodingError`

### Bugs Fixed

- Add response body to string representation of `HttpResponseError` if we're not able to parse out information #21800

## 1.20.1 (2021-11-08)

### Bugs Fixed

- Correctly set response's content to decompressed body when users are using aiohttp transport with decompression headers #21620

## 1.20.0 (2021-11-04)

### Features Added

- GA `send_request` onto the `azure.core.PipelineClient` and `azure.core.AsyncPipelineClient`. This method takes in
requests and sends them through our pipelines.
- GA `azure.core.rest`. `azure.core.rest` is our new public simple HTTP library in `azure.core` that users will use to create requests, and consume responses.
- GA errors `StreamConsumedError`, `StreamClosedError`, and `ResponseNotReadError` to `azure.core.exceptions`. These errors
are thrown if you mishandle streamed responses from the `azure.core.rest` module
- add kwargs to the methods for `iter_raw` and `iter_bytes`  #21529
- no longer raise JSON errors if users pass in file descriptors of JSON to the `json` kwarg in `HttpRequest`  #21504
- Added new error type `IncompleteReadError` which is raised if peer closes the connection before we have received the complete message body.

### Breaking Changes

- SansIOHTTPPolicy.on_exception returns None instead of bool.

### Bugs Fixed

- The `Content-Length` header in a http response is strictly checked against the actual number of bytes in the body,
  rather than silently truncating data in case the underlying tcp connection is closed prematurely.
  (thanks to @jochen-ott-by for the contribution)   #20412
- UnboundLocalError when SansIOHTTPPolicy handles an exception    #15222
- Add default content type header of `text/plain` and content length header for users who pass unicode strings to the `content` kwarg of `HttpRequest` in 2.7  #21550

## 1.19.1 (2021-11-01)

### Bugs Fixed

- respect text encoding specified in argument (thanks to @ryohji for the contribution)  #20796
- Fix "coroutine x.read() was never awaited" warning from `ContentDecodePolicy`  #21318
- fix type check for `data` input to `azure.core.rest` for python 2.7 users  #21341
- use `charset_normalizer` if `chardet` is not installed to migrate aiohttp 3.8.0 changes.

### Other Changes

- Refactor AzureJSONEncoder (thanks to @Codejune for the contribution)  #21028

## 1.19.0 (2021-09-30)

### Breaking Changes in the Provisional `azure.core.rest` package

- `azure.core.rest.HttpResponse` and `azure.core.rest.AsyncHttpResponse` are now abstract base classes. They should not be initialized directly, instead
your transport responses should inherit from them and implement them.
- The properties of the `azure.core.rest` responses are now all read-only

- HttpLoggingPolicy integrates logs into one record #19925

## 1.18.0 (2021-09-02)

### Features Added

- `azure.core.serialization.AzureJSONEncoder` (introduced in 1.17.0) serializes `datetime.datetime` objects in ISO 8601 format, conforming to RFC 3339's specification.    #20190
- We now use `azure.core.serialization.AzureJSONEncoder` to serialize `json` input to `azure.core.rest.HttpRequest`.

### Breaking Changes in the Provisional `azure.core.rest` package

- The `text` property on `azure.core.rest.HttpResponse` and `azure.core.rest.AsyncHttpResponse` has changed to a method, which also takes
an `encoding` parameter.
- Removed `iter_text` and `iter_lines` from `azure.core.rest.HttpResponse` and `azure.core.rest.AsyncHttpResponse`

### Bugs Fixed

- The behaviour of the headers returned in `azure.core.rest` responses now aligns across sync and async. Items can now be checked case-insensitively and without raising an error for format.

## 1.17.0 (2021-08-05)

### Features Added

- Cut hard dependency on requests library
- Added a `from_json` method which now accepts storage QueueMessage, eventhub's EventData or ServiceBusMessage or simply json bytes to return a `CloudEvent`

### Fixed

- Not override "x-ms-client-request-id" if it already exists in the header.    #17757

### Breaking Changes in the Provisional `azure.core.rest` package

- `azure.core.rest` will not try to guess the `charset` anymore if it was impossible to extract it from `HttpResponse` analysis. This removes our dependency on `charset`.

## 1.16.0 (2021-07-01)

### Features Added

- Add new ***provisional*** methods `send_request` onto the `azure.core.PipelineClient` and `azure.core.AsyncPipelineClient`. This method takes in
requests and sends them through our pipelines.
- Add new ***provisional*** module `azure.core.rest`. `azure.core.rest` is our new public simple HTTP library in `azure.core` that users will use to create requests, and consume responses.
- Add new ***provisional*** errors `StreamConsumedError`, `StreamClosedError`, and `ResponseNotReadError` to `azure.core.exceptions`. These errors
are thrown if you mishandle streamed responses from the provisional `azure.core.rest` module

### Fixed

- Improved error message in the `from_dict` method of `CloudEvent` when a wrong schema is sent.

## 1.15.0 (2021-06-04)

### New Features

- Added `BearerTokenCredentialPolicy.on_challenge` and `.authorize_request` to allow subclasses to optionally handle authentication challenges

### Bug Fixes

- Retry policies don't sleep after operations time out
- The `from_dict` methhod in the `CloudEvent` can now convert a datetime string to datetime object when microsecond exceeds the python limitation

## 1.14.0 (2021-05-13)

### New Features

- Added `azure.core.credentials.AzureNamedKeyCredential` credential #17548.
- Added `decompress` parameter for `stream_download` method. If it is set to `False`, will not do decompression upon the stream.    #17920

## 1.13.0 (2021-04-02)

Azure core requires Python 2.7 or Python 3.6+ since this release.

### New Features

- Added `azure.core.utils.parse_connection_string` function to parse connection strings across SDKs, with common validation and support for case insensitive keys.
- Supported adding custom policies  #16519
- Added `~azure.core.tracing.Link` that should be used while passing `Links` to  `AbstractSpan`.
- `AbstractSpan` constructor can now take in additional keyword only args.

### Bug fixes

- Make NetworkTraceLoggingPolicy show the auth token in plain text. #14191
- Fixed RetryPolicy overriding default connection timeout with an extreme value #17481

## 1.12.0 (2021-03-08)

This version will be the last version to officially support Python 3.5, future versions will require Python 2.7 or Python 3.6+.

### Features

- Added `azure.core.messaging.CloudEvent` model that follows the cloud event spec.
- Added `azure.core.serialization.NULL` sentinel value
- Improve `repr`s for `HttpRequest` and `HttpResponse`s  #16972

### Bug Fixes

- Disable retry in stream downloading. (thanks to @jochen-ott-by @hoffmann for the contribution)  #16723

## 1.11.0 (2021-02-08)

### Features

- Added `CaseInsensitiveEnumMeta` class for case-insensitive enums.  #16316
- Add `raise_for_status` method onto `HttpResponse`. Calling `response.raise_for_status()` on a response with an error code
will raise an `HttpResponseError`. Calling it on a good response will do nothing  #16399

### Bug Fixes

- Update conn.conn_kw rather than overriding it when setting block size. (thanks for @jiasli for the contribution)  #16587

## 1.10.0 (2021-01-11)

### Features

- Added `AzureSasCredential` and its respective policy. #15946

## 1.9.0 (2020-11-09)

### Features

- Add a `continuation_token` attribute to the base `AzureError` exception, and set this value for errors raised
  during paged or long-running operations.

### Bug Fixes

- Set retry_interval to 1 second instead of 1000 seconds (thanks **vbarbaresi** for contributing)  #14357


## 1.8.2 (2020-10-05)

### Bug Fixes

- Fixed bug to allow polling in the case of parameterized endpoints with relative polling urls  #14097


## 1.8.1 (2020-09-08)

### Bug fixes

- SAS credential replicated "/" fix #13159

## 1.8.0 (2020-08-10)

### Features

- Support params as list for exploding parameters  #12410


## 1.7.0 (2020-07-06)

### Bug fixes

- `AzureKeyCredentialPolicy` will now accept (and ignore) passed in kwargs  #11963
- Better error messages if passed endpoint is incorrect  #12106
- Do not JSON encore a string if content type is "text"  #12137

### Features

- Added `http_logging_policy` property on the `Configuration` object, allowing users to individually
set the http logging policy of the config  #12218

## 1.6.0 (2020-06-03)

### Bug fixes

- Fixed deadlocks in AsyncBearerTokenCredentialPolicy #11543
- Fix AttributeException in StreamDownloadGenerator #11462

### Features

- Added support for changesets as part of multipart message support #10485
- Add AsyncLROPoller in azure.core.polling #10801
- Add get_continuation_token/from_continuation_token/polling_method methods in pollers (sync and async) #10801
- HttpResponse and PipelineContext objects are now pickable #10801

## 1.5.0 (2020-05-04)

### Features

- Support "x-ms-retry-after-ms" in response header   #10743
- `link` and `link_from_headers` now accepts attributes   #10765

### Bug fixes

- Not retry if the status code is less than 400 #10778
- "x-ms-request-id" is not considered safe header for logging #10967

## 1.4.0 (2020-04-06)

### Features

- Support a default error type in map_error #9773
- Added `AzureKeyCredential` and its respective policy. #10509
- Added `azure.core.polling.base_polling` module with a "Microsoft One API" polling implementation #10090
  Also contains the async version in `azure.core.polling.async_base_polling`
- Support kwarg `enforce_https` to disable HTTPS check on authentication #9821
- Support additional kwargs in `HttpRequest.set_multipart_mixed` that will be passed into pipeline context.

## 1.3.0 (2020-03-09)

### Bug fixes

- Appended RequestIdPolicy to the default pipeline  #9841
- Rewind the body position in async_retry   #10117

### Features

- Add raw_request_hook support in custom_hook_policy   #9958
- Add timeout support in retry_policy   #10011
- Add OdataV4 error format auto-parsing in all exceptions ('error' attribute)  #9738

## 1.2.2 (2020-02-10)

### Bug fixes

- Fixed a bug that sends None as request_id #9545
- Enable mypy for customers #9572
- Handle TypeError in deep copy #9620
- Fix text/plain content-type in decoder #9589

## 1.2.1 (2020-01-14)

### Bug fixes

- Fixed a regression in 1.2.0 that was incompatible with azure-keyvault-* 4.0.0
[#9462](https://github.com/Azure/azure-sdk-for-python/issues/9462)


## 1.2.0 (2020-01-14)

### Features

- Add user_agent & sdk_moniker kwargs in UserAgentPolicy init   #9355
- Support OPTIONS HTTP verb     #9322
- Add tracing_attributes to tracing decorator   #9297
- Support auto_request_id in RequestIdPolicy   #9163
- Support fixed retry   #6419
- Support "retry-after-ms" in response header   #9240

### Bug fixes

- Removed `__enter__` and `__exit__` from async context managers    #9313

## 1.1.1 (2019-12-03)

### Bug fixes

- Bearer token authorization requires HTTPS
- Rewind the body position in retry #8307

## 1.1.0 (2019-11-25)

### Features

- New RequestIdPolicy   #8437
- Enable logging policy in default pipeline #8053
- Normalize transport timeout.   #8000
  Now we have:
  * 'connection_timeout' - a single float in seconds for the connection timeout. Default 5min
  * 'read_timeout' - a single float in seconds for the read timeout. Default 5min

### Bug fixes

- RequestHistory: deepcopy fails if request contains a stream  #7732
- Retry: retry raises error if response does not have http_response #8629
- Client kwargs are now passed to DistributedTracingPolicy correctly    #8051
- NetworkLoggingPolicy now logs correctly all requests in case of retry #8262

## 1.0.0 (2019-10-29)

### Features

- Tracing: DistributedTracingPolicy now accepts kwargs network_span_namer to change network span name  #7773
- Tracing: Implementation of AbstractSpan can now use the mixin HttpSpanMixin to get HTTP span update automatically  #7773
- Tracing: AbstractSpan contract "change_context" introduced  #7773
- Introduce new policy HttpLoggingPolicy  #7988

### Bug fixes

- Fix AsyncioRequestsTransport if input stream is an async generator  #7743
- Fix form-data with aiohttp transport  #7749

### Breaking changes

- Tracing: AbstractSpan.set_current_span is longer supported. Use change_context instead.  #7773
- azure.core.pipeline.policies.ContentDecodePolicy.deserialize_from_text changed

## 1.0.0b4 (2019-10-07)

### Features

- Tracing: network span context is available with the TRACING_CONTEXT in pipeline response  #7252
- Tracing: Span contract now has `kind`, `traceparent` and is a context manager  #7252
- SansIOHTTPPolicy methods can now be coroutines #7497
- Add multipart/mixed support #7083:

  - HttpRequest now has a "set_multipart_mixed" method to set the parts of this request
  - HttpRequest now has a "prepare_multipart_body" method to build final body.
  - HttpResponse now has a "parts" method to return an iterator of parts
  - AsyncHttpResponse now has a "parts" methods to return an async iterator of parts
  - Note that multipart/mixed is a Python 3.x only feature

### Bug fixes

- Tracing: policy cannot fail the pipeline, even in the worst condition  #7252
- Tracing: policy pass correctly status message if exception  #7252
- Tracing: incorrect span if exception raised from decorated function  #7133
- Fixed urllib3 ConnectTimeoutError being raised by Requests during a socket timeout. Now this exception is caught and wrapped as a `ServiceRequestError`  #7542

### Breaking changes

- Tracing: `azure.core.tracing.context` removed
- Tracing: `azure.core.tracing.context.tracing_context.with_current_context` renamed to `azure.core.tracing.common.with_current_context`  #7252
- Tracing: `link` renamed `link_from_headers`  and `link` takes now a string
- Tracing: opencensus implementation has been moved to the package `azure-core-tracing-opencensus`
- Some modules and classes that were importables from several differente places have been removed:

   - `azure.core.HttpResponseError` is now only `azure.core.exceptions.HttpResponseError`
   - `azure.core.Configuration` is now only `azure.core.configuration.Configuration`
   - `azure.core.HttpRequest` is now only `azure.core.pipeline.transport.HttpRequest`
   - `azure.core.version` module has been removed. Use `azure.core.__version__` to get version number.
   - `azure.core.pipeline_client` has been removed. Import from `azure.core` instead.
   - `azure.core.pipeline_client_async` has been removed. Import from `azure.core` instead.
   - `azure.core.pipeline.base` has been removed. Import from `azure.core.pipeline` instead.
   - `azure.core.pipeline.base_async` has been removed. Import from `azure.core.pipeline` instead.
   - `azure.core.pipeline.policies.base` has been removed. Import from `azure.core.pipeline.policies` instead.
   - `azure.core.pipeline.policies.base_async` has been removed. Import from `azure.core.pipeline.policies` instead.
   - `azure.core.pipeline.policies.authentication` has been removed. Import from `azure.core.pipeline.policies` instead.
   - `azure.core.pipeline.policies.authentication_async` has been removed. Import from `azure.core.pipeline.policies` instead.
   - `azure.core.pipeline.policies.custom_hook` has been removed. Import from `azure.core.pipeline.policies` instead.
   - `azure.core.pipeline.policies.redirect` has been removed. Import from `azure.core.pipeline.policies` instead.
   - `azure.core.pipeline.policies.redirect_async` has been removed. Import from `azure.core.pipeline.policies` instead.
   - `azure.core.pipeline.policies.retry` has been removed. Import from `azure.core.pipeline.policies` instead.
   - `azure.core.pipeline.policies.retry_async` has been removed. Import from `azure.core.pipeline.policies` instead.
   - `azure.core.pipeline.policies.distributed_tracing` has been removed. Import from `azure.core.pipeline.policies` instead.
   - `azure.core.pipeline.policies.universal` has been removed. Import from `azure.core.pipeline.policies` instead.
   - `azure.core.tracing.abstract_span` has been removed. Import from `azure.core.tracing` instead.
   - `azure.core.pipeline.transport.base` has been removed. Import from `azure.core.pipeline.transport` instead.
   - `azure.core.pipeline.transport.base_async` has been removed. Import from `azure.core.pipeline.transport` instead.
   - `azure.core.pipeline.transport.requests_basic` has been removed. Import from `azure.core.pipeline.transport` instead.
   - `azure.core.pipeline.transport.requests_asyncio` has been removed. Import from `azure.core.pipeline.transport` instead.
   - `azure.core.pipeline.transport.requests_trio` has been removed. Import from `azure.core.pipeline.transport` instead.
   - `azure.core.pipeline.transport.aiohttp` has been removed. Import from `azure.core.pipeline.transport` instead.
   - `azure.core.polling.poller` has been removed. Import from `azure.core.polling` instead.
   - `azure.core.polling.async_poller` has been removed. Import from `azure.core.polling` instead.

## 1.0.0b3 (2019-09-09)

### Bug fixes

-  Fix aiohttp auto-headers #6992
-  Add tracing to policies module init  #6951

## 1.0.0b2 (2019-08-05)

### Breaking changes

- Transport classes don't take `config` parameter anymore (use kwargs instead)  #6372
- `azure.core.paging` has been completely refactored  #6420
- HttpResponse.content_type attribute is now a string (was a list)  #6490
- For `StreamDownloadGenerator` subclasses, `response` is now an `HttpResponse`, and not a transport response like `aiohttp.ClientResponse` or `requests.Response`. The transport response is available in `internal_response` attribute  #6490

### Bug fixes

- aiohttp is not required to import async pipelines classes #6496
- `AsyncioRequestsTransport.sleep` is now a coroutine as expected #6490
- `RequestsTransport` is not tight to `ProxyPolicy` implementation details anymore #6372
- `AiohttpTransport` does not raise on unexpected kwargs  #6355

### Features

- New paging base classes that support `continuation_token` and `by_page()`  #6420
- Proxy support for `AiohttpTransport`  #6372

## 1.0.0b1 (2019-06-26)

- Preview 1 release<|MERGE_RESOLUTION|>--- conflicted
+++ resolved
@@ -8,11 +8,8 @@
 
 ### Bugs Fixed
 
-<<<<<<< HEAD
 - `ContentDecodePolicy` can now correctly JSON deserialize `application/merge-patch+json` bodies #22410
-=======
 - raise AttributeError when calling azure.core.pipeline.transport.\_\_bases__    #22469
->>>>>>> 2f89813f
 
 ### Other Changes
 
