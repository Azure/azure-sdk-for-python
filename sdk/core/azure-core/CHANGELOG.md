--- conflicted
+++ resolved
@@ -8,11 +8,8 @@
 
 ### Bugs Fixed
 
-<<<<<<< HEAD
 - Fixed the issue that some urls trigger an infinite loop. #31346
-=======
 - Fixed issue where IndexError was raised if multipart responses did not match the number of requests. #31471
->>>>>>> e857bd3a
 
 ### Other Changes
 
