--- conflicted
+++ resolved
@@ -12,13 +12,10 @@
 
 ### Bugs Fixed
 
-<<<<<<< HEAD
 - The `Content-Length` header in a http response is strictly checked against the actual number of bytes in the body,
   rather than silently truncating data in case the underlying tcp connection is closed prematurely. 
   (thanks to @jochen-ott-by for the contribution)   #20412
-=======
 - UnboundLocalError when SansIOHTTPPolicy handles an exception    #15222
->>>>>>> 973b3c12
 
 ### Other Changes
 
