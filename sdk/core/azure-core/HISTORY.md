--- conflicted
+++ resolved
@@ -5,16 +5,14 @@
 
 ## 2019-XX-XX Version 1.0.0
 
-<<<<<<< HEAD
-### Breaking changes
-
-- azure.core.pipeline.policies.ContentDecodePolicy.deserialize_from_text changed
-=======
 ### Bug fixes
 
 - Fix AsyncioRequestsTransport if input stream is an async generator  #7743
 - Fix form-data with aiohttp transport  #7749
->>>>>>> d40901a1
+
+### Breaking changes
+
+- azure.core.pipeline.policies.ContentDecodePolicy.deserialize_from_text changed
 
 ## 2019-10-07 Version 1.0.0b4
 
