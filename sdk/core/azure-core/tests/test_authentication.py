# -------------------------------------------------------------------------
# Copyright (c) Microsoft Corporation. All rights reserved.
# Licensed under the MIT License. See LICENSE.txt in the project root for
# license information.
# -------------------------------------------------------------------------
import time
from itertools import product
import azure.core
from azure.core.credentials import (
    AccessToken,
    AzureKeyCredential,
    AzureSasCredential,
    AzureNamedKeyCredential,
)
from azure.core.exceptions import ServiceRequestError
from azure.core.pipeline import Pipeline
from azure.core.pipeline.policies import (
    BearerTokenCredentialPolicy,
    SansIOHTTPPolicy,
    AzureKeyCredentialPolicy,
    AzureSasCredentialPolicy,
)
from utils import HTTP_REQUESTS

import pytest

from unittest.mock import Mock
from typing import Tuple


@pytest.mark.parametrize("http_request", HTTP_REQUESTS)
def test_bearer_policy_adds_header(http_request):
    """The bearer token policy should add a header containing a token from its credential"""
    # 2524608000 == 01/01/2050 @ 12:00am (UTC)
    expected_token = AccessToken("expected_token", 2524608000)

    def verify_authorization_header(request):
        assert request.http_request.headers["Authorization"] == "Bearer {}".format(expected_token.token)
        return Mock()

    fake_credential = Mock(get_token=Mock(return_value=expected_token))
    policies = [BearerTokenCredentialPolicy(fake_credential, "scope"), Mock(send=verify_authorization_header)]

    pipeline = Pipeline(transport=Mock(), policies=policies)
    pipeline.run(http_request("GET", "https://spam.eggs"))

    assert fake_credential.get_token.call_count == 1

    pipeline.run(http_request("GET", "https://spam.eggs"))

    # Didn't need a new token
    assert fake_credential.get_token.call_count == 1


@pytest.mark.parametrize("http_request", HTTP_REQUESTS)
def test_bearer_policy_send(http_request):
    """The bearer token policy should invoke the next policy's send method and return the result"""
    expected_request = http_request("GET", "https://spam.eggs")
    expected_response = Mock()

    def verify_request(request):
        assert request.http_request is expected_request
        return expected_response

    fake_credential = Mock(get_token=lambda _: AccessToken("", 0))
    policies = [BearerTokenCredentialPolicy(fake_credential, "scope"), Mock(send=verify_request)]
    response = Pipeline(transport=Mock(), policies=policies).run(expected_request)

    assert response is expected_response


@pytest.mark.parametrize("http_request", HTTP_REQUESTS)
def test_bearer_policy_token_caching(http_request):
    good_for_one_hour = AccessToken("token", time.time() + 3600)
    credential = Mock(get_token=Mock(return_value=good_for_one_hour))
    pipeline = Pipeline(transport=Mock(), policies=[BearerTokenCredentialPolicy(credential, "scope")])

    pipeline.run(http_request("GET", "https://spam.eggs"))
    assert credential.get_token.call_count == 1  # policy has no token at first request -> it should call get_token

    pipeline.run(http_request("GET", "https://spam.eggs"))
    assert credential.get_token.call_count == 1  # token is good for an hour -> policy should return it from cache

    expired_token = AccessToken("token", time.time())
    credential.get_token.reset_mock()
    credential.get_token.return_value = expired_token
    pipeline = Pipeline(transport=Mock(), policies=[BearerTokenCredentialPolicy(credential, "scope")])

    pipeline.run(http_request("GET", "https://spam.eggs"))
    assert credential.get_token.call_count == 1

    pipeline.run(http_request("GET", "https://spam.eggs"))
    assert credential.get_token.call_count == 2  # token expired -> policy should call get_token


@pytest.mark.parametrize("http_request", HTTP_REQUESTS)
def test_bearer_policy_optionally_enforces_https(http_request):
    """HTTPS enforcement should be controlled by a keyword argument, and enabled by default"""

    def assert_option_popped(request, **kwargs):
        assert "enforce_https" not in kwargs, "BearerTokenCredentialPolicy didn't pop the 'enforce_https' option"
        return Mock()

    credential = Mock(get_token=lambda *_, **__: AccessToken("***", 42))
    pipeline = Pipeline(
        transport=Mock(send=assert_option_popped), policies=[BearerTokenCredentialPolicy(credential, "scope")]
    )

    # by default and when enforce_https=True, the policy should raise when given an insecure request
    with pytest.raises(ServiceRequestError):
        pipeline.run(http_request("GET", "http://not.secure"))
    with pytest.raises(ServiceRequestError):
        pipeline.run(http_request("GET", "http://not.secure"), enforce_https=True)

    # when enforce_https=False, an insecure request should pass
    pipeline.run(http_request("GET", "http://not.secure"), enforce_https=False)

    # https requests should always pass
    pipeline.run(http_request("GET", "https://secure"), enforce_https=False)
    pipeline.run(http_request("GET", "https://secure"), enforce_https=True)
    pipeline.run(http_request("GET", "https://secure"))


@pytest.mark.parametrize("http_request", HTTP_REQUESTS)
def test_bearer_policy_preserves_enforce_https_opt_out(http_request):
    """The policy should use request context to preserve an opt out from https enforcement"""

    class ContextValidator(SansIOHTTPPolicy):
        def on_request(self, request):
            assert "enforce_https" in request.context, "'enforce_https' is not in the request's context"
            return Mock()

    credential = Mock(get_token=Mock(return_value=AccessToken("***", 42)))
    policies = [BearerTokenCredentialPolicy(credential, "scope"), ContextValidator()]
    pipeline = Pipeline(transport=Mock(), policies=policies)

    pipeline.run(http_request("GET", "http://not.secure"), enforce_https=False)


@pytest.mark.parametrize("http_request", HTTP_REQUESTS)
def test_bearer_policy_default_context(http_request):
    """The policy should call get_token with the scopes given at construction, and no keyword arguments, by default"""
    expected_scope = "scope"
    token = AccessToken("", 0)
    credential = Mock(get_token=Mock(return_value=token))
    policy = BearerTokenCredentialPolicy(credential, expected_scope)
    pipeline = Pipeline(transport=Mock(), policies=[policy])

    pipeline.run(http_request("GET", "https://localhost"))

    credential.get_token.assert_called_once_with(expected_scope)


@pytest.mark.parametrize("http_request", HTTP_REQUESTS)
def test_bearer_policy_context_unmodified_by_default(http_request):
    """When no options for the policy accompany a request, the policy shouldn't add anything to the request context"""

    class ContextValidator(SansIOHTTPPolicy):
        def on_request(self, request):
            assert not any(request.context), "the policy shouldn't add to the request's context"

    credential = Mock(get_token=Mock(return_value=AccessToken("***", 42)))
    policies = [BearerTokenCredentialPolicy(credential, "scope"), ContextValidator()]
    pipeline = Pipeline(transport=Mock(), policies=policies)

    pipeline.run(http_request("GET", "https://secure"))


@pytest.mark.parametrize("http_request", HTTP_REQUESTS)
def test_bearer_policy_calls_on_challenge(http_request):
    """BearerTokenCredentialPolicy should call its on_challenge method when it receives an authentication challenge"""

    class TestPolicy(BearerTokenCredentialPolicy):
        called = False

        def on_challenge(self, request, challenge):
            self.__class__.called = True
            return False

    credential = Mock(get_token=Mock(return_value=AccessToken("***", int(time.time()) + 3600)))
    policies = [TestPolicy(credential, "scope")]
    response = Mock(status_code=401, headers={"WWW-Authenticate": 'Basic realm="localhost"'})
    transport = Mock(send=Mock(return_value=response))

    pipeline = Pipeline(transport=transport, policies=policies)
    pipeline.run(http_request("GET", "https://localhost"))

    assert TestPolicy.called


@pytest.mark.parametrize("http_request", HTTP_REQUESTS)
def test_bearer_policy_cannot_complete_challenge(http_request):
    """BearerTokenCredentialPolicy should return the 401 response when it can't complete its challenge"""

    expected_scope = "scope"
    expected_token = AccessToken("***", int(time.time()) + 3600)
    credential = Mock(get_token=Mock(return_value=expected_token))
    expected_response = Mock(status_code=401, headers={"WWW-Authenticate": 'Basic realm="localhost"'})
    transport = Mock(send=Mock(return_value=expected_response))
    policies = [BearerTokenCredentialPolicy(credential, expected_scope)]

    pipeline = Pipeline(transport=transport, policies=policies)
    response = pipeline.run(http_request("GET", "https://localhost"))

    assert response.http_response is expected_response
    assert transport.send.call_count == 1
    credential.get_token.assert_called_once_with(expected_scope)


@pytest.mark.parametrize("http_request", HTTP_REQUESTS)
def test_bearer_policy_calls_sansio_methods(http_request):
    """BearerTokenCredentialPolicy should call SansIOHttpPolicy methods as does _SansIOHTTPPolicyRunner"""

    class TestPolicy(BearerTokenCredentialPolicy):
        def __init__(self, *args, **kwargs):
            super(TestPolicy, self).__init__(*args, **kwargs)
            self.on_exception = Mock(return_value=False)
            self.on_request = Mock()
            self.on_response = Mock()

        def send(self, request):
            self.request = request
            self.response = super(TestPolicy, self).send(request)
            return self.response

    credential = Mock(get_token=Mock(return_value=AccessToken("***", int(time.time()) + 3600)))
    policy = TestPolicy(credential, "scope")
    transport = Mock(send=Mock(return_value=Mock(status_code=200)))

    pipeline = Pipeline(transport=transport, policies=[policy])
    pipeline.run(http_request("GET", "https://localhost"))

    policy.on_request.assert_called_once_with(policy.request)
    policy.on_response.assert_called_once_with(policy.request, policy.response)

    # the policy should call on_exception when next.send() raises
    class TestException(Exception):
        pass

    # during the first send...
    transport = Mock(send=Mock(side_effect=TestException))
    policy = TestPolicy(credential, "scope")
    pipeline = Pipeline(transport=transport, policies=[policy])
    with pytest.raises(TestException):
        pipeline.run(http_request("GET", "https://localhost"))
    policy.on_exception.assert_called_once_with(policy.request)

    # ...or the second
    def raise_the_second_time(*args, **kwargs):
        if raise_the_second_time.calls == 0:
            raise_the_second_time.calls = 1
            return Mock(status_code=401, headers={"WWW-Authenticate": 'Basic realm="localhost"'})
        raise TestException()

    raise_the_second_time.calls = 0

    policy = TestPolicy(credential, "scope")
    policy.on_challenge = Mock(return_value=True)
    transport = Mock(send=Mock(wraps=raise_the_second_time))
    pipeline = Pipeline(transport=transport, policies=[policy])
    with pytest.raises(TestException):
        pipeline.run(http_request("GET", "https://localhost"))
    assert transport.send.call_count == 2
    policy.on_challenge.assert_called_once()
    policy.on_exception.assert_called_once_with(policy.request)


@pytest.mark.skipif(azure.core.__version__ >= "2", reason="this test applies only to azure-core 1.x")
@pytest.mark.parametrize("http_request", HTTP_REQUESTS)
def test_key_vault_regression(http_request):
    """Test for regression affecting azure-keyvault-* 4.0.0. This test must pass, unmodified, for all 1.x versions."""

    from azure.core.pipeline.policies._authentication import _BearerTokenCredentialPolicyBase

    credential = Mock()
    policy = _BearerTokenCredentialPolicyBase(credential)
    assert policy._credential is credential

    headers = {}
    token = "alphanums"  # cspell:disable-line
    policy._update_headers(headers, token)
    assert headers["Authorization"] == "Bearer " + token

    assert policy._need_new_token
    policy._token = AccessToken(token, time.time() + 3600)
    assert not policy._need_new_token
    assert policy._token.token == token


@pytest.mark.parametrize("http_request", HTTP_REQUESTS)
def test_azure_key_credential_policy(http_request):
    """Tests to see if we can create an AzureKeyCredentialPolicy"""

    key_header = "api_key"
    api_key = "test_key"

    def verify_authorization_header(request):
        assert request.headers[key_header] == api_key

    transport = Mock(send=verify_authorization_header)
    credential = AzureKeyCredential(api_key)
    credential_policy = AzureKeyCredentialPolicy(credential=credential, name=key_header)
    pipeline = Pipeline(transport=transport, policies=[credential_policy])

    pipeline.run(http_request("GET", "https://test_key_credential"))


def test_azure_key_credential_policy_raises():
    """Tests AzureKeyCredential and AzureKeyCredentialPolicy raises with non-string input parameters."""
    api_key = 1234
    key_header = 5678
    with pytest.raises(TypeError):
        credential = AzureKeyCredential(api_key)

    credential = AzureKeyCredential(str(api_key))
    with pytest.raises(TypeError):
        credential_policy = AzureKeyCredentialPolicy(credential=credential, name=key_header)


def test_azure_key_credential_updates():
    """Tests AzureKeyCredential updates"""
    api_key = "original"

    credential = AzureKeyCredential(api_key)
    assert credential.key == api_key

    api_key = "new"
    credential.update(api_key)
    assert credential.key == api_key


<<<<<<< HEAD
@pytest.mark.parametrize("http_request", HTTP_REQUESTS)
def test_azure_key_credential_policy_with_two_keys(http_request):
    """Tests to see if we can use an AzureKeyCredentialPolicy with two keys"""

    key_header1 = "api_key1"
    api_key1 = "test_key1"
    key_header2 = "api_key2"
    api_key2 = "test_key2"

    def verify_authorization_header(request):
        assert request.headers[key_header1] == api_key1
        assert request.headers[key_header2] == api_key2

    transport = Mock(send=verify_authorization_header)
    credential = AzureKeyCredential((api_key1, api_key2))
    credential_policy = AzureKeyCredentialPolicy(credential=credential, name=(key_header1, key_header2))
    pipeline = Pipeline(transport=transport, policies=[credential_policy])

    pipeline.run(http_request("GET", "https://test_key_credential"))


def test_azure_key_credential_updates_with_two_keys():
    """Tests AzureKeyCredential updates"""
    api_key1 = "test_key1"
    new_api_key1 = "new_key1"
    api_key2 = "test_key2"
    new_api_key2 = "new_key2"

    credential = AzureKeyCredential(key=(api_key1, api_key2))
    assert credential.key == (api_key1, api_key2)

    credential.update((new_api_key1, new_api_key2))
    assert credential.key == (new_api_key1, new_api_key2)


=======
>>>>>>> 5944f7dd
combinations = [
    ("sig=test_signature", "https://test_sas_credential", "https://test_sas_credential?sig=test_signature"),
    ("?sig=test_signature", "https://test_sas_credential", "https://test_sas_credential?sig=test_signature"),
    (
        "sig=test_signature",
        "https://test_sas_credential?sig=test_signature",
        "https://test_sas_credential?sig=test_signature",
    ),
    (
        "?sig=test_signature",
        "https://test_sas_credential?sig=test_signature",
        "https://test_sas_credential?sig=test_signature",
    ),
    ("sig=test_signature", "https://test_sas_credential?", "https://test_sas_credential?sig=test_signature"),
    ("?sig=test_signature", "https://test_sas_credential?", "https://test_sas_credential?sig=test_signature"),
    (
        "sig=test_signature",
        "https://test_sas_credential?foo=bar",
        "https://test_sas_credential?foo=bar&sig=test_signature",
    ),
    (
        "?sig=test_signature",
        "https://test_sas_credential?foo=bar",
        "https://test_sas_credential?foo=bar&sig=test_signature",
    ),
]


@pytest.mark.parametrize("combinations,http_request", product(combinations, HTTP_REQUESTS))
def test_azure_sas_credential_policy(combinations, http_request):
    """Tests to see if we can create an AzureSasCredentialPolicy"""
    sas, url, expected_url = combinations

    def verify_authorization(request):
        assert request.url == expected_url

    transport = Mock(send=verify_authorization)
    credential = AzureSasCredential(sas)
    credential_policy = AzureSasCredentialPolicy(credential=credential)
    pipeline = Pipeline(transport=transport, policies=[credential_policy])

    pipeline.run(http_request("GET", url))


def test_azure_sas_credential_updates():
    """Tests AzureSasCredential updates"""
    sas = "original"

    credential = AzureSasCredential(sas)
    assert credential.signature == sas

    sas = "new"
    credential.update(sas)
    assert credential.signature == sas


def test_azure_sas_credential_policy_raises():
    """Tests AzureSasCredential and AzureSasCredentialPolicy raises with non-string input parameters."""
    sas = 1234
    with pytest.raises(TypeError):
        credential = AzureSasCredential(sas)


def test_azure_named_key_credential():
    cred = AzureNamedKeyCredential("sample_name", "samplekey")

    assert cred.named_key.name == "sample_name"
    assert cred.named_key.key == "samplekey"
    assert isinstance(cred.named_key, tuple)

    cred.update("newname", "newkey")
    assert cred.named_key.name == "newname"
    assert cred.named_key.key == "newkey"
    assert isinstance(cred.named_key, tuple)


def test_azure_named_key_credential_raises():
    with pytest.raises(TypeError, match="Both name and key must be strings."):
        cred = AzureNamedKeyCredential("sample_name", 123345)

    cred = AzureNamedKeyCredential("sample_name", "samplekey")
    assert cred.named_key.name == "sample_name"
    assert cred.named_key.key == "samplekey"

    with pytest.raises(TypeError, match="Both name and key must be strings."):
        cred.update(1234, "newkey")<|MERGE_RESOLUTION|>--- conflicted
+++ resolved
@@ -329,7 +329,6 @@
     assert credential.key == api_key
 
 
-<<<<<<< HEAD
 @pytest.mark.parametrize("http_request", HTTP_REQUESTS)
 def test_azure_key_credential_policy_with_two_keys(http_request):
     """Tests to see if we can use an AzureKeyCredentialPolicy with two keys"""
@@ -365,8 +364,6 @@
     assert credential.key == (new_api_key1, new_api_key2)
 
 
-=======
->>>>>>> 5944f7dd
 combinations = [
     ("sig=test_signature", "https://test_sas_credential", "https://test_sas_credential?sig=test_signature"),
     ("?sig=test_signature", "https://test_sas_credential", "https://test_sas_credential?sig=test_signature"),
