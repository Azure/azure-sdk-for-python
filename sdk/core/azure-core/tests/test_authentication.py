--- conflicted
+++ resolved
@@ -418,7 +418,6 @@
         cred.update(1234, "newkey")
 
 
-<<<<<<< HEAD
 def test_bearer_policy_redirect_same_domain():
     class MockTransport(HttpTransport):
         def __init__(self):
@@ -573,7 +572,8 @@
     pipeline = Pipeline(transport=MockTransport(), policies=[redirect_policy, auth_policy, header_clean_up_policy])
 
     pipeline.run(HttpRequest("GET", "https://localhost"))
-=======
+
+
 @pytest.mark.parametrize("http_request", HTTP_REQUESTS)
 def test_azure_http_credential_policy(http_request):
     """Tests to see if we can create an AzureHttpKeyCredentialPolicy"""
@@ -590,5 +590,4 @@
     credential_policy = AzureKeyCredentialPolicy(credential=credential, name="Authorization", prefix=prefix)
     pipeline = Pipeline(transport=transport, policies=[credential_policy])
 
-    pipeline.run(http_request("GET", "https://test_key_credential"))
->>>>>>> c44f8168
+    pipeline.run(http_request("GET", "https://test_key_credential"))