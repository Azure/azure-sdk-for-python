# ------------------------------------
# Copyright (c) Microsoft Corporation.
# Licensed under the MIT License.
# ------------------------------------
import pytest
<<<<<<< HEAD
=======
import uuid
>>>>>>> 10c5169b
import datetime

from azure.core.messaging import CloudEvent
from azure.core.utils._utils import _convert_to_isoformat
from azure.core.utils._messaging_shared import _get_json_content
from azure.core.serialization import NULL

class MockQueueMessage(object):
    def __init__(self, content=None):
        self.id = uuid.uuid4()
        self.inserted_on = datetime.datetime.now()
        self.expires_on = datetime.datetime.now() + datetime.timedelta(days=100)
        self.dequeue_count = 1
        self.content = content
        self.pop_receipt = None
        self.next_visible_on = None

class MockServiceBusReceivedMessage(object):
    def __init__(self, body=None, **kwargs):
        self.body=body
        self.application_properties=None
        self.session_id=None
        self.message_id='3f6c5441-5be5-4f33-80c3-3ffeb6a090ce'
        self.content_type='application/cloudevents+json; charset=utf-8'
        self.correlation_id=None
        self.to=None
        self.reply_to=None
        self.reply_to_session_id=None
        self.subject=None
        self.time_to_live=datetime.timedelta(days=14)
        self.partition_key=None
        self.scheduled_enqueue_time_utc=None
        self.auto_renew_error=None,
        self.dead_letter_error_description=None
        self.dead_letter_reason=None
        self.dead_letter_source=None
        self.delivery_count=13
        self.enqueued_sequence_number=0
        self.enqueued_time_utc=datetime.datetime(2021, 7, 22, 22, 27, 41, 236000)
        self.expires_at_utc=datetime.datetime(2021, 8, 5, 22, 27, 41, 236000)
        self.sequence_number=11219
        self.lock_token='233146e3-d5a6-45eb-826f-691d82fb8b13'

class MockEventhubData(object):
    def __init__(self, body=None):
        self._last_enqueued_event_properties = {}
        self._sys_properties = None
        if body is None:
            raise ValueError("EventData cannot be None.")

        # Internal usage only for transforming AmqpAnnotatedMessage to outgoing EventData
        self.body=body
        self._raw_amqp_message = "some amqp data"
        self.message_id = None
        self.content_type = None
        self.correlation_id = None


class MockBody(object):
    def __init__(self, data=None):
        self.data = data

    def __iter__(self):
        return self
    
    def __next__(self):
        if not self.data:
            return """{"id":"f208feff-099b-4bda-a341-4afd0fa02fef","source":"https://egsample.dev/sampleevent","data":"ServiceBus","type":"Azure.Sdk.Sample","time":"2021-07-22T22:27:38.960209Z","specversion":"1.0"}"""
        return self.data
    
    next = __next__

class MockEhBody(object):
    def __init__(self, data=None):
        self.data = data

    def __iter__(self):
        return self
    
    def __next__(self):
        if not self.data:
            return b'[{"id":"f208feff-099b-4bda-a341-4afd0fa02fef","source":"https://egsample.dev/sampleevent","data":"Eventhub","type":"Azure.Sdk.Sample","time":"2021-07-22T22:27:38.960209Z","specversion":"1.0"}]'
        return self.data

    next = __next__


# Cloud Event tests
def test_cloud_event_constructor():
    event = CloudEvent(
        source='Azure.Core.Sample',
        type='SampleType',
        data='cloudevent'
        )
    
    assert event.specversion == '1.0'
    assert event.time.__class__ == datetime.datetime
    assert event.id is not None
    assert event.source == 'Azure.Core.Sample'
    assert event.data == 'cloudevent'

def test_cloud_event_constructor_unexpected_keyword():
    with pytest.raises(ValueError) as e:
        event = CloudEvent(
            source='Azure.Core.Sample',
            type='SampleType',
            data='cloudevent',
            unexpected_keyword="not allowed",
            another_bad_kwarg="not allowed either"
            )
        assert "unexpected_keyword" in e
        assert "another_bad_kwarg" in e

def test_cloud_event_constructor_blank_data():
    event = CloudEvent(
        source='Azure.Core.Sample',
        type='SampleType',
        data=''
        )
    
    assert event.specversion == '1.0'
    assert event.time.__class__ == datetime.datetime
    assert event.id is not None
    assert event.source == 'Azure.Core.Sample'
    assert event.data == ''

def test_cloud_event_constructor_NULL_data():
    event = CloudEvent(
        source='Azure.Core.Sample',
        type='SampleType',
        data=NULL
        )

    assert event.data == NULL
    assert event.data is NULL

def test_cloud_event_constructor_none_data():
    event = CloudEvent(
        source='Azure.Core.Sample',
        type='SampleType',
        data=None
        )

    assert event.data == None

def test_cloud_event_constructor_missing_data():
    event = CloudEvent(
        source='Azure.Core.Sample',
        type='SampleType',
        )
    
    assert event.data == None
    assert event.datacontenttype == None
    assert event.dataschema == None
    assert event.subject == None

def test_cloud_storage_dict():
    cloud_storage_dict = {
        "id":"a0517898-9fa4-4e70-b4a3-afda1dd68672",
        "source":"/subscriptions/{subscription-id}/resourceGroups/{resource-group}/providers/Microsoft.Storage/storageAccounts/{storage-account}",
        "data":{
            "api":"PutBlockList",
            "client_request_id":"6d79dbfb-0e37-4fc4-981f-442c9ca65760",
            "request_id":"831e1650-001e-001b-66ab-eeb76e000000",
            "e_tag":"0x8D4BCC2E4835CD0",
            "content_type":"application/octet-stream",
            "content_length":524288,
            "blob_type":"BlockBlob",
            "url":"https://oc2d2817345i60006.blob.core.windows.net/oc2d2817345i200097container/oc2d2817345i20002296blob",
            "sequencer":"00000000000004420000000000028963",
            "storage_diagnostics":{"batchId":"b68529f3-68cd-4744-baa4-3c0498ec19f0"}
        },
        "type":"Microsoft.Storage.BlobCreated",
        "time":"2021-02-18T20:18:10.581147898Z",
        "specversion":"1.0"
    }

    event = CloudEvent.from_dict(cloud_storage_dict)
    assert event.data == {
        "api":"PutBlockList",
        "client_request_id":"6d79dbfb-0e37-4fc4-981f-442c9ca65760",
        "request_id":"831e1650-001e-001b-66ab-eeb76e000000",
        "e_tag":"0x8D4BCC2E4835CD0",
        "content_type":"application/octet-stream",
        "content_length":524288,
        "blob_type":"BlockBlob",
        "url":"https://oc2d2817345i60006.blob.core.windows.net/oc2d2817345i200097container/oc2d2817345i20002296blob",
        "sequencer":"00000000000004420000000000028963",
        "storage_diagnostics":{"batchId":"b68529f3-68cd-4744-baa4-3c0498ec19f0"}
    }
    assert event.specversion == "1.0"
    assert event.time.__class__ == datetime.datetime
    assert event.time.month == 2
    assert event.time.day == 18
    assert event.time.hour == 20
    assert event.time.microsecond == 581147
    assert event.__class__ == CloudEvent
    assert "id" in cloud_storage_dict
    assert "data" in cloud_storage_dict


def test_cloud_custom_dict_with_extensions():
    cloud_custom_dict_with_extensions = {
        "id":"de0fd76c-4ef4-4dfb-ab3a-8f24a307e033",
        "source":"https://egtest.dev/cloudcustomevent",
        "data":{"team": "event grid squad"},
        "type":"Azure.Sdk.Sample",
        "time":"2021-02-18T20:18:10.539861122+00:00",
        "specversion":"1.0",
        "ext1": "example",
        "ext2": "example2"
    }
    event = CloudEvent.from_dict(cloud_custom_dict_with_extensions)
    assert event.data == {"team": "event grid squad"}
    assert event.__class__ == CloudEvent
    assert event.time.month == 2
    assert event.time.day == 18
    assert event.time.hour == 20
    assert event.time.microsecond == 539861
    assert event.extensions == {"ext1": "example", "ext2": "example2"}

def test_cloud_custom_dict_ms_precision_is_gt_six():
    cloud_custom_dict_with_extensions = {
        "id":"de0fd76c-4ef4-4dfb-ab3a-8f24a307e033",
        "source":"https://egtest.dev/cloudcustomevent",
        "data":{"team": "event grid squad"},
        "type":"Azure.Sdk.Sample",
        "time":"2021-02-18T20:18:10.539861122+00:00",
        "specversion":"1.0",
    }
    event = CloudEvent.from_dict(cloud_custom_dict_with_extensions)
    assert event.data == {"team": "event grid squad"}
    assert event.__class__ == CloudEvent
    assert event.time.month == 2
    assert event.time.day == 18
    assert event.time.hour == 20
    assert event.time.microsecond == 539861

def test_cloud_custom_dict_ms_precision_is_lt_six():
    cloud_custom_dict_with_extensions = {
        "id":"de0fd76c-4ef4-4dfb-ab3a-8f24a307e033",
        "source":"https://egtest.dev/cloudcustomevent",
        "data":{"team": "event grid squad"},
        "type":"Azure.Sdk.Sample",
        "time":"2021-02-18T20:18:10.123+00:00",
        "specversion":"1.0",
    }
    event = CloudEvent.from_dict(cloud_custom_dict_with_extensions)
    assert event.data == {"team": "event grid squad"}
    assert event.__class__ == CloudEvent
    assert event.time.month == 2
    assert event.time.day == 18
    assert event.time.hour == 20
    assert event.time.microsecond == 123000

def test_cloud_custom_dict_ms_precision_is_eq_six():
    cloud_custom_dict_with_extensions = {
        "id":"de0fd76c-4ef4-4dfb-ab3a-8f24a307e033",
        "source":"https://egtest.dev/cloudcustomevent",
        "data":{"team": "event grid squad"},
        "type":"Azure.Sdk.Sample",
        "time":"2021-02-18T20:18:10.123456+00:00",
        "specversion":"1.0",
    }
    event = CloudEvent.from_dict(cloud_custom_dict_with_extensions)
    assert event.data == {"team": "event grid squad"}
    assert event.__class__ == CloudEvent
    assert event.time.month == 2
    assert event.time.day == 18
    assert event.time.hour == 20
    assert event.time.microsecond == 123456

def test_cloud_custom_dict_ms_precision_is_gt_six_z_not():
    cloud_custom_dict_with_extensions = {
        "id":"de0fd76c-4ef4-4dfb-ab3a-8f24a307e033",
        "source":"https://egtest.dev/cloudcustomevent",
        "data":{"team": "event grid squad"},
        "type":"Azure.Sdk.Sample",
        "time":"2021-02-18T20:18:10.539861122Z",
        "specversion":"1.0",
    }
    event = CloudEvent.from_dict(cloud_custom_dict_with_extensions)
    assert event.data == {"team": "event grid squad"}
    assert event.__class__ == CloudEvent
    assert event.time.month == 2
    assert event.time.day == 18
    assert event.time.hour == 20
    assert event.time.microsecond == 539861

def test_cloud_custom_dict_ms_precision_is_lt_six_z_not():
    cloud_custom_dict_with_extensions = {
        "id":"de0fd76c-4ef4-4dfb-ab3a-8f24a307e033",
        "source":"https://egtest.dev/cloudcustomevent",
        "data":{"team": "event grid squad"},
        "type":"Azure.Sdk.Sample",
        "time":"2021-02-18T20:18:10.123Z",
        "specversion":"1.0",
    }
    event = CloudEvent.from_dict(cloud_custom_dict_with_extensions)
    assert event.data == {"team": "event grid squad"}
    assert event.__class__ == CloudEvent
    assert event.time.month == 2
    assert event.time.day == 18
    assert event.time.hour == 20
    assert event.time.microsecond == 123000

def test_cloud_custom_dict_ms_precision_is_eq_six_z_not():
    cloud_custom_dict_with_extensions = {
        "id":"de0fd76c-4ef4-4dfb-ab3a-8f24a307e034",
        "source":"https://egtest.dev/cloudcustomevent",
        "data":{"team": "event grid squad"},
        "type":"Azure.Sdk.Sample",
        "time":"2021-02-18T20:18:10.123456Z",
        "specversion":"1.0",
    }
    event = CloudEvent.from_dict(cloud_custom_dict_with_extensions)
    assert event.data == {"team": "event grid squad"}
    assert event.__class__ == CloudEvent
    assert event.time.month == 2
    assert event.time.day == 18
    assert event.time.hour == 20
    assert event.time.microsecond == 123456

def test_cloud_custom_dict_blank_data():
    cloud_custom_dict_with_extensions = {
        "id":"de0fd76c-4ef4-4dfb-ab3a-8f24a307e033",
        "source":"https://egtest.dev/cloudcustomevent",
        "data":'',
        "type":"Azure.Sdk.Sample",
        "time":"2021-02-18T20:18:10+00:00",
        "specversion":"1.0",
    }
    event = CloudEvent.from_dict(cloud_custom_dict_with_extensions)
    assert event.data == ''
    assert event.__class__ == CloudEvent

def test_cloud_custom_dict_no_data():
    cloud_custom_dict_with_missing_data = {
        "id":"de0fd76c-4ef4-4dfb-ab3a-8f24a307e033",
        "source":"https://egtest.dev/cloudcustomevent",
        "type":"Azure.Sdk.Sample",
        "time":"2021-02-18T20:18:10+00:00",
        "specversion":"1.0",
    }
    event = CloudEvent.from_dict(cloud_custom_dict_with_missing_data)
    assert event.__class__ == CloudEvent
    assert event.data is None

def test_cloud_custom_dict_null_data():
    cloud_custom_dict_with_none_data = {
        "id":"de0fd76c-4ef4-4dfb-ab3a-8f24a307e033",
        "source":"https://egtest.dev/cloudcustomevent",
        "type":"Azure.Sdk.Sample",
        "data":None,
        "dataschema":None,
        "time":"2021-02-18T20:18:10+00:00",
        "specversion":"1.0",
    }
    event = CloudEvent.from_dict(cloud_custom_dict_with_none_data)
    assert event.__class__ == CloudEvent
    assert event.data == NULL
    assert event.dataschema is NULL

def test_cloud_custom_dict_valid_optional_attrs():
    cloud_custom_dict_with_none_data = {
        "id":"de0fd76c-4ef4-4dfb-ab3a-8f24a307e033",
        "source":"https://egtest.dev/cloudcustomevent",
        "type":"Azure.Sdk.Sample",
        "data":None,
        "dataschema":"exists",
        "time":"2021-02-18T20:18:10+00:00",
        "specversion":"1.0",
    }
    event = CloudEvent.from_dict(cloud_custom_dict_with_none_data)
    assert event.__class__ == CloudEvent
    assert event.data is NULL
    assert event.dataschema == "exists"

def test_cloud_custom_dict_both_data_and_base64():
    cloud_custom_dict_with_data_and_base64 = {
        "id":"de0fd76c-4ef4-4dfb-ab3a-8f24a307e033",
        "source":"https://egtest.dev/cloudcustomevent",
        "data":"abc",
        "data_base64":"Y2Wa==",
        "type":"Azure.Sdk.Sample",
        "time":"2021-02-18T20:18:10+00:00",
        "specversion":"1.0",
    }
    with pytest.raises(ValueError):
        event = CloudEvent.from_dict(cloud_custom_dict_with_data_and_base64)

def test_cloud_custom_dict_base64():
    cloud_custom_dict_base64 = {
        "id":"de0fd76c-4ef4-4dfb-ab3a-8f24a307e033",
        "source":"https://egtest.dev/cloudcustomevent",
        "data_base64":'Y2xvdWRldmVudA==',
        "type":"Azure.Sdk.Sample",
        "time":"2021-02-23T17:11:13.308772-08:00",
        "specversion":"1.0"
    }
    event = CloudEvent.from_dict(cloud_custom_dict_base64)
    assert event.data == b'cloudevent'
    assert event.specversion == "1.0"
    assert event.time.hour == 17
    assert event.time.minute == 11
    assert event.time.day == 23
    assert event.time.tzinfo is not None
    assert event.__class__ == CloudEvent

def test_data_and_base64_both_exist_raises():
    with pytest.raises(ValueError):
        CloudEvent.from_dict(
            {"source":'sample',
            "type":'type',
            "data":'data',
            "data_base64":'Y2kQ=='
            }
        )

def test_cloud_event_repr():
    event = CloudEvent(
        source='Azure.Core.Sample',
        type='SampleType',
        data='cloudevent'
        )

    assert repr(event).startswith("CloudEvent(source=Azure.Core.Sample, type=SampleType, specversion=1.0,")

def test_extensions_upper_case_value_error():	
    with pytest.raises(ValueError):	
        event = CloudEvent(	
            source='sample',	
            type='type',	
            data='data',	
            extensions={"lowercase123": "accepted", "NOTlower123": "not allowed"}	
        )

def test_extensions_not_alphanumeric_value_error():	
    with pytest.raises(ValueError):	
        event = CloudEvent(	
            source='sample',	
            type='type',	
            data='data',	
            extensions={"lowercase123": "accepted", "not@lph@nu^^3ic": "not allowed"}	
        )

def test_cloud_from_dict_with_invalid_extensions():
    cloud_custom_dict_with_extensions = {
        "id":"de0fd76c-4ef4-4dfb-ab3a-8f24a307e033",
        "source":"https://egtest.dev/cloudcustomevent",
        "data":{"team": "event grid squad"},
        "type":"Azure.Sdk.Sample",
        "time":"2020-08-07T02:06:08.11969Z",
        "specversion":"1.0",
        "ext1": "example",
        "BADext2": "example2"
    }
    with pytest.raises(ValueError):
        event = CloudEvent.from_dict(cloud_custom_dict_with_extensions)

def test_cloud_custom_dict_ms_precision_is_gt_six():
    time ="2021-02-18T20:18:10.539861122+00:00"
    date_obj = _convert_to_isoformat(time)

    assert date_obj.month == 2
    assert date_obj.day == 18
    assert date_obj.hour == 20
    assert date_obj.microsecond == 539861

def test_cloud_custom_dict_ms_precision_is_lt_six():
    time ="2021-02-18T20:18:10.123+00:00"
    date_obj = _convert_to_isoformat(time)

    assert date_obj.month == 2
    assert date_obj.day == 18
    assert date_obj.hour == 20
    assert date_obj.microsecond == 123000

def test_cloud_custom_dict_ms_precision_is_eq_six():
    time ="2021-02-18T20:18:10.123456+00:00"
    date_obj = _convert_to_isoformat(time)

    assert date_obj.month == 2
    assert date_obj.day == 18
    assert date_obj.hour == 20
    assert date_obj.microsecond == 123456

def test_cloud_custom_dict_ms_precision_is_gt_six_z_not():
    time ="2021-02-18T20:18:10.539861122Z"
    date_obj = _convert_to_isoformat(time)

    assert date_obj.month == 2
    assert date_obj.day == 18
    assert date_obj.hour == 20
    assert date_obj.microsecond == 539861

def test_cloud_custom_dict_ms_precision_is_lt_six_z_not():
    time ="2021-02-18T20:18:10.123Z"
    date_obj = _convert_to_isoformat(time)

    assert date_obj.month == 2
    assert date_obj.day == 18
    assert date_obj.hour == 20
    assert date_obj.microsecond == 123000

def test_cloud_custom_dict_ms_precision_is_eq_six_z_not():
    time ="2021-02-18T20:18:10.123456Z"
    date_obj = _convert_to_isoformat(time)

    assert date_obj.month == 2
    assert date_obj.day == 18
    assert date_obj.hour == 20
    assert date_obj.microsecond == 123456

def test_eventgrid_event_schema_raises():
    cloud_custom_dict = {
        "id":"de0fd76c-4ef4-4dfb-ab3a-8f24a307e033",
        "data":{"team": "event grid squad"},
        "dataVersion": "1.0",
        "subject":"Azure.Sdk.Sample",
        "eventTime":"2020-08-07T02:06:08.11969Z",
        "eventType":"pull request",
    }
    with pytest.raises(ValueError, match="The event you are trying to parse follows the Eventgrid Schema. You can parse EventGrid events using EventGridEvent.from_dict method in the azure-eventgrid library."):
        CloudEvent.from_dict(cloud_custom_dict)

def test_wrong_schema_raises_no_source():
    cloud_custom_dict = {
        "id":"de0fd76c-4ef4-4dfb-ab3a-8f24a307e033",
        "data":{"team": "event grid squad"},
        "type":"Azure.Sdk.Sample",
        "time":"2020-08-07T02:06:08.11969Z",
        "specversion":"1.0",
    }
    with pytest.raises(ValueError, match="The event does not conform to the cloud event spec https://github.com/cloudevents/spec. The `source` and `type` params are required."):
        CloudEvent.from_dict(cloud_custom_dict)

def test_wrong_schema_raises_no_type():
    cloud_custom_dict = {
        "id":"de0fd76c-4ef4-4dfb-ab3a-8f24a307e033",
        "data":{"team": "event grid squad"},
        "source":"Azure/Sdk/Sample",
        "time":"2020-08-07T02:06:08.11969Z",
        "specversion":"1.0",
    }
    with pytest.raises(ValueError, match="The event does not conform to the cloud event spec https://github.com/cloudevents/spec. The `source` and `type` params are required."):
        CloudEvent.from_dict(cloud_custom_dict)

def test_get_bytes_storage_queue():
    cloud_storage_dict = """{
        "id":"a0517898-9fa4-4e70-b4a3-afda1dd68672",
        "source":"/subscriptions/{subscription-id}/resourceGroups/{resource-group}/providers/Microsoft.Storage/storageAccounts/{storage-account}",
        "data":{
            "api":"PutBlockList",
            "client_request_id":"6d79dbfb-0e37-4fc4-981f-442c9ca65760",
            "request_id":"831e1650-001e-001b-66ab-eeb76e000000",
            "e_tag":"0x8D4BCC2E4835CD0",
            "content_type":"application/octet-stream",
            "content_length":524288,
            "blob_type":"BlockBlob",
            "url":"https://oc2d2817345i60006.blob.core.windows.net/oc2d2817345i200097container/oc2d2817345i20002296blob",
            "sequencer":"00000000000004420000000000028963",
            "storage_diagnostics":{"batchId":"b68529f3-68cd-4744-baa4-3c0498ec19f0"}
        },
        "type":"Microsoft.Storage.BlobCreated",
        "time":"2021-02-18T20:18:10.581147898Z",
        "specversion":"1.0"
    }"""
    obj = MockQueueMessage(content=cloud_storage_dict)

    dict = _get_json_content(obj)
    assert dict.get('data') == {
            "api":"PutBlockList",
            "client_request_id":"6d79dbfb-0e37-4fc4-981f-442c9ca65760",
            "request_id":"831e1650-001e-001b-66ab-eeb76e000000",
            "e_tag":"0x8D4BCC2E4835CD0",
            "content_type":"application/octet-stream",
            "content_length":524288,
            "blob_type":"BlockBlob",
            "url":"https://oc2d2817345i60006.blob.core.windows.net/oc2d2817345i200097container/oc2d2817345i20002296blob",
            "sequencer":"00000000000004420000000000028963",
            "storage_diagnostics":{"batchId":"b68529f3-68cd-4744-baa4-3c0498ec19f0"}
        }
    assert dict.get('specversion') == "1.0"

def test_get_bytes_storage_queue_wrong_content():
    cloud_storage_string = u'This is a random string which must fail'
    obj = MockQueueMessage(content=cloud_storage_string)

    with pytest.raises(ValueError, match="Failed to load JSON content from the object."):
        _get_json_content(obj)

def test_get_bytes_servicebus():
    obj = MockServiceBusReceivedMessage(
        body=MockBody(),
        message_id='3f6c5441-5be5-4f33-80c3-3ffeb6a090ce',
        content_type='application/cloudevents+json; charset=utf-8',
        time_to_live=datetime.timedelta(days=14),
        delivery_count=13,
        enqueued_sequence_number=0,
        enqueued_time_utc=datetime.datetime(2021, 7, 22, 22, 27, 41, 236000),
        expires_at_utc=datetime.datetime(2021, 8, 5, 22, 27, 41, 236000),
        sequence_number=11219,
        lock_token='233146e3-d5a6-45eb-826f-691d82fb8b13'
    )
    dict = _get_json_content(obj)
    assert dict.get('data') == "ServiceBus"
    assert dict.get('specversion') == '1.0'

def test_get_bytes_servicebus_wrong_content():
    obj = MockServiceBusReceivedMessage(
        body=MockBody(data="random string"),
        message_id='3f6c5441-5be5-4f33-80c3-3ffeb6a090ce',
        content_type='application/json; charset=utf-8',
        time_to_live=datetime.timedelta(days=14),
        delivery_count=13,
        enqueued_sequence_number=0,
        enqueued_time_utc=datetime.datetime(2021, 7, 22, 22, 27, 41, 236000),
        expires_at_utc=datetime.datetime(2021, 8, 5, 22, 27, 41, 236000),
        sequence_number=11219,
        lock_token='233146e3-d5a6-45eb-826f-691d82fb8b13'
    )

    with pytest.raises(ValueError, match="Failed to load JSON content from the object."):
        _get_json_content(obj)

def test_get_bytes_eventhubs():
    obj = MockEventhubData(
        body=MockEhBody()
    )
    dict = _get_json_content(obj)
    assert dict.get('data') == 'Eventhub'
    assert dict.get('specversion') == '1.0'

def test_get_bytes_eventhubs_wrong_content():
    obj = MockEventhubData(
        body=MockEhBody(data='random string')
    )

    with pytest.raises(ValueError, match="Failed to load JSON content from the object."):
        dict = _get_json_content(obj)

def test_get_bytes_random_obj():
    json_str = '{"id": "de0fd76c-4ef4-4dfb-ab3a-8f24a307e033", "source": "https://egtest.dev/cloudcustomevent", "data": {"team": "event grid squad"}, "type": "Azure.Sdk.Sample", "time": "2020-08-07T02:06:08.11969Z", "specversion": "1.0"}'
    random_obj =  {
        "id":"de0fd76c-4ef4-4dfb-ab3a-8f24a307e033",
        "source":"https://egtest.dev/cloudcustomevent",
        "data":{"team": "event grid squad"},
        "type":"Azure.Sdk.Sample",
        "time":"2020-08-07T02:06:08.11969Z",
        "specversion":"1.0"
    }

    assert _get_json_content(json_str) == random_obj

def test_from_json_sb():
    obj = MockServiceBusReceivedMessage(
        body=MockBody(),
        message_id='3f6c5441-5be5-4f33-80c3-3ffeb6a090ce',
        content_type='application/cloudevents+json; charset=utf-8',
        time_to_live=datetime.timedelta(days=14),
        delivery_count=13,
        enqueued_sequence_number=0,
        enqueued_time_utc=datetime.datetime(2021, 7, 22, 22, 27, 41, 236000),
        expires_at_utc=datetime.datetime(2021, 8, 5, 22, 27, 41, 236000),
        sequence_number=11219,
        lock_token='233146e3-d5a6-45eb-826f-691d82fb8b13'
    )
    event = CloudEvent.from_json(obj)

    assert event.id == "f208feff-099b-4bda-a341-4afd0fa02fef"
    assert event.data == "ServiceBus"

def test_from_json_eh():
    obj = MockEventhubData(
        body=MockEhBody()
    )
    event = CloudEvent.from_json(obj)
    assert event.id == "f208feff-099b-4bda-a341-4afd0fa02fef"
    assert event.data == "Eventhub"

def test_from_json_storage():
    cloud_storage_dict = """{
        "id":"a0517898-9fa4-4e70-b4a3-afda1dd68672",
        "source":"/subscriptions/{subscription-id}/resourceGroups/{resource-group}/providers/Microsoft.Storage/storageAccounts/{storage-account}",
        "data":{
            "api":"PutBlockList",
            "client_request_id":"6d79dbfb-0e37-4fc4-981f-442c9ca65760",
            "request_id":"831e1650-001e-001b-66ab-eeb76e000000",
            "e_tag":"0x8D4BCC2E4835CD0",
            "content_type":"application/octet-stream",
            "content_length":524288,
            "blob_type":"BlockBlob",
            "url":"https://oc2d2817345i60006.blob.core.windows.net/oc2d2817345i200097container/oc2d2817345i20002296blob",
            "sequencer":"00000000000004420000000000028963",
            "storage_diagnostics":{"batchId":"b68529f3-68cd-4744-baa4-3c0498ec19f0"}
        },
        "type":"Microsoft.Storage.BlobCreated",
        "time":"2021-02-18T20:18:10.581147898Z",
        "specversion":"1.0"
    }"""
    obj = MockQueueMessage(content=cloud_storage_dict)
    event = CloudEvent.from_json(obj)
    assert event.data == {
            "api":"PutBlockList",
            "client_request_id":"6d79dbfb-0e37-4fc4-981f-442c9ca65760",
            "request_id":"831e1650-001e-001b-66ab-eeb76e000000",
            "e_tag":"0x8D4BCC2E4835CD0",
            "content_type":"application/octet-stream",
            "content_length":524288,
            "blob_type":"BlockBlob",
            "url":"https://oc2d2817345i60006.blob.core.windows.net/oc2d2817345i200097container/oc2d2817345i20002296blob",
            "sequencer":"00000000000004420000000000028963",
            "storage_diagnostics":{"batchId":"b68529f3-68cd-4744-baa4-3c0498ec19f0"}
        }


def test_from_json():
    json_str = '{"id": "de0fd76c-4ef4-4dfb-ab3a-8f24a307e033", "source": "https://egtest.dev/cloudcustomevent", "data": {"team": "event grid squad"}, "type": "Azure.Sdk.Sample", "time": "2020-08-07T02:06:08.11969Z", "specversion": "1.0"}'
    event = CloudEvent.from_json(json_str)

    assert event.data == {"team": "event grid squad"}
    assert event.time.year == 2020
    assert event.time.month == 8
    assert event.time.day == 7
    assert event.time.hour == 2<|MERGE_RESOLUTION|>--- conflicted
+++ resolved
@@ -3,10 +3,7 @@
 # Licensed under the MIT License.
 # ------------------------------------
 import pytest
-<<<<<<< HEAD
-=======
 import uuid
->>>>>>> 10c5169b
 import datetime
 
 from azure.core.messaging import CloudEvent
