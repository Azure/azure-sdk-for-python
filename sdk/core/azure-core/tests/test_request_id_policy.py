--- conflicted
+++ resolved
@@ -32,11 +32,7 @@
     request_id_policy = RequestIdPolicy(**kwargs)
     if request_id_set != "_unset":
         request_id_policy.set_request_id(request_id_set)
-<<<<<<< HEAD
-    request = http_request('GET', 'http://127.0.0.1/')
-=======
-    request = HttpRequest('GET', 'http://localhost/')
->>>>>>> 0ab3cdae
+    request = http_request('GET', 'http://localhost/')
     pipeline_request = PipelineRequest(request, PipelineContext(None))
     if request_id_req != "_unset":
         pipeline_request.context.options['request_id'] = request_id_req
@@ -65,11 +61,7 @@
 def test_request_id_already_exists(http_request):
     """Test policy with no other policy and happy path"""
     request_id_policy = RequestIdPolicy()
-<<<<<<< HEAD
-    request = http_request('GET', 'http://127.0.0.1/')
-=======
-    request = HttpRequest('GET', 'http://localhost/')
->>>>>>> 0ab3cdae
+    request = http_request('GET', 'http://localhost/')
     request.headers["x-ms-client-request-id"] = "VALUE"
     pipeline_request = PipelineRequest(request, PipelineContext(None))
     request_id_policy.on_request(pipeline_request)
