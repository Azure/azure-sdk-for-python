# --------------------------------------------------------------------------
#
# Copyright (c) Microsoft Corporation. All rights reserved.
#
# The MIT License (MIT)
#
# Permission is hereby granted, free of charge, to any person obtaining a copy
# of this software and associated documentation files (the ""Software""), to deal
# in the Software without restriction, including without limitation the rights
# to use, copy, modify, merge, publish, distribute, sublicense, and/or sell
# copies of the Software, and to permit persons to whom the Software is
# furnished to do so, subject to the following conditions:
#
# The above copyright notice and this permission notice shall be included in
# all copies or substantial portions of the Software.
#
# THE SOFTWARE IS PROVIDED *AS IS*, WITHOUT WARRANTY OF ANY KIND, EXPRESS OR
# IMPLIED, INCLUDING BUT NOT LIMITED TO THE WARRANTIES OF MERCHANTABILITY,
# FITNESS FOR A PARTICULAR PURPOSE AND NONINFRINGEMENT. IN NO EVENT SHALL THE
# AUTHORS OR COPYRIGHT HOLDERS BE LIABLE FOR ANY CLAIM, DAMAGES OR OTHER
# LIABILITY, WHETHER IN AN ACTION OF CONTRACT, TORT OR OTHERWISE, ARISING FROM,
# OUT OF OR IN CONNECTION WITH THE SOFTWARE OR THE USE OR OTHER DEALINGS IN
# THE SOFTWARE.
#
# --------------------------------------------------------------------------
import json
<<<<<<< HEAD
import pytest
=======
>>>>>>> 0ab3cdae
import requests
try:
    from unittest.mock import Mock
except ImportError:
    # python < 3.3
    from mock import Mock

# module under test
from azure.core.exceptions import HttpResponseError, ODataV4Error, ODataV4Format
from azure.core.pipeline.transport._base import _HttpResponseBase as PipelineTransportHttpResponseBase
from azure.core.rest._rest import _HttpResponseBase as RestHttpResponseBase
from utils import is_rest_http_response, create_http_response, REQUESTS_TRANSPORT_RESPONSES

HTTP_RESPONSE_BASES = [PipelineTransportHttpResponseBase, RestHttpResponseBase]

def _build_response(json_body, http_response_base):
    class MockResponse(http_response_base):
        def __init__(self):
            super(MockResponse, self).__init__(
                request=None,
                internal_response=None,
            )
            self.status_code = 400
            self.reason = "Bad Request"
            self.content_type = "application/json"
            self._body = json_body

        def body(self):
            return self._body

        def read(self):
            self._content = self._body

    response = MockResponse()
    if is_rest_http_response(http_response_base):
        # need to explicitly read in for new rest
        response.read()
    return response


class FakeErrorOne(object):

    def __init__(self):
        self.error = Mock(message="A fake error", code="FakeErrorOne")


class FakeErrorTwo(object):

    def __init__(self):
        self.code = "FakeErrorTwo"
        self.message = "A different fake error"


class FakeHttpResponse(HttpResponseError):

    def __init__(self, response, error, *args, **kwargs):
        self.error = error
        super(FakeHttpResponse, self).__init__(self, response=response, *args, **kwargs)


class TestExceptions(object):

    def test_empty_httpresponse_error(self):
        error = HttpResponseError()
        assert str(error) == "Operation returned an invalid status 'None'"
        assert error.message == "Operation returned an invalid status 'None'"
        assert error.response is None
        assert error.reason is None
        assert error.error is None
        assert error.status_code is None

    def test_message_httpresponse_error(self):
        error = HttpResponseError(message="Specific error message")
        assert str(error) == "Specific error message"
        assert error.message == "Specific error message"
        assert error.response is None
        assert error.reason is None
        assert error.error is None
        assert error.status_code is None

    def test_error_continuation_token(self):
        error = HttpResponseError(message="Specific error message", continuation_token='foo')
        assert str(error) == "Specific error message"
        assert error.message == "Specific error message"
        assert error.response is None
        assert error.reason is None
        assert error.error is None
        assert error.status_code is None
        assert error.continuation_token == 'foo'

    @pytest.mark.parametrize("http_response_base", HTTP_RESPONSE_BASES)
    def test_deserialized_httpresponse_error_code(self, http_response_base):
        """This is backward compat support of autorest azure-core (KV 4.0.0, Storage 12.0.0).

        Do NOT adapt this test unless you know what you're doing.
        """
        message = {
            "error": {
                "code": "FakeErrorOne",
                "message": "A fake error",
            }
        }
        response = _build_response(json.dumps(message).encode("utf-8"), http_response_base)
        error = FakeHttpResponse(response, FakeErrorOne())
        assert "(FakeErrorOne) A fake error" in error.message
        assert "(FakeErrorOne) A fake error" in str(error.error)
        assert error.error.code == "FakeErrorOne"
        assert error.error.message == "A fake error"
        assert error.response is response
        assert error.reason == "Bad Request"
        assert error.status_code == 400
        assert isinstance(error.model, FakeErrorOne)
        assert isinstance(error.error, ODataV4Format)

        # Could test if we see a deprecation warning
        assert error.error.error.code == "FakeErrorOne"
        assert error.error.error.message == "A fake error"


    @pytest.mark.parametrize("http_response_base", HTTP_RESPONSE_BASES)
    def test_deserialized_httpresponse_error_message(self, http_response_base):
        """This is backward compat support for weird responses, adn even if it's likely
        just the autorest testserver, should be fine parsing.

        Do NOT adapt this test unless you know what you're doing.
        """
        message = {
            "code": "FakeErrorTwo",
            "message": "A different fake error",
        }
        response = _build_response(json.dumps(message).encode("utf-8"), http_response_base)
        error = FakeHttpResponse(response, FakeErrorTwo())
        assert "(FakeErrorTwo) A different fake error" in error.message
        assert "(FakeErrorTwo) A different fake error" in str(error.error)
        assert error.error.code == "FakeErrorTwo"
        assert error.error.message == "A different fake error"
        assert error.response is response
        assert error.reason == "Bad Request"
        assert error.status_code == 400
        assert isinstance(error.model, FakeErrorTwo)
        assert isinstance(error.error, ODataV4Format)

<<<<<<< HEAD
    @pytest.mark.parametrize("requests_transport_response", REQUESTS_TRANSPORT_RESPONSES)
    def test_httpresponse_error_with_response(self, requests_transport_response):
        response = requests.get("https://bing.com")
        http_response = create_http_response(requests_transport_response, None, response)
=======
    def test_httpresponse_error_with_response(self, port):
        response = requests.get("http://localhost:{}/basic/string".format(port))
        http_response = RequestsTransportResponse(None, response)
>>>>>>> 0ab3cdae

        error = HttpResponseError(response=http_response)
        assert error.message == "Operation returned an invalid status 'OK'"
        assert error.response is not None
        assert error.reason == 'OK'
        assert isinstance(error.status_code, int)
        assert error.error is None

    @pytest.mark.parametrize("http_response_base", HTTP_RESPONSE_BASES)
    def test_odata_v4_exception(self, http_response_base):
        message = {
            "error": {
                "code": "501",
                "message": "Unsupported functionality",
                "target": "query",
                "details": [{
                    "code": "301",
                    "target": "$search",
                    "message": "$search query option not supported",
                }],
                "innererror": {
                    "trace": [],
                    "context": {}
                }
            }
        }
        exp = ODataV4Error(_build_response(json.dumps(message).encode("utf-8"), http_response_base))

        assert exp.code == "501"
        assert exp.message == "Unsupported functionality"
        assert exp.target == "query"
        assert exp.details[0].code == "301"
        assert exp.details[0].target == "$search"
        assert "trace" in exp.innererror
        assert "context" in exp.innererror

        message = {}
        exp = ODataV4Error(_build_response(json.dumps(message).encode("utf-8"), http_response_base))
        assert exp.message == "Operation returned an invalid status 'Bad Request'"

        exp = ODataV4Error(_build_response(b"", http_response_base))
        assert exp.message == "Operation returned an invalid status 'Bad Request'"
        assert str(exp) == "Operation returned an invalid status 'Bad Request'"

    @pytest.mark.parametrize("http_response_base", HTTP_RESPONSE_BASES)
    def test_odata_v4_minimal(self, http_response_base):
        """Minimal valid OData v4 is code/message and nothing else.
        """
        message = {
            "error": {
                "code": "501",
                "message": "Unsupported functionality",
            }
        }
        exp = ODataV4Error(_build_response(json.dumps(message).encode("utf-8"), http_response_base))
        assert exp.code == "501"
        assert exp.message == "Unsupported functionality"
        assert exp.target is None
        assert exp.details == []
        assert exp.innererror == {}

    @pytest.mark.parametrize("http_response_base", HTTP_RESPONSE_BASES)
    def test_broken_odata_details(self, http_response_base):
        """Do not block creating a nice exception if "details" only is broken
        """
        message = {
            "error": {
                "code": "Conflict",
                "message": "The maximum number of Free ServerFarms allowed in a Subscription is 10.",
                "target": None,
                "details": [
                    {
                        "message": "The maximum number of Free ServerFarms allowed in a Subscription is 10."
                    },
                    {"code": "Conflict"},
                    {
                        "errorentity": {
                            "code": "Conflict",
                            "message": "The maximum number of Free ServerFarms allowed in a Subscription is 10.",
                            "extendedCode": "59301",
                            "messageTemplate": "The maximum number of {0} ServerFarms allowed in a Subscription is {1}.",
                            "parameters": ["Free", "10"],
                            "innerErrors": None,
                        }
                    },
                ],
                "innererror": None,
            }
        }
        exp = HttpResponseError(response=_build_response(json.dumps(message).encode("utf-8"), http_response_base))
        assert exp.error.code == "Conflict"

    @pytest.mark.parametrize("http_response_base", HTTP_RESPONSE_BASES)
    def test_null_odata_details(self, http_response_base):
        message = {
            "error": {
                "code": "501",
                "message": "message",
                "target": None,
                "details": None,
                "innererror": None,
            }
        }
        exp = HttpResponseError(response=_build_response(json.dumps(message).encode("utf-8"), http_response_base))
        assert exp.error.code == "501"<|MERGE_RESOLUTION|>--- conflicted
+++ resolved
@@ -24,10 +24,7 @@
 #
 # --------------------------------------------------------------------------
 import json
-<<<<<<< HEAD
 import pytest
-=======
->>>>>>> 0ab3cdae
 import requests
 try:
     from unittest.mock import Mock
@@ -170,16 +167,10 @@
         assert isinstance(error.model, FakeErrorTwo)
         assert isinstance(error.error, ODataV4Format)
 
-<<<<<<< HEAD
     @pytest.mark.parametrize("requests_transport_response", REQUESTS_TRANSPORT_RESPONSES)
-    def test_httpresponse_error_with_response(self, requests_transport_response):
-        response = requests.get("https://bing.com")
+    def test_httpresponse_error_with_response(self, port, requests_transport_response):
+        response = requests.get("http://localhost:{}/basic/string".format(port))
         http_response = create_http_response(requests_transport_response, None, response)
-=======
-    def test_httpresponse_error_with_response(self, port):
-        response = requests.get("http://localhost:{}/basic/string".format(port))
-        http_response = RequestsTransportResponse(None, response)
->>>>>>> 0ab3cdae
 
         error = HttpResponseError(response=http_response)
         assert error.message == "Operation returned an invalid status 'OK'"
