--- conflicted
+++ resolved
@@ -428,8 +428,6 @@
     # work
     assert "I entered the policies!" in str(ex.value)
 
-<<<<<<< HEAD
-=======
 def test_json_file_valid():
     json_bytes = bytearray('{"more": "cowbell"}', encoding='utf-8')
     with io.BytesIO(json_bytes) as json_file:
@@ -456,7 +454,6 @@
         assert request.content == json_file
         assert not request.content.closed
         assert request.content.read() == b'{"more": "cowbell"}'
->>>>>>> 62df3543
 
 # NOTE: For files, we don't allow list of tuples yet, just dict. Will uncomment when we add this capability
 # def test_multipart_multiple_files_single_input_content():
