--- conflicted
+++ resolved
@@ -29,13 +29,8 @@
             pass
 
         def send(self, request, **kwargs):
-<<<<<<< HEAD
-            request = http_request('GET', 'http://127.0.0.1/')
+            request = http_request('GET', 'http://localhost/')
             response = create_http_response(http_response, request, None)
-=======
-            request = HttpRequest('GET', 'http://localhost/')
-            response = HttpResponse(request, None)
->>>>>>> 0ab3cdae
             response.status_code = 200
             return response
 
@@ -61,11 +56,7 @@
         def close(self):
             pass
 
-<<<<<<< HEAD
-    http_request = http_request('GET', 'http://127.0.0.1/')
-=======
-    http_request = HttpRequest('GET', 'http://localhost/')
->>>>>>> 0ab3cdae
+    http_request = http_request('GET', 'http://localhost/')
     pipeline = Pipeline(MockTransport())
     http_response = create_http_response(http_response, http_request, None)
     http_response.internal_response = MockInternalResponse()
