# ------------------------------------
# Copyright (c) Microsoft Corporation.
# Licensed under the MIT License.
# ------------------------------------
"""Tests for the distributed tracing policy."""
import logging

from azure.core.pipeline import PipelineResponse, PipelineRequest, PipelineContext
from azure.core.pipeline.policies import DistributedTracingPolicy, UserAgentPolicy
from azure.core.settings import settings
from tracing_common import FakeSpan
import time
<<<<<<< HEAD
import pytest
from utils import create_http_response, HTTP_RESPONSES, HTTP_REQUESTS, pipeline_transport_and_rest_product
=======
>>>>>>> 0ab3cdae

try:
    from unittest import mock
except ImportError:
    import mock

@pytest.mark.parametrize("http_request,http_response", pipeline_transport_and_rest_product(HTTP_REQUESTS, HTTP_RESPONSES))
def test_distributed_tracing_policy_solo(http_request, http_response):
    """Test policy with no other policy and happy path"""
    settings.tracing_implementation.set_value(FakeSpan)
    with FakeSpan(name="parent") as root_span:
        policy = DistributedTracingPolicy()

<<<<<<< HEAD
        request = http_request("GET", "http://127.0.0.1/temp?query=query")
=======
        request = HttpRequest("GET", "http://localhost/temp?query=query")
>>>>>>> 0ab3cdae
        request.headers["x-ms-client-request-id"] = "some client request id"

        pipeline_request = PipelineRequest(request, PipelineContext(None))
        policy.on_request(pipeline_request)

        response = create_http_response(http_response, request, None)
        response.headers = request.headers
        response.status_code = 202
        response.headers["x-ms-request-id"] = "some request id"

        assert request.headers.get("traceparent") == '123456789'

        policy.on_response(pipeline_request, PipelineResponse(request, response, PipelineContext(None)))
        time.sleep(0.001)
        policy.on_request(pipeline_request)
        try:
            raise ValueError("Transport trouble")
        except:
            policy.on_exception(pipeline_request)

    # Check on_response
    network_span = root_span.children[0]
    assert network_span.name == "/temp"
    assert network_span.attributes.get("http.method") == "GET"
    assert network_span.attributes.get("component") == "http"
    assert network_span.attributes.get("http.url") == "http://localhost/temp?query=query"
    assert network_span.attributes.get("http.user_agent") is None
    assert network_span.attributes.get("x-ms-request-id") == "some request id"
    assert network_span.attributes.get("x-ms-client-request-id") == "some client request id"
    assert network_span.attributes.get("http.status_code") == 202

    # Check on_exception
    network_span = root_span.children[1]
    assert network_span.name == "/temp"
    assert network_span.attributes.get("http.method") == "GET"
    assert network_span.attributes.get("component") == "http"
    assert network_span.attributes.get("http.url") == "http://localhost/temp?query=query"
    assert network_span.attributes.get("x-ms-client-request-id") == "some client request id"
    assert network_span.attributes.get("http.user_agent") is None
    assert network_span.attributes.get("x-ms-request-id") == None
    assert network_span.attributes.get("http.status_code") == 504


@pytest.mark.parametrize("http_request,http_response", pipeline_transport_and_rest_product(HTTP_REQUESTS, HTTP_RESPONSES))
def test_distributed_tracing_policy_attributes(http_request, http_response):
    """Test policy with no other policy and happy path"""
    settings.tracing_implementation.set_value(FakeSpan)
    with FakeSpan(name="parent") as root_span:
        policy = DistributedTracingPolicy(tracing_attributes={
            'myattr': 'myvalue'
        })

<<<<<<< HEAD
        request = http_request("GET", "http://127.0.0.1/temp?query=query")
=======
        request = HttpRequest("GET", "http://localhost/temp?query=query")
>>>>>>> 0ab3cdae

        pipeline_request = PipelineRequest(request, PipelineContext(None))
        policy.on_request(pipeline_request)

        response = create_http_response(http_response, request, None)
        response.headers = request.headers
        response.status_code = 202

        policy.on_response(pipeline_request, PipelineResponse(request, response, PipelineContext(None)))

    # Check on_response
    network_span = root_span.children[0]
    assert network_span.attributes.get("myattr") == "myvalue"

@pytest.mark.parametrize("http_request,http_response", pipeline_transport_and_rest_product(HTTP_REQUESTS, HTTP_RESPONSES))
def test_distributed_tracing_policy_badurl(caplog, http_request, http_response):
    """Test policy with a bad url that will throw, and be sure policy ignores it"""
    settings.tracing_implementation.set_value(FakeSpan)
    with FakeSpan(name="parent") as root_span:
        policy = DistributedTracingPolicy()

        request = http_request("GET", "http://[[[")
        request.headers["x-ms-client-request-id"] = "some client request id"

        pipeline_request = PipelineRequest(request, PipelineContext(None))
        with caplog.at_level(logging.WARNING, logger="azure.core.pipeline.policies.distributed_tracing"):
            policy.on_request(pipeline_request)
        assert "Unable to start network span" in caplog.text

        response = create_http_response(http_response, request, None)
        response.headers = request.headers
        response.status_code = 202
        response.headers["x-ms-request-id"] = "some request id"

        assert request.headers.get("traceparent") is None  # Got not network trace

        policy.on_response(pipeline_request, PipelineResponse(request, response, PipelineContext(None)))
        time.sleep(0.001)

        policy.on_request(pipeline_request)
        try:
            raise ValueError("Transport trouble")
        except:
            policy.on_exception(pipeline_request)

    assert len(root_span.children) == 0

@pytest.mark.parametrize("http_request,http_response", pipeline_transport_and_rest_product(HTTP_REQUESTS, HTTP_RESPONSES))
def test_distributed_tracing_policy_with_user_agent(http_request, http_response):
    """Test policy working with user agent."""
    settings.tracing_implementation.set_value(FakeSpan)
    with mock.patch.dict('os.environ', {"AZURE_HTTP_USER_AGENT": "mytools"}):
        with FakeSpan(name="parent") as root_span:
            policy = DistributedTracingPolicy()

<<<<<<< HEAD
            request = http_request("GET", "http://127.0.0.1")
=======
            request = HttpRequest("GET", "http://localhost")
>>>>>>> 0ab3cdae
            request.headers["x-ms-client-request-id"] = "some client request id"

            pipeline_request = PipelineRequest(request, PipelineContext(None))

            user_agent = UserAgentPolicy()
            user_agent.on_request(pipeline_request)
            policy.on_request(pipeline_request)

            response = create_http_response(http_response, request, None)
            response.headers = request.headers
            response.status_code = 202
            response.headers["x-ms-request-id"] = "some request id"
            pipeline_response = PipelineResponse(request, response, PipelineContext(None))

            assert request.headers.get("traceparent") == '123456789'

            policy.on_response(pipeline_request, pipeline_response)

            time.sleep(0.001)
            policy.on_request(pipeline_request)
            try:
                raise ValueError("Transport trouble")
            except:
                policy.on_exception(pipeline_request)

            user_agent.on_response(pipeline_request, pipeline_response)

        network_span = root_span.children[0]
        assert network_span.name == "/"
        assert network_span.attributes.get("http.method") == "GET"
        assert network_span.attributes.get("component") == "http"
        assert network_span.attributes.get("http.url") == "http://localhost"
        assert network_span.attributes.get("http.user_agent").endswith("mytools")
        assert network_span.attributes.get("x-ms-request-id") == "some request id"
        assert network_span.attributes.get("x-ms-client-request-id") == "some client request id"
        assert network_span.attributes.get("http.status_code") == 202

        network_span = root_span.children[1]
        assert network_span.name == "/"
        assert network_span.attributes.get("http.method") == "GET"
        assert network_span.attributes.get("component") == "http"
        assert network_span.attributes.get("http.url") == "http://localhost"
        assert network_span.attributes.get("http.user_agent").endswith("mytools")
        assert network_span.attributes.get("x-ms-client-request-id") == "some client request id"
        assert network_span.attributes.get("x-ms-request-id") is None
        assert network_span.attributes.get("http.status_code") == 504
        # Exception should propagate status for Opencensus
        assert network_span.status == 'Transport trouble'

@pytest.mark.parametrize("http_request,http_response", pipeline_transport_and_rest_product(HTTP_REQUESTS, HTTP_RESPONSES))
def test_span_namer(http_request, http_response):
    settings.tracing_implementation.set_value(FakeSpan)
    with FakeSpan(name="parent") as root_span:

<<<<<<< HEAD
        request = http_request("GET", "http://127.0.0.1/temp?query=query")
=======
        request = HttpRequest("GET", "http://localhost/temp?query=query")
>>>>>>> 0ab3cdae
        pipeline_request = PipelineRequest(request, PipelineContext(None))

        def fixed_namer(http_request):
            assert http_request is request
            return "overridenname"

        policy = DistributedTracingPolicy(network_span_namer=fixed_namer)

        policy.on_request(pipeline_request)

        response = create_http_response(http_response, request, None)
        response.headers = request.headers
        response.status_code = 202

        policy.on_response(pipeline_request, PipelineResponse(request, response, PipelineContext(None)))

        def operation_namer(http_request):
            assert http_request is request
            return "operation level name"

        pipeline_request.context.options['network_span_namer'] = operation_namer

        policy.on_request(pipeline_request)

        response = create_http_response(http_response, request, None)
        response.headers = request.headers
        response.status_code = 202

        policy.on_response(pipeline_request, PipelineResponse(request, response, PipelineContext(None)))

    # Check init kwargs
    network_span = root_span.children[0]
    assert network_span.name == "overridenname"

    # Check operation kwargs
    network_span = root_span.children[1]
    assert network_span.name == "operation level name"<|MERGE_RESOLUTION|>--- conflicted
+++ resolved
@@ -10,11 +10,8 @@
 from azure.core.settings import settings
 from tracing_common import FakeSpan
 import time
-<<<<<<< HEAD
 import pytest
 from utils import create_http_response, HTTP_RESPONSES, HTTP_REQUESTS, pipeline_transport_and_rest_product
-=======
->>>>>>> 0ab3cdae
 
 try:
     from unittest import mock
@@ -28,11 +25,7 @@
     with FakeSpan(name="parent") as root_span:
         policy = DistributedTracingPolicy()
 
-<<<<<<< HEAD
-        request = http_request("GET", "http://127.0.0.1/temp?query=query")
-=======
-        request = HttpRequest("GET", "http://localhost/temp?query=query")
->>>>>>> 0ab3cdae
+        request = http_request("GET", "http://localhost/temp?query=query")
         request.headers["x-ms-client-request-id"] = "some client request id"
 
         pipeline_request = PipelineRequest(request, PipelineContext(None))
@@ -85,11 +78,7 @@
             'myattr': 'myvalue'
         })
 
-<<<<<<< HEAD
-        request = http_request("GET", "http://127.0.0.1/temp?query=query")
-=======
-        request = HttpRequest("GET", "http://localhost/temp?query=query")
->>>>>>> 0ab3cdae
+        request = http_request("GET", "http://localhost/temp?query=query")
 
         pipeline_request = PipelineRequest(request, PipelineContext(None))
         policy.on_request(pipeline_request)
@@ -145,11 +134,7 @@
         with FakeSpan(name="parent") as root_span:
             policy = DistributedTracingPolicy()
 
-<<<<<<< HEAD
-            request = http_request("GET", "http://127.0.0.1")
-=======
-            request = HttpRequest("GET", "http://localhost")
->>>>>>> 0ab3cdae
+            request = http_request("GET", "http://localhost")
             request.headers["x-ms-client-request-id"] = "some client request id"
 
             pipeline_request = PipelineRequest(request, PipelineContext(None))
@@ -204,11 +189,7 @@
     settings.tracing_implementation.set_value(FakeSpan)
     with FakeSpan(name="parent") as root_span:
 
-<<<<<<< HEAD
-        request = http_request("GET", "http://127.0.0.1/temp?query=query")
-=======
-        request = HttpRequest("GET", "http://localhost/temp?query=query")
->>>>>>> 0ab3cdae
+        request = http_request("GET", "http://localhost/temp?query=query")
         pipeline_request = PipelineRequest(request, PipelineContext(None))
 
         def fixed_namer(http_request):
