--- conflicted
+++ resolved
@@ -6,10 +6,6 @@
 # -------------------------------------------------------------------------
 import os
 import gzip
-<<<<<<< HEAD
-
-=======
->>>>>>> c52277ad
 from flask import (
     Response,
     Blueprint,
@@ -36,23 +32,6 @@
 def stream_compressed_header_error():
     yield b'test'
 
-<<<<<<< HEAD
-def stream_decompress_header():
-    with gzip.open('test.tar.gz', 'wb') as f:
-        f.write(b"test")
-
-    with open(os.path.join(os.path.abspath('test.tar.gz')), "rb") as fd:
-        yield fd.read()
-
-    os.remove("test.tar.gz")
-
-@streams_api.route('/string', methods=['GET'])
-def string():
-    return Response(
-        streaming_test(), status=200, mimetype="text/plain"
-    )
-
-=======
 def stream_compressed_no_header():
     with gzip.open('test.tar.gz', 'wb') as f:
         f.write(b"test")
@@ -61,8 +40,7 @@
         yield fd.read()
     
     os.remove("test.tar.gz")
-
->>>>>>> c52277ad
+    
 @streams_api.route('/basic', methods=['GET'])
 def basic():
     return Response(streaming_body(), status=200)
@@ -75,8 +53,6 @@
 def error():
     return Response(stream_json_error(), status=400)
 
-<<<<<<< HEAD
-=======
 @streams_api.route('/string', methods=['GET'])
 def string():
     return Response(
@@ -87,11 +63,19 @@
 def compressed_no_header():
     return Response(stream_compressed_no_header(), status=300)
 
->>>>>>> c52277ad
 @streams_api.route('/compressed', methods=['GET'])
 def compressed():
     return Response(stream_compressed_header_error(), status=300, headers={"Content-Encoding": "gzip"})
 
+def stream_decompress_header():
+    with gzip.open('test.tar.gz', 'wb') as f:
+        f.write(b"test")
+
+    with open(os.path.join(os.path.abspath('test.tar.gz')), "rb") as fd:
+        yield fd.read()
+
+    os.remove("test.tar.gz")
+    
 @streams_api.route('/decompress_header', methods=['GET'])
 def decompress_header():
     return Response(stream_decompress_header(), status=200, headers={"Content-Encoding": "gzip"})