# coding: utf-8
# -------------------------------------------------------------------------
# Copyright (c) Microsoft Corporation. All rights reserved.
# Licensed under the MIT License. See LICENSE.txt in the project root for
# license information.
# -------------------------------------------------------------------------
import os
from flask import (
    Response,
    Blueprint,
)

streams_api = Blueprint('streams_api', __name__)

class StreamingBody:
    def __iter__(self):
        yield b"Hello, "
        yield b"world!"


def streaming_body():
    yield b"Hello, "
    yield b"world!"

def stream_json_error():
    yield '{"error": {"code": "BadRequest", '
    yield' "message": "You made a bad request"}}'
    
def stream_compressed_header_error():
    yield b'test'

<<<<<<< HEAD
def streaming_test():
    yield b"test"
=======
def stream_compress():
    file_path = os.path.abspath(os.path.join(os.path.abspath(__file__), "..", "..", "./files/test.tar.gz"))
    with open(file_path, "rb") as fd:
        yield fd.read()
>>>>>>> d3fb1648
    
def stream_compressed_header_error():
    yield b'test'

def stream_compress():
    file_path = os.path.abspath(os.path.join(os.path.abspath(__file__), "..", "..", "./files/test.tar.gz"))
    with open(file_path, "rb") as fd:
        yield fd.read()

@streams_api.route('/compress', methods=['GET'])
def compress():
    return Response(stream_compress(), status=200)

@streams_api.route('/basic', methods=['GET'])
def basic():
    return Response(streaming_body(), status=200)

@streams_api.route('/iterable', methods=['GET'])
def iterable():
    return Response(StreamingBody(), status=200)

@streams_api.route('/error', methods=['GET'])
def error():
    return Response(stream_json_error(), status=400)

@streams_api.route('/string', methods=['GET'])
def string():
    return Response(
        streaming_test(), status=200, mimetype="text/plain"
    )
    
@streams_api.route('/compressed', methods=['GET'])
def compressed():
    return Response(stream_compressed_header_error(), status=300, headers={"Content-Encoding": "gzip"})
  
@streams_api.route('/compress', methods=['GET'])
def compress():
    return Response(stream_compress(), status=200)
    <|MERGE_RESOLUTION|>--- conflicted
+++ resolved
@@ -29,27 +29,13 @@
 def stream_compressed_header_error():
     yield b'test'
 
-<<<<<<< HEAD
 def streaming_test():
     yield b"test"
-=======
-def stream_compress():
-    file_path = os.path.abspath(os.path.join(os.path.abspath(__file__), "..", "..", "./files/test.tar.gz"))
-    with open(file_path, "rb") as fd:
-        yield fd.read()
->>>>>>> d3fb1648
-    
-def stream_compressed_header_error():
-    yield b'test'
 
 def stream_compress():
     file_path = os.path.abspath(os.path.join(os.path.abspath(__file__), "..", "..", "./files/test.tar.gz"))
     with open(file_path, "rb") as fd:
         yield fd.read()
-
-@streams_api.route('/compress', methods=['GET'])
-def compress():
-    return Response(stream_compress(), status=200)
 
 @streams_api.route('/basic', methods=['GET'])
 def basic():
@@ -72,7 +58,7 @@
 @streams_api.route('/compressed', methods=['GET'])
 def compressed():
     return Response(stream_compressed_header_error(), status=300, headers={"Content-Encoding": "gzip"})
-  
+    
 @streams_api.route('/compress', methods=['GET'])
 def compress():
     return Response(stream_compress(), status=200)
