# coding: utf-8
# -------------------------------------------------------------------------
# Copyright (c) Microsoft Corporation. All rights reserved.
# Licensed under the MIT License. See LICENSE.txt in the project root for
# license information.
# -------------------------------------------------------------------------
import os
from flask import (
    Response,
    Blueprint,
)

streams_api = Blueprint('streams_api', __name__)

class StreamingBody:
    def __iter__(self):
        yield b"Hello, "
        yield b"world!"


def streaming_body():
    yield b"Hello, "
    yield b"world!"

def stream_json_error():
    yield '{"error": {"code": "BadRequest", '
    yield' "message": "You made a bad request"}}'
<<<<<<< HEAD

def stream_compress():
    file_path = os.path.abspath(os.path.join(os.path.abspath(__file__), "..", "..", "./files/test.tar.gz"))
    with open(file_path, "rb") as fd:
        yield fd.read()

@streams_api.route('/compress', methods=['GET'])
def compress():
    return Response(stream_compress(), status=200)
=======
>>>>>>> e492ca06
    
def stream_compressed_header_error():
    yield b'test'

def stream_compress():
    file_path = os.path.abspath(os.path.join(os.path.abspath(__file__), "..", "..", "./files/test.tar.gz"))
    with open(file_path, "rb") as fd:
        yield fd.read()

@streams_api.route('/basic', methods=['GET'])
def basic():
    return Response(streaming_body(), status=200)

@streams_api.route('/iterable', methods=['GET'])
def iterable():
    return Response(StreamingBody(), status=200)

@streams_api.route('/error', methods=['GET'])
def error():
    return Response(stream_json_error(), status=400)

@streams_api.route('/compressed', methods=['GET'])
def compressed():
    return Response(stream_compressed_header_error(), status=300, headers={"Content-Encoding": "gzip"})
  
@streams_api.route('/compress', methods=['GET'])
def compress():
    return Response(stream_compress(), status=200)
    <|MERGE_RESOLUTION|>--- conflicted
+++ resolved
@@ -25,7 +25,9 @@
 def stream_json_error():
     yield '{"error": {"code": "BadRequest", '
     yield' "message": "You made a bad request"}}'
-<<<<<<< HEAD
+    
+def stream_compressed_header_error():
+    yield b'test'
 
 def stream_compress():
     file_path = os.path.abspath(os.path.join(os.path.abspath(__file__), "..", "..", "./files/test.tar.gz"))
@@ -35,16 +37,9 @@
 @streams_api.route('/compress', methods=['GET'])
 def compress():
     return Response(stream_compress(), status=200)
-=======
->>>>>>> e492ca06
     
 def stream_compressed_header_error():
     yield b'test'
-
-def stream_compress():
-    file_path = os.path.abspath(os.path.join(os.path.abspath(__file__), "..", "..", "./files/test.tar.gz"))
-    with open(file_path, "rb") as fd:
-        yield fd.read()
 
 @streams_api.route('/basic', methods=['GET'])
 def basic():
