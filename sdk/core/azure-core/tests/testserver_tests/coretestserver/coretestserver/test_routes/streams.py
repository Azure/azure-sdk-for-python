--- conflicted
+++ resolved
@@ -4,9 +4,6 @@
 # Licensed under the MIT License. See LICENSE.txt in the project root for
 # license information.
 # -------------------------------------------------------------------------
-import os
-import gzip
-
 from flask import (
     Response,
     Blueprint,
@@ -30,22 +27,9 @@
 
 def streaming_test():
     yield b"test"
-<<<<<<< HEAD
-
-=======
     
->>>>>>> 8a15b5d1
 def stream_compressed_header_error():
     yield b'test'
-
-def stream_decompress_header():
-    with gzip.open('test.tar.gz', 'wb') as f:
-        f.write(b"test")
-
-    with open(os.path.join(os.path.abspath('test.tar.gz')), "rb") as fd:
-        yield fd.read()
-
-    os.remove("test.tar.gz")
 
 @streams_api.route('/basic', methods=['GET'])
 def basic():
@@ -59,24 +43,13 @@
 def error():
     return Response(stream_json_error(), status=400)
 
-<<<<<<< HEAD
-
-=======
->>>>>>> 8a15b5d1
 @streams_api.route('/string', methods=['GET'])
 def string():
     return Response(
         streaming_test(), status=200, mimetype="text/plain"
     )
-<<<<<<< HEAD
-
-=======
     
->>>>>>> 8a15b5d1
 @streams_api.route('/compressed', methods=['GET'])
 def compressed():
     return Response(stream_compressed_header_error(), status=300, headers={"Content-Encoding": "gzip"})
-
-@streams_api.route('/decompress_header', methods=['GET'])
-def decompress_header():
-    return Response(stream_decompress_header(), status=200, headers={"Content-Encoding": "gzip"})+    