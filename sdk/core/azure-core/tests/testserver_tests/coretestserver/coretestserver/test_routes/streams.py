# coding: utf-8
# -------------------------------------------------------------------------
# Copyright (c) Microsoft Corporation. All rights reserved.
# Licensed under the MIT License. See LICENSE.txt in the project root for
# license information.
# -------------------------------------------------------------------------
from flask import (
    Response,
    Blueprint,
)

streams_api = Blueprint('streams_api', __name__)

class StreamingBody:
    def __iter__(self):
        yield b"Hello, "
        yield b"world!"


def streaming_body():
    yield b"Hello, "
    yield b"world!"

def stream_json_error():
    yield '{"error": {"code": "BadRequest", '
    yield' "message": "You made a bad request"}}'

<<<<<<< HEAD
def streaming_test():
    yield b"test"
=======
def stream_compressed_header_error():
    yield b'test'
>>>>>>> 5cd5bbb2

@streams_api.route('/basic', methods=['GET'])
def basic():
    return Response(streaming_body(), status=200)

@streams_api.route('/iterable', methods=['GET'])
def iterable():
    return Response(StreamingBody(), status=200)

@streams_api.route('/error', methods=['GET'])
def error():
    return Response(stream_json_error(), status=400)

<<<<<<< HEAD
@streams_api.route('/string', methods=['GET'])
def string():
    return Response(
        streaming_test(), status=200, mimetype="text/plain"
    )
=======
@streams_api.route('/compressed', methods=['GET'])
def compressed():
    return Response(stream_compressed_header_error(), status=300, headers={"Content-Encoding": "gzip"})
    
>>>>>>> 5cd5bbb2
<|MERGE_RESOLUTION|>--- conflicted
+++ resolved
@@ -25,13 +25,11 @@
     yield '{"error": {"code": "BadRequest", '
     yield' "message": "You made a bad request"}}'
 
-<<<<<<< HEAD
 def streaming_test():
     yield b"test"
-=======
+    
 def stream_compressed_header_error():
     yield b'test'
->>>>>>> 5cd5bbb2
 
 @streams_api.route('/basic', methods=['GET'])
 def basic():
@@ -45,15 +43,13 @@
 def error():
     return Response(stream_json_error(), status=400)
 
-<<<<<<< HEAD
 @streams_api.route('/string', methods=['GET'])
 def string():
     return Response(
         streaming_test(), status=200, mimetype="text/plain"
     )
-=======
+    
 @streams_api.route('/compressed', methods=['GET'])
 def compressed():
     return Response(stream_compressed_header_error(), status=300, headers={"Content-Encoding": "gzip"})
-    
->>>>>>> 5cd5bbb2
+    