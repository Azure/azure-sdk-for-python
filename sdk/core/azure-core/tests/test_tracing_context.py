--- conflicted
+++ resolved
@@ -3,15 +3,11 @@
 # Licensed under the MIT License.
 # ------------------------------------
 import unittest
-
 try:
     from unittest import mock
 except ImportError:
     import mock
-<<<<<<< HEAD
-=======
 
->>>>>>> 76c75bc2
 from azure.core.tracing.context import tracing_context
 from azure.core.tracing import AbstractSpan
 from azure.core.settings import settings
