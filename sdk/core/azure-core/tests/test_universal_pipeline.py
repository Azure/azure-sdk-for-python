--- conflicted
+++ resolved
@@ -99,11 +99,7 @@
             raise ValueError()
 
     body = Non_deep_copiable()
-<<<<<<< HEAD
-    request = create_http_request(http_request, 'GET', 'http://127.0.0.1/', {'user-agent': 'test_request_history'})
-=======
-    request = HttpRequest('GET', 'http://localhost/', {'user-agent': 'test_request_history'})
->>>>>>> 0ab3cdae
+    request = create_http_request(http_request, 'GET', 'http://localhost/', {'user-agent': 'test_request_history'})
     request.body = body
     request_history = RequestHistory(request)
     assert request_history.http_request.headers == request.headers
@@ -117,11 +113,7 @@
             raise TypeError()
 
     body = Non_deep_copiable()
-<<<<<<< HEAD
-    request = create_http_request(http_request, 'GET', 'http://127.0.0.1/', {'user-agent': 'test_request_history'})
-=======
-    request = HttpRequest('GET', 'http://localhost/', {'user-agent': 'test_request_history'})
->>>>>>> 0ab3cdae
+    request = create_http_request(http_request, 'GET', 'http://localhost/', {'user-agent': 'test_request_history'})
     request.body = body
     request_history = RequestHistory(request)
     assert request_history.http_request.headers == request.headers
@@ -130,13 +122,8 @@
 
 @pytest.mark.parametrize("http_request,http_response", pipeline_transport_and_rest_product(HTTP_REQUESTS, HTTP_RESPONSES))
 @mock.patch('azure.core.pipeline.policies._universal._LOGGER')
-<<<<<<< HEAD
 def test_no_log(mock_http_logger, http_request, http_response):
-    universal_request = http_request('GET', 'http://127.0.0.1/')
-=======
-def test_no_log(mock_http_logger):
-    universal_request = HttpRequest('GET', 'http://localhost/')
->>>>>>> 0ab3cdae
+    universal_request = http_request('GET', 'http://localhost/')
     request = PipelineRequest(universal_request, PipelineContext(None))
     http_logger = NetworkTraceLoggingPolicy()
     response = PipelineResponse(request, create_http_response(http_response, universal_request, None), request.context)
@@ -219,11 +206,7 @@
 def test_raw_deserializer(http_request, http_response, requests_transport_response):
     raw_deserializer = ContentDecodePolicy()
     context = PipelineContext(None, stream=False)
-<<<<<<< HEAD
-    universal_request = http_request('GET', 'http://127.0.0.1/')
-=======
-    universal_request = HttpRequest('GET', 'http://localhost/')
->>>>>>> 0ab3cdae
+    universal_request = http_request('GET', 'http://localhost/')
     request = PipelineRequest(universal_request, context)
 
     def build_response(body, content_type=None):
