# ------------------------------------
# Copyright (c) Microsoft Corporation.
# Licensed under the MIT License.
# ------------------------------------
import base64
from datetime import date, datetime, time, timedelta, tzinfo
from enum import Enum
import json
import sys
<<<<<<< HEAD
from typing import Any, Dict, Optional

from azure.core.serialization import AzureJSONEncoder, NULL, is_generated_model, attribute_list
import pytest
from modeltest._utils.model_base import Model as HybridModel, rest_field
from modeltest._utils.serialization import Model as MsrestModel
from modeltest import models
=======
from typing import Any, Dict, List, Optional
from io import BytesIO

from azure.core.serialization import AzureJSONEncoder, NULL, as_attribute_dict, is_generated_model
import pytest
from modeltypes._utils.model_base import Model as HybridModel, rest_field
from modeltypes._utils.serialization import Model as MsrestModel
from modeltypes import models
>>>>>>> dba6c111


def _expand_value(obj):
    try:
        try:
            return obj.to_dict()

        except AttributeError:
            if isinstance(obj, Enum):
                return obj.value
            elif isinstance(obj, list):
                return [_expand_value(item) for item in obj]
            elif isinstance(obj, dict):
                return _expand_dict(obj)
            else:
                return _expand_dict(vars(obj))

    except TypeError:
        return obj


def _expand_dict(d):
    return dict((key, _expand_value(value)) for key, value in d.items())


class DatetimeSubclass(datetime):
    """datetime.datetime subclass that tests datetimes without a type() of datetime.datetime"""


class SerializerMixin(object):
    """Mixin that provides methods for representing a model as a dictionary"""

    def to_dict(self):
        return _expand_value(vars(self))


class NegativeUtcOffset(tzinfo):
    """tzinfo class with UTC offset of -12 hours"""

    _offset = timedelta(seconds=-43200)
    _dst = timedelta(0)
    _name = "-1200"

    def utcoffset(self, dt):
        return self.__class__._offset

    def dst(self, dt):
        return self.__class__._dst

    def tzname(self, dt):
        return self.__class__._name


class PositiveUtcOffset(tzinfo):
    """tzinfo class with UTC offset of +12 hours"""

    _offset = timedelta(seconds=43200)
    _dst = timedelta(0)
    _name = "+1200"

    def utcoffset(self, dt):
        return self.__class__._offset

    def dst(self, dt):
        return self.__class__._dst

    def tzname(self, dt):
        return self.__class__._name


def test_NULL_is_falsy():
    assert NULL is not False
    assert bool(NULL) is False
    assert NULL is NULL


@pytest.fixture
def json_dumps_with_encoder():
    def func(obj):
        return json.dumps(obj, cls=AzureJSONEncoder)

    return func


def test_bytes(json_dumps_with_encoder):
    test_bytes = b"mybytes"
    result = json.loads(json_dumps_with_encoder(test_bytes))
    assert base64.b64decode(result) == test_bytes


def test_byte_array_ascii(json_dumps_with_encoder):
    test_byte_array = bytearray("mybytes", "ascii")
    result = json.loads(json_dumps_with_encoder(test_byte_array))
    assert base64.b64decode(result) == test_byte_array


def test_byte_array_utf8(json_dumps_with_encoder):
    test_byte_array = bytearray("mybytes", "utf-8")
    result = json.loads(json_dumps_with_encoder(test_byte_array))
    assert base64.b64decode(result) == test_byte_array


def test_byte_array_utf16(json_dumps_with_encoder):
    test_byte_array = bytearray("mybytes", "utf-16")
    result = json.loads(json_dumps_with_encoder(test_byte_array))
    assert base64.b64decode(result) == test_byte_array


def test_dictionary_basic(json_dumps_with_encoder):
    test_obj = {
        "string": "myid",
        "number": 42,
        "boolean": True,
        "list_of_string": [1, 2, 3],
        "dictionary_of_number": {"pi": 3.14},
    }
    complex_serialized = json_dumps_with_encoder(test_obj)
    assert json.dumps(test_obj) == complex_serialized
    assert json.loads(complex_serialized) == test_obj


def test_model_basic(json_dumps_with_encoder):
    class BasicModel(SerializerMixin):
        def __init__(self):
            self.string = "myid"
            self.number = 42
            self.boolean = True
            self.list_of_ints = [1, 2, 3]
            self.dictionary_of_number = {"pi": 3.14}
            self.bytes_data = b"data as bytes"

    expected = BasicModel()
    expected_bytes = "data as bytes" if sys.version_info.major == 2 else "ZGF0YSBhcyBieXRlcw=="  # cspell:disable-line
    expected_dict = {
        "string": "myid",
        "number": 42,
        "boolean": True,
        "list_of_ints": [1, 2, 3],
        "dictionary_of_number": {"pi": 3.14},
        "bytes_data": expected_bytes,
    }
    assert json.loads(json_dumps_with_encoder(expected.to_dict())) == expected_dict


def test_dictionary_datetime(json_dumps_with_encoder):
    test_obj = {
        "timedelta": timedelta(1),
        "date": date(2021, 5, 12),
        "datetime": datetime.strptime("2012-02-24T00:53:52.780Z", "%Y-%m-%dT%H:%M:%S.%fZ"),
        "time": time(11, 12, 13),
    }
    expected = {
        "timedelta": "P1DT00H00M00S",
        "date": "2021-05-12",
        "datetime": "2012-02-24T00:53:52.780000Z",
        "time": "11:12:13",
    }
    assert json.loads(json_dumps_with_encoder(test_obj)) == expected


def test_model_datetime(json_dumps_with_encoder):
    class DatetimeModel(SerializerMixin):
        def __init__(self):
            self.timedelta = timedelta(1)
            self.date = date(2021, 5, 12)
            self.datetime = datetime.strptime("2012-02-24T00:53:52.780Z", "%Y-%m-%dT%H:%M:%S.%fZ")
            self.time = time(11, 12, 13)

    expected = DatetimeModel()
    expected_dict = {
        "timedelta": "P1DT00H00M00S",
        "date": "2021-05-12",
        "datetime": "2012-02-24T00:53:52.780000Z",
        "time": "11:12:13",
    }
    assert json.loads(json_dumps_with_encoder(expected.to_dict())) == expected_dict


def test_model_key_vault(json_dumps_with_encoder):
    class Attributes(SerializerMixin):
        def __init__(self):
            self.enabled = True
            self.not_before = datetime.strptime("2012-02-24T00:53:52.780Z", "%Y-%m-%dT%H:%M:%S.%fZ")
            self.expires = datetime.strptime("2032-02-24T00:53:52.780Z", "%Y-%m-%dT%H:%M:%S.%fZ")
            self.created = datetime.strptime("2020-02-24T00:53:52.780Z", "%Y-%m-%dT%H:%M:%S.%fZ")
            self.updated = datetime.strptime("2021-02-24T00:53:52.780Z", "%Y-%m-%dT%H:%M:%S.%fZ")

    class ResourceId(SerializerMixin):
        def __init__(self):
            self.source_id = "source-id"
            self.vault_url = "vault-url"
            self.name = "name"
            self.version = None

    class Identifier(SerializerMixin):
        def __init__(self):
            self._resource_id = ResourceId()

    class Properties(SerializerMixin):
        def __init__(self):
            self._attributes = Attributes()
            self._id = "id"
            self._vault_id = Identifier()
            self._thumbprint = b"thumbprint bytes"
            self._tags = None

    expected = Properties()
    expected_bytes = (
        "thumbprint bytes" if sys.version_info.major == 2 else "dGh1bWJwcmludCBieXRlcw=="
    )  # cspell:disable-line
    expected_dict = {
        "_attributes": {
            "enabled": True,
            "not_before": "2012-02-24T00:53:52.780000Z",
            "expires": "2032-02-24T00:53:52.780000Z",
            "created": "2020-02-24T00:53:52.780000Z",
            "updated": "2021-02-24T00:53:52.780000Z",
        },
        "_id": "id",
        "_vault_id": {
            "_resource_id": {
                "source_id": "source-id",
                "vault_url": "vault-url",
                "name": "name",
                "version": None,
            },
        },
        "_thumbprint": expected_bytes,
        "_tags": None,
    }
    assert json.loads(json_dumps_with_encoder(expected.to_dict())) == expected_dict


def test_serialize_datetime(json_dumps_with_encoder):

    date_obj = datetime.strptime("2015-01-01T00:00:00", "%Y-%m-%dT%H:%M:%S")
    date_str = json_dumps_with_encoder(date_obj)

    assert date_str == '"2015-01-01T00:00:00Z"'

    date_obj = datetime.strptime("1999-12-31T23:59:59", "%Y-%m-%dT%H:%M:%S").replace(tzinfo=NegativeUtcOffset())
    date_str = json_dumps_with_encoder(date_obj)

    assert date_str == '"2000-01-01T11:59:59Z"'

    date_obj = datetime.strptime("2015-06-01T16:10:08.0121", "%Y-%m-%dT%H:%M:%S.%f").replace(tzinfo=PositiveUtcOffset())
    date_str = json_dumps_with_encoder(date_obj)

    assert date_str == '"2015-06-01T04:10:08.012100Z"'

    date_obj = datetime.min
    date_str = json_dumps_with_encoder(date_obj)
    assert date_str == '"0001-01-01T00:00:00Z"'

    date_obj = datetime.max
    date_str = json_dumps_with_encoder(date_obj)
    assert date_str == '"9999-12-31T23:59:59.999999Z"'

    date_obj = datetime.strptime("2012-02-24T00:53:52.000001Z", "%Y-%m-%dT%H:%M:%S.%fZ")
    date_str = json_dumps_with_encoder(date_obj)
    assert date_str == '"2012-02-24T00:53:52.000001Z"'

    date_obj = datetime.strptime("2012-02-24T00:53:52.780Z", "%Y-%m-%dT%H:%M:%S.%fZ")
    date_str = json_dumps_with_encoder(date_obj)
    assert date_str == '"2012-02-24T00:53:52.780000Z"'


def test_serialize_datetime_subclass(json_dumps_with_encoder):

    date_obj = DatetimeSubclass.strptime("2012-02-24T00:53:52.780Z", "%Y-%m-%dT%H:%M:%S.%fZ")
    date_str = json_dumps_with_encoder(date_obj)
    assert date_str == '"2012-02-24T00:53:52.780000Z"'


def test_serialize_time(json_dumps_with_encoder):

    time_str = json_dumps_with_encoder(time(11, 22, 33))
    assert time_str == '"11:22:33"'

    time_str = json_dumps_with_encoder(time(11, 22, 33, 444444))
    assert time_str == '"11:22:33.444444"'


class BasicEnum(Enum):
    val = "Basic"


class StringEnum(str, Enum):
    val = "string"


class IntEnum(int, Enum):
    val = 1


class FloatEnum(float, Enum):
    val = 1.5


def test_dictionary_enum(json_dumps_with_encoder):
    test_obj = {"basic": BasicEnum.val}
    with pytest.raises(TypeError):
        json_dumps_with_encoder(test_obj)

    test_obj = {
        "basic": BasicEnum.val.value,
        "string": StringEnum.val.value,
        "int": IntEnum.val.value,
        "float": FloatEnum.val.value,
    }
    expected = {"basic": "Basic", "string": "string", "int": 1, "float": 1.5}
    serialized = json_dumps_with_encoder(test_obj)
    assert json.dumps(test_obj) == serialized
    assert json.loads(serialized) == expected


def test_model_enum(json_dumps_with_encoder):
    class BasicEnumModel:
        def __init__(self):
            self.basic = BasicEnum.val

    with pytest.raises(TypeError):
        json_dumps_with_encoder(BasicEnumModel())

    class EnumModel(SerializerMixin):
        def __init__(self):
            self.basic = BasicEnum.val.value
            self.string = StringEnum.val
            self.int = IntEnum.val
            self.float = FloatEnum.val

    expected = EnumModel()
    expected_dict = {"basic": "Basic", "string": "string", "int": 1, "float": 1.5}
    assert json.loads(json_dumps_with_encoder(expected.to_dict())) == expected_dict


def test_dictionary_none(json_dumps_with_encoder):
    assert json_dumps_with_encoder(None) == json.dumps(None)
    test_obj = {"entry": None}
    assert json.loads(json_dumps_with_encoder(test_obj)) == test_obj


def test_model_none(json_dumps_with_encoder):
    class NoneModel(SerializerMixin):
        def __init__(self):
            self.entry = None

    expected = NoneModel()
    expected_dict = {"entry": None}
    assert json.loads(json_dumps_with_encoder(expected.to_dict())) == expected_dict


def test_dictionary_empty_collections(json_dumps_with_encoder):
    test_obj = {
        "dictionary": {},
        "list": [],
    }

    assert json.dumps(test_obj) == json_dumps_with_encoder(test_obj)
    assert json.loads(json_dumps_with_encoder(test_obj)) == test_obj


def test_model_empty_collections(json_dumps_with_encoder):
    class EmptyCollectionsModel(SerializerMixin):
        def __init__(self):
            self.dictionary = {}
            self.list = []

    expected = EmptyCollectionsModel()
    expected_dict = {
        "dictionary": {},
        "list": [],
    }
    assert json.loads(json_dumps_with_encoder(expected.to_dict())) == expected_dict


def test_model_inheritance(json_dumps_with_encoder):
    class ParentModel(SerializerMixin):
        def __init__(self):
            self.parent = "parent"

    class ChildModel(ParentModel):
        def __init__(self):
            super(ChildModel, self).__init__()
            self.child = "child"

    expected = ChildModel()
    expected_dict = {
        "parent": "parent",
        "child": "child",
    }
    assert json.loads(json_dumps_with_encoder(expected.to_dict())) == expected_dict


def test_model_recursion(json_dumps_with_encoder):
    class RecursiveModel(SerializerMixin):
        def __init__(self):
            self.name = "it's me!"
            self.list_of_me = None
            self.dict_of_me = None
            self.dict_of_list_of_me = None
            self.list_of_dict_of_me = None

    expected = RecursiveModel()
    expected.list_of_me = [RecursiveModel()]
    expected.dict_of_me = {"me": RecursiveModel()}
    expected.dict_of_list_of_me = {"many mes": [RecursiveModel()]}
    expected.list_of_dict_of_me = [{"me": RecursiveModel()}]
    expected_dict = {
        "name": "it's me!",
        "list_of_me": [
            {
                "name": "it's me!",
                "list_of_me": None,
                "dict_of_me": None,
                "dict_of_list_of_me": None,
                "list_of_dict_of_me": None,
            }
        ],
        "dict_of_me": {
            "me": {
                "name": "it's me!",
                "list_of_me": None,
                "dict_of_me": None,
                "dict_of_list_of_me": None,
                "list_of_dict_of_me": None,
            }
        },
        "dict_of_list_of_me": {
            "many mes": [
                {
                    "name": "it's me!",
                    "list_of_me": None,
                    "dict_of_me": None,
                    "dict_of_list_of_me": None,
                    "list_of_dict_of_me": None,
                }
            ]
        },
        "list_of_dict_of_me": [
            {
                "me": {
                    "name": "it's me!",
                    "list_of_me": None,
                    "dict_of_me": None,
                    "dict_of_list_of_me": None,
                    "list_of_dict_of_me": None,
                }
            }
        ],
    }
    assert json.loads(json_dumps_with_encoder(expected.to_dict())) == expected_dict


def test_json_roundtrip():
    dict_response = {
        "name": "wall-e",
        "species": "dog",
    }
    model = models.HybridPet(
        name="wall-e",
        species="dog",
    )
    with pytest.raises(TypeError):
        json.dumps(model)
    assert json.dumps(dict(model)) == '{"name": "wall-e", "species": "dog"}'
    assert json.loads(json.dumps(dict(model))) == model == dict_response


def test_flattened_model():
    def _test(result):
        assert result["name"] == "wall-e"
        assert result["description"] == "a dog"
        assert result["age"] == 2
        assert "properties" not in result
        assert "modelDescription" not in result
        assert "model_description" not in result

    model = models.FlattenModel(name="wall-e", description="a dog", age=2)
    _test(as_attribute_dict(model))
    model = models.FlattenModel({"name": "wall-e", "properties": {"modelDescription": "a dog", "age": 2}})
    _test(as_attribute_dict(model))


def test_client_name_model():
    model = models.ClientNameAndJsonEncodedNameModel(client_name="wall-e")
    assert model.client_name == "wall-e"
    assert model["wireName"] == "wall-e"

    model = models.ClientNameAndJsonEncodedNameModel({"wireName": "wall-e"})
    assert model.client_name == "wall-e"
    assert model["wireName"] == "wall-e"


def test_readonly():
    model = models.ReadonlyModel({"id": 1})
    assert model.id == 1
    assert model.as_dict() == {"id": 1}
    assert model.as_dict(exclude_readonly=True) == {}


def test_as_attribute_dict_scratch():
    model = models.Scratch(prop="test")
    assert as_attribute_dict(model) == {"prop": "test"}


def test_is_generated_model_with_hybrid_model():
    assert is_generated_model(HybridModel())
    assert is_generated_model(models.FlattenModel({"name": "wall-e", "properties": {"description": "a dog", "age": 2}}))
    assert is_generated_model(models.ClientNameAndJsonEncodedNameModel(client_name="wall-e"))
    assert is_generated_model(models.ReadonlyModel())


def test_is_generated_model_with_msrest_model():
    assert is_generated_model(models.MsrestPet(name="wall-e", species="dog"))


def test_is_generated_model_with_non_models():
    assert not is_generated_model({})
    assert not is_generated_model([])
    assert not is_generated_model("string")
    assert not is_generated_model(42)
    assert not is_generated_model(None)
    assert not is_generated_model(object)

    class Model:
        def __init__(self):
            self.attr = "value"

    assert not is_generated_model(Model())


<<<<<<< HEAD
def test_attribute_list_non_model():
    with pytest.raises(TypeError):
        attribute_list({})

    with pytest.raises(TypeError):
        attribute_list([])

    with pytest.raises(TypeError):
        attribute_list("string")

    with pytest.raises(TypeError):
        attribute_list(42)

    with pytest.raises(TypeError):
        attribute_list(None)

    with pytest.raises(TypeError):
        attribute_list(object)

    class RandomModel:
        def __init__(self):
            self.attr = "value"

    with pytest.raises(TypeError):
        attribute_list(RandomModel())


def test_attribute_list_scratch_model():
    model = models.Scratch(prop="wall-e")
    assert attribute_list(model) == ["prop"]

    class MsrestScratchModel(MsrestModel):
        _attribute_map = {"prop": {"key": "prop", "type": "str"}}

        def __init__(self, prop):
            self.prop = prop

    msrest_model = MsrestScratchModel(prop="wall-e")
    assert attribute_list(msrest_model) == ["prop"]


def test_attribute_list_client_named_property_model():
    model = models.ClientNamedPropertyModel(prop_client_name="wall-e")
    assert attribute_list(model) == ["prop_client_name"]

    class MsrestClientNamedPropertyModel(MsrestModel):
        _attribute_map = {"prop_client_name": "propClientName"}

        def __init__(self, prop_client_name):
            self.prop_client_name = prop_client_name

    msrest_model = MsrestClientNamedPropertyModel(prop_client_name="wall-e")
    assert attribute_list(msrest_model) == ["prop_client_name"]


def test_attribute_list_flattened_model():
    model = models.FlattenModel(name="wall-e", description="a dog", age=2)
    assert attribute_list(model) == ["name", "description", "age"]

    class MsrestFlattenedModel(MsrestModel):
        _attribute_map = {
            "name": {"key": "name", "type": "str"},
            "description": {"key": "properties.description", "type": "str"},
            "age": {"key": "properties.age", "type": "int"},
        }

        def __init__(self, name, description, age, **kwargs):
            super().__init__(**kwargs)
            self.name = name
            self.description = description
            self.age = age

    msrest_model = MsrestFlattenedModel(name="wall-e", description="a dog", age=2)
    assert attribute_list(msrest_model) == ["name", "description", "age"]


def test_attribute_list_readonly_model():
    model = models.ReadonlyModel({"id": 1})
    assert attribute_list(model) == ["id"]

    class MsrestReadonlyModel(MsrestModel):
        _validation = {
            "id": {"readonly": True},
        }
        _attribute_map = {
            "id": {"key": "id", "type": "int"},
        }

        def __init__(self, id):
            self.id = id

    msrest_model = MsrestReadonlyModel(id=1)
    assert attribute_list(msrest_model) == ["id"]

def test_attribute_list_additional_properties_hybrid():
    class HybridPetAPTrue(HybridModel):
        name: str = rest_field()

    hybrid_model = HybridPetAPTrue({"birthdate": "2017-12-13T02:29:51Z", "complexProperty": {"color": "Red"}, "name": "Buddy"})
    assert attribute_list(hybrid_model) == ["name"]

def test_attribute_list_additional_properties_msrest():
    class MsrestPetAPTrue(MsrestModel):
        _attribute_map = {
            "additional_properties": {"key": "", "type": "{object}"},
            "name": {"key": "name", "type": "str"},
        }

        def __init__(self, *, additional_properties: Optional[Dict[str, Any]], name: Optional[str] = None, **kwargs):
            super().__init__(**kwargs)
            self.additional_properties = additional_properties
            self.name = name

    msrest_model = MsrestPetAPTrue(additional_properties={"birthdate": "2017-12-13T02:29:51Z", "complexProperty": {"color": "Red"}}, name="Buddy")
    assert attribute_list(msrest_model) == ["additional_properties", "name"]
=======
def test_as_attribute_dict_client_name():
    model = models.ClientNameAndJsonEncodedNameModel(client_name="wall-e")
    assert model.as_dict() == {"wireName": "wall-e"}
    assert as_attribute_dict(model) == {"client_name": "wall-e"}


def test_as_attribute_dict_nested_models():
    def _test(result):
        assert result["name"] == "Jane Doe"
        assert result["home_address"]["street"] == "123 Home St"
        assert result["home_address"]["city"] == "Hometown"
        assert result["home_address"]["zip_code"] == "12345"
        assert result["work_address"]["street"] == "456 Work Ave"
        assert result["work_address"]["city"] == "Workville"
        assert result["work_address"]["zip_code"] == "67890"

    hybrid_home = models.HybridAddress(street="123 Home St", city="Hometown", zip_code="12345")
    hybrid_work = models.HybridAddress(street="456 Work Ave", city="Workville", zip_code="67890")
    hybrid_person = models.HybridPerson(name="Jane Doe", home_address=hybrid_home, work_address=hybrid_work)
    _test(as_attribute_dict(hybrid_person))
    msrest_home = models.MsrestAddress(street="123 Home St", city="Hometown", zip_code="12345")
    msrest_work = models.MsrestAddress(street="456 Work Ave", city="Workville", zip_code="67890")
    msrest_person = models.MsrestPerson(name="Jane Doe", home_address=msrest_home, work_address=msrest_work)
    _test(as_attribute_dict(msrest_person))


def test_as_attribute_dict_wire_name_differences():
    def _test(result):
        assert result["product_id"] == "p123"
        assert result["product_name"] == "Widget"
        assert result["unit_price"] == 19.99
        assert result["stock_count"] == 42

    hybrid_product = models.HybridProduct(product_id="p123", product_name="Widget", unit_price=19.99, stock_count=42)
    assert hybrid_product["productId"] == "p123"
    assert hybrid_product["ProductName"] == "Widget"
    assert hybrid_product["unit-price"] == 19.99
    assert hybrid_product["stock_count"] == 42
    _test(as_attribute_dict(hybrid_product))

    msrest_product = models.MsrestProduct(product_id="p123", product_name="Widget", unit_price=19.99, stock_count=42)
    _test(as_attribute_dict(msrest_product))


def test_as_attribute_dict_datetime_serialization():
    def _test(result):
        assert result["event_id"] == "e789"
        assert isinstance(result["start_time"], str)
        # TODO: chase why there are serialization diffs
        assert result["start_time"] in ["2023-05-15T09:00:00Z", "2023-05-15T09:00:00.000Z"]
        assert result["end_time"] in ["2023-05-15T10:30:00Z", "2023-05-15T10:30:00.000Z"]
        assert result["created_date"] == "2023-05-01"
        assert result["reminder_time"] == "08:45:00"
        assert result["duration"] in ["PT1H30M", "PT01H30M00S"]  # Duration can be represented in different ways

    hybrid_event = models.HybridEvent(
        event_id="e789",
        start_time=datetime(2023, 5, 15, 9, 0, 0),
        end_time=datetime(2023, 5, 15, 10, 30, 0),
        created_date=date(2023, 5, 1),
        reminder_time=time(8, 45, 0),
        duration=timedelta(hours=1, minutes=30),
    )
    _test(as_attribute_dict(hybrid_event))
    msrest_event = models.MsrestEvent(
        event_id="e789",
        start_time=datetime(2023, 5, 15, 9, 0, 0),
        end_time=datetime(2023, 5, 15, 10, 30, 0),
        created_date=date(2023, 5, 1),
        reminder_time=time(8, 45, 0),
        duration=timedelta(hours=1, minutes=30),
    )
    _test(as_attribute_dict(msrest_event))


def test_as_attribute_dict_readonly():
    def _test_all(result):
        assert result["id"] == "r456"
        assert result["name"] == "My Resource"
        assert result["description"] == "A test resource"

    def _test_exclude_readonly(result):
        assert "id" not in result
        assert result["name"] == "My Resource"
        assert result["description"] == "A test resource"

    hybrid_resource = models.HybridResource(id="r456", name="My Resource", description="A test resource")

    # Should include all properties
    _test_all(as_attribute_dict(hybrid_resource))
    # Should exclude readonly properties
    _test_exclude_readonly(as_attribute_dict(hybrid_resource, exclude_readonly=True))

    msrest_resource = models.MsrestResource(name="My Resource", description="A test resource")
    msrest_resource.id = "r456"  # Manually set the readonly property for testing
    # Should include all properties
    _test_all(as_attribute_dict(msrest_resource))
    # Should exclude readonly properties
    _test_exclude_readonly(as_attribute_dict(msrest_resource, exclude_readonly=True))


def test_as_attribute_dict_collections():
    def _test(result):
        assert result["name"] == "Tagged Resource"
        assert len(result["tags"]) == 2
        assert result["tags"][0]["key"] == "env"
        assert result["tags"][0]["value"] == "prod"
        assert result["tags"][1]["key"] == "dept"
        assert result["tags"][1]["value"] == "finance"
        assert result["metadata"]["created_by"] == "admin"
        assert result["metadata"]["priority"] == "high"
        assert result["string_list"] == ["a", "b", "c"]
        assert result["int_list"] == [1, 2, 3]

    hybrid_tags = [models.HybridTag(key="env", value="prod"), models.HybridTag(key="dept", value="finance")]
    hybrid_resource = models.HybridTaggedResource(
        name="Tagged Resource",
        tags=hybrid_tags,
        metadata={"created_by": "admin", "priority": "high"},
        string_list=["a", "b", "c"],
        int_list=[1, 2, 3],
    )
    _test(as_attribute_dict(hybrid_resource))

    msrest_tags = [models.MsrestTag(key="env", value="prod"), models.MsrestTag(key="dept", value="finance")]
    msrest_resource = models.MsrestTaggedResource(
        name="Tagged Resource",
        tags=msrest_tags,
        metadata={"created_by": "admin", "priority": "high"},
        string_list=["a", "b", "c"],
        int_list=[1, 2, 3],
    )
    _test(as_attribute_dict(msrest_resource))


def test_as_attribute_dict_inheritance():
    def _test(result):
        assert result["name"] == "Wall-E"
        assert result["species"] == "dog"
        assert result["breed"] == "Pitbull"
        assert result["is_best_boy"] is True

    hybrid_dog = models.HybridDog(name="Wall-E", species="dog", breed="Pitbull", is_best_boy=True)
    _test(as_attribute_dict(hybrid_dog))
    msrest_dog = models.MsrestDog(name="Wall-E", species="dog", breed="Pitbull", is_best_boy=True)
    _test(as_attribute_dict(msrest_dog))


def test_as_attribute_dict_multipart_file():
    file_data = BytesIO(b"This is test file content")
    upload = models.FileUpload(name="test.txt", content=file_data, content_type="text/plain")

    attr_dict = as_attribute_dict(upload)
    assert attr_dict["name"] == "test.txt"
    assert attr_dict["content"] is file_data  # Should be preserved as-is for multipart files
    assert attr_dict["content_type"] == "text/plain"


def test_as_attribute_dict_with_null_object():
    def _test_non_nested(result):
        assert result["required_prop"] == "always here"
        assert "optional_prop" not in result
        assert "optional_model" not in result

    def _test_nested(result):
        assert result["required_prop"] == "outer"
        assert "optional_prop" not in result
        assert result["optional_model"]["required_prop"] == "nested"
        assert result["optional_model"]["optional_prop"] == "present"
        assert "optional_model" not in result["optional_model"]

    hybrid_model = models.HybridOptionalProps(required_prop="always here", optional_prop=None, optional_model=None)

    _test_non_nested(as_attribute_dict(hybrid_model))

    msrest_model = models.MsrestOptionalProps(required_prop="always here", optional_prop=None, optional_model=None)
    _test_non_nested(as_attribute_dict(msrest_model))

    # Test with a nested model that has a null property
    hybrid_nested = models.HybridOptionalProps(required_prop="nested", optional_prop="present", optional_model=None)
    hybrid_model = models.HybridOptionalProps(required_prop="outer", optional_prop=None, optional_model=hybrid_nested)

    _test_nested(as_attribute_dict(hybrid_model))

    msrest_nested = models.MsrestOptionalProps(required_prop="nested", optional_prop="present", optional_model=None)
    msrest_model = models.MsrestOptionalProps(required_prop="outer", optional_prop=None, optional_model=msrest_nested)
    _test_nested(as_attribute_dict(msrest_model))


def test_as_attribute_dict_nested_discriminators():
    salmon = models.Salmon(
        {
            "age": 1,
            "kind": "salmon",
            "lifePartner": {"age": 2, "kind": "shark", "sharkType": "saw"},
            "friends": [
                {
                    "age": 2,
                    "kind": "salmon",
                    "lifePartner": {"age": 3, "kind": "salmon"},
                    "hate": {
                        "key1": {"age": 4, "kind": "salmon"},
                        "key2": {"age": 2, "kind": "shark", "sharkType": "goblin"},
                    },
                },
                {"age": 3, "kind": "shark", "sharkType": "goblin"},
            ],
            "hate": {
                "key3": {"age": 3, "kind": "shark", "sharkType": "saw"},
                "key4": {
                    "age": 2,
                    "kind": "salmon",
                    "friends": [
                        {"age": 1, "kind": "salmon"},
                        {"age": 4, "kind": "shark", "sharkType": "goblin"},
                    ],
                },
            },
        }
    )
    attr_dict = as_attribute_dict(salmon)
    assert attr_dict["age"] == 1
    assert attr_dict["kind"] == "salmon"
    assert attr_dict["life_partner"]["age"] == 2
    assert attr_dict["life_partner"]["kind"] == "shark"
    assert attr_dict["life_partner"]["shark_type"] == "saw"
    assert len(attr_dict["friends"]) == 2
    assert attr_dict["friends"][0]["age"] == 2
    assert attr_dict["friends"][0]["kind"] == "salmon"
    assert attr_dict["friends"][0]["life_partner"]["age"] == 3
    assert attr_dict["friends"][0]["life_partner"]["kind"] == "salmon"
    assert len(attr_dict["friends"][0]["hate"]) == 2
    assert attr_dict["friends"][0]["hate"]["key1"]["age"] == 4
    assert attr_dict["friends"][0]["hate"]["key1"]["kind"] == "salmon"
    assert attr_dict["friends"][0]["hate"]["key2"]["age"] == 2
    assert attr_dict["friends"][0]["hate"]["key2"]["kind"] == "shark"
    assert attr_dict["friends"][0]["hate"]["key2"]["shark_type"] == "goblin"


def test_as_attribute_dict_complex_scenario():
    def _test(result):
        # Verify top-level properties
        assert result["employee_id"] == "E12345"
        assert result["first_name"] == "Jane"
        assert result["last_name"] == "Doe"
        assert result["hire_date"] == "2020-03-15"

        # Verify nested contact info
        assert result["contact"]["email"] == "jane.doe@example.com"
        assert result["contact"]["phone"] == "555-123-4567"

        # Verify list of address objects
        assert len(result["contact"]["addresses"]) == 2
        assert result["contact"]["addresses"][0]["street"] == "123 Home St"
        assert result["contact"]["addresses"][0]["city"] == "Hometown"
        assert result["contact"]["addresses"][0]["zip_code"] == "12345"

        # Verify department
        assert result["department"]["name"] == "Engineering"
        assert result["department"]["cost_center"] == "CC-ENG-123"

        # Verify collections
        assert result["skills"] == ["Python", "TypeScript", "Azure"]
        assert result["performance_ratings"] == {"2020": 4.5, "2021": 4.7, "2022": 4.8}

    # Create a complex employee object
    hybrid_employee = models.HybridEmployee(
        employee_id="E12345",
        first_name="Jane",
        last_name="Doe",
        hire_date=date(2020, 3, 15),
        contact=models.HybridContactInfo(
            email="jane.doe@example.com",
            phone="555-123-4567",
            addresses=[
                models.HybridAddress(street="123 Home St", city="Hometown", zip_code="12345"),
                models.HybridAddress(street="456 Work Ave", city="Workville", zip_code="67890"),
            ],
        ),
        department=models.HybridDepartment(name="Engineering", cost_center="CC-ENG-123"),
        skills=["Python", "TypeScript", "Azure"],
        performance_ratings={"2020": 4.5, "2021": 4.7, "2022": 4.8},
    )

    # Get full attribute dictionary
    _test(as_attribute_dict(hybrid_employee))

    # Now check with exclude_readonly=True
    attr_dict = as_attribute_dict(hybrid_employee, exclude_readonly=True)
    assert "employee_id" not in attr_dict
    assert attr_dict["first_name"] == "Jane"

    msrest_employee = models.MsrestEmployee(
        employee_id="E12345",
        first_name="Jane",
        last_name="Doe",
        hire_date=date(2020, 3, 15),
        contact=models.MsrestContactInfo(
            email="jane.doe@example.com",
            phone="555-123-4567",
            addresses=[
                models.MsrestAddress(street="123 Home St", city="Hometown", zip_code="12345"),
                models.MsrestAddress(street="456 Work Ave", city="Workville", zip_code="67890"),
            ],
        ),
        department=models.MsrestDepartment(name="Engineering", cost_center="CC-ENG-123"),
        skills=["Python", "TypeScript", "Azure"],
        performance_ratings={"2020": 4.5, "2021": 4.7, "2022": 4.8},
    )

    _test(as_attribute_dict(msrest_employee))
    # Now check with exclude_readonly=True
    attr_dict = as_attribute_dict(msrest_employee, exclude_readonly=True)
    assert "employee_id" not in attr_dict
    assert attr_dict["first_name"] == "Jane"


def test_as_attribute_dict_flatten():
    def _test(result):
        assert result["name"] == "wall-e"
        assert result["description"] == "a dog"
        assert result["age"] == 2
        assert "properties" not in result
        assert "modelDescription" not in result
        assert "model_description" not in result

    hybrid_model = models.FlattenModel(name="wall-e", description="a dog", age=2)
    msrest_model = models.MsrestFlattenModel(name="wall-e", description="a dog", age=2)

    _test(as_attribute_dict(hybrid_model))
    _test(as_attribute_dict(msrest_model))


def test_as_attribute_dict_additional_properties():
    def _tests(model):
        attr_dict = as_attribute_dict(model)
        assert attr_dict["name"] == "Buddy"
        assert "additional_properties" not in attr_dict
        assert attr_dict["birthdate"] == "2017-12-13T02:29:51Z"
        assert attr_dict["complexProperty"] == {"color": "Red"}
        assert getattr(model, "birthdate", None) is None
        assert getattr(model, "complexProperty", None) is None

    hybrid_model = models.HybridPetAPTrue(
        {"birthdate": "2017-12-13T02:29:51Z", "complexProperty": {"color": "Red"}, "name": "Buddy"}
    )
    assert getattr(hybrid_model, "additional_properties", None) is None
    _tests(hybrid_model)
    msrest_model = models.MsrestPetAPTrue(
        additional_properties={"birthdate": "2017-12-13T02:29:51Z", "complexProperty": {"color": "Red"}}, name="Buddy"
    )
    _tests(msrest_model)
    assert msrest_model.additional_properties == {
        "birthdate": "2017-12-13T02:29:51Z",
        "complexProperty": {"color": "Red"},
    }
>>>>>>> dba6c111
<|MERGE_RESOLUTION|>--- conflicted
+++ resolved
@@ -7,24 +7,14 @@
 from enum import Enum
 import json
 import sys
-<<<<<<< HEAD
-from typing import Any, Dict, Optional
-
-from azure.core.serialization import AzureJSONEncoder, NULL, is_generated_model, attribute_list
-import pytest
-from modeltest._utils.model_base import Model as HybridModel, rest_field
-from modeltest._utils.serialization import Model as MsrestModel
-from modeltest import models
-=======
 from typing import Any, Dict, List, Optional
 from io import BytesIO
 
-from azure.core.serialization import AzureJSONEncoder, NULL, as_attribute_dict, is_generated_model
+from azure.core.serialization import AzureJSONEncoder, NULL, as_attribute_dict, is_generated_model, attribute_list
 import pytest
 from modeltypes._utils.model_base import Model as HybridModel, rest_field
 from modeltypes._utils.serialization import Model as MsrestModel
 from modeltypes import models
->>>>>>> dba6c111
 
 
 def _expand_value(obj):
@@ -557,7 +547,6 @@
     assert not is_generated_model(Model())
 
 
-<<<<<<< HEAD
 def test_attribute_list_non_model():
     with pytest.raises(TypeError):
         attribute_list({})
@@ -586,94 +575,47 @@
 
 
 def test_attribute_list_scratch_model():
-    model = models.Scratch(prop="wall-e")
-    assert attribute_list(model) == ["prop"]
-
-    class MsrestScratchModel(MsrestModel):
-        _attribute_map = {"prop": {"key": "prop", "type": "str"}}
-
-        def __init__(self, prop):
-            self.prop = prop
-
-    msrest_model = MsrestScratchModel(prop="wall-e")
-    assert attribute_list(msrest_model) == ["prop"]
+    model = models.HybridPet(name="wall-e", species="dog")
+    assert attribute_list(model) == ["name", "species"]
+    msrest_model = models.MsrestPet(name="wall-e", species="dog")
+    assert attribute_list(msrest_model) == ["name", "species"]
 
 
 def test_attribute_list_client_named_property_model():
-    model = models.ClientNamedPropertyModel(prop_client_name="wall-e")
-    assert attribute_list(model) == ["prop_client_name"]
-
-    class MsrestClientNamedPropertyModel(MsrestModel):
-        _attribute_map = {"prop_client_name": "propClientName"}
-
-        def __init__(self, prop_client_name):
-            self.prop_client_name = prop_client_name
-
-    msrest_model = MsrestClientNamedPropertyModel(prop_client_name="wall-e")
-    assert attribute_list(msrest_model) == ["prop_client_name"]
+    model = models.ClientNameAndJsonEncodedNameModel(client_name="wall-e")
+    assert attribute_list(model) == ["client_name"]
+    msrest_model = models.MsrestClientNameAndJsonEncodedNameModel(client_name="wall-e")
+    assert attribute_list(msrest_model) == ["client_name"]
 
 
 def test_attribute_list_flattened_model():
     model = models.FlattenModel(name="wall-e", description="a dog", age=2)
     assert attribute_list(model) == ["name", "description", "age"]
-
-    class MsrestFlattenedModel(MsrestModel):
-        _attribute_map = {
-            "name": {"key": "name", "type": "str"},
-            "description": {"key": "properties.description", "type": "str"},
-            "age": {"key": "properties.age", "type": "int"},
-        }
-
-        def __init__(self, name, description, age, **kwargs):
-            super().__init__(**kwargs)
-            self.name = name
-            self.description = description
-            self.age = age
-
-    msrest_model = MsrestFlattenedModel(name="wall-e", description="a dog", age=2)
+    msrest_model = models.MsrestFlattenModel(name="wall-e", description="a dog", age=2)
     assert attribute_list(msrest_model) == ["name", "description", "age"]
 
 
 def test_attribute_list_readonly_model():
     model = models.ReadonlyModel({"id": 1})
     assert attribute_list(model) == ["id"]
-
-    class MsrestReadonlyModel(MsrestModel):
-        _validation = {
-            "id": {"readonly": True},
-        }
-        _attribute_map = {
-            "id": {"key": "id", "type": "int"},
-        }
-
-        def __init__(self, id):
-            self.id = id
-
-    msrest_model = MsrestReadonlyModel(id=1)
+    msrest_model = models.MsrestReadonlyModel(id=1)
     assert attribute_list(msrest_model) == ["id"]
 
+
 def test_attribute_list_additional_properties_hybrid():
-    class HybridPetAPTrue(HybridModel):
-        name: str = rest_field()
-
-    hybrid_model = HybridPetAPTrue({"birthdate": "2017-12-13T02:29:51Z", "complexProperty": {"color": "Red"}, "name": "Buddy"})
+    hybrid_model = models.HybridPetAPTrue(
+        {"birthdate": "2017-12-13T02:29:51Z", "complexProperty": {"color": "Red"}, "name": "Buddy"}
+    )
     assert attribute_list(hybrid_model) == ["name"]
 
+
 def test_attribute_list_additional_properties_msrest():
-    class MsrestPetAPTrue(MsrestModel):
-        _attribute_map = {
-            "additional_properties": {"key": "", "type": "{object}"},
-            "name": {"key": "name", "type": "str"},
-        }
-
-        def __init__(self, *, additional_properties: Optional[Dict[str, Any]], name: Optional[str] = None, **kwargs):
-            super().__init__(**kwargs)
-            self.additional_properties = additional_properties
-            self.name = name
-
-    msrest_model = MsrestPetAPTrue(additional_properties={"birthdate": "2017-12-13T02:29:51Z", "complexProperty": {"color": "Red"}}, name="Buddy")
+    msrest_model = models.MsrestPetAPTrue(
+        additional_properties={"birthdate": "2017-12-13T02:29:51Z", "complexProperty": {"color": "Red"}}, name="Buddy"
+    )
     assert attribute_list(msrest_model) == ["additional_properties", "name"]
-=======
+
+
 def test_as_attribute_dict_client_name():
     model = models.ClientNameAndJsonEncodedNameModel(client_name="wall-e")
     assert model.as_dict() == {"wireName": "wall-e"}
@@ -1029,5 +971,4 @@
     assert msrest_model.additional_properties == {
         "birthdate": "2017-12-13T02:29:51Z",
         "complexProperty": {"color": "Red"},
-    }
->>>>>>> dba6c111
+    }