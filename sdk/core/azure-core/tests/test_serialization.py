--- conflicted
+++ resolved
@@ -466,48 +466,6 @@
     assert json.loads(json_dumps_with_encoder(expected.to_dict())) == expected_dict
 
 
-<<<<<<< HEAD
-def test_is_generated_model_with_hybrid_model():
-    assert is_generated_model(HybridModel())
-    assert is_generated_model(models.FlattenModel({"name": "wall-e", "properties": {"description": "a dog", "age": 2}}))
-    assert is_generated_model(models.ClientNamedPropertyModel(prop_client_name="wall-e"))
-    assert is_generated_model(models.ReadonlyModel())
-
-
-def test_is_generated_model_with_msrest_model():
-    # Instead of importing msrest, we're just going to do a basic rendering of the msrest models
-    class MsrestModel(object):
-        _subtype_map = {}
-        _attribute_map = {}
-        _validation = {}
-
-        def __init__(self, *args, **kwargs):
-            self.additional_properties = {}
-
-    assert is_generated_model(MsrestModel())
-
-    class InstantiatedMsrestModel(MsrestModel):
-        def __init__(self, *args, **kwargs):
-            super().__init__(*args, **kwargs)
-            self.attr = "value"
-
-    assert is_generated_model(InstantiatedMsrestModel())
-
-
-def test_is_generated_model_with_non_models():
-    assert not is_generated_model({})
-    assert not is_generated_model([])
-    assert not is_generated_model("string")
-    assert not is_generated_model(42)
-    assert not is_generated_model(None)
-    assert not is_generated_model(object)
-
-    class Model:
-        def __init__(self):
-            self.attr = "value"
-
-    assert not is_generated_model(Model())
-=======
 def test_json_roundtrip():
     class Pet(HybridModel):
         name: str = rest_field()  # my name
@@ -554,4 +512,45 @@
     assert model.id == 1
     assert model.as_dict() == {"id": 1}
     assert model.as_dict(exclude_readonly=True) == {}
->>>>>>> 9243cf51
+
+
+def test_is_generated_model_with_hybrid_model():
+    assert is_generated_model(HybridModel())
+    assert is_generated_model(models.FlattenModel({"name": "wall-e", "properties": {"description": "a dog", "age": 2}}))
+    assert is_generated_model(models.ClientNamedPropertyModel(prop_client_name="wall-e"))
+    assert is_generated_model(models.ReadonlyModel())
+
+
+def test_is_generated_model_with_msrest_model():
+    # Instead of importing msrest, we're just going to do a basic rendering of the msrest models
+    class MsrestModel(object):
+        _subtype_map = {}
+        _attribute_map = {}
+        _validation = {}
+
+        def __init__(self, *args, **kwargs):
+            self.additional_properties = {}
+
+    assert is_generated_model(MsrestModel())
+
+    class InstantiatedMsrestModel(MsrestModel):
+        def __init__(self, *args, **kwargs):
+            super().__init__(*args, **kwargs)
+            self.attr = "value"
+
+    assert is_generated_model(InstantiatedMsrestModel())
+
+
+def test_is_generated_model_with_non_models():
+    assert not is_generated_model({})
+    assert not is_generated_model([])
+    assert not is_generated_model("string")
+    assert not is_generated_model(42)
+    assert not is_generated_model(None)
+    assert not is_generated_model(object)
+
+    class Model:
+        def __init__(self):
+            self.attr = "value"
+
+    assert not is_generated_model(Model())