# -------------------------------------------------------------------------
# Copyright (c) Microsoft Corporation. All rights reserved.
# Licensed under the MIT License. See LICENSE.txt in the project root for
# license information.
# -------------------------------------------------------------------------
from azure.core.exceptions import HttpResponseError, ServiceRequestError
import pytest
from azure.core.rest import HttpRequest
from azure.core.exceptions import StreamClosedError, StreamConsumedError, ResponseNotReadError

@pytest.mark.asyncio
async def test_iter_raw(client):
    request = HttpRequest("GET", "/streams/basic")
    async with client.send_request(request, stream=True) as response:
        raw = b""
        async for part in response.iter_raw():
            raw += part
        assert raw == b"Hello, world!"

@pytest.mark.asyncio
async def test_iter_raw_on_iterable(client):
    request = HttpRequest("GET", "/streams/iterable")

    async with client.send_request(request, stream=True) as response:
        raw = b""
        async for part in response.iter_raw():
            raw += part
        assert raw == b"Hello, world!"

@pytest.mark.asyncio
async def test_iter_with_error(client):
    request = HttpRequest("GET", "/errors/403")

    async with client.send_request(request, stream=True) as response:
        try:
            response.raise_for_status()
        except HttpResponseError as e:
            pass
    assert response.is_closed

    try:
        async with client.send_request(request, stream=True) as response:
            response.raise_for_status()
    except HttpResponseError as e:
        pass

    assert response.is_closed

    request = HttpRequest("GET", "http://doesNotExist")
    with pytest.raises(ServiceRequestError):
        async with (await client.send_request(request, stream=True)):
            raise ValueError("Should error before entering")
    assert response.is_closed

@pytest.mark.asyncio
async def test_iter_bytes(client):
    request = HttpRequest("GET", "/streams/basic")

    async with client.send_request(request, stream=True) as response:
        raw = b""
        async for chunk in response.iter_bytes():
            assert response.is_stream_consumed
            assert not response.is_closed
            raw += chunk
        assert response.is_stream_consumed
        assert response.is_closed
        assert raw == b"Hello, world!"

<<<<<<< HEAD
# @pytest.mark.asyncio
# async def test_iter_text(client):
#     request = HttpRequest("GET", "/basic/string")
=======
@pytest.mark.skip(reason="We've gotten rid of iter_text for now")
@pytest.mark.asyncio
async def test_iter_text(client):
    request = HttpRequest("GET", "/basic/string")
>>>>>>> 6821987e

#     async with client.send_request(request, stream=True) as response:
#         content = ""
#         async for part in response.iter_text():
#             content += part
#         assert content == "Hello, world!"

<<<<<<< HEAD
# @pytest.mark.asyncio
# async def test_iter_lines(client):
#     request = HttpRequest("GET", "/basic/lines")

#     async with client.send_request(request, stream=True) as response:
#         content = []
#         async for line in response.iter_lines():
#             content.append(line)
#         assert content == ["Hello,\n", "world!"]
=======
@pytest.mark.skip(reason="We've gotten rid of iter_lines for now")
@pytest.mark.asyncio
async def test_iter_lines(client):
    request = HttpRequest("GET", "/basic/lines")

    async with client.send_request(request, stream=True) as response:
        content = []
        async for part in response.iter_lines():
            content.append(part)
        assert content == ["Hello,\n", "world!"]
>>>>>>> 6821987e


@pytest.mark.asyncio
async def test_streaming_response(client):
    request = HttpRequest("GET", "/streams/basic")

    async with client.send_request(request, stream=True) as response:
        assert response.status_code == 200
        assert not response.is_closed

        content = await response.read()

        assert content == b"Hello, world!"
        assert response.content == b"Hello, world!"
        assert response.is_closed

@pytest.mark.asyncio
async def test_cannot_read_after_stream_consumed(port, client):
    request = HttpRequest("GET", "/streams/basic")
    async with client.send_request(request, stream=True) as response:
        content = b""
        async for chunk in response.iter_bytes():
            content += chunk

        with pytest.raises(StreamConsumedError) as ex:
            await response.read()
    assert "<HttpRequest [GET], url: 'http://localhost:{}/streams/basic'>".format(port) in str(ex.value)
    assert "You have likely already consumed this stream, so it can not be accessed anymore" in str(ex.value)


@pytest.mark.asyncio
async def test_cannot_read_after_response_closed(port, client):
    request = HttpRequest("GET", "/streams/basic")
    async with client.send_request(request, stream=True) as response:
        pass

    with pytest.raises(StreamClosedError) as ex:
        await response.read()
    assert "<HttpRequest [GET], url: 'http://localhost:{}/streams/basic'>".format(port) in str(ex.value)
    assert "can no longer be read or streamed, since the response has already been closed" in str(ex.value)

@pytest.mark.asyncio
async def test_decompress_plain_no_header(client):
    # thanks to Xiang Yan for this test!
    account_name = "coretests"
    url = "https://{}.blob.core.windows.net/tests/test.txt".format(account_name)
    request = HttpRequest("GET", url)
    async with client:
        response = await client.send_request(request, stream=True)
        with pytest.raises(ResponseNotReadError):
            response.content
        await response.read()
        assert response.content == b"test"

@pytest.mark.asyncio
async def test_compress_plain_no_header(client):
    # thanks to Xiang Yan for this test!
    account_name = "coretests"
    url = "https://{}.blob.core.windows.net/tests/test.txt".format(account_name)
    request = HttpRequest("GET", url)
    async with client:
        response = await client.send_request(request, stream=True)
        iter = response.iter_raw()
        data = b""
        async for d in iter:
            data += d
        assert data == b"test"

@pytest.mark.asyncio
async def test_iter_read_back_and_forth(client):
    # thanks to McCoy Patiño for this test!

    # while this test may look like it's exposing buggy behavior, this is httpx's behavior
    # the reason why the code flow is like this, is because the 'iter_x' functions don't
    # actually read the contents into the response, the output them. Once they're yielded,
    # the stream is closed, so you have to catch the output when you iterate through it
    request = HttpRequest("GET", "/basic/string")

    async with client.send_request(request, stream=True) as response:
<<<<<<< HEAD
        async for line in response.iter_bytes():
            assert line
=======
        async for part in response.iter_bytes():
            assert part
>>>>>>> 6821987e
        with pytest.raises(ResponseNotReadError):
            response.text()
        with pytest.raises(StreamConsumedError):
            await response.read()
        with pytest.raises(ResponseNotReadError):
            response.text()

@pytest.mark.asyncio
async def test_stream_with_return_pipeline_response(client):
    request = HttpRequest("GET", "/basic/string")
    pipeline_response = await client.send_request(request, stream=True, _return_pipeline_response=True)
    assert hasattr(pipeline_response, "http_request")
    assert hasattr(pipeline_response.http_request, "content")
    assert hasattr(pipeline_response, "http_response")
    assert hasattr(pipeline_response, "context")
    parts = []
<<<<<<< HEAD
    async for line in pipeline_response.http_response.iter_bytes():
        parts.append(line)
=======
    async for part in pipeline_response.http_response.iter_bytes():
        parts.append(part)
>>>>>>> 6821987e
    assert parts == [b'Hello, world!']
    await client.close()

@pytest.mark.asyncio
async def test_error_reading(client):
    request = HttpRequest("GET", "/errors/403")
    async with client.send_request(request, stream=True) as response:
        await response.read()
        assert response.content == b""
    response.content

    response = await client.send_request(request, stream=True)
    with pytest.raises(HttpResponseError):
        response.raise_for_status()
    await response.read()
    assert response.content == b""
    await client.close()<|MERGE_RESOLUTION|>--- conflicted
+++ resolved
@@ -66,16 +66,10 @@
         assert response.is_closed
         assert raw == b"Hello, world!"
 
-<<<<<<< HEAD
-# @pytest.mark.asyncio
-# async def test_iter_text(client):
-#     request = HttpRequest("GET", "/basic/string")
-=======
 @pytest.mark.skip(reason="We've gotten rid of iter_text for now")
 @pytest.mark.asyncio
 async def test_iter_text(client):
     request = HttpRequest("GET", "/basic/string")
->>>>>>> 6821987e
 
 #     async with client.send_request(request, stream=True) as response:
 #         content = ""
@@ -83,17 +77,6 @@
 #             content += part
 #         assert content == "Hello, world!"
 
-<<<<<<< HEAD
-# @pytest.mark.asyncio
-# async def test_iter_lines(client):
-#     request = HttpRequest("GET", "/basic/lines")
-
-#     async with client.send_request(request, stream=True) as response:
-#         content = []
-#         async for line in response.iter_lines():
-#             content.append(line)
-#         assert content == ["Hello,\n", "world!"]
-=======
 @pytest.mark.skip(reason="We've gotten rid of iter_lines for now")
 @pytest.mark.asyncio
 async def test_iter_lines(client):
@@ -104,7 +87,6 @@
         async for part in response.iter_lines():
             content.append(part)
         assert content == ["Hello,\n", "world!"]
->>>>>>> 6821987e
 
 
 @pytest.mark.asyncio
@@ -184,13 +166,8 @@
     request = HttpRequest("GET", "/basic/string")
 
     async with client.send_request(request, stream=True) as response:
-<<<<<<< HEAD
-        async for line in response.iter_bytes():
-            assert line
-=======
         async for part in response.iter_bytes():
             assert part
->>>>>>> 6821987e
         with pytest.raises(ResponseNotReadError):
             response.text()
         with pytest.raises(StreamConsumedError):
@@ -207,13 +184,8 @@
     assert hasattr(pipeline_response, "http_response")
     assert hasattr(pipeline_response, "context")
     parts = []
-<<<<<<< HEAD
-    async for line in pipeline_response.http_response.iter_bytes():
-        parts.append(line)
-=======
     async for part in pipeline_response.http_response.iter_bytes():
         parts.append(part)
->>>>>>> 6821987e
     assert parts == [b'Hello, world!']
     await client.close()
 
