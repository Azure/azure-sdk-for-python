--- conflicted
+++ resolved
@@ -47,22 +47,6 @@
     response = await client.send_request(HttpRequest("GET", "/health"))
     response.raise_for_status()
 
-<<<<<<< HEAD
-        assert response.json()['data'] == "azerty"
-
-@pytest.mark.trio
-async def test_readonly(port):
-    """Make sure everything that is readonly is readonly"""
-    async with TrioRequestsTransport() as transport:
-        request = HttpRequest('GET', 'http://localhost:{}/health'.format(port))
-        client = AsyncTestRestClient(port, transport=transport)
-        response = await client.send_request(HttpRequest("GET", "/health"))
-        response.raise_for_status()
-
-    assert isinstance(response, RestTrioRequestsTransportResponse)
-    from azure.core.pipeline.transport import TrioRequestsTransportResponse
-    readonly_checks(response, old_response_class=TrioRequestsTransportResponse)
-=======
     assert isinstance(response, RestTrioRequestsTransportResponse)
     from azure.core.pipeline.transport import TrioRequestsTransportResponse
     readonly_checks(response, old_response_class=TrioRequestsTransportResponse)
@@ -94,5 +78,4 @@
     response = await client.send_request(request, stream=True)
     await response.read()
     content = response.content
-    assert content == response.body()
->>>>>>> 62df3543
+    assert content == response.body()