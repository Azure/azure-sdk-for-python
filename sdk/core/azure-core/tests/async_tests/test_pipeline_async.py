#--------------------------------------------------------------------------
#
# Copyright (c) Microsoft Corporation. All rights reserved.
#
# The MIT License (MIT)
#
# Permission is hereby granted, free of charge, to any person obtaining a copy
# of this software and associated documentation files (the ""Software""), to deal
# in the Software without restriction, including without limitation the rights
# to use, copy, modify, merge, publish, distribute, sublicense, and/or sell
# copies of the Software, and to permit persons to whom the Software is
# furnished to do so, subject to the following conditions:
#
# The above copyright notice and this permission notice shall be included in
# all copies or substantial portions of the Software.
#
# THE SOFTWARE IS PROVIDED *AS IS*, WITHOUT WARRANTY OF ANY KIND, EXPRESS OR
# IMPLIED, INCLUDING BUT NOT LIMITED TO THE WARRANTIES OF MERCHANTABILITY,
# FITNESS FOR A PARTICULAR PURPOSE AND NONINFRINGEMENT. IN NO EVENT SHALL THE
# AUTHORS OR COPYRIGHT HOLDERS BE LIABLE FOR ANY CLAIM, DAMAGES OR OTHER
# LIABILITY, WHETHER IN AN ACTION OF CONTRACT, TORT OR OTHERWISE, ARISING FROM,
# OUT OF OR IN CONNECTION WITH THE SOFTWARE OR THE USE OR OTHER DEALINGS IN
# THE SOFTWARE.
#
#--------------------------------------------------------------------------
import sys

from azure.core.pipeline import AsyncPipeline
from azure.core.pipeline.policies import (
    SansIOHTTPPolicy,
    UserAgentPolicy,
    DistributedTracingPolicy,
    AsyncRetryPolicy,
    AsyncRedirectPolicy,
    AsyncHTTPPolicy,
    AsyncRetryPolicy,
    HttpLoggingPolicy,
)
from azure.core.pipeline.transport import (
    AsyncHttpTransport,
    AsyncioRequestsTransport,
    TrioRequestsTransport,
    AioHttpTransport
)

from azure.core.polling.async_base_polling import AsyncLROBasePolling
from azure.core.polling.base_polling import LocationPolling

from azure.core.configuration import Configuration
from azure.core import AsyncPipelineClient
from azure.core.exceptions import AzureError
from utils import HTTP_REQUESTS
import aiohttp
import trio

import pytest


@pytest.mark.asyncio
@pytest.mark.parametrize("http_request", HTTP_REQUESTS)
async def test_sans_io_exception(http_request):
    class BrokenSender(AsyncHttpTransport):
        async def send(self, request, **config):
            raise ValueError("Broken")

        async def open(self):
            self.session = requests.Session()

        async def close(self):
            self.session.close()

        async def __aexit__(self, exc_type, exc_value, traceback):
            """Raise any exception triggered within the runtime context."""
            return self.close()

    pipeline = AsyncPipeline(BrokenSender(), [SansIOHTTPPolicy()])

    req = http_request('GET', '/')
    with pytest.raises(ValueError):
        await pipeline.run(req)

    class SwapExec(SansIOHTTPPolicy):
        def on_exception(self, requests, **kwargs):
            exc_type, exc_value, exc_traceback = sys.exc_info()
            raise NotImplementedError(exc_value)

    pipeline = AsyncPipeline(BrokenSender(), [SwapExec()])
    with pytest.raises(NotImplementedError):
        await pipeline.run(req)

@pytest.mark.asyncio
<<<<<<< HEAD
@pytest.mark.parametrize("http_request", HTTP_REQUESTS)
async def test_basic_aiohttp(http_request):

    request = http_request("GET", "https://bing.com")
=======
async def test_basic_aiohttp(port):

    request = HttpRequest("GET", "http://localhost:{}/basic/string".format(port))
>>>>>>> 0ab3cdae
    policies = [
        UserAgentPolicy("myusergant"),
        AsyncRedirectPolicy()
    ]
    async with AsyncPipeline(AioHttpTransport(), policies=policies) as pipeline:
        response = await pipeline.run(request)

    assert pipeline._transport.session is None
    # all we need to check is if we are able to make the call
    assert isinstance(response.http_response.status_code, int)

@pytest.mark.asyncio
<<<<<<< HEAD
@pytest.mark.parametrize("http_request", HTTP_REQUESTS)
async def test_basic_aiohttp_separate_session(http_request):

    session = aiohttp.ClientSession()
    request = http_request("GET", "https://bing.com")
=======
async def test_basic_aiohttp_separate_session(port):

    session = aiohttp.ClientSession()
    request = HttpRequest("GET", "http://localhost:{}/basic/string".format(port))
>>>>>>> 0ab3cdae
    policies = [
        UserAgentPolicy("myusergant"),
        AsyncRedirectPolicy()
    ]
    transport = AioHttpTransport(session=session, session_owner=False)
    async with AsyncPipeline(transport, policies=policies) as pipeline:
        response = await pipeline.run(request)

    assert transport.session
    assert isinstance(response.http_response.status_code, int)
    await transport.close()
    assert transport.session
    await transport.session.close()

@pytest.mark.asyncio
<<<<<<< HEAD
@pytest.mark.parametrize("http_request", HTTP_REQUESTS)
async def test_basic_async_requests(http_request):

    request = http_request("GET", "https://bing.com")
=======
async def test_basic_async_requests(port):

    request = HttpRequest("GET", "http://localhost:{}/basic/string".format(port))
>>>>>>> 0ab3cdae
    policies = [
        UserAgentPolicy("myusergant"),
        AsyncRedirectPolicy()
    ]
    async with AsyncPipeline(AsyncioRequestsTransport(), policies=policies) as pipeline:
        response = await pipeline.run(request)

    assert isinstance(response.http_response.status_code, int)

@pytest.mark.asyncio
async def test_async_transport_sleep():

    async with AsyncioRequestsTransport() as transport:
        await transport.sleep(1)

    async with AioHttpTransport() as transport:
        await transport.sleep(1)

def test_polling_with_path_format_arguments():
    method = AsyncLROBasePolling(
        timeout=0,
        path_format_arguments={"host": "host:3000", "accountName": "local"}
    )
    client = AsyncPipelineClient(base_url="http://{accountName}{host}")

    method._operation = LocationPolling()
    method._operation._location_url = "/results/1"
    method._client = client
    assert "http://localhost:3000/results/1" == method._client.format_url(method._operation.get_polling_url(), **method._path_format_arguments)

def test_async_trio_transport_sleep():

    async def do():
        async with TrioRequestsTransport() as transport:
            await transport.sleep(1)

    response = trio.run(do)

def test_default_http_logging_policy():
    config = Configuration()
    pipeline_client = AsyncPipelineClient(base_url="test")
    pipeline = pipeline_client._build_pipeline(config)
    http_logging_policy = pipeline._impl_policies[-1]._policy
    assert http_logging_policy.allowed_header_names == HttpLoggingPolicy.DEFAULT_HEADERS_WHITELIST

def test_pass_in_http_logging_policy():
    config = Configuration()
    http_logging_policy = HttpLoggingPolicy()
    http_logging_policy.allowed_header_names.update(
        {"x-ms-added-header"}
    )
    config.http_logging_policy = http_logging_policy

    pipeline_client = AsyncPipelineClient(base_url="test")
    pipeline = pipeline_client._build_pipeline(config)
    http_logging_policy = pipeline._impl_policies[-1]._policy
    assert http_logging_policy.allowed_header_names == HttpLoggingPolicy.DEFAULT_HEADERS_WHITELIST.union({"x-ms-added-header"})

@pytest.mark.asyncio
<<<<<<< HEAD
@pytest.mark.parametrize("http_request", HTTP_REQUESTS)
async def test_conf_async_requests(http_request):

    request = http_request("GET", "https://bing.com/")
=======
async def test_conf_async_requests(port):

    request = HttpRequest("GET", "http://localhost:{}/basic/string".format(port))
>>>>>>> 0ab3cdae
    policies = [
        UserAgentPolicy("myusergant"),
        AsyncRedirectPolicy()
    ]
    async with AsyncPipeline(AsyncioRequestsTransport(), policies=policies) as pipeline:
        response = await pipeline.run(request)

    assert isinstance(response.http_response.status_code, int)

<<<<<<< HEAD
@pytest.mark.parametrize("http_request", HTTP_REQUESTS)
def test_conf_async_trio_requests(http_request):

    async def do():
        request = http_request("GET", "https://bing.com/")
=======
def test_conf_async_trio_requests(port):

    async def do():
        request = HttpRequest("GET", "http://localhost:{}/basic/string".format(port))
>>>>>>> 0ab3cdae
        policies = [
            UserAgentPolicy("myusergant"),
            AsyncRedirectPolicy()
        ]
        async with AsyncPipeline(TrioRequestsTransport(), policies=policies) as pipeline:
            return await pipeline.run(request)

    response = trio.run(do)
    assert isinstance(response.http_response.status_code, int)

@pytest.mark.asyncio
@pytest.mark.parametrize("http_request", HTTP_REQUESTS)
async def test_retry_without_http_response(http_request):
    class NaughtyPolicy(AsyncHTTPPolicy):
        def send(*args):
            raise AzureError('boo')

    policies = [AsyncRetryPolicy(), NaughtyPolicy()]
    pipeline = AsyncPipeline(policies=policies, transport=None)
    with pytest.raises(AzureError):
        await pipeline.run(http_request('GET', url='https://foo.bar'))

@pytest.mark.asyncio
async def test_add_custom_policy():
    class BooPolicy(AsyncHTTPPolicy):
        def send(*args):
            raise AzureError('boo')

    class FooPolicy(AsyncHTTPPolicy):
        def send(*args):
            raise AzureError('boo')

    config = Configuration()
    retry_policy = AsyncRetryPolicy()
    config.retry_policy = retry_policy
    boo_policy = BooPolicy()
    foo_policy = FooPolicy()
    client = AsyncPipelineClient(base_url="test", config=config, per_call_policies=boo_policy)
    policies = client._pipeline._impl_policies
    assert boo_policy in policies
    pos_boo = policies.index(boo_policy)
    pos_retry = policies.index(retry_policy)
    assert pos_boo < pos_retry

    client = AsyncPipelineClient(base_url="test", config=config, per_call_policies=[boo_policy])
    policies = client._pipeline._impl_policies
    assert boo_policy in policies
    pos_boo = policies.index(boo_policy)
    pos_retry = policies.index(retry_policy)
    assert pos_boo < pos_retry

    client = AsyncPipelineClient(base_url="test", config=config, per_retry_policies=boo_policy)
    policies = client._pipeline._impl_policies
    assert boo_policy in policies
    pos_boo = policies.index(boo_policy)
    pos_retry = policies.index(retry_policy)
    assert pos_boo > pos_retry

    client = AsyncPipelineClient(base_url="test", config=config, per_retry_policies=[boo_policy])
    policies = client._pipeline._impl_policies
    assert boo_policy in policies
    pos_boo = policies.index(boo_policy)
    pos_retry = policies.index(retry_policy)
    assert pos_boo > pos_retry

    client = AsyncPipelineClient(base_url="test", config=config, per_call_policies=boo_policy,
                                 per_retry_policies=foo_policy)
    policies = client._pipeline._impl_policies
    assert boo_policy in policies
    assert foo_policy in policies
    pos_boo = policies.index(boo_policy)
    pos_foo = policies.index(foo_policy)
    pos_retry = policies.index(retry_policy)
    assert pos_boo < pos_retry
    assert pos_foo > pos_retry

    client = AsyncPipelineClient(base_url="test", config=config, per_call_policies=[boo_policy],
                                 per_retry_policies=[foo_policy])
    policies = client._pipeline._impl_policies
    assert boo_policy in policies
    assert foo_policy in policies
    pos_boo = policies.index(boo_policy)
    pos_foo = policies.index(foo_policy)
    pos_retry = policies.index(retry_policy)
    assert pos_boo < pos_retry
    assert pos_foo > pos_retry

    policies = [UserAgentPolicy(),
                AsyncRetryPolicy(),
                DistributedTracingPolicy()]
    client = AsyncPipelineClient(base_url="test", policies=policies, per_call_policies=boo_policy)
    actual_policies = client._pipeline._impl_policies
    assert boo_policy == actual_policies[0]
    client = AsyncPipelineClient(base_url="test", policies=policies, per_call_policies=[boo_policy])
    actual_policies = client._pipeline._impl_policies
    assert boo_policy == actual_policies[0]

    client = AsyncPipelineClient(base_url="test", policies=policies, per_retry_policies=foo_policy)
    actual_policies = client._pipeline._impl_policies
    assert foo_policy == actual_policies[2]
    client = AsyncPipelineClient(base_url="test", policies=policies, per_retry_policies=[foo_policy])
    actual_policies = client._pipeline._impl_policies
    assert foo_policy == actual_policies[2]

    client = AsyncPipelineClient(base_url="test", policies=policies, per_call_policies=boo_policy,
                                 per_retry_policies=[foo_policy])
    actual_policies = client._pipeline._impl_policies
    assert boo_policy == actual_policies[0]
    assert foo_policy == actual_policies[3]
    client = AsyncPipelineClient(base_url="test", policies=policies, per_call_policies=[boo_policy],
                            per_retry_policies=[foo_policy])
    actual_policies = client._pipeline._impl_policies
    assert boo_policy == actual_policies[0]
    assert foo_policy == actual_policies[3]

    policies = [UserAgentPolicy(),
                DistributedTracingPolicy()]
    with pytest.raises(ValueError):
        client = AsyncPipelineClient(base_url="test", policies=policies, per_retry_policies=foo_policy)
    with pytest.raises(ValueError):
        client = AsyncPipelineClient(base_url="test", policies=policies, per_retry_policies=[foo_policy])<|MERGE_RESOLUTION|>--- conflicted
+++ resolved
@@ -89,16 +89,10 @@
         await pipeline.run(req)
 
 @pytest.mark.asyncio
-<<<<<<< HEAD
-@pytest.mark.parametrize("http_request", HTTP_REQUESTS)
-async def test_basic_aiohttp(http_request):
-
-    request = http_request("GET", "https://bing.com")
-=======
-async def test_basic_aiohttp(port):
-
-    request = HttpRequest("GET", "http://localhost:{}/basic/string".format(port))
->>>>>>> 0ab3cdae
+@pytest.mark.parametrize("http_request", HTTP_REQUESTS)
+async def test_basic_aiohttp(port, http_request):
+
+    request = http_request("GET", "http://localhost:{}/basic/string".format(port))
     policies = [
         UserAgentPolicy("myusergant"),
         AsyncRedirectPolicy()
@@ -111,18 +105,11 @@
     assert isinstance(response.http_response.status_code, int)
 
 @pytest.mark.asyncio
-<<<<<<< HEAD
-@pytest.mark.parametrize("http_request", HTTP_REQUESTS)
-async def test_basic_aiohttp_separate_session(http_request):
+@pytest.mark.parametrize("http_request", HTTP_REQUESTS)
+async def test_basic_aiohttp_separate_session(port, http_request):
 
     session = aiohttp.ClientSession()
-    request = http_request("GET", "https://bing.com")
-=======
-async def test_basic_aiohttp_separate_session(port):
-
-    session = aiohttp.ClientSession()
-    request = HttpRequest("GET", "http://localhost:{}/basic/string".format(port))
->>>>>>> 0ab3cdae
+    request = http_request("GET", "http://localhost:{}/basic/string".format(port))
     policies = [
         UserAgentPolicy("myusergant"),
         AsyncRedirectPolicy()
@@ -138,16 +125,10 @@
     await transport.session.close()
 
 @pytest.mark.asyncio
-<<<<<<< HEAD
-@pytest.mark.parametrize("http_request", HTTP_REQUESTS)
-async def test_basic_async_requests(http_request):
-
-    request = http_request("GET", "https://bing.com")
-=======
-async def test_basic_async_requests(port):
-
-    request = HttpRequest("GET", "http://localhost:{}/basic/string".format(port))
->>>>>>> 0ab3cdae
+@pytest.mark.parametrize("http_request", HTTP_REQUESTS)
+async def test_basic_async_requests(port, http_request):
+
+    request = http_request("GET", "http://localhost:{}/basic/string".format(port))
     policies = [
         UserAgentPolicy("myusergant"),
         AsyncRedirectPolicy()
@@ -207,16 +188,10 @@
     assert http_logging_policy.allowed_header_names == HttpLoggingPolicy.DEFAULT_HEADERS_WHITELIST.union({"x-ms-added-header"})
 
 @pytest.mark.asyncio
-<<<<<<< HEAD
-@pytest.mark.parametrize("http_request", HTTP_REQUESTS)
-async def test_conf_async_requests(http_request):
-
-    request = http_request("GET", "https://bing.com/")
-=======
-async def test_conf_async_requests(port):
-
-    request = HttpRequest("GET", "http://localhost:{}/basic/string".format(port))
->>>>>>> 0ab3cdae
+@pytest.mark.parametrize("http_request", HTTP_REQUESTS)
+async def test_conf_async_requests(port, http_request):
+
+    request = http_request("GET", "http://localhost:{}/basic/string".format(port))
     policies = [
         UserAgentPolicy("myusergant"),
         AsyncRedirectPolicy()
@@ -226,18 +201,11 @@
 
     assert isinstance(response.http_response.status_code, int)
 
-<<<<<<< HEAD
-@pytest.mark.parametrize("http_request", HTTP_REQUESTS)
-def test_conf_async_trio_requests(http_request):
+@pytest.mark.parametrize("http_request", HTTP_REQUESTS)
+def test_conf_async_trio_requests(port, http_request):
 
     async def do():
-        request = http_request("GET", "https://bing.com/")
-=======
-def test_conf_async_trio_requests(port):
-
-    async def do():
-        request = HttpRequest("GET", "http://localhost:{}/basic/string".format(port))
->>>>>>> 0ab3cdae
+        request = http_request("GET", "http://localhost:{}/basic/string".format(port))
         policies = [
             UserAgentPolicy("myusergant"),
             AsyncRedirectPolicy()
