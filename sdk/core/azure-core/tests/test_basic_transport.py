--- conflicted
+++ resolved
@@ -117,17 +117,11 @@
     assert _urljoin('devstoreaccount1/', 'testdir/') == 'devstoreaccount1/testdir/'
 
 
-<<<<<<< HEAD
 CLIENT_TRANSPORT_RESPONSES = [PipelineTransportHttpClientTransportResponse, RestHttpClientTransportResponse]
 @pytest.mark.parametrize("http_request,http_response", pipeline_transport_and_rest_product(HTTP_REQUESTS, CLIENT_TRANSPORT_RESPONSES))
-def test_http_client_response(http_request, http_response):
+def test_http_client_response(port, http_request, http_response):
     # Create a core request
-    request = http_request("GET", "www.httpbin.org")
-=======
-def test_http_client_response(port):
-    # Create a core request
-    request = HttpRequest("GET", "http://localhost:{}".format(port))
->>>>>>> 0ab3cdae
+    request = http_request("GET", "http://localhost:{}".format(port))
 
     # Fake a transport based on http.client
     conn = HTTPConnection("localhost", port)
@@ -1157,19 +1151,11 @@
     transport = RequestsTransport()
     transport.close()
 
-<<<<<<< HEAD
-@pytest.mark.parametrize("http_request", HTTP_REQUESTS)
-def test_timeout(caplog, http_request):
+@pytest.mark.parametrize("http_request", HTTP_REQUESTS)
+def test_timeout(caplog, port, http_request):
     transport = RequestsTransport()
 
-    request = http_request("GET", "https://www.bing.com")
-=======
-
-def test_timeout(caplog, port):
-    transport = RequestsTransport()
-
-    request = HttpRequest("GET", "http://localhost:{}/basic/string".format(port))
->>>>>>> 0ab3cdae
+    request = http_request("GET", "http://localhost:{}/basic/string".format(port))
 
     with caplog.at_level(logging.WARNING, logger="azure.core.pipeline.transport"):
         with Pipeline(transport) as pipeline:
@@ -1177,19 +1163,11 @@
 
     assert "Tuple timeout setting is deprecated" not in caplog.text
 
-<<<<<<< HEAD
-@pytest.mark.parametrize("http_request", HTTP_REQUESTS)
-def test_tuple_timeout(caplog, http_request):
+@pytest.mark.parametrize("http_request", HTTP_REQUESTS)
+def test_tuple_timeout(caplog, port, http_request):
     transport = RequestsTransport()
 
-    request = http_request("GET", "https://www.bing.com")
-=======
-
-def test_tuple_timeout(caplog, port):
-    transport = RequestsTransport()
-
-    request = HttpRequest("GET", "http://localhost:{}/basic/string".format(port))
->>>>>>> 0ab3cdae
+    request = http_request("GET", "http://localhost:{}/basic/string".format(port))
 
     with caplog.at_level(logging.WARNING, logger="azure.core.pipeline.transport"):
         with Pipeline(transport) as pipeline:
@@ -1197,19 +1175,11 @@
 
     assert "Tuple timeout setting is deprecated" in caplog.text
 
-<<<<<<< HEAD
-@pytest.mark.parametrize("http_request", HTTP_REQUESTS)
-def test_conflict_timeout(caplog, http_request):
+@pytest.mark.parametrize("http_request", HTTP_REQUESTS)
+def test_conflict_timeout(caplog, port, http_request):
     transport = RequestsTransport()
 
-    request = http_request("GET", "https://www.bing.com")
-=======
-
-def test_conflict_timeout(caplog, port):
-    transport = RequestsTransport()
-
-    request = HttpRequest("GET", "http://localhost:{}/basic/string".format(port))
->>>>>>> 0ab3cdae
+    request = http_request("GET", "http://localhost:{}/basic/string".format(port))
 
     with pytest.raises(ValueError):
         with Pipeline(transport) as pipeline:
