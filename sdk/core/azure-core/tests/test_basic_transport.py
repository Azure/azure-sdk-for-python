# -------------------------------------------------------------------------
# Copyright (c) Microsoft Corporation. All rights reserved.
# Licensed under the MIT License. See LICENSE.txt in the project root for
# license information.
# -------------------------------------------------------------------------
from six.moves.http_client import HTTPConnection
from collections import OrderedDict
import sys

try:
    from unittest import mock
except ImportError:
    import mock

from azure.core.pipeline.transport import HttpResponse as PipelineTransportHttpResponse, RequestsTransport
from azure.core.pipeline.transport._base import HttpTransport, _deserialize_response, _urljoin
from azure.core.pipeline.policies import HeadersPolicy
from azure.core.pipeline import Pipeline
from azure.core.exceptions import HttpResponseError
import logging
import pytest
from utils import HTTP_REQUESTS, request_and_responses_product, HTTP_CLIENT_TRANSPORT_RESPONSES, create_transport_response
from azure.core.rest._http_response_impl import HttpResponseImpl as RestHttpResponseImpl
from azure.core.pipeline._tools import is_rest


class PipelineTransportMockResponse(PipelineTransportHttpResponse):
    def __init__(self, request, body, content_type):
        super(PipelineTransportMockResponse, self).__init__(request, None)
        self._body = body
        self.content_type = content_type

    def body(self):
        return self._body

class RestMockResponse(RestHttpResponseImpl):
    def __init__(self, request, body, content_type):
        super(RestMockResponse, self).__init__(
            request=request,
            internal_response=None,
            content_type=content_type,
            block_size=None,
            status_code=200,
            reason="OK",
            headers={},
            stream_download_generator=None,
        )
        # the impl takes in a lot more kwargs. It's not public and is a
        # helper implementation shared across our azure core transport responses
        self._body = body

    def body(self):
        return self._body

    @property
    def content(self):
        return self._body

MOCK_RESPONSES = [PipelineTransportMockResponse, RestMockResponse]

@pytest.mark.skipif(sys.version_info < (3, 6), reason="Multipart serialization not supported on 2.7 + dict order not deterministic on 3.5")
@pytest.mark.parametrize("http_request", HTTP_REQUESTS)
def test_http_request_serialization(http_request):
    # Method + Url
    request = http_request("DELETE", "/container0/blob0")
    serialized = request.serialize()

    expected = (
        b'DELETE /container0/blob0 HTTP/1.1\r\n'
        # No headers
        b'\r\n'
    )
    assert serialized == expected

    # Method + Url + Headers
    request = http_request(
        "DELETE",
        "/container0/blob0",
        # Use OrderedDict to get consistent test result on 3.5 where order is not guaranteed
        headers=OrderedDict({
            "x-ms-date": "Thu, 14 Jun 2018 16:46:54 GMT",
            "Authorization": "SharedKey account:G4jjBXA7LI/RnWKIOQ8i9xH4p76pAQ+4Fs4R1VxasaE=",
            "Content-Length": "0",
        })
    )
    serialized = request.serialize()

    expected = (
        b'DELETE /container0/blob0 HTTP/1.1\r\n'
        b'x-ms-date: Thu, 14 Jun 2018 16:46:54 GMT\r\n'
        b'Authorization: SharedKey account:G4jjBXA7LI/RnWKIOQ8i9xH4p76pAQ+4Fs4R1VxasaE=\r\n'
        b'Content-Length: 0\r\n'
        b'\r\n'
    )
    assert serialized == expected


    # Method + Url + Headers + Body
    request = http_request(
        "DELETE",
        "/container0/blob0",
        headers={
            "x-ms-date": "Thu, 14 Jun 2018 16:46:54 GMT",
        },
    )
    request.set_bytes_body(b"I am groot")
    serialized = request.serialize()

    expected = (
        b'DELETE /container0/blob0 HTTP/1.1\r\n'
        b'x-ms-date: Thu, 14 Jun 2018 16:46:54 GMT\r\n'
        b'Content-Length: 10\r\n'
        b'\r\n'
        b'I am groot'
    )
    assert serialized == expected


@pytest.mark.parametrize("http_request", HTTP_REQUESTS)
def test_url_join(http_request):
    assert _urljoin('devstoreaccount1', '') == 'devstoreaccount1/'
    assert _urljoin('devstoreaccount1', 'testdir/') == 'devstoreaccount1/testdir/'
    assert _urljoin('devstoreaccount1/', '') == 'devstoreaccount1/'
    assert _urljoin('devstoreaccount1/', 'testdir/') == 'devstoreaccount1/testdir/'


@pytest.mark.parametrize("http_request,http_response", request_and_responses_product(HTTP_CLIENT_TRANSPORT_RESPONSES))
def test_http_client_response(port, http_request, http_response):
    # Create a core request
    request = http_request("GET", "http://localhost:{}".format(port))

    # Fake a transport based on http.client
    conn = HTTPConnection("localhost", port)
    conn.request("GET", "/get")
    r1 = conn.getresponse()

    response = create_transport_response(http_response, request, r1)
    if is_rest(http_response):
        response.read()

    # Don't assume too much in those assert, since we reach a real server
    assert response.internal_response is r1
    assert response.reason is not None
    assert isinstance(response.status_code, int)
    assert len(response.headers.keys()) != 0
    assert len(response.text()) != 0
    assert "content-type" in response.headers
    assert "Content-Type" in response.headers


@pytest.mark.parametrize("http_request", HTTP_REQUESTS)
def test_response_deserialization(http_request):

    # Method + Url
    request = http_request("DELETE", "/container0/blob0")
    body = (
        b'HTTP/1.1 202 Accepted\r\n'
        b'x-ms-request-id: 778fdc83-801e-0000-62ff-0334671e284f\r\n'
        b'x-ms-version: 2018-11-09\r\n'
    )

    response = _deserialize_response(body, request)

    assert response.status_code == 202
    assert response.reason == "Accepted"
    assert response.headers == {
        'x-ms-request-id': '778fdc83-801e-0000-62ff-0334671e284f',
        'x-ms-version': '2018-11-09'
    }

    # Method + Url + Headers + Body
    request = http_request(
        "DELETE",
        "/container0/blob0",
        headers={
            "x-ms-date": "Thu, 14 Jun 2018 16:46:54 GMT",
        },
    )
    request.set_bytes_body(b"I am groot")
    body = (
        b'HTTP/1.1 200 OK\r\n'
        b'x-ms-request-id: 778fdc83-801e-0000-62ff-0334671e284f\r\n'
        b'x-ms-version: 2018-11-09\r\n'
        b'\r\n'
        b'I am groot'
    )

    response = _deserialize_response(body, request)

    assert isinstance(response.status_code, int)
    assert response.reason == "OK"
    assert response.headers == {
        'x-ms-request-id': '778fdc83-801e-0000-62ff-0334671e284f',
        'x-ms-version': '2018-11-09'
    }
    assert response.text() == "I am groot"

@pytest.mark.parametrize("http_request", HTTP_REQUESTS)
def test_response_deserialization_utf8_bom(http_request):

    request = http_request("DELETE", "/container0/blob0")
    body = (
        b'HTTP/1.1 400 One of the request inputs is not valid.\r\n'
        b'x-ms-error-code: InvalidInput\r\n'
        b'x-ms-request-id: 5f3f9f2f-e01e-00cc-6eb1-6d00b5000000\r\n'
        b'x-ms-version: 2019-02-02\r\n'
        b'Content-Length: 220\r\n'
        b'Content-Type: application/xml\r\n'
        b'Server: Windows-Azure-Blob/1.0\r\n'
        b'\r\n'
        b'\xef\xbb\xbf<?xml version="1.0" encoding="utf-8"?>\n<Error><Code>InvalidInput</Code><Message>One'
        b'of the request inputs is not valid.\nRequestId:5f3f9f2f-e01e-00cc-6eb1-6d00b5000000\nTime:2019-09-17T23:44:07.4671860Z</Message></Error>'
    )
    response = _deserialize_response(body, request)
    assert response.body().startswith(b'\xef\xbb\xbf')


@pytest.mark.skipif(sys.version_info < (3, 0), reason="Multipart serialization not supported on 2.7")
@pytest.mark.parametrize("http_request", HTTP_REQUESTS)
def test_multipart_send(http_request):

    transport = mock.MagicMock(spec=HttpTransport)

    header_policy = HeadersPolicy({
        'x-ms-date': 'Thu, 14 Jun 2018 16:46:54 GMT'
    })

    req0 = http_request("DELETE", "/container0/blob0")
    req1 = http_request("DELETE", "/container1/blob1")

    request = http_request("POST", "http://account.blob.core.windows.net/?comp=batch")
    request.set_multipart_mixed(
        req0,
        req1,
        policies=[header_policy],
        boundary="batch_357de4f7-6d0b-4e02-8cd2-6361411a9525" # Fix it so test are deterministic
    )

    with Pipeline(transport) as pipeline:
        pipeline.run(request)

    assert request.body == (
        b'--batch_357de4f7-6d0b-4e02-8cd2-6361411a9525\r\n'
        b'Content-Type: application/http\r\n'
        b'Content-Transfer-Encoding: binary\r\n'
        b'Content-ID: 0\r\n'
        b'\r\n'
        b'DELETE /container0/blob0 HTTP/1.1\r\n'
        b'x-ms-date: Thu, 14 Jun 2018 16:46:54 GMT\r\n'
        b'\r\n'
        b'\r\n'
        b'--batch_357de4f7-6d0b-4e02-8cd2-6361411a9525\r\n'
        b'Content-Type: application/http\r\n'
        b'Content-Transfer-Encoding: binary\r\n'
        b'Content-ID: 1\r\n'
        b'\r\n'
        b'DELETE /container1/blob1 HTTP/1.1\r\n'
        b'x-ms-date: Thu, 14 Jun 2018 16:46:54 GMT\r\n'
        b'\r\n'
        b'\r\n'
        b'--batch_357de4f7-6d0b-4e02-8cd2-6361411a9525--\r\n'
    )


@pytest.mark.skipif(sys.version_info < (3, 0), reason="Multipart serialization not supported on 2.7")
@pytest.mark.parametrize("http_request", HTTP_REQUESTS)
def test_multipart_send_with_context(http_request):
    transport = mock.MagicMock(spec=HttpTransport)

    header_policy = HeadersPolicy({
        'x-ms-date': 'Thu, 14 Jun 2018 16:46:54 GMT'
    })

    req0 = http_request("DELETE", "/container0/blob0")
    req1 = http_request("DELETE", "/container1/blob1")

    request = http_request("POST", "http://account.blob.core.windows.net/?comp=batch")
    request.set_multipart_mixed(
        req0,
        req1,
        policies=[header_policy],
        boundary="batch_357de4f7-6d0b-4e02-8cd2-6361411a9525", # Fix it so test are deterministic
        headers={'Accept': 'application/json'}
    )

    with Pipeline(transport) as pipeline:
        pipeline.run(request)

    assert request.body == (
        b'--batch_357de4f7-6d0b-4e02-8cd2-6361411a9525\r\n'
        b'Content-Type: application/http\r\n'
        b'Content-Transfer-Encoding: binary\r\n'
        b'Content-ID: 0\r\n'
        b'\r\n'
        b'DELETE /container0/blob0 HTTP/1.1\r\n'
        b'x-ms-date: Thu, 14 Jun 2018 16:46:54 GMT\r\n'
        b'Accept: application/json\r\n'
        b'\r\n'
        b'\r\n'
        b'--batch_357de4f7-6d0b-4e02-8cd2-6361411a9525\r\n'
        b'Content-Type: application/http\r\n'
        b'Content-Transfer-Encoding: binary\r\n'
        b'Content-ID: 1\r\n'
        b'\r\n'
        b'DELETE /container1/blob1 HTTP/1.1\r\n'
        b'x-ms-date: Thu, 14 Jun 2018 16:46:54 GMT\r\n'
        b'Accept: application/json\r\n'
        b'\r\n'
        b'\r\n'
        b'--batch_357de4f7-6d0b-4e02-8cd2-6361411a9525--\r\n'
    )


@pytest.mark.skipif(sys.version_info < (3, 0), reason="Multipart serialization not supported on 2.7")
@pytest.mark.parametrize("http_request", HTTP_REQUESTS)
def test_multipart_send_with_one_changeset(http_request):

    transport = mock.MagicMock(spec=HttpTransport)

    header_policy = HeadersPolicy({
        'x-ms-date': 'Thu, 14 Jun 2018 16:46:54 GMT'
    })

    requests = [
        http_request("DELETE", "/container0/blob0"),
        http_request("DELETE", "/container1/blob1")
    ]

    changeset = http_request("", "")
    changeset.set_multipart_mixed(
        *requests,
        policies=[header_policy],
        boundary="changeset_357de4f7-6d0b-4e02-8cd2-6361411a9525"
    )

    request = http_request("POST", "http://account.blob.core.windows.net/?comp=batch")
    request.set_multipart_mixed(
        changeset,
        boundary="batch_357de4f7-6d0b-4e02-8cd2-6361411a9525",
    )

    with Pipeline(transport) as pipeline:
        pipeline.run(request)

    assert request.body == (
        b'--batch_357de4f7-6d0b-4e02-8cd2-6361411a9525\r\n'
        b'Content-Type: multipart/mixed; boundary=changeset_357de4f7-6d0b-4e02-8cd2-6361411a9525\r\n'
        b'\r\n'
        b'--changeset_357de4f7-6d0b-4e02-8cd2-6361411a9525\r\n'
        b'Content-Type: application/http\r\n'
        b'Content-Transfer-Encoding: binary\r\n'
        b'Content-ID: 0\r\n'
        b'\r\n'
        b'DELETE /container0/blob0 HTTP/1.1\r\n'
        b'x-ms-date: Thu, 14 Jun 2018 16:46:54 GMT\r\n'
        b'\r\n'
        b'\r\n'
        b'--changeset_357de4f7-6d0b-4e02-8cd2-6361411a9525\r\n'
        b'Content-Type: application/http\r\n'
        b'Content-Transfer-Encoding: binary\r\n'
        b'Content-ID: 1\r\n'
        b'\r\n'
        b'DELETE /container1/blob1 HTTP/1.1\r\n'
        b'x-ms-date: Thu, 14 Jun 2018 16:46:54 GMT\r\n'
        b'\r\n'
        b'\r\n'
        b'--changeset_357de4f7-6d0b-4e02-8cd2-6361411a9525--\r\n'
        b'\r\n'
        b'--batch_357de4f7-6d0b-4e02-8cd2-6361411a9525--\r\n'
    )


@pytest.mark.skipif(sys.version_info < (3, 0), reason="Multipart serialization not supported on 2.7")
@pytest.mark.parametrize("http_request", HTTP_REQUESTS)
def test_multipart_send_with_multiple_changesets(http_request):

    transport = mock.MagicMock(spec=HttpTransport)

    header_policy = HeadersPolicy({
        'x-ms-date': 'Thu, 14 Jun 2018 16:46:54 GMT'
    })

    changeset1 = http_request("", "")
    changeset1.set_multipart_mixed(
        http_request("DELETE", "/container0/blob0"),
        http_request("DELETE", "/container1/blob1"),
        policies=[header_policy],
        boundary="changeset_357de4f7-6d0b-4e02-8cd2-6361411a9525"
    )
    changeset2 = http_request("", "")
    changeset2.set_multipart_mixed(
        http_request("DELETE", "/container2/blob2"),
        http_request("DELETE", "/container3/blob3"),
        policies=[header_policy],
        boundary="changeset_8b9e487e-a353-4dcb-a6f4-0688191e0314"
    )

    request = http_request("POST", "http://account.blob.core.windows.net/?comp=batch")
    request.set_multipart_mixed(
        changeset1,
        changeset2,
        policies=[header_policy],
        boundary="batch_357de4f7-6d0b-4e02-8cd2-6361411a9525",
    )

    with Pipeline(transport) as pipeline:
        pipeline.run(request)

    assert request.body == (
        b'--batch_357de4f7-6d0b-4e02-8cd2-6361411a9525\r\n'
        b'Content-Type: multipart/mixed; boundary=changeset_357de4f7-6d0b-4e02-8cd2-6361411a9525\r\n'
        b'\r\n'
        b'--changeset_357de4f7-6d0b-4e02-8cd2-6361411a9525\r\n'
        b'Content-Type: application/http\r\n'
        b'Content-Transfer-Encoding: binary\r\n'
        b'Content-ID: 0\r\n'
        b'\r\n'
        b'DELETE /container0/blob0 HTTP/1.1\r\n'
        b'x-ms-date: Thu, 14 Jun 2018 16:46:54 GMT\r\n'
        b'\r\n'
        b'\r\n'
        b'--changeset_357de4f7-6d0b-4e02-8cd2-6361411a9525\r\n'
        b'Content-Type: application/http\r\n'
        b'Content-Transfer-Encoding: binary\r\n'
        b'Content-ID: 1\r\n'
        b'\r\n'
        b'DELETE /container1/blob1 HTTP/1.1\r\n'
        b'x-ms-date: Thu, 14 Jun 2018 16:46:54 GMT\r\n'
        b'\r\n'
        b'\r\n'
        b'--changeset_357de4f7-6d0b-4e02-8cd2-6361411a9525--\r\n'
        b'\r\n'
        b'--batch_357de4f7-6d0b-4e02-8cd2-6361411a9525\r\n'
        b'Content-Type: multipart/mixed; boundary=changeset_8b9e487e-a353-4dcb-a6f4-0688191e0314\r\n'
        b'\r\n'
        b'--changeset_8b9e487e-a353-4dcb-a6f4-0688191e0314\r\n'
        b'Content-Type: application/http\r\n'
        b'Content-Transfer-Encoding: binary\r\n'
        b'Content-ID: 2\r\n'
        b'\r\n'
        b'DELETE /container2/blob2 HTTP/1.1\r\n'
        b'x-ms-date: Thu, 14 Jun 2018 16:46:54 GMT\r\n'
        b'\r\n'
        b'\r\n'
        b'--changeset_8b9e487e-a353-4dcb-a6f4-0688191e0314\r\n'
        b'Content-Type: application/http\r\n'
        b'Content-Transfer-Encoding: binary\r\n'
        b'Content-ID: 3\r\n'
        b'\r\n'
        b'DELETE /container3/blob3 HTTP/1.1\r\n'
        b'x-ms-date: Thu, 14 Jun 2018 16:46:54 GMT\r\n'
        b'\r\n'
        b'\r\n'
        b'--changeset_8b9e487e-a353-4dcb-a6f4-0688191e0314--\r\n'
        b'\r\n'
        b'--batch_357de4f7-6d0b-4e02-8cd2-6361411a9525--\r\n'
    )


@pytest.mark.skipif(sys.version_info < (3, 0), reason="Multipart serialization not supported on 2.7")
@pytest.mark.parametrize("http_request", HTTP_REQUESTS)
def test_multipart_send_with_combination_changeset_first(http_request):

    transport = mock.MagicMock(spec=HttpTransport)

    header_policy = HeadersPolicy({
        'x-ms-date': 'Thu, 14 Jun 2018 16:46:54 GMT'
    })

    changeset = http_request("", "")
    changeset.set_multipart_mixed(
        http_request("DELETE", "/container0/blob0"),
        http_request("DELETE", "/container1/blob1"),
        policies=[header_policy],
        boundary="changeset_357de4f7-6d0b-4e02-8cd2-6361411a9525"
    )
    request = http_request("POST", "http://account.blob.core.windows.net/?comp=batch")
    request.set_multipart_mixed(
        changeset,
        http_request("DELETE", "/container2/blob2"),
        policies=[header_policy],
        boundary="batch_357de4f7-6d0b-4e02-8cd2-6361411a9525"
    )

    with Pipeline(transport) as pipeline:
        pipeline.run(request)

    assert request.body == (
        b'--batch_357de4f7-6d0b-4e02-8cd2-6361411a9525\r\n'
        b'Content-Type: multipart/mixed; boundary=changeset_357de4f7-6d0b-4e02-8cd2-6361411a9525\r\n'
        b'\r\n'
        b'--changeset_357de4f7-6d0b-4e02-8cd2-6361411a9525\r\n'
        b'Content-Type: application/http\r\n'
        b'Content-Transfer-Encoding: binary\r\n'
        b'Content-ID: 0\r\n'
        b'\r\n'
        b'DELETE /container0/blob0 HTTP/1.1\r\n'
        b'x-ms-date: Thu, 14 Jun 2018 16:46:54 GMT\r\n'
        b'\r\n'
        b'\r\n'
        b'--changeset_357de4f7-6d0b-4e02-8cd2-6361411a9525\r\n'
        b'Content-Type: application/http\r\n'
        b'Content-Transfer-Encoding: binary\r\n'
        b'Content-ID: 1\r\n'
        b'\r\n'
        b'DELETE /container1/blob1 HTTP/1.1\r\n'
        b'x-ms-date: Thu, 14 Jun 2018 16:46:54 GMT\r\n'
        b'\r\n'
        b'\r\n'
        b'--changeset_357de4f7-6d0b-4e02-8cd2-6361411a9525--\r\n'
        b'\r\n'
        b'--batch_357de4f7-6d0b-4e02-8cd2-6361411a9525\r\n'
        b'Content-Type: application/http\r\n'
        b'Content-Transfer-Encoding: binary\r\n'
        b'Content-ID: 2\r\n'
        b'\r\n'
        b'DELETE /container2/blob2 HTTP/1.1\r\n'
        b'x-ms-date: Thu, 14 Jun 2018 16:46:54 GMT\r\n'
        b'\r\n'
        b'\r\n'
        b'--batch_357de4f7-6d0b-4e02-8cd2-6361411a9525--\r\n'
    )

@pytest.mark.skipif(sys.version_info < (3, 0), reason="Multipart serialization not supported on 2.7")
@pytest.mark.parametrize("http_request", HTTP_REQUESTS)
def test_multipart_send_with_combination_changeset_last(http_request):

    transport = mock.MagicMock(spec=HttpTransport)

    header_policy = HeadersPolicy({
        'x-ms-date': 'Thu, 14 Jun 2018 16:46:54 GMT'
    })

    changeset = http_request("", "")
    changeset.set_multipart_mixed(
        http_request("DELETE", "/container1/blob1"),
        http_request("DELETE", "/container2/blob2"),
        policies=[header_policy],
        boundary="changeset_357de4f7-6d0b-4e02-8cd2-6361411a9525"
    )
    request = http_request("POST", "http://account.blob.core.windows.net/?comp=batch")
    request.set_multipart_mixed(
        http_request("DELETE", "/container0/blob0"),
        changeset,
        policies=[header_policy],
        boundary="batch_357de4f7-6d0b-4e02-8cd2-6361411a9525"
    )

    with Pipeline(transport) as pipeline:
        pipeline.run(request)

    assert request.body == (
        b'--batch_357de4f7-6d0b-4e02-8cd2-6361411a9525\r\n'
        b'Content-Type: application/http\r\n'
        b'Content-Transfer-Encoding: binary\r\n'
        b'Content-ID: 0\r\n'
        b'\r\n'
        b'DELETE /container0/blob0 HTTP/1.1\r\n'
        b'x-ms-date: Thu, 14 Jun 2018 16:46:54 GMT\r\n'
        b'\r\n'
        b'\r\n'
        b'--batch_357de4f7-6d0b-4e02-8cd2-6361411a9525\r\n'
        b'Content-Type: multipart/mixed; boundary=changeset_357de4f7-6d0b-4e02-8cd2-6361411a9525\r\n'
        b'\r\n'
        b'--changeset_357de4f7-6d0b-4e02-8cd2-6361411a9525\r\n'
        b'Content-Type: application/http\r\n'
        b'Content-Transfer-Encoding: binary\r\n'
        b'Content-ID: 1\r\n'
        b'\r\n'
        b'DELETE /container1/blob1 HTTP/1.1\r\n'
        b'x-ms-date: Thu, 14 Jun 2018 16:46:54 GMT\r\n'
        b'\r\n'
        b'\r\n'
        b'--changeset_357de4f7-6d0b-4e02-8cd2-6361411a9525\r\n'
        b'Content-Type: application/http\r\n'
        b'Content-Transfer-Encoding: binary\r\n'
        b'Content-ID: 2\r\n'
        b'\r\n'
        b'DELETE /container2/blob2 HTTP/1.1\r\n'
        b'x-ms-date: Thu, 14 Jun 2018 16:46:54 GMT\r\n'
        b'\r\n'
        b'\r\n'
        b'--changeset_357de4f7-6d0b-4e02-8cd2-6361411a9525--\r\n'
        b'\r\n'
        b'--batch_357de4f7-6d0b-4e02-8cd2-6361411a9525--\r\n'
    )

@pytest.mark.skipif(sys.version_info < (3, 0), reason="Multipart serialization not supported on 2.7")
@pytest.mark.parametrize("http_request", HTTP_REQUESTS)
def test_multipart_send_with_combination_changeset_middle(http_request):

    transport = mock.MagicMock(spec=HttpTransport)

    header_policy = HeadersPolicy({
        'x-ms-date': 'Thu, 14 Jun 2018 16:46:54 GMT'
    })

    changeset = http_request("", "")
    changeset.set_multipart_mixed(
        http_request("DELETE", "/container1/blob1"),
        policies=[header_policy],
        boundary="changeset_357de4f7-6d0b-4e02-8cd2-6361411a9525"
    )
    request = http_request("POST", "http://account.blob.core.windows.net/?comp=batch")
    request.set_multipart_mixed(
        http_request("DELETE", "/container0/blob0"),
        changeset,
        http_request("DELETE", "/container2/blob2"),
        policies=[header_policy],
        boundary="batch_357de4f7-6d0b-4e02-8cd2-6361411a9525"
    )

    with Pipeline(transport) as pipeline:
        pipeline.run(request)

    assert request.body == (
        b'--batch_357de4f7-6d0b-4e02-8cd2-6361411a9525\r\n'
        b'Content-Type: application/http\r\n'
        b'Content-Transfer-Encoding: binary\r\n'
        b'Content-ID: 0\r\n'
        b'\r\n'
        b'DELETE /container0/blob0 HTTP/1.1\r\n'
        b'x-ms-date: Thu, 14 Jun 2018 16:46:54 GMT\r\n'
        b'\r\n'
        b'\r\n'
        b'--batch_357de4f7-6d0b-4e02-8cd2-6361411a9525\r\n'
        b'Content-Type: multipart/mixed; boundary=changeset_357de4f7-6d0b-4e02-8cd2-6361411a9525\r\n'
        b'\r\n'
        b'--changeset_357de4f7-6d0b-4e02-8cd2-6361411a9525\r\n'
        b'Content-Type: application/http\r\n'
        b'Content-Transfer-Encoding: binary\r\n'
        b'Content-ID: 1\r\n'
        b'\r\n'
        b'DELETE /container1/blob1 HTTP/1.1\r\n'
        b'x-ms-date: Thu, 14 Jun 2018 16:46:54 GMT\r\n'
        b'\r\n'
        b'\r\n'
        b'--changeset_357de4f7-6d0b-4e02-8cd2-6361411a9525--\r\n'
        b'\r\n'
        b'--batch_357de4f7-6d0b-4e02-8cd2-6361411a9525\r\n'
        b'Content-Type: application/http\r\n'
        b'Content-Transfer-Encoding: binary\r\n'
        b'Content-ID: 2\r\n'
        b'\r\n'
        b'DELETE /container2/blob2 HTTP/1.1\r\n'
        b'x-ms-date: Thu, 14 Jun 2018 16:46:54 GMT\r\n'
        b'\r\n'
        b'\r\n'
        b'--batch_357de4f7-6d0b-4e02-8cd2-6361411a9525--\r\n'
    )


@pytest.mark.parametrize("http_request,mock_response", request_and_responses_product(MOCK_RESPONSES))
def test_multipart_receive(http_request, mock_response):

    class ResponsePolicy(object):
        def on_response(self, request, response):
            # type: (PipelineRequest, PipelineResponse) -> None
            response.http_response.headers['x-ms-fun'] = 'true'

    req0 = http_request("DELETE", "/container0/blob0")
    req1 = http_request("DELETE", "/container1/blob1")

    request = http_request("POST", "http://account.blob.core.windows.net/?comp=batch")
    request.set_multipart_mixed(
        req0,
        req1,
        policies=[ResponsePolicy()]
    )

    body_as_str = (
        "--batchresponse_66925647-d0cb-4109-b6d3-28efe3e1e5ed\r\n"
        "Content-Type: application/http\r\n"
        "Content-ID: 0\r\n"
        "\r\n"
        "HTTP/1.1 202 Accepted\r\n"
        "x-ms-request-id: 778fdc83-801e-0000-62ff-0334671e284f\r\n"
        "x-ms-version: 2018-11-09\r\n"
        "\r\n"
        "--batchresponse_66925647-d0cb-4109-b6d3-28efe3e1e5ed\r\n"
        "Content-Type: application/http\r\n"
        "Content-ID: 2\r\n"
        "\r\n"
        "HTTP/1.1 404 The specified blob does not exist.\r\n"
        "x-ms-error-code: BlobNotFound\r\n"
        "x-ms-request-id: 778fdc83-801e-0000-62ff-0334671e2852\r\n"
        "x-ms-version: 2018-11-09\r\n"
        "Content-Length: 216\r\n"
        "Content-Type: application/xml\r\n"
        "\r\n"
        '<?xml version="1.0" encoding="utf-8"?>\r\n'
        "<Error><Code>BlobNotFound</Code><Message>The specified blob does not exist.\r\n"
        "RequestId:778fdc83-801e-0000-62ff-0334671e2852\r\n"
        "Time:2018-06-14T16:46:54.6040685Z</Message></Error>\r\n"
        "--batchresponse_66925647-d0cb-4109-b6d3-28efe3e1e5ed--"
    )

    response = mock_response(
        request,
        body_as_str.encode('ascii'),
        "multipart/mixed; boundary=batchresponse_66925647-d0cb-4109-b6d3-28efe3e1e5ed"
    )

    response = response.parts()

    assert len(response) == 2

    res0 = response[0]
    assert res0.status_code == 202
    assert res0.headers['x-ms-fun'] == 'true'

    res1 = response[1]
    assert res1.status_code == 404
    assert res1.headers['x-ms-fun'] == 'true'

@pytest.mark.parametrize("mock_response", MOCK_RESPONSES)
def test_raise_for_status_bad_response(mock_response):
    response = mock_response(request=None, body=None, content_type=None)
    response.status_code = 400
    with pytest.raises(HttpResponseError):
        response.raise_for_status()

@pytest.mark.parametrize("mock_response", MOCK_RESPONSES)
def test_raise_for_status_good_response(mock_response):
    response = mock_response(request=None, body=None, content_type=None)
    response.status_code = 200
    response.raise_for_status()


@pytest.mark.parametrize("http_request,mock_response", request_and_responses_product(MOCK_RESPONSES))
def test_multipart_receive_with_one_changeset(http_request, mock_response):

    changeset = http_request(None, None)
    changeset.set_multipart_mixed(
        http_request("DELETE", "/container0/blob0"),
        http_request("DELETE", "/container1/blob1")
    )

    request = http_request("POST", "http://account.blob.core.windows.net/?comp=batch")
    request.set_multipart_mixed(changeset)

    body_as_bytes = (
        b'--batchresponse_66925647-d0cb-4109-b6d3-28efe3e1e5ed\r\n'
        b'Content-Type: multipart/mixed; boundary="changeset_357de4f7-6d0b-4e02-8cd2-6361411a9525"\r\n'
        b'\r\n'
        b'--changeset_357de4f7-6d0b-4e02-8cd2-6361411a9525\r\n'
        b'Content-Type: application/http\r\n'
        b'Content-Transfer-Encoding: binary\r\n'
        b'Content-ID: 0\r\n'
        b'\r\n'
        b'HTTP/1.1 202 Accepted\r\n'
        b'x-ms-request-id: 778fdc83-801e-0000-62ff-0334671e284f\r\n'
        b'x-ms-version: 2018-11-09\r\n'
        b'\r\n'
        b'\r\n'
        b'--changeset_357de4f7-6d0b-4e02-8cd2-6361411a9525\r\n'
        b'Content-Type: application/http\r\n'
        b'Content-Transfer-Encoding: binary\r\n'
        b'Content-ID: 1\r\n'
        b'\r\n'
        b'HTTP/1.1 202 Accepted\r\n'
        b'x-ms-request-id: 778fdc83-801e-0000-62ff-0334671e284f\r\n'
        b'x-ms-version: 2018-11-09\r\n'
        b'\r\n'
        b'\r\n'
        b'--changeset_357de4f7-6d0b-4e02-8cd2-6361411a9525--\r\n'
        b'\r\n'
        b'--batchresponse_66925647-d0cb-4109-b6d3-28efe3e1e5ed--\r\n'
    )

    response = mock_response(
        request,
        body_as_bytes,
        "multipart/mixed; boundary=batchresponse_66925647-d0cb-4109-b6d3-28efe3e1e5ed"
    )

    parts = []
    for part in response.parts():
        parts.append(part)
    assert len(parts) == 2

    res0 = parts[0]
    assert res0.status_code == 202


@pytest.mark.parametrize("http_request,mock_response", request_and_responses_product(MOCK_RESPONSES))
def test_multipart_receive_with_multiple_changesets(http_request, mock_response):

    changeset1 = http_request(None, None)
    changeset1.set_multipart_mixed(
        http_request("DELETE", "/container0/blob0"),
        http_request("DELETE", "/container1/blob1")
    )
    changeset2 = http_request(None, None)
    changeset2.set_multipart_mixed(
        http_request("DELETE", "/container2/blob2"),
        http_request("DELETE", "/container3/blob3")
    )

    request = http_request("POST", "http://account.blob.core.windows.net/?comp=batch")
    request.set_multipart_mixed(changeset1, changeset2)
    body_as_bytes = (
        b'--batchresponse_66925647-d0cb-4109-b6d3-28efe3e1e5ed\r\n'
        b'Content-Type: multipart/mixed; boundary="changeset_357de4f7-6d0b-4e02-8cd2-6361411a9525"\r\n'
        b'\r\n'
        b'--changeset_357de4f7-6d0b-4e02-8cd2-6361411a9525\r\n'
        b'Content-Type: application/http\r\n'
        b'Content-Transfer-Encoding: binary\r\n'
        b'Content-ID: 0\r\n'
        b'\r\n'
        b'HTTP/1.1 200\r\n'
        b'x-ms-request-id: 778fdc83-801e-0000-62ff-0334671e284f\r\n'
        b'x-ms-version: 2018-11-09\r\n'
        b'\r\n'
        b'\r\n'
        b'--changeset_357de4f7-6d0b-4e02-8cd2-6361411a9525\r\n'
        b'Content-Type: application/http\r\n'
        b'Content-Transfer-Encoding: binary\r\n'
        b'Content-ID: 1\r\n'
        b'\r\n'
        b'HTTP/1.1 202\r\n'
        b'x-ms-request-id: 778fdc83-801e-0000-62ff-0334671e284f\r\n'
        b'x-ms-version: 2018-11-09\r\n'
        b'\r\n'
        b'\r\n'
        b'--changeset_357de4f7-6d0b-4e02-8cd2-6361411a9525--\r\n'
        b'\r\n'
        b'--batchresponse_66925647-d0cb-4109-b6d3-28efe3e1e5ed\r\n'
        b'Content-Type: multipart/mixed; boundary="changeset_8b9e487e-a353-4dcb-a6f4-0688191e0314"\r\n'
        b'\r\n'
        b'--changeset_8b9e487e-a353-4dcb-a6f4-0688191e0314\r\n'
        b'Content-Type: application/http\r\n'
        b'Content-Transfer-Encoding: binary\r\n'
        b'Content-ID: 2\r\n'
        b'\r\n'
        b'HTTP/1.1 404\r\n'
        b'x-ms-request-id: 778fdc83-801e-0000-62ff-0334671e284f\r\n'
        b'x-ms-version: 2018-11-09\r\n'
        b'\r\n'
        b'\r\n'
        b'--changeset_8b9e487e-a353-4dcb-a6f4-0688191e0314\r\n'
        b'Content-Type: application/http\r\n'
        b'Content-Transfer-Encoding: binary\r\n'
        b'Content-ID: 3\r\n'
        b'\r\n'
        b'HTTP/1.1 409\r\n'
        b'x-ms-request-id: 778fdc83-801e-0000-62ff-0334671e284f\r\n'
        b'x-ms-version: 2018-11-09\r\n'
        b'\r\n'
        b'\r\n'
        b'--changeset_8b9e487e-a353-4dcb-a6f4-0688191e0314--\r\n'
        b'\r\n'
        b'--batchresponse_66925647-d0cb-4109-b6d3-28efe3e1e5ed--\r\n'
    )

    response = mock_response(
        request,
        body_as_bytes,
        "multipart/mixed; boundary=batchresponse_66925647-d0cb-4109-b6d3-28efe3e1e5ed"
    )

    parts = []
    for part in response.parts():
        parts.append(part)
    assert len(parts) == 4
    assert parts[0].status_code == 200
    assert parts[1].status_code == 202
    assert parts[2].status_code == 404
    assert parts[3].status_code == 409


@pytest.mark.parametrize("http_request,mock_response", request_and_responses_product(MOCK_RESPONSES))
def test_multipart_receive_with_combination_changeset_first(http_request, mock_response):

    changeset = http_request(None, None)
    changeset.set_multipart_mixed(
        http_request("DELETE", "/container0/blob0"),
        http_request("DELETE", "/container1/blob1")
    )

    request = http_request("POST", "http://account.blob.core.windows.net/?comp=batch")
    request.set_multipart_mixed(changeset, http_request("DELETE", "/container2/blob2"))
    body_as_bytes = (
        b'--batchresponse_66925647-d0cb-4109-b6d3-28efe3e1e5ed\r\n'
        b'Content-Type: multipart/mixed; boundary="changeset_357de4f7-6d0b-4e02-8cd2-6361411a9525"\r\n'
        b'\r\n'
        b'--changeset_357de4f7-6d0b-4e02-8cd2-6361411a9525\r\n'
        b'Content-Type: application/http\r\n'
        b'Content-Transfer-Encoding: binary\r\n'
        b'Content-ID: 0\r\n'
        b'\r\n'
        b'HTTP/1.1 200\r\n'
        b'x-ms-request-id: 778fdc83-801e-0000-62ff-0334671e284f\r\n'
        b'x-ms-version: 2018-11-09\r\n'
        b'\r\n'
        b'\r\n'
        b'--changeset_357de4f7-6d0b-4e02-8cd2-6361411a9525\r\n'
        b'Content-Type: application/http\r\n'
        b'Content-Transfer-Encoding: binary\r\n'
        b'Content-ID: 1\r\n'
        b'\r\n'
        b'HTTP/1.1 202\r\n'
        b'x-ms-request-id: 778fdc83-801e-0000-62ff-0334671e284f\r\n'
        b'x-ms-version: 2018-11-09\r\n'
        b'\r\n'
        b'\r\n'
        b'--changeset_357de4f7-6d0b-4e02-8cd2-6361411a9525--\r\n'
        b'\r\n'
        b'--batchresponse_66925647-d0cb-4109-b6d3-28efe3e1e5ed\r\n'
        b'Content-Type: application/http\r\n'
        b'Content-Transfer-Encoding: binary\r\n'
        b'Content-ID: 2\r\n'
        b'\r\n'
        b'HTTP/1.1 404\r\n'
        b'x-ms-request-id: 778fdc83-801e-0000-62ff-0334671e284f\r\n'
        b'x-ms-version: 2018-11-09\r\n'
        b'\r\n'
        b'\r\n'
        b'--batchresponse_66925647-d0cb-4109-b6d3-28efe3e1e5ed--\r\n'
    )

    response = mock_response(
        request,
        body_as_bytes,
        "multipart/mixed; boundary=batchresponse_66925647-d0cb-4109-b6d3-28efe3e1e5ed"
    )

    parts = []
    for part in response.parts():
        parts.append(part)
    assert len(parts) == 3
    assert parts[0].status_code == 200
    assert parts[1].status_code == 202
    assert parts[2].status_code == 404


@pytest.mark.parametrize("http_request,mock_response", request_and_responses_product(MOCK_RESPONSES))
def test_multipart_receive_with_combination_changeset_middle(http_request, mock_response):

    changeset = http_request(None, None)
    changeset.set_multipart_mixed(http_request("DELETE", "/container1/blob1"))

    request = http_request("POST", "http://account.blob.core.windows.net/?comp=batch")
    request.set_multipart_mixed(
        http_request("DELETE", "/container0/blob0"),
        changeset,
        http_request("DELETE", "/container2/blob2")
    )
    body_as_bytes = (
        b'--batchresponse_66925647-d0cb-4109-b6d3-28efe3e1e5ed\r\n'
        b'Content-Type: application/http\r\n'
        b'Content-Transfer-Encoding: binary\r\n'
        b'Content-ID: 2\r\n'
        b'\r\n'
        b'HTTP/1.1 200\r\n'
        b'x-ms-request-id: 778fdc83-801e-0000-62ff-0334671e284f\r\n'
        b'x-ms-version: 2018-11-09\r\n'
        b'\r\n'
        b'\r\n'
        b'--batchresponse_66925647-d0cb-4109-b6d3-28efe3e1e5ed\r\n'
        b'Content-Type: multipart/mixed; boundary="changeset_357de4f7-6d0b-4e02-8cd2-6361411a9525"\r\n'
        b'\r\n'
        b'--changeset_357de4f7-6d0b-4e02-8cd2-6361411a9525\r\n'
        b'Content-Type: application/http\r\n'
        b'Content-Transfer-Encoding: binary\r\n'
        b'Content-ID: 0\r\n'
        b'\r\n'
        b'HTTP/1.1 202\r\n'
        b'x-ms-request-id: 778fdc83-801e-0000-62ff-0334671e284f\r\n'
        b'x-ms-version: 2018-11-09\r\n'
        b'\r\n'
        b'\r\n'
        b'--changeset_357de4f7-6d0b-4e02-8cd2-6361411a9525--\r\n'
        b'\r\n'
        b'--batchresponse_66925647-d0cb-4109-b6d3-28efe3e1e5ed\r\n'
        b'Content-Type: application/http\r\n'
        b'Content-Transfer-Encoding: binary\r\n'
        b'Content-ID: 2\r\n'
        b'\r\n'
        b'HTTP/1.1 404\r\n'
        b'x-ms-request-id: 778fdc83-801e-0000-62ff-0334671e284f\r\n'
        b'x-ms-version: 2018-11-09\r\n'
        b'\r\n'
        b'\r\n'
        b'--batchresponse_66925647-d0cb-4109-b6d3-28efe3e1e5ed--\r\n'
    )

    response = mock_response(
        request,
        body_as_bytes,
        "multipart/mixed; boundary=batchresponse_66925647-d0cb-4109-b6d3-28efe3e1e5ed"
    )

    parts = []
    for part in response.parts():
        parts.append(part)
    assert len(parts) == 3
    assert parts[0].status_code == 200
    assert parts[1].status_code == 202
    assert parts[2].status_code == 404


@pytest.mark.parametrize("http_request,mock_response", request_and_responses_product(MOCK_RESPONSES))
def test_multipart_receive_with_combination_changeset_last(http_request, mock_response):

    changeset = http_request(None, None)
    changeset.set_multipart_mixed(
        http_request("DELETE", "/container1/blob1"),
        http_request("DELETE", "/container2/blob2")
    )

    request = http_request("POST", "http://account.blob.core.windows.net/?comp=batch")
    request.set_multipart_mixed(http_request("DELETE", "/container0/blob0"), changeset)

    body_as_bytes = (
        b'--batchresponse_66925647-d0cb-4109-b6d3-28efe3e1e5ed\r\n'
        b'Content-Type: application/http\r\n'
        b'Content-Transfer-Encoding: binary\r\n'
        b'Content-ID: 2\r\n'
        b'\r\n'
        b'HTTP/1.1 200\r\n'
        b'x-ms-request-id: 778fdc83-801e-0000-62ff-0334671e284f\r\n'
        b'x-ms-version: 2018-11-09\r\n'
        b'\r\n'
        b'\r\n'
        b'--batchresponse_66925647-d0cb-4109-b6d3-28efe3e1e5ed\r\n'
        b'Content-Type: multipart/mixed; boundary="changeset_357de4f7-6d0b-4e02-8cd2-6361411a9525"\r\n'
        b'\r\n'
        b'--changeset_357de4f7-6d0b-4e02-8cd2-6361411a9525\r\n'
        b'Content-Type: application/http\r\n'
        b'Content-Transfer-Encoding: binary\r\n'
        b'Content-ID: 0\r\n'
        b'\r\n'
        b'HTTP/1.1 202\r\n'
        b'x-ms-request-id: 778fdc83-801e-0000-62ff-0334671e284f\r\n'
        b'x-ms-version: 2018-11-09\r\n'
        b'\r\n'
        b'\r\n'
        b'--changeset_357de4f7-6d0b-4e02-8cd2-6361411a9525\r\n'
        b'Content-Type: application/http\r\n'
        b'Content-Transfer-Encoding: binary\r\n'
        b'Content-ID: 1\r\n'
        b'\r\n'
        b'HTTP/1.1 404\r\n'
        b'x-ms-request-id: 778fdc83-801e-0000-62ff-0334671e284f\r\n'
        b'x-ms-version: 2018-11-09\r\n'
        b'\r\n'
        b'\r\n'
        b'--changeset_357de4f7-6d0b-4e02-8cd2-6361411a9525--\r\n'
        b'\r\n'
        b'--batchresponse_66925647-d0cb-4109-b6d3-28efe3e1e5ed--\r\n'
    )

    response = mock_response(
        request,
        body_as_bytes,
        "multipart/mixed; boundary=batchresponse_66925647-d0cb-4109-b6d3-28efe3e1e5ed"
    )

    parts = []
    for part in response.parts():
        parts.append(part)
    assert len(parts) == 3
    assert parts[0].status_code == 200
    assert parts[1].status_code == 202
    assert parts[2].status_code == 404


@pytest.mark.parametrize("http_request,mock_response", request_and_responses_product(MOCK_RESPONSES))
def test_multipart_receive_with_bom(http_request, mock_response):

    req0 = http_request("DELETE", "/container0/blob0")

    request = http_request("POST", "http://account.blob.core.windows.net/?comp=batch")
    request.set_multipart_mixed(req0)
    body_as_bytes = (
        b"--batchresponse_66925647-d0cb-4109-b6d3-28efe3e1e5ed\n"
        b"Content-Type: application/http\n"
        b"Content-Transfer-Encoding: binary\n"
        b"Content-ID: 0\n"
        b'\r\n'
        b'HTTP/1.1 400 One of the request inputs is not valid.\r\n'
        b'Content-Length: 220\r\n'
        b'Content-Type: application/xml\r\n'
        b'Server: Windows-Azure-Blob/1.0\r\n'
        b'\r\n'
        b'\xef\xbb\xbf<?xml version="1.0" encoding="utf-8"?>\n<Error><Code>InvalidInput</Code><Message>One'
        b'of the request inputs is not valid.\nRequestId:5f3f9f2f-e01e-00cc-6eb1-6d00b5000000\nTime:2019-09-17T23:44:07.4671860Z</Message></Error>\n'
        b"--batchresponse_66925647-d0cb-4109-b6d3-28efe3e1e5ed--"
    )

    response = mock_response(
        request,
        body_as_bytes,
        "multipart/mixed; boundary=batchresponse_66925647-d0cb-4109-b6d3-28efe3e1e5ed"
    )

    response = response.parts()
    assert len(response) == 1

    res0 = response[0]
    assert res0.status_code == 400
    assert res0.body().startswith(b'\xef\xbb\xbf')


@pytest.mark.parametrize("http_request,mock_response", request_and_responses_product(MOCK_RESPONSES))
def test_recursive_multipart_receive(http_request, mock_response):
    req0 = http_request("DELETE", "/container0/blob0")
    internal_req0 = http_request("DELETE", "/container0/blob0")
    req0.set_multipart_mixed(internal_req0)

    request = http_request("POST", "http://account.blob.core.windows.net/?comp=batch")
    request.set_multipart_mixed(req0)
    internal_body_as_str = (
        "--batchresponse_66925647-d0cb-4109-b6d3-28efe3e1e5ed\r\n"
        "Content-Type: application/http\r\n"
        "Content-ID: 0\r\n"
        "\r\n"
        "HTTP/1.1 400 Accepted\r\n"
        "x-ms-request-id: 778fdc83-801e-0000-62ff-0334671e284f\r\n"
        "x-ms-version: 2018-11-09\r\n"
        "\r\n"
        "--batchresponse_66925647-d0cb-4109-b6d3-28efe3e1e5ed--"
    )

    body_as_str = (
        "--batchresponse_8d5f5bcd-2cb5-44bb-91b5-e9a722e68cb6\r\n"
        "Content-Type: application/http\r\n"
        "Content-ID: 0\r\n"
        "\r\n"
        "HTTP/1.1 202 Accepted\r\n"
        "Content-Type: multipart/mixed; boundary=batchresponse_66925647-d0cb-4109-b6d3-28efe3e1e5ed\r\n"
        "\r\n"
        "{}"
        "--batchresponse_8d5f5bcd-2cb5-44bb-91b5-e9a722e68cb6--"
    ).format(internal_body_as_str)

    response = mock_response(
        request,
        body_as_str.encode('ascii'),
        "multipart/mixed; boundary=batchresponse_8d5f5bcd-2cb5-44bb-91b5-e9a722e68cb6"
    )

    response = response.parts()
    assert len(response) == 1

    res0 = response[0]
    assert res0.status_code == 202

    internal_response = res0.parts()
    assert len(internal_response) == 1

    internal_response0 = internal_response[0]
    assert internal_response0.status_code == 400


def test_close_unopened_transport():
    transport = RequestsTransport()
    transport.close()


@pytest.mark.parametrize("http_request", HTTP_REQUESTS)
def test_timeout(caplog, port, http_request):
    transport = RequestsTransport()

    request = http_request("GET", "http://localhost:{}/basic/string".format(port))

    with caplog.at_level(logging.WARNING, logger="azure.core.pipeline.transport"):
        with Pipeline(transport) as pipeline:
            pipeline.run(request, connection_timeout=100)

    assert "Tuple timeout setting is deprecated" not in caplog.text


@pytest.mark.parametrize("http_request", HTTP_REQUESTS)
def test_tuple_timeout(caplog, port, http_request):
    transport = RequestsTransport()

    request = http_request("GET", "http://localhost:{}/basic/string".format(port))

    with caplog.at_level(logging.WARNING, logger="azure.core.pipeline.transport"):
        with Pipeline(transport) as pipeline:
            pipeline.run(request, connection_timeout=(100, 100))

    assert "Tuple timeout setting is deprecated" in caplog.text


@pytest.mark.parametrize("http_request", HTTP_REQUESTS)
def test_conflict_timeout(caplog, port, http_request):
    transport = RequestsTransport()

    request = http_request("GET", "http://localhost:{}/basic/string".format(port))

    with pytest.raises(ValueError):
        with Pipeline(transport) as pipeline:
<<<<<<< HEAD
            pipeline.run(request, connection_timeout=(100, 100), read_timeout = 100)


@pytest.mark.skipif(sys.version_info < (3, 10), reason="Loop parameter is deprecated since Python 3.10")
def test_aiohttp_loop():
    import asyncio
    from azure.core.pipeline.transport import AioHttpTransport
    loop = asyncio.get_event_loop()
    with pytest.raises(ValueError):
        transport = AioHttpTransport(loop=loop)
=======
            pipeline.run(request, connection_timeout=(100, 100), read_timeout = 100)
>>>>>>> 62df3543
<|MERGE_RESOLUTION|>--- conflicted
+++ resolved
@@ -1193,17 +1193,4 @@
 
     with pytest.raises(ValueError):
         with Pipeline(transport) as pipeline:
-<<<<<<< HEAD
-            pipeline.run(request, connection_timeout=(100, 100), read_timeout = 100)
-
-
-@pytest.mark.skipif(sys.version_info < (3, 10), reason="Loop parameter is deprecated since Python 3.10")
-def test_aiohttp_loop():
-    import asyncio
-    from azure.core.pipeline.transport import AioHttpTransport
-    loop = asyncio.get_event_loop()
-    with pytest.raises(ValueError):
-        transport = AioHttpTransport(loop=loop)
-=======
-            pipeline.run(request, connection_timeout=(100, 100), read_timeout = 100)
->>>>>>> 62df3543
+            pipeline.run(request, connection_timeout=(100, 100), read_timeout = 100)