--- conflicted
+++ resolved
@@ -67,13 +67,8 @@
 def test_retry_after(retry_after_input, request_and_response):
     http_request, http_response = request_and_response
     retry_policy = RetryPolicy()
-<<<<<<< HEAD
-    request = http_request("GET", "https://bing.com")
+    request = http_request("GET", "http://localhost")
     response = create_http_response(http_response, request, None)
-=======
-    request = HttpRequest("GET", "http://localhost")
-    response = HttpResponse(request, None)
->>>>>>> 0ab3cdae
     response.headers["retry-after-ms"] = retry_after_input
     pipeline_response = PipelineResponse(request, response, None)
     retry_after = retry_policy.get_retry_after(pipeline_response)
@@ -91,13 +86,8 @@
 def test_x_ms_retry_after(retry_after_input, request_and_response):
     http_request, http_response = request_and_response
     retry_policy = RetryPolicy()
-<<<<<<< HEAD
-    request = http_request("GET", "https://bing.com")
+    request = http_request("GET", "http://localhost")
     response = create_http_response(http_response, request, None)
-=======
-    request = HttpRequest("GET", "http://localhost")
-    response = HttpResponse(request, None)
->>>>>>> 0ab3cdae
     response.headers["x-ms-retry-after-ms"] = retry_after_input
     pipeline_response = PipelineResponse(request, response, None)
     retry_after = retry_policy.get_retry_after(pipeline_response)
@@ -129,11 +119,7 @@
             response.status_code = 429
             return response
 
-<<<<<<< HEAD
-    http_request = http_request('GET', 'http://127.0.0.1/')
-=======
-    http_request = HttpRequest('GET', 'http://localhost/')
->>>>>>> 0ab3cdae
+    http_request = http_request('GET', 'http://localhost/')
     http_retry = RetryPolicy(retry_total = 1)
     transport = MockTransport()
     pipeline = Pipeline(transport, [http_retry])
@@ -160,11 +146,7 @@
             response.headers = headers
             return response
 
-<<<<<<< HEAD
-    http_request = http_request('GET', 'http://127.0.0.1/')
-=======
-    http_request = HttpRequest('GET', 'http://localhost/')
->>>>>>> 0ab3cdae
+    http_request = http_request('GET', 'http://localhost/')
     http_retry = RetryPolicy(retry_total = 1)
     transport = MockTransport()
     pipeline = Pipeline(transport, [http_retry])
@@ -195,11 +177,7 @@
             return response
 
     data = BytesIO(b"Lots of dataaaa")
-<<<<<<< HEAD
-    http_request = http_request('GET', 'http://127.0.0.1/')
-=======
-    http_request = HttpRequest('GET', 'http://localhost/')
->>>>>>> 0ab3cdae
+    http_request = http_request('GET', 'http://localhost/')
     http_request.set_streamed_data_body(data)
     http_retry = RetryPolicy(retry_total = 1)
     pipeline = Pipeline(MockTransport(), [http_retry])
@@ -237,11 +215,7 @@
     file = tempfile.NamedTemporaryFile(delete=False)
     file.write(b'Lots of dataaaa')
     file.close()
-<<<<<<< HEAD
-    http_request = http_request('GET', 'http://127.0.0.1/')
-=======
-    http_request = HttpRequest('GET', 'http://localhost/')
->>>>>>> 0ab3cdae
+    http_request = http_request('GET', 'http://localhost/')
     headers = {'Content-Type': "multipart/form-data"}
     http_request.headers = headers
     with open(file.name, 'rb') as f:
@@ -272,11 +246,7 @@
     pipeline = Pipeline(transport, [RetryPolicy(timeout=timeout)])
 
     with pytest.raises(ServiceResponseTimeoutError):
-<<<<<<< HEAD
-        response = pipeline.run(http_request("GET", "http://127.0.0.1/"))
-=======
-        response = pipeline.run(HttpRequest("GET", "http://localhost/"))
->>>>>>> 0ab3cdae
+        response = pipeline.run(http_request("GET", "http://localhost/"))
 
 
 @pytest.mark.parametrize("http_request,http_response", pipeline_transport_and_rest_product(HTTP_REQUESTS, HTTP_RESPONSES))
@@ -297,11 +267,7 @@
     )
     pipeline = Pipeline(transport, [RetryPolicy()])
 
-<<<<<<< HEAD
-    pipeline.run(http_request("GET", "http://127.0.0.1/"))
-=======
-    pipeline.run(HttpRequest("GET", "http://localhost/"))
->>>>>>> 0ab3cdae
+    pipeline.run(http_request("GET", "http://localhost/"))
     assert transport.send.call_count == 1, "policy should not retry: its first send succeeded"
 
 transport_expected_timeout_error = [
@@ -325,10 +291,6 @@
     pipeline = Pipeline(transport, [RetryPolicy(timeout=timeout)])
 
     with pytest.raises(expected_timeout_error):
-<<<<<<< HEAD
-        pipeline.run(http_request("GET", "http://127.0.0.1/"))
-=======
-        pipeline.run(HttpRequest("GET", "http://localhost/"))
->>>>>>> 0ab3cdae
+        pipeline.run(http_request("GET", "http://localhost/"))
 
     assert transport.sleep.call_count == 1