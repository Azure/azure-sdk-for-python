--- conflicted
+++ resolved
@@ -99,6 +99,7 @@
 
 @pytest.mark.asyncio
 async def test_multipart_send_with_context():
+
     transport = MockAsyncHttpTransport()
     header_policy = HeadersPolicy()
 
@@ -114,12 +115,13 @@
     request.set_multipart_mixed(
         req0,
         req1,
-        policies=[RequestPolicy(), header_policy],
-        boundary="batch_357de4f7-6d0b-4e02-8cd2-6361411a9525" # Fix it so test are deterministic
+        policies=[header_policy, RequestPolicy()],
+        boundary="batch_357de4f7-6d0b-4e02-8cd2-6361411a9525", # Fix it so test are deterministic
+        headers={'Accept': 'application/json'}
     )
 
     async with AsyncPipeline(transport) as pipeline:
-        await pipeline.run(request, multipart_options={'headers': {'Accept': 'application/json'}})
+        await pipeline.run(request)
 
     assert request.body == (
         b'--batch_357de4f7-6d0b-4e02-8cd2-6361411a9525\r\n'
@@ -128,18 +130,18 @@
         b'Content-ID: 0\r\n'
         b'\r\n'
         b'DELETE /container0/blob0 HTTP/1.1\r\n'
+        b'Accept: application/json\r\n'
         b'x-ms-date: Thu, 14 Jun 2018 16:46:54 GMT\r\n'
+        b'\r\n'
+        b'\r\n'
+        b'--batch_357de4f7-6d0b-4e02-8cd2-6361411a9525\r\n'
+        b'Content-Type: application/http\r\n'
+        b'Content-Transfer-Encoding: binary\r\n'
+        b'Content-ID: 1\r\n'
+        b'\r\n'
+        b'DELETE /container1/blob1 HTTP/1.1\r\n'
         b'Accept: application/json\r\n'
-        b'\r\n'
-        b'\r\n'
-        b'--batch_357de4f7-6d0b-4e02-8cd2-6361411a9525\r\n'
-        b'Content-Type: application/http\r\n'
-        b'Content-Transfer-Encoding: binary\r\n'
-        b'Content-ID: 1\r\n'
-        b'\r\n'
-        b'DELETE /container1/blob1 HTTP/1.1\r\n'
         b'x-ms-date: Thu, 14 Jun 2018 16:46:54 GMT\r\n'
-        b'Accept: application/json\r\n'
         b'\r\n'
         b'\r\n'
         b'--batch_357de4f7-6d0b-4e02-8cd2-6361411a9525--\r\n'
@@ -147,7 +149,6 @@
 
 
 @pytest.mark.asyncio
-<<<<<<< HEAD
 async def test_multipart_send_with_one_changeset():
     transport = MockAsyncHttpTransport()
     requests = [
@@ -274,39 +275,6 @@
         *requests,
         boundary="batch_357de4f7-6d0b-4e02-8cd2-6361411a9525",
         changesets=[(0, 1, "changeset_357de4f7-6d0b-4e02-8cd2-6361411a9525")]
-=======
-async def test_multipart_send_with_context():
-
-    # transport = mock.MagicMock(spec=AsyncHttpTransport)
-    # MagicMock support async cxt manager only after 3.8
-    # https://github.com/python/cpython/pull/9296
-
-    class MockAsyncHttpTransport(AsyncHttpTransport):
-        async def __aenter__(self): return self
-        async def __aexit__(self, *args): pass
-        async def open(self): pass
-        async def close(self): pass
-        async def send(self, request, **kwargs): pass
-
-    transport = MockAsyncHttpTransport()
-    header_policy = HeadersPolicy()
-
-    class RequestPolicy(object):
-        async def on_request(self, request):
-            # type: (PipelineRequest) -> None
-            request.http_request.headers['x-ms-date'] = 'Thu, 14 Jun 2018 16:46:54 GMT'
-
-    req0 = HttpRequest("DELETE", "/container0/blob0")
-    req1 = HttpRequest("DELETE", "/container1/blob1")
-
-    request = HttpRequest("POST", "http://account.blob.core.windows.net/?comp=batch")
-    request.set_multipart_mixed(
-        req0,
-        req1,
-        policies=[header_policy, RequestPolicy()],
-        boundary="batch_357de4f7-6d0b-4e02-8cd2-6361411a9525", # Fix it so test are deterministic
-        headers={'Accept': 'application/json'}
->>>>>>> 300d00e5
     )
 
     async with AsyncPipeline(transport) as pipeline:
@@ -314,18 +282,14 @@
 
     assert request.body == (
         b'--batch_357de4f7-6d0b-4e02-8cd2-6361411a9525\r\n'
-<<<<<<< HEAD
         b'Content-Type: multipart/mixed; boundary="changeset_357de4f7-6d0b-4e02-8cd2-6361411a9525"\r\n'
         b'\r\n'
         b'--changeset_357de4f7-6d0b-4e02-8cd2-6361411a9525\r\n'
-=======
->>>>>>> 300d00e5
         b'Content-Type: application/http\r\n'
         b'Content-Transfer-Encoding: binary\r\n'
         b'Content-ID: 0\r\n'
         b'\r\n'
         b'DELETE /container0/blob0 HTTP/1.1\r\n'
-<<<<<<< HEAD
         b'\r\n'
         b'\r\n'
         b'--changeset_357de4f7-6d0b-4e02-8cd2-6361411a9525\r\n'
@@ -399,28 +363,11 @@
         b'\r\n'
         b'--changeset_357de4f7-6d0b-4e02-8cd2-6361411a9525--\r\n'
         b'\r\n'
-=======
-        b'Accept: application/json\r\n'
-        b'x-ms-date: Thu, 14 Jun 2018 16:46:54 GMT\r\n'
-        b'\r\n'
-        b'\r\n'
-        b'--batch_357de4f7-6d0b-4e02-8cd2-6361411a9525\r\n'
-        b'Content-Type: application/http\r\n'
-        b'Content-Transfer-Encoding: binary\r\n'
-        b'Content-ID: 1\r\n'
-        b'\r\n'
-        b'DELETE /container1/blob1 HTTP/1.1\r\n'
-        b'Accept: application/json\r\n'
-        b'x-ms-date: Thu, 14 Jun 2018 16:46:54 GMT\r\n'
-        b'\r\n'
-        b'\r\n'
->>>>>>> 300d00e5
         b'--batch_357de4f7-6d0b-4e02-8cd2-6361411a9525--\r\n'
     )
 
 
 @pytest.mark.asyncio
-<<<<<<< HEAD
 async def test_multipart_send_with_combination_changeset_middle():
     transport = MockAsyncHttpTransport()
     requests = [
@@ -471,9 +418,6 @@
         b'\r\n'
         b'--batch_357de4f7-6d0b-4e02-8cd2-6361411a9525--\r\n'
     )
-=======
-async def test_multipart_receive():
->>>>>>> 300d00e5
 
 
 @pytest.mark.asyncio
