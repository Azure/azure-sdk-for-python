# -*- coding: utf-8 -*-
# -------------------------------------------------------------------------
# Copyright (c) Microsoft Corporation. All rights reserved.
# Licensed under the MIT License. See LICENSE.txt in the project root for
# license information.
# -------------------------------------------------------------------------
import pytest
from azure.core.rest import HttpRequest
from azure.core.exceptions import StreamClosedError, StreamConsumedError, ResponseNotReadError
from azure.core.exceptions import HttpResponseError, ServiceRequestError

def _assert_stream_state(response, open):
    # if open is true, check the stream is open.
    # if false, check if everything is closed
    checks = [
        response._internal_response._content_consumed,
        response.is_closed,
        response.is_stream_consumed
    ]
    if open:
        assert not any(checks)
    else:
        assert all(checks)

def test_iter_raw(client):
    request = HttpRequest("GET", "/streams/basic")
    with client.send_request(request, stream=True) as response:
        raw = b""
        for part in response.iter_raw():
            assert not response._internal_response._content_consumed
            assert not response.is_closed
            assert response.is_stream_consumed  # we follow httpx behavior here
            raw += part
        assert raw == b"Hello, world!"
    assert response._internal_response._content_consumed
    assert response.is_closed
    assert response.is_stream_consumed

def test_iter_raw_on_iterable(client):
    request = HttpRequest("GET", "/streams/iterable")

    with client.send_request(request, stream=True) as response:
        raw = b""
        for part in response.iter_raw():
            raw += part
        assert raw == b"Hello, world!"

def test_iter_with_error(client):
    request = HttpRequest("GET", "/errors/403")

    with client.send_request(request, stream=True) as response:
        with pytest.raises(HttpResponseError):
            response.raise_for_status()
    assert response.is_closed

    with pytest.raises(HttpResponseError):
        with client.send_request(request, stream=True) as response:
            response.raise_for_status()
    assert response.is_closed

    request = HttpRequest("GET", "http://doesNotExist")
    with pytest.raises(ServiceRequestError):
        with client.send_request(request, stream=True) as response:
            raise ValueError("Should error before entering")
    assert response.is_closed

def test_iter_bytes(client):
    request = HttpRequest("GET", "/streams/basic")

    with client.send_request(request, stream=True) as response:
        raw = b""
        for chunk in response.iter_bytes():
            assert not response._internal_response._content_consumed
            assert not response.is_closed
            assert response.is_stream_consumed  # we follow httpx behavior here
            raw += chunk
        assert response._internal_response._content_consumed
        assert response.is_closed
        assert response.is_stream_consumed
        assert raw == b"Hello, world!"

<<<<<<< HEAD
# def test_iter_text(client):
#     request = HttpRequest("GET", "/basic/string")
=======
@pytest.mark.skip(reason="We've gotten rid of iter_text for now")
def test_iter_text(client):
    request = HttpRequest("GET", "/basic/string")
>>>>>>> 22d59ed4

#     with client.send_request(request, stream=True) as response:
#         content = ""
#         for part in response.iter_text():
#             content += part
#         assert content == "Hello, world!"

<<<<<<< HEAD
# def test_iter_lines(client):
#     request = HttpRequest("GET", "/basic/lines")
=======
@pytest.mark.skip(reason="We've gotten rid of iter_lines for now")
def test_iter_lines(client):
    request = HttpRequest("GET", "/basic/lines")
>>>>>>> 22d59ed4

#     with client.send_request(request, stream=True) as response:
#         content = []
#         for line in response.iter_lines():
#             content.append(line)
#         assert content == ["Hello,\n", "world!"]

def test_sync_streaming_response(client):
    request = HttpRequest("GET", "/streams/basic")

    with client.send_request(request, stream=True) as response:
        assert response.status_code == 200
        assert not response.is_closed

        content = response.read()

        assert content == b"Hello, world!"
        assert response.content == b"Hello, world!"
        assert response.is_closed

def test_cannot_read_after_stream_consumed(client, port):
    request = HttpRequest("GET", "/streams/basic")

    with client.send_request(request, stream=True) as response:
        content = b""
        for part in response.iter_bytes():
            content += part

        assert content == b"Hello, world!"

        with pytest.raises(StreamConsumedError) as ex:
            response.read()

    assert "<HttpRequest [GET], url: 'http://localhost:{}/streams/basic'>".format(port) in str(ex.value)
    assert "You have likely already consumed this stream, so it can not be accessed anymore" in str(ex.value)

def test_cannot_read_after_response_closed(port, client):
    request = HttpRequest("GET", "/streams/basic")

    with client.send_request(request, stream=True) as response:
        response.close()
        with pytest.raises(StreamClosedError) as ex:
            response.read()
    # breaking up assert into multiple lines
    assert "<HttpRequest [GET], url: 'http://localhost:{}/streams/basic'>".format(port) in str(ex.value)
    assert "can no longer be read or streamed, since the response has already been closed" in str(ex.value)

def test_decompress_plain_no_header(client):
    # thanks to Xiang Yan for this test!
    account_name = "coretests"
    url = "https://{}.blob.core.windows.net/tests/test.txt".format(account_name)
    request = HttpRequest("GET", url)
    response = client.send_request(request, stream=True)
    with pytest.raises(ResponseNotReadError):
        response.content
    response.read()
    assert response.content == b"test"

def test_compress_plain_no_header(client):
    # thanks to Xiang Yan for this test!
    account_name = "coretests"
    url = "https://{}.blob.core.windows.net/tests/test.txt".format(account_name)
    request = HttpRequest("GET", url)
    response = client.send_request(request, stream=True)
    iter = response.iter_raw()
    data = b"".join(list(iter))
    assert data == b"test"

def test_decompress_compressed_no_header(client):
    # thanks to Xiang Yan for this test!
    account_name = "coretests"
    url = "https://{}.blob.core.windows.net/tests/test.tar.gz".format(account_name)
    request = HttpRequest("GET", url)
    response = client.send_request(request, stream=True)
    iter = response.iter_bytes()
    data = b"".join(list(iter))
    assert data == b'\x1f\x8b\x08\x00\x00\x00\x00\x00\x00\n+I-.\x01\x00\x0c~\x7f\xd8\x04\x00\x00\x00'

def test_decompress_compressed_header(client):
    # thanks to Xiang Yan for this test!
    account_name = "coretests"
    account_url = "https://{}.blob.core.windows.net".format(account_name)
    url = "https://{}.blob.core.windows.net/tests/test_with_header.tar.gz".format(account_name)
    request = HttpRequest("GET", url)
    response = client.send_request(request, stream=True)
    iter = response.iter_bytes()
    data = b"".join(list(iter))
    assert data == b"test"

def test_iter_read(client):
    # thanks to McCoy Patiño for this test!
    request = HttpRequest("GET", "/basic/string")
    response = client.send_request(request, stream=True)
    response.read()
    iterator = response.iter_bytes()
<<<<<<< HEAD
    for line in iterator:
        assert line
=======
    for part in iterator:
        assert part
>>>>>>> 22d59ed4
    assert response.text()

def test_iter_read_back_and_forth(client):
    # thanks to McCoy Patiño for this test!

    # while this test may look like it's exposing buggy behavior, this is httpx's behavior
    # the reason why the code flow is like this, is because the 'iter_x' functions don't
    # actually read the contents into the response, the output them. Once they're yielded,
    # the stream is closed, so you have to catch the output when you iterate through it
    request = HttpRequest("GET", "/basic/string")
    response = client.send_request(request, stream=True)
    iterator = response.iter_bytes()
<<<<<<< HEAD
    for line in iterator:
        assert line
=======
    for part in iterator:
        assert part
>>>>>>> 22d59ed4
    with pytest.raises(ResponseNotReadError):
        response.text()
    with pytest.raises(StreamConsumedError):
        response.read()
    with pytest.raises(ResponseNotReadError):
        response.text()

def test_stream_with_return_pipeline_response(client):
    request = HttpRequest("GET", "/basic/string")
    pipeline_response = client.send_request(request, stream=True, _return_pipeline_response=True)
    assert hasattr(pipeline_response, "http_request")
    assert hasattr(pipeline_response, "http_response")
    assert hasattr(pipeline_response, "context")
    assert list(pipeline_response.http_response.iter_bytes()) == [b'Hello, world!']

def test_error_reading(client):
    request = HttpRequest("GET", "/errors/403")
    with client.send_request(request, stream=True) as response:
        response.read()
        assert response.content == b""

    response = client.send_request(request, stream=True)
    with pytest.raises(HttpResponseError):
        response.raise_for_status()
    response.read()
    assert response.content == b""
    # try giving a really slow response, see what happens<|MERGE_RESOLUTION|>--- conflicted
+++ resolved
@@ -79,35 +79,24 @@
         assert response.is_stream_consumed
         assert raw == b"Hello, world!"
 
-<<<<<<< HEAD
-# def test_iter_text(client):
-#     request = HttpRequest("GET", "/basic/string")
-=======
 @pytest.mark.skip(reason="We've gotten rid of iter_text for now")
 def test_iter_text(client):
     request = HttpRequest("GET", "/basic/string")
->>>>>>> 22d59ed4
-
-#     with client.send_request(request, stream=True) as response:
-#         content = ""
-#         for part in response.iter_text():
-#             content += part
-#         assert content == "Hello, world!"
-
-<<<<<<< HEAD
-# def test_iter_lines(client):
-#     request = HttpRequest("GET", "/basic/lines")
-=======
+    with client.send_request(request, stream=True) as response:
+        content = ""
+        for part in response.iter_text():
+            content += part
+        assert content == "Hello, world!"
+
 @pytest.mark.skip(reason="We've gotten rid of iter_lines for now")
 def test_iter_lines(client):
     request = HttpRequest("GET", "/basic/lines")
->>>>>>> 22d59ed4
-
-#     with client.send_request(request, stream=True) as response:
-#         content = []
-#         for line in response.iter_lines():
-#             content.append(line)
-#         assert content == ["Hello,\n", "world!"]
+
+    with client.send_request(request, stream=True) as response:
+        content = []
+        for line in response.iter_lines():
+            content.append(line)
+        assert content == ["Hello,\n", "world!"]
 
 def test_sync_streaming_response(client):
     request = HttpRequest("GET", "/streams/basic")
@@ -197,13 +186,8 @@
     response = client.send_request(request, stream=True)
     response.read()
     iterator = response.iter_bytes()
-<<<<<<< HEAD
-    for line in iterator:
-        assert line
-=======
     for part in iterator:
         assert part
->>>>>>> 22d59ed4
     assert response.text()
 
 def test_iter_read_back_and_forth(client):
@@ -216,13 +200,8 @@
     request = HttpRequest("GET", "/basic/string")
     response = client.send_request(request, stream=True)
     iterator = response.iter_bytes()
-<<<<<<< HEAD
-    for line in iterator:
-        assert line
-=======
     for part in iterator:
         assert part
->>>>>>> 22d59ed4
     with pytest.raises(ResponseNotReadError):
         response.text()
     with pytest.raises(StreamConsumedError):
