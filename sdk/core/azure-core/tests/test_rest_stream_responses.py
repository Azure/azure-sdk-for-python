--- conflicted
+++ resolved
@@ -79,14 +79,9 @@
         assert response.is_stream_consumed
         assert raw == b"Hello, world!"
 
-<<<<<<< HEAD
-# def test_iter_text(client):
-#     request = HttpRequest("GET", "/basic/string")
-=======
 @pytest.mark.skip(reason="We've gotten rid of iter_text for now")
 def test_iter_text(client):
     request = HttpRequest("GET", "/basic/string")
->>>>>>> 6821987e
 
 #     with client.send_request(request, stream=True) as response:
 #         content = ""
@@ -94,14 +89,9 @@
 #             content += part
 #         assert content == "Hello, world!"
 
-<<<<<<< HEAD
-# def test_iter_lines(client):
-#     request = HttpRequest("GET", "/basic/lines")
-=======
 @pytest.mark.skip(reason="We've gotten rid of iter_lines for now")
 def test_iter_lines(client):
     request = HttpRequest("GET", "/basic/lines")
->>>>>>> 6821987e
 
 #     with client.send_request(request, stream=True) as response:
 #         content = []
@@ -197,13 +187,8 @@
     response = client.send_request(request, stream=True)
     response.read()
     iterator = response.iter_bytes()
-<<<<<<< HEAD
-    for line in iterator:
-        assert line
-=======
     for part in iterator:
         assert part
->>>>>>> 6821987e
     assert response.text()
 
 def test_iter_read_back_and_forth(client):
@@ -216,13 +201,8 @@
     request = HttpRequest("GET", "/basic/string")
     response = client.send_request(request, stream=True)
     iterator = response.iter_bytes()
-<<<<<<< HEAD
-    for line in iterator:
-        assert line
-=======
     for part in iterator:
         assert part
->>>>>>> 6821987e
     with pytest.raises(ResponseNotReadError):
         response.text()
     with pytest.raises(StreamConsumedError):
