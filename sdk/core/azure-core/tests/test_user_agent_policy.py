# ------------------------------------
# Copyright (c) Microsoft Corporation.
# Licensed under the MIT License.
# ------------------------------------
"""Tests for the user agent policy."""
import pytest
from azure.core.pipeline.policies import UserAgentPolicy
from azure.core.pipeline import PipelineRequest, PipelineContext
from utils import HTTP_REQUESTS
try:
    from unittest import mock
except ImportError:
    import mock

@pytest.mark.parametrize("http_request", HTTP_REQUESTS)
def test_user_agent_policy(http_request):
    user_agent = UserAgentPolicy(base_user_agent='foo')
    assert user_agent._user_agent == 'foo'

    user_agent = UserAgentPolicy(sdk_moniker='foosdk/1.0.0')
    assert user_agent._user_agent.startswith('azsdk-python-foosdk/1.0.0 Python')

    user_agent = UserAgentPolicy(base_user_agent='foo', user_agent='bar', user_agent_use_env=False)
    assert user_agent._user_agent == 'bar foo'

<<<<<<< HEAD
    request = http_request('GET', 'http://127.0.0.1/')
=======
    request = HttpRequest('GET', 'http://localhost/')
>>>>>>> 0ab3cdae
    pipeline_request = PipelineRequest(request, PipelineContext(None))

    pipeline_request.context.options['user_agent'] = 'xyz'
    user_agent.on_request(pipeline_request)
    assert request.headers['User-Agent'] == 'xyz bar foo'


@pytest.mark.parametrize("http_request", HTTP_REQUESTS)
def test_user_agent_environ(http_request):

    with mock.patch.dict('os.environ', {'AZURE_HTTP_USER_AGENT': "mytools"}):
        policy = UserAgentPolicy(None)
        assert policy.user_agent.endswith("mytools")

<<<<<<< HEAD
        request = http_request('GET', 'http://127.0.0.1/')
=======
        request = HttpRequest('GET', 'http://localhost/')
>>>>>>> 0ab3cdae
        policy.on_request(PipelineRequest(request, PipelineContext(None)))
        assert request.headers["user-agent"].endswith("mytools")<|MERGE_RESOLUTION|>--- conflicted
+++ resolved
@@ -23,11 +23,7 @@
     user_agent = UserAgentPolicy(base_user_agent='foo', user_agent='bar', user_agent_use_env=False)
     assert user_agent._user_agent == 'bar foo'
 
-<<<<<<< HEAD
-    request = http_request('GET', 'http://127.0.0.1/')
-=======
-    request = HttpRequest('GET', 'http://localhost/')
->>>>>>> 0ab3cdae
+    request = http_request('GET', 'http://localhost/')
     pipeline_request = PipelineRequest(request, PipelineContext(None))
 
     pipeline_request.context.options['user_agent'] = 'xyz'
@@ -42,10 +38,6 @@
         policy = UserAgentPolicy(None)
         assert policy.user_agent.endswith("mytools")
 
-<<<<<<< HEAD
-        request = http_request('GET', 'http://127.0.0.1/')
-=======
-        request = HttpRequest('GET', 'http://localhost/')
->>>>>>> 0ab3cdae
+        request = http_request('GET', 'http://localhost/')
         policy.on_request(PipelineRequest(request, PipelineContext(None)))
         assert request.headers["user-agent"].endswith("mytools")