--- conflicted
+++ resolved
@@ -354,32 +354,6 @@
         client = PipelineClient(base_url="test", policies=policies, per_retry_policies=foo_policy)
     with pytest.raises(ValueError):
         client = PipelineClient(base_url="test", policies=policies, per_retry_policies=[foo_policy])
-<<<<<<< HEAD
-        actual_policies = client._pipeline._impl_policies
-        assert foo_policy == actual_policies[2]
-
-        client = PipelineClient(base_url="test", policies=policies, per_call_policies=boo_policy,
-                                per_retry_policies=foo_policy)
-        actual_policies = client._pipeline._impl_policies
-        assert boo_policy == actual_policies[0]
-        assert foo_policy == actual_policies[3]
-        client = PipelineClient(base_url="test", policies=policies, per_call_policies=[boo_policy],
-                                per_retry_policies=[foo_policy])
-        actual_policies = client._pipeline._impl_policies
-        assert boo_policy == actual_policies[0]
-        assert foo_policy == actual_policies[3]
-
-        policies = [UserAgentPolicy(),
-                    DistributedTracingPolicy()]
-        with pytest.raises(ValueError):
-            client = PipelineClient(base_url="test", policies=policies, per_retry_policies=foo_policy)
-        with pytest.raises(ValueError):
-            client = PipelineClient(base_url="test", policies=policies, per_retry_policies=[foo_policy])
-
-
-if __name__ == "__main__":
-    unittest.main()
-=======
 
 def test_basic_requests(port):
 
@@ -443,5 +417,4 @@
     )
 
     # We want a direct string
-    assert request.data == "foo"
->>>>>>> 7c34edd3
+    assert request.data == "foo"