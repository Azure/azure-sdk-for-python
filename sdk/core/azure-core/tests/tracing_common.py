# ------------------------------------
# Copyright (c) Microsoft Corporation.
# Licensed under the MIT License.
# ------------------------------------
"""Code shared between the async and the sync test_decorator files."""

import sys
import os
from azure.core import HttpRequest
from azure.core.pipeline import Pipeline, PipelineResponse
from azure.core.pipeline.policies import HTTPPolicy
from azure.core.pipeline.transport import HttpTransport
from azure.core.tracing import common
from azure.core.tracing.context import tracing_context
from azure.core.settings import settings
from azure.core.tracing.ext.opencensus_span import OpenCensusSpan
from opencensus.trace import tracer as tracer_module
from opencensus.trace.span_data import SpanData
from opencensus.trace.samplers import AlwaysOnSampler
from opencensus.trace.base_exporter import Exporter

try:
    from unittest import mock
except ImportError:
    import mock


class ContextHelper(object):
    def __init__(self, environ={}, tracer_to_use=None, should_only_propagate=None):
        self.orig_tracer = OpenCensusSpan.get_current_tracer()
        self.orig_current_span = OpenCensusSpan.get_current_span()
        self.orig_sdk_context_span = tracing_context.current_span.get()
        self.os_env = mock.patch.dict(os.environ, environ)
        self.tracer_to_use = tracer_to_use
        self.should_only_propagate = should_only_propagate

    def __enter__(self):
        self.orig_tracer = OpenCensusSpan.get_current_tracer()
        self.orig_current_span = OpenCensusSpan.get_current_span()
        self.orig_sdk_context_span = tracing_context.current_span.get()
        if self.tracer_to_use is not None:
            settings.tracing_implementation.set_value(self.tracer_to_use)
        if self.should_only_propagate is not None:
            settings.tracing_should_only_propagate.set_value(self.should_only_propagate)
        self.os_env.start()
        return self

    def __exit__(self, exc_type, exc_val, exc_tb):
        OpenCensusSpan.set_current_tracer(self.orig_tracer)
        OpenCensusSpan.set_current_span(self.orig_current_span)
        tracing_context.current_span.set(self.orig_sdk_context_span)
        settings.tracing_implementation.unset_value()
        settings.tracing_should_only_propagate.unset_value()
        self.os_env.stop()


class Node:
    def __init__(self, span_data):
        self.span_data = span_data  # type: SpanData
        self.parent = None
        self.children = []


class MockExporter(Exporter):
    def __init__(self):
        self.root = None
        self._all_nodes = []
        self.parent_dict = {}

    def export(self, span_datas):
        # type: (List[SpanData]) -> None
        sp = span_datas[0]  # type: SpanData
        node = Node(sp)
        if not node.span_data.parent_span_id:
            self.root = node
        parent_span_id = node.span_data.parent_span_id
        if parent_span_id not in self.parent_dict:
            self.parent_dict[parent_span_id] = []
        self.parent_dict[parent_span_id].append(node)
        self._all_nodes.append(node)

    def build_tree(self):
        for node in self._all_nodes:
            if node.span_data.span_id in self.parent_dict:
                node.children = sorted(
<<<<<<< HEAD
                    self.parent_dict[node.span_data.span_id],
                    key=lambda x: timestamp_to_microseconds(x.span_data.start_time),
=======
                    parent_dict[node.span_data.span_id], key=lambda x: x.span_data.start_time
>>>>>>> d106a162
                )<|MERGE_RESOLUTION|>--- conflicted
+++ resolved
@@ -83,10 +83,6 @@
         for node in self._all_nodes:
             if node.span_data.span_id in self.parent_dict:
                 node.children = sorted(
-<<<<<<< HEAD
                     self.parent_dict[node.span_data.span_id],
-                    key=lambda x: timestamp_to_microseconds(x.span_data.start_time),
-=======
-                    parent_dict[node.span_data.span_id], key=lambda x: x.span_data.start_time
->>>>>>> d106a162
+                    key=lambda x: x.span_data.start_time,
                 )