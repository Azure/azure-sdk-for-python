--- conflicted
+++ resolved
@@ -170,6 +170,7 @@
         user_id: Optional[str] = None,
         roles: Optional[List[str]] = None,
         minutes_to_expire: Optional[int] = 60,
+        jwt_headers: Dict[str, Any] = None,
         **kwargs: Any
     ) -> JSONType:
         """Generate token for the client to connect Azure Web PubSub service.
@@ -182,15 +183,11 @@
         :paramtype roles: list[str]
         :keyword minutes_to_expire: The expire time of the generated token.
         :paramtype minutes_to_expire: int
-<<<<<<< HEAD
         :keyword dict[str, any] jwt_headers: Any headers you want to pass to jwt encoding.
-        :returns: JSON response containing the web socket endpoint, the token and a url with the generated access token.
-=======
         :keyword api_version: Api Version. The default value is "2021-10-01". Note that overriding this
          default value may result in unsupported behavior.
         :paramtype api_version: str
         :return: JSON object
->>>>>>> 66ea54c8
         :rtype: JSONType
         :raises: ~azure.core.exceptions.HttpResponseError
 
@@ -219,11 +216,7 @@
         client_endpoint = "ws" + endpoint[4:]
         hub = self._config.hub
         client_url = "{}/client/hubs/{}".format(client_endpoint, hub)
-        jwt_headers = kwargs.pop("jwt_headers", {})
         if isinstance(self._config.credential, AzureKeyCredential):
-<<<<<<< HEAD
-            token = _get_token_by_key(endpoint, hub, self._config.credential.key, jwt_headers=jwt_headers, **kwargs)
-=======
             token = _get_token_by_key(
                 endpoint,
                 hub,
@@ -231,9 +224,9 @@
                 user_id=user_id,
                 roles=roles,
                 minutes_to_expire=minutes_to_expire,
+                jwt_headers=jwt_headers or {},
                 **kwargs
             )
->>>>>>> 66ea54c8
         else:
             access_token = await super().get_client_access_token(
                 user_id=user_id,
