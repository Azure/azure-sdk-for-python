--- conflicted
+++ resolved
@@ -74,11 +74,7 @@
         payload["role"] = roles
     if groups:
         payload["webpubsub.group"] = groups
-<<<<<<< HEAD
-    return jwt.encode(payload, key, algorithm="HS256", headers=kwargs.pop("jwt_headers", {})).encode("utf-8")
-=======
     return jwt.encode(payload, key, algorithm="HS256", headers=kwargs.pop("jwt_headers", {})).decode("utf-8")
->>>>>>> b9cd51ba
 
 
 class WebPubSubServiceClientOperationsMixin(WebPubSubServiceClientOperationsMixinGenerated):
