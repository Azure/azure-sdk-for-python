--- conflicted
+++ resolved
@@ -11,14 +11,9 @@
 from ._patch import __all__ as _patch_all
 from ._patch import *  # type: ignore # pylint: disable=unused-wildcard-import
 from ._patch import patch_sdk as _patch_sdk
-<<<<<<< HEAD
-__all__ = [
-    'WebPubSubServiceClientOperationsMixin',
-=======
 
 __all__ = [
     "WebPubSubServiceClientOperationsMixin",
->>>>>>> 925ae6d5
 ]
 __all__.extend([p for p in _patch_all if p not in __all__])
 _patch_sdk()