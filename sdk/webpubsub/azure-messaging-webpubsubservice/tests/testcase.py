--- conflicted
+++ resolved
@@ -13,13 +13,9 @@
     def __init__(self, method_name, **kwargs):
         super(WebpubsubTest, self).__init__(method_name, **kwargs)
 
-<<<<<<< HEAD
-    def create_client(self, endpoint=None, reverse_proxy_endpoint=None, **kwargs):
+    def create_client(self, endpoint=None, hub=None, reverse_proxy_endpoint=None, **kwargs):
         if kwargs.get("connection_string"):
-            return WebPubSubServiceClient.from_connection_string(kwargs.pop("connection_string"))
-=======
-    def create_client(self, endpoint, hub, reverse_proxy_endpoint=None):
->>>>>>> 0a0cc97f
+            return WebPubSubServiceClient.from_connection_string(kwargs.pop("connection_string"), hub)
         credential = self.get_credential(WebPubSubServiceClient)
         return self.create_client_from_credential(
             WebPubSubServiceClient,
