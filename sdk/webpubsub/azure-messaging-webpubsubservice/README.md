--- conflicted
+++ resolved
@@ -29,15 +29,9 @@
 python -m pip install azure-messaging-webpubsubservice
 ```
 
-<<<<<<< HEAD
-You can get the [API key][api_key] or [Connection string][connection_string] in the [Azure Portal][azure_portal].
-Once you have the value for the API key, you can pass it as a string into an instance of [AzureKeyCredential][azure-key-credential].
-Use the key as the credential parameter to authenticate the client:
-=======
 ### 2. Create and authenticate a WebPubSubServiceClient
 
 You can authenticate the `WebPubSubServiceClient` using [connection string][connection_string]:
->>>>>>> 5a075ec3
 
 ```python
 >>> from azure.messaging.webpubsubservice import WebPubSubServiceClient
@@ -45,13 +39,8 @@
 >>> service = WebPubSubServiceClient.from_connection_string(connection_string='<connection_string>')
 ```
 
-<<<<<<< HEAD
-Once you have the value for the connection string, you can pass it as a string into the function `from_connection_string` and it will
-authenticate the client:
-=======
 Or using the service endpoint and the access key:
 
->>>>>>> 5a075ec3
 ```python
 >>> from azure.messaging.webpubsubservice import WebPubSubServiceClient
 >>> from azure.core.credentials import AzureKeyCredential
@@ -104,11 +93,7 @@
 >>> service = WebPubSubServiceClient(endpoint='<endpoint>', credential=DefaultAzureCredential())
 >>> with open('file.json', 'r') as f:
     try:
-<<<<<<< HEAD
-        client.send_to_all('ahub', content=f)
-=======
-        service.send_to_all('ahub', content=f, content_type='application/json')
->>>>>>> 5a075ec3
+        service.send_to_all('ahub', content=f)
     except HttpResponseError as e:
         print('service responds error: {}'.format(e.response.json()))
 
