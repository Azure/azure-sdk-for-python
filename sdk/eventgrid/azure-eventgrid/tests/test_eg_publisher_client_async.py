--- conflicted
+++ resolved
@@ -273,10 +273,7 @@
                     "customData": "sample data 2"
                     }
                 )
-<<<<<<< HEAD
         await client.send([custom_event1, custom_event2])
-=======
-        await client.send_events([custom_event1, custom_event2])
 
     @CachedResourceGroupPreparer(name_prefix='eventgridtest')
     @CachedEventGridTopicPreparer(name_prefix='cloudeventgridtest')
@@ -290,5 +287,4 @@
                     data = "cloudevent",
                     type="Sample.Cloud.Event"
                     )
-            await client.send_events(cloud_event)
->>>>>>> 79a64bb9
+            await client.send_events(cloud_event)