# Release History

## 2.0.0b5 (Unreleased)

  **Breaking Changes**
  - `EventGridSharedAccessSignatureCredential` is deprecated in favor of `AzureSasCredential`.
  - `EventGridConsumer` is now renamed to `EventGridDeserializer`.
  - `decode_cloud_event` is renamed to `deserialize_cloud_events`.
  - `decode_eventgrid_event` is renamed to `deserialize_eventgrid_events`.
<<<<<<< HEAD
  - `azure.eventgrid.models` namespace along with all the models in it is now removed. `SystemEventMappings` can be used to get the event mappping.
  - The `send` method in the `EventGridPubliserClient` is now replaced by the `send_events`.
=======
  - The system events now exist in the `azure.eventgrid.systemevents` namespace instead of `azure.eventgrid.models` namespace.
>>>>>>> db4ca2e1
  - `topic_hostname` is renamed to `endpoint` in the `EventGridPublisherClient`.
  - `data` is now a required param for `CloudEvent`.
  - `azure.eventgrid.generate_shared_access_signature` method is now renamed to `generate_sas`.
  
  **Bug Fixes**
  - `EventGridEvent` has two additional required positional parameters namely, `data` and `data_version`.
  - `EventGridPublisherClient` now appropriately throws a `ValueError` if an invalid credential is passed during initialization.

## 2.0.0b4 (2020-11-11)

  **Bug Fixes**
  - `TypeError` is raised when bytes are passed to an `EventGridEvent`.

## 2.0.0b3 (2020-10-05)

  **Feature**
  - Added support for Keyvault Event Types
  - Added distributed tracing support for CloudEvents

## 2.0.0b2 (2020-09-24)

  **Features**
  - Added support for Azure Communication Services event types.

## 2.0.0b1 (2020-09-08)

  **Features**
  - Version (2.0.0b1) is the first preview of our efforts to create a user-friendly and Pythonic client library for Azure EventGrid.
  For more information about this, and preview releases of other Azure SDK libraries, please visit https://azure.github.io/azure-sdk/releases/latest/python.html.
  - Added Support for `CloudEvents`.
  - Implements the `EventGridPublisherClient` for the publish flow for EventGrid Events, CloudEvents and CustomEvents.
  - Implements the `EventGridConsumer` for the consume flow of the events.

## 1.3.0 (2019-05-20)

  - Event Schemas for new event types from IotHub, Media Services,
    Container Registry, Maps, and AppConfiguration services.

## 1.2.0 (2018-08-28)

  - Event Schemas for new events (IotHub DeviceConnected and
    DeviceDisconnected events, Resource events related to actions), and
    breaking changes to the schema for IotHub DeviceCreated event and
    IotHub DeviceDeleted event.

## 1.1.0 (2018-05-24)

  - Event Schemas for EventGrid subscription validation event, Azure
    Media events, and ServiceBus events.

## 1.0.0 (2018-04-26)

**General Breaking changes**

This version uses a next-generation code generator that *might*
introduce breaking changes.

  - Model signatures now use only keyword-argument syntax. All
    positional arguments must be re-written as keyword-arguments. To
    keep auto-completion in most cases, models are now generated for
    Python 2 and Python 3. Python 3 uses the "*" syntax for
    keyword-only arguments.
  - Enum types now use the "str" mixin (class AzureEnum(str, Enum)) to
    improve the behavior when unrecognized enum values are encountered.
    While this is not a breaking change, the distinctions are important,
    and are documented here:
    <https://docs.python.org/3/library/enum.html#others> At a glance:
      - "is" should not be used at all.
      - "format" will return the string value, where "%s" string
        formatting will return `NameOfEnum.stringvalue`. Format syntax
        should be prefered.
  - New Long Running Operation:
      - Return type changes from
        `msrestazure.azure_operation.AzureOperationPoller` to
        `msrest.polling.LROPoller`. External API is the same.
      - Return type is now **always** a `msrest.polling.LROPoller`,
        regardless of the optional parameters used.
      - The behavior has changed when using `raw=True`. Instead of
        returning the initial call result as `ClientRawResponse`,
        without polling, now this returns an LROPoller. After polling,
        the final resource will be returned as a `ClientRawResponse`.
      - New `polling` parameter. The default behavior is
        `Polling=True` which will poll using ARM algorithm. When
        `Polling=False`, the response of the initial call will be
        returned without polling.
      - `polling` parameter accepts instances of subclasses of
        `msrest.polling.PollingMethod`.
      - `add_done_callback` will no longer raise if called after
        polling is finished, but will instead execute the callback right
        away.

**Features**

  - Client class can be used as a context manager to keep the underlying
    HTTP session open for performance
  - Support for consuming Azure Container Registry events and Azure IoT
    Hub events published to Event Grid.

## 0.1.0 (2018-01-30)

  - Initial Release<|MERGE_RESOLUTION|>--- conflicted
+++ resolved
@@ -7,12 +7,7 @@
   - `EventGridConsumer` is now renamed to `EventGridDeserializer`.
   - `decode_cloud_event` is renamed to `deserialize_cloud_events`.
   - `decode_eventgrid_event` is renamed to `deserialize_eventgrid_events`.
-<<<<<<< HEAD
   - `azure.eventgrid.models` namespace along with all the models in it is now removed. `SystemEventMappings` can be used to get the event mappping.
-  - The `send` method in the `EventGridPubliserClient` is now replaced by the `send_events`.
-=======
-  - The system events now exist in the `azure.eventgrid.systemevents` namespace instead of `azure.eventgrid.models` namespace.
->>>>>>> db4ca2e1
   - `topic_hostname` is renamed to `endpoint` in the `EventGridPublisherClient`.
   - `data` is now a required param for `CloudEvent`.
   - `azure.eventgrid.generate_shared_access_signature` method is now renamed to `generate_sas`.
