# Release History

## 2.0.0b5 (Unreleased)

  **Breaking Changes**
  - `EventGridSharedAccessSignatureCredential` is deprecated in favor of `AzureSasCredential`.
  - `EventGridConsumer` is now renamed to `EventGridDeserializer`.
  - `decode_cloud_event` is renamed to `deserialize_cloud_events`.
  - `decode_eventgrid_event` is renamed to `deserialize_eventgrid_events`.
<<<<<<< HEAD
  - The system events now exist in the `azure.eventgrid.systemevents` namespace instead of `azure.eventgrid.models` namespace.
  - The `send` method in the `EventGridPubliserClient` is now replaced by the `send_events`.
=======
  - `topic_hostname` is renamed to `endpoint` in the `EventGridPublisherClient`.
>>>>>>> dd145991
  
  **Bug Fixes**
  - `EventGridEvent` has two additional required positional parameters namely, `data` and `data_version`.
  - `EventGridPublisherClient` now appropriately throws a `ValueError` if an invalid credential is passed during initialization.

## 2.0.0b4 (2020-11-11)

  **Bug Fixes**
  - `TypeError` is raised when bytes are passed to an `EventGridEvent`.

## 2.0.0b3 (2020-10-05)

  **Feature**
  - Added support for Keyvault Event Types
  - Added distributed tracing support for CloudEvents

## 2.0.0b2 (2020-09-24)

  **Features**
  - Added support for Azure Communication Services event types.

## 2.0.0b1 (2020-09-08)

  **Features**
  - Version (2.0.0b1) is the first preview of our efforts to create a user-friendly and Pythonic client library for Azure EventGrid.
  For more information about this, and preview releases of other Azure SDK libraries, please visit https://azure.github.io/azure-sdk/releases/latest/python.html.
  - Added Support for `CloudEvents`.
  - Implements the `EventGridPublisherClient` for the publish flow for EventGrid Events, CloudEvents and CustomEvents.
  - Implements the `EventGridConsumer` for the consume flow of the events.

## 1.3.0 (2019-05-20)

  - Event Schemas for new event types from IotHub, Media Services,
    Container Registry, Maps, and AppConfiguration services.

## 1.2.0 (2018-08-28)

  - Event Schemas for new events (IotHub DeviceConnected and
    DeviceDisconnected events, Resource events related to actions), and
    breaking changes to the schema for IotHub DeviceCreated event and
    IotHub DeviceDeleted event.

## 1.1.0 (2018-05-24)

  - Event Schemas for EventGrid subscription validation event, Azure
    Media events, and ServiceBus events.

## 1.0.0 (2018-04-26)

**General Breaking changes**

This version uses a next-generation code generator that *might*
introduce breaking changes.

  - Model signatures now use only keyword-argument syntax. All
    positional arguments must be re-written as keyword-arguments. To
    keep auto-completion in most cases, models are now generated for
    Python 2 and Python 3. Python 3 uses the "*" syntax for
    keyword-only arguments.
  - Enum types now use the "str" mixin (class AzureEnum(str, Enum)) to
    improve the behavior when unrecognized enum values are encountered.
    While this is not a breaking change, the distinctions are important,
    and are documented here:
    <https://docs.python.org/3/library/enum.html#others> At a glance:
      - "is" should not be used at all.
      - "format" will return the string value, where "%s" string
        formatting will return `NameOfEnum.stringvalue`. Format syntax
        should be prefered.
  - New Long Running Operation:
      - Return type changes from
        `msrestazure.azure_operation.AzureOperationPoller` to
        `msrest.polling.LROPoller`. External API is the same.
      - Return type is now **always** a `msrest.polling.LROPoller`,
        regardless of the optional parameters used.
      - The behavior has changed when using `raw=True`. Instead of
        returning the initial call result as `ClientRawResponse`,
        without polling, now this returns an LROPoller. After polling,
        the final resource will be returned as a `ClientRawResponse`.
      - New `polling` parameter. The default behavior is
        `Polling=True` which will poll using ARM algorithm. When
        `Polling=False`, the response of the initial call will be
        returned without polling.
      - `polling` parameter accepts instances of subclasses of
        `msrest.polling.PollingMethod`.
      - `add_done_callback` will no longer raise if called after
        polling is finished, but will instead execute the callback right
        away.

**Features**

  - Client class can be used as a context manager to keep the underlying
    HTTP session open for performance
  - Support for consuming Azure Container Registry events and Azure IoT
    Hub events published to Event Grid.

## 0.1.0 (2018-01-30)

  - Initial Release<|MERGE_RESOLUTION|>--- conflicted
+++ resolved
@@ -7,12 +7,9 @@
   - `EventGridConsumer` is now renamed to `EventGridDeserializer`.
   - `decode_cloud_event` is renamed to `deserialize_cloud_events`.
   - `decode_eventgrid_event` is renamed to `deserialize_eventgrid_events`.
-<<<<<<< HEAD
   - The system events now exist in the `azure.eventgrid.systemevents` namespace instead of `azure.eventgrid.models` namespace.
   - The `send` method in the `EventGridPubliserClient` is now replaced by the `send_events`.
-=======
   - `topic_hostname` is renamed to `endpoint` in the `EventGridPublisherClient`.
->>>>>>> dd145991
   
   **Bug Fixes**
   - `EventGridEvent` has two additional required positional parameters namely, `data` and `data_version`.
