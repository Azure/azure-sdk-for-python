--- conflicted
+++ resolved
@@ -1,22 +1,11 @@
 # Release History
 
-<<<<<<< HEAD
 ## 4.5.0 (2021-08-10)
 
 ### Features Added
 
 - Added a new enum value `Microsoft.ContainerService.NewKubernetesVersionAvailable` to `SystemEvents`.
-- `EventGridEvent` now has a `from_json` method that takes in a json payload or a message type
-from servicebus, eventhub, storage queue to return a typed object.
-=======
-## 4.5.0 (Unreleased)
-
-### Features Added
-
-- `EventGridEvent`'s `from_dict` method now accepts objects from servicebus, eventhubs and storage directly.
 - Added a `from_json` method which now accepts storage QueueMessage, eventhub's EventData or ServiceBusMessage or simply json bytes to return an `EventGridEvent`
-
->>>>>>> d63dcf0b
 
 ## 4.4.0 (2021-07-19)
 
