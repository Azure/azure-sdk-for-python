--- conflicted
+++ resolved
@@ -10,11 +10,8 @@
   - The system events now exist in the `azure.eventgrid.systemevents` namespace instead of `azure.eventgrid.models` namespace.
   - The `send` method in the `EventGridPubliserClient` is now replaced by the `send_events`.
   - `topic_hostname` is renamed to `endpoint` in the `EventGridPublisherClient`.
-<<<<<<< HEAD
   - `data` in the events now return raw JSONs. For strongly typed model, `system_event_data` must be used.
-=======
   - `data` is now a required param for `CloudEvent`.
->>>>>>> 91b34383
   
   **Features**
   - Introduced `system_event_data` to consume data as strongly typed models.
