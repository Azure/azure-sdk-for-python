# --------------------------------------------------------------------------------------------
# Copyright (c) Microsoft Corporation. All rights reserved.
# Licensed under the MIT License. See License.txt in the project root for license information.
# --------------------------------------------------------------------------------------------
import hashlib
import hmac
import base64
<<<<<<< HEAD
import six
=======
from typing import TYPE_CHECKING, Any
>>>>>>> ade1d86e
try:
    from urllib.parse import quote
except ImportError:
    from urllib2 import quote # type: ignore

from azure.core.pipeline.policies import AzureKeyCredentialPolicy
from azure.core.credentials import AzureKeyCredential
from ._shared_access_signature_credential import EventGridSharedAccessSignatureCredential
from ._signature_credential_policy import EventGridSharedAccessSignatureCredentialPolicy
from . import _constants as constants

if TYPE_CHECKING:
    from datetime import datetime

def generate_shared_access_signature(topic_hostname, shared_access_key, expiration_date_utc, **kwargs):
    # type: (str, str, datetime, Any) -> str
    """ Helper method to generate shared access signature given hostname, key, and expiration date.
        :param str topic_hostname: The topic endpoint to send the events to.
            Similar to <YOUR-TOPIC-NAME>.<YOUR-REGION-NAME>-1.eventgrid.azure.net
        :param str shared_access_key: The shared access key to be used for generating the token
        :param datetime.datetime expiration_date_utc: The expiration datetime in UTC for the signature.
        :param str api_version: The API Version to include in the signature.
         If not provided, the default API version will be used.
        :rtype: str
    """

    full_topic_hostname = _get_full_topic_hostname(topic_hostname)

    full_topic_hostname = "{}?apiVersion={}".format(
        full_topic_hostname,
        kwargs.get('api_version', None) or constants.DEFAULT_API_VERSION
    )
    encoded_resource = quote(full_topic_hostname, safe=constants.SAFE_ENCODE)
    encoded_expiration_utc = quote(str(expiration_date_utc), safe=constants.SAFE_ENCODE)

    unsigned_sas = "r={}&e={}".format(encoded_resource, encoded_expiration_utc)
    signature = quote(_generate_hmac(shared_access_key, unsigned_sas), safe=constants.SAFE_ENCODE)
    signed_sas = "{}&s={}".format(unsigned_sas, signature)
    return signed_sas

def _get_topic_hostname_only_fqdn(topic_hostname):
    if topic_hostname.startswith('http://'):
        raise ValueError("HTTP is not supported. Only HTTPS is supported.")
    if topic_hostname.startswith('https://'):
        topic_hostname = topic_hostname.replace("https://", "")
    if topic_hostname.endswith("/api/events"):
        topic_hostname = topic_hostname.replace("/api/events", "")

    return topic_hostname

def _get_full_topic_hostname(topic_hostname):
    if topic_hostname.startswith('http://'):
        raise ValueError("HTTP is not supported. Only HTTPS is supported.")
    if not topic_hostname.startswith('https://'):
        topic_hostname = "https://{}".format(topic_hostname)
    if not topic_hostname.endswith("/api/events"):
        topic_hostname = "{}/api/events".format(topic_hostname)

    return topic_hostname

def _generate_hmac(key, message):
    decoded_key = base64.b64decode(key)
    bytes_message = message.encode('ascii')
    hmac_new = hmac.new(decoded_key, bytes_message, hashlib.sha256).digest()

    return base64.b64encode(hmac_new)

def _get_authentication_policy(credential):
    if credential is None:
        raise ValueError("Parameter 'self._credential' must not be None.")
    if isinstance(credential, AzureKeyCredential):
        authentication_policy = AzureKeyCredentialPolicy(credential=credential, name=constants.EVENTGRID_KEY_HEADER)
    if isinstance(credential, EventGridSharedAccessSignatureCredential):
        authentication_policy = EventGridSharedAccessSignatureCredentialPolicy(
            credential=credential,
            name=constants.EVENTGRID_TOKEN_HEADER
        )
    return authentication_policy

def _is_cloud_event(event):
    # type: (Any) -> bool
    required = ('id', 'source', 'specversion', 'type')
    try:
        return all([_ in event for _ in required]) and event['specversion'] == "1.0"
    except TypeError:
        return False

def _eventgrid_data_typecheck(event):
    try:
        data = event.get('data')
    except AttributeError:
        data = event.data

    if isinstance(data, six.binary_type):
        raise TypeError("Data in EventGridEvent cannot be bytes. Please refer to"\
            "https://docs.microsoft.com/en-us/azure/event-grid/event-schema")<|MERGE_RESOLUTION|>--- conflicted
+++ resolved
@@ -5,11 +5,8 @@
 import hashlib
 import hmac
 import base64
-<<<<<<< HEAD
 import six
-=======
 from typing import TYPE_CHECKING, Any
->>>>>>> ade1d86e
 try:
     from urllib.parse import quote
 except ImportError:
