--- conflicted
+++ resolved
@@ -14,55 +14,6 @@
     Azure Event Grid. To check the list of recognizable system topics,
     visit https://docs.microsoft.com/azure/event-grid/system-topics.
     """
-<<<<<<< HEAD
-=======
-    # these names below are for backward compat only - refrain from using them.
-    AcsChatMemberAddedToThreadWithUserEventName = 'Microsoft.Communication.ChatMemberAddedToThreadWithUser'
-
-    ResourceWriteFailureEventName = 'Microsoft.Resources.ResourceWriteFailure'
-
-    IoTHubDeviceDeletedEventName = 'Microsoft.Devices.DeviceDeleted'
-
-    IoTHubDeviceDisconnectedEventName = 'Microsoft.Devices.DeviceDisconnected'
-
-    ResourceDeleteFailureEventName = 'Microsoft.Resources.ResourceDeleteFailure'
-
-    ResourceDeleteCancelEventName = 'Microsoft.Resources.ResourceDeleteCancel'
-
-    AcsChatThreadParticipantAddedEventName = 'Microsoft.Communication.ChatThreadParticipantAdded'
-
-    ResourceDeleteSuccessEventName = 'Microsoft.Resources.ResourceDeleteSuccess'
-
-    EventGridSubscriptionValidationEventName = 'Microsoft.EventGrid.SubscriptionValidationEvent'
-
-    ResourceWriteSuccessEventName = 'Microsoft.Resources.ResourceWriteSuccess'
-
-    ResourceActionSuccessEventName = 'Microsoft.Resources.ResourceActionSuccess'
-
-    ResourceWriteCancelEventName = 'Microsoft.Resources.ResourceWriteCancel'
-
-    ResourceActionFailureEventName = 'Microsoft.Resources.ResourceActionFailure'
-
-    AcsChatMemberRemovedFromThreadWithUserEventName = 'Microsoft.Communication.ChatMemberRemovedFromThreadWithUser'
-
-    IoTHubDeviceConnectedEventName = 'Microsoft.Devices.DeviceConnected'
-
-    EventGridSubscriptionDeletedEventName = 'Microsoft.EventGrid.SubscriptionDeletedEvent'
-
-    AcsChatThreadParticipantRemovedEventName = 'Microsoft.Communication.ChatThreadParticipantRemoved'
-
-    ResourceActionCancelEventName = 'Microsoft.Resources.ResourceActionCancel'
-
-    IoTHubDeviceCreatedEventName = 'Microsoft.Devices.DeviceCreated'
-
-    KeyVaultAccessPolicyChangedEventName = 'Microsoft.KeyVault.VaultAccessPolicyChanged'
-
-    SubscriptionDeletedEventName = 'Microsoft.EventGrid.SubscriptionDeletedEvent'
-
-    SubscriptionValidationEventName = 'Microsoft.EventGrid.SubscriptionValidationEvent'
-
-    # backward compat names end here.
->>>>>>> 1580f5d2
     AcsChatMessageDeletedEventName = 'Microsoft.Communication.ChatMessageDeleted'
 
     AcsChatMessageDeletedInThreadEventName = 'Microsoft.Communication.ChatMessageDeletedInThread'
@@ -341,7 +292,6 @@
 
     WebSlotSwapWithPreviewStartedEventName = 'Microsoft.Web.SlotSwapWithPreviewStarted'
 
-<<<<<<< HEAD
     # these names below are for backward compat only
     AcsChatMemberAddedToThreadWithUserEventName = 'Microsoft.Communication.ChatMemberAddedToThreadWithUser'
 
@@ -392,11 +342,7 @@
     SubscriptionValidationEventName = 'Microsoft.EventGrid.SubscriptionValidationEvent'
 
     ServiceBusDeadletterMessagesAvailableWithNoListenerEventName = 'Microsoft.ServiceBus.DeadletterMessagesAvailableWithNoListeners'
-=======
-    # servicebus alias
-    ServiceBusDeadletterMessagesAvailableWithNoListenerEventName = 'Microsoft.ServiceBus.DeadletterMessagesAvailableWithNoListeners'
 
     ContainerRegistryArtifactEventName = 'Microsoft.AppConfiguration.KeyValueModified'
 
-    ContainerRegistryEventName = 'Microsoft.ContainerRegistry.ChartPushed'
->>>>>>> 1580f5d2
+    ContainerRegistryEventName = 'Microsoft.ContainerRegistry.ChartPushed'