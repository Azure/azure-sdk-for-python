--- conflicted
+++ resolved
@@ -5,11 +5,8 @@
     parameters:
       ServiceDirectory: eventgrid
       BuildTargetingString: azure-eventgrid*
-<<<<<<< HEAD
       Location: eastus
-=======
       UseFederatedAuth: true
->>>>>>> 1a6ba6cd
       MatrixReplace:
         - TestSamples=.*/true
       EnvVars:
