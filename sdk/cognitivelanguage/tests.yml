--- conflicted
+++ resolved
@@ -3,10 +3,6 @@
 stages:
   - template: ../../eng/pipelines/templates/stages/archetype-sdk-tests.yml
     parameters:
-<<<<<<< HEAD
-      AllocateResourceGroup: false
-=======
->>>>>>> 62df3543
       BuildTargetingString: azure*
       ServiceDirectory: cognitivelanguage
       MatrixReplace:
