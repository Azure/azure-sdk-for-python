# NOTE: Please refer to https://aka.ms/azsdk/engsys/ci-yaml before editing this file.

trigger:
  branches:
    include:
    - main
    - hotfix/*
    - release/*
    - restapi*
  paths:
    include:
    - sdk/cognitivelanguage/
    - sdk/core/

pr:
  branches:
    include:
    - main
    - feature/*
    - hotfix/*
    - release/*
    - restapi*
  paths:
    include:
    - sdk/cognitivelanguage/
    - sdk/core/

extends:
  template: ../../eng/pipelines/templates/stages/archetype-sdk-client.yml
  parameters:
    ServiceDirectory: cognitivelanguage
    TestProxy: true
    Artifacts:
    - name: azure-ai-language-questionanswering
      safeName: azureailanguagequestionanswering
    - name: azure-ai-language-conversations
      safeName: azureailanguageconversations
    - name: azure-ai-language-conversations-authoring
      safeName: azureailanguageconversationsauthoring
<<<<<<< HEAD
    - name: azure-ai-textanalytics-authoring
      safeName: azureaitextanalyticsauthoring
=======
    - name: azure-ai-textanalytics
      safeName: azureaitextanalytics
>>>>>>> c4973c30
<|MERGE_RESOLUTION|>--- conflicted
+++ resolved
@@ -37,10 +37,7 @@
       safeName: azureailanguageconversations
     - name: azure-ai-language-conversations-authoring
       safeName: azureailanguageconversationsauthoring
-<<<<<<< HEAD
     - name: azure-ai-textanalytics-authoring
       safeName: azureaitextanalyticsauthoring
-=======
     - name: azure-ai-textanalytics
-      safeName: azureaitextanalytics
->>>>>>> c4973c30
+      safeName: azureaitextanalytics