--- conflicted
+++ resolved
@@ -35,10 +35,7 @@
       safeName: azureailanguagequestionanswering
     - name: azure-ai-language-conversations
       safeName: azureailanguageconversations
-<<<<<<< HEAD
     - name: azure-ai-language-text-authoring
       safeName: azureailanguagetextauthoring
-=======
     - name: azure-ai-language-conversations-authoring
-      safeName: azureailanguageconversationsauthoring
->>>>>>> 3ebe9f06
+      safeName: azureailanguageconversationsauthoring