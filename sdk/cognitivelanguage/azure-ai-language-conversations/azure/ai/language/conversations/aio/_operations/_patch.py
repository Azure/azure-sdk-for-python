# ------------------------------------
# Copyright (c) Microsoft Corporation.
# Licensed under the MIT License.
# ------------------------------------
"""Customize generated code here.

Follow our quickstart for examples: https://aka.ms/azsdk/python/dpcodegen/python/customize
"""
from typing import List
<<<<<<< HEAD
from ._operations import (
    ConversationAnalysisClientOperationsMixin as ConversationAnalysisClientOperationsMixinGenerated,
)


ConversationAnalysisClientOperationsMixinGenerated.analyze_conversation.__doc__ = """Analyzes the input
    conversation utterance.

    See https://docs.microsoft.com/rest/api/language/conversation-analysis-runtime/analyze-conversation
    for more information.

    :param task: A single conversational task to execute. Is either a model type or a IO type.
     Required.
    :type task: JSON or IO
    :keyword content_type: Body Parameter content-type. Known values are: 'application/json'.
     Default value is None.
    :paramtype content_type: str
    :return: JSON object
    :rtype: JSON
    :raises ~azure.core.exceptions.HttpResponseError:

    Example:
        .. code-block:: python

            # JSON input template you can fill out and use as your body input.
            task = {
                "kind": "str", # Required. Enumeration of supported Conversation tasks. Known values: "Conversation".
                "analysisInput": {
                    "conversationItem": {
                        "id": "str", # Required. The ID of a conversation item.
                        "participantId": "str", # Required. The participant ID of a conversation item.
                        "modality": "string", # Required, Enumeration of supported conversational modalities.
                          Known values are: "text", and "transcript".
                        "language": "str", # Optional. The override language of a conversation item in BCP 47
                          language representation.
                        "text": "str", # Required. The text input.
                        "role": "str"  # Optional. The role of the participant. Known values are: "agent",
                          "customer", and "generic".
                    }
                },
                "parameters": {
                    "projectName": "str", # Required. The name of the project to use.
                    "deploymentName": "str", # Required. The name of the deployment to use.
                    "stringIndexType": "str",  # Optional. Default value is
                      "TextElements_v8". Specifies the method used to interpret string offsets. Set
                      to "UnicodeCodePoint" for Python strings. Known values are:
                      "TextElements_v8", "UnicodeCodePoint", and "Utf16CodeUnit".
                    "verbose": "bool", # Optional. If true, the service will return more detailed information in
                      the response.
                    "isLoggingEnabled": "bool", # Optional. If true, the service will keep the query for further review.
                    "directTarget": "str", # Optional. The name of a target project to forward the request to.
                    "targetProjectParameters": "dict" # Optional. A dictionary representing the parameters for each
                      target project.
                }
            }

            # The response is polymorphic. The following are possible polymorphic responses based
            off discriminator "kind":

            # response body for status code(s): 200
            response.json() == {
                "kind": "str", # Required. Enumeration of supported conversational task results. Known values are:
                  "ConversationResult".
                "result": {
                    "query": "str", # Required. The conversation utterance given by the caller.
                    "detectedLanguage": "str", # Optional. The system detected language for the query in BCP 47
                      language representation.
                    "prediction": {
                        "topIntent": "str", # Required. The intent with the highest score.
                        "projectKind": "str", # Required. The type of the project. Known values are:
                          "Conversation" and "Orchestration".
                    }
                }
            }
    """

ConversationAnalysisClientOperationsMixinGenerated.begin_conversation_analysis.__doc__ = """Submit analysis job
    for conversations.
    
    Submit a collection of conversations for analysis. Specify one or more unique tasks to be
    executed.
    
    :param task: The collection of conversations to analyze and one or more tasks to execute. Is
     either a model type or a IO type. Required.
    :type task: JSON or IO
    :keyword content_type: Body Parameter content-type. Known values are: 'application/json'.
     Default value is None.
    :paramtype content_type: str
    :keyword str continuation_token: A continuation token to restart a poller from a saved state.
    :keyword polling: By default, your polling method will be AsyncLROBasePolling. Pass in False
     for this operation to not poll, or pass in your own initialized polling object for a personal
     polling strategy.
    :paramtype polling: bool or ~azure.core.polling.AsyncPollingMethod
    :keyword int polling_interval: Default waiting time between two polls for LRO operations if no
     Retry-After header is present.
    :return: An instance of AsyncLROPoller that returns JSON object
    :rtype: ~azure.core.polling.AsyncLROPoller[JSON]
    :raises ~azure.core.exceptions.HttpResponseError:

    .. versionadded:: 2022-05-15-preview
        The *begin_conversation_analysis* client method.

    Example:
        .. code-block:: python

            # JSON input template you can fill out and use as your body input.
            task = {
              "displayName": "str",  # Optional. Display name for the analysis job.
              "analysisInput": {
                "conversations": [
                    ... # A list of text_conversation or transcript_conversation (see below)
                ]
              },
              "tasks": [
                {
                  "taskName": "str",  # Optional. Associate a name with the task.
                  "kind": "str",  # Required. Known values are "ConversationalPIITask" and 
                    "ConversationalSummarizationTask".
                  "parameters": {
                    ... # summarization_task_parameters or pii_task_parameters (see below)
                  }
                }
              ]
            }

            text_conversation = {
              "id": "str",  # Required. Unique identifier for the conversation.
              "language": "str",  # Required. The language of the conversation item in BCP-47 format.
              "modality": "str",  # Required. Known values are: "transcript" and "text".
              "domain": "str",  # Optional. Known values are "finance", "healthcare", and "generic".
              "conversationItems": [  # Ordered list of text conversation items in the conversation.
                {
                  "id": "str", # Required. The ID of a conversation item.
                  "participantId": "str", # Required. The participant ID of a conversation item.
                  "modality": "string", # Required. Enumeration of supported conversational modalities.
                    Known values are: "text", and "transcript".
                  "language": "str", # Optional. The override language of a conversation item in BCP 47 language
                    representation.
                  "role": "str",  # Optional. The role of the participant. Known values are: "agent", "customer",
                    and "generic".
                  "text": "str"  # Required. The text input
                }
              ]
            }

            transcript_conversation = {
                "id": "str",  # Required. Unique identifier for the conversation.
                "language": "str",  # Required. The language of the conversation item in BCP-47 format.
                "modality": "str",  # Required. Known values are: "transcript" and "text".
                "domain": "str",  # Optional. Known values are "finance", "healthcare", and "generic".
                "conversationItems": [  # Ordered list of transcript conversation items in the conversation.
                    {
                        "id": "str",  # Required. The ID of a conversation item.
                        "participantId": "str",  # Required. The participant ID of a conversation item.
                        "modality": "string",  # Required. Enumeration of supported conversational modalities.
                          Known values are: "text", and "transcript".
                        "language": "str",  # Optional. The override language of a conversation item in BCP 47 language
                          representation.
                        "role": "str",  # Optional. The role of the participant. Known values are: "agent", "customer",
                          and "generic".
                        "text": "str",  # Optional. The display form of the recognized text from speech to text API,
                          with punctuation and capitalization added.
                        "itn": "str",  # Optional. Inverse Text Normalization representation of input. The inverse -
                          text - normalized form is the recognized text from Microsoft's Speech to Text API, with
                          phone numbers, numbers, abbreviations, and other transformations applied.
                        "maskedItn": "str",  # Optional. The Inverse Text Normalized format with profanity masking
                          applied.
                        "lexical": "str",  # Optional. The lexical form of the recognized text from speech to text
                          API with the actual words recognized.
                        "audioTimings": [  # Optional. The list of word level audio timing information.
                            {
                                "word": "str",  # Optional. The word recognized.
                                "offset": "int",  # Optional. Offset from start of speech audio, in ticks.
                                  1 tick = 100 ns.
                                "duration": "int"  # Optional. Duration of word articulation, in ticks. 1 tick = 100 ns.
                            }
                        ]
                    }
                ]
            }

            summarization_task_parameters = {
              "modelVersion": "str",  # Optional. The model version to use. Defaults to "latest".
              "loggingOptOut": "bool",  # Optional. Defaults to false.
              "summaryAspects": "array"  # Required. A list of summary aspects. Known values are
                "issue" and "resolution".
            }

            pii_task_parameters = {
              "modelVersion": "str",  # Optional. The model version to use. Defaults to "latest".
              "loggingOptOut": "bool",  # Optional. Defaults to false.
              "piiCategories": "array",  # Optional. Describes the PII categories to return for detection.
                If not provided, 'default' categories will be returned which will vary with the language. Known values
                are "Address", "CreditCard", "Email", "Name", "NumericIdentifier", "PhoneNumber", "All", "Default".
              "redactionSource": "str",  # Optional. Supported content types. Known values are "lexical", "itn",
                "maskedItn", and "text".
              "includeAudioRedaction": "bool" # Optional. Defaults to false. Flag to indicate if audio redaction
                is requested. By default audio redaction will not be performed.
            }

            # The response is polymorphic. The following are possible polymorphic responses based
            off discriminator "kind":

            # response body for status code(s): 200
            response == {
                "createdDateTime": "2020-02-20 00:00:00",  # Required.
                "displayName": "str",  # Optional.
                "errors": [
                    {
                        "code": "str",  # One of a server-defined set of error codes.
                          Required. Known values are: "InvalidRequest", "InvalidArgument",
                          "Unauthorized", "Forbidden", "NotFound", "ProjectNotFound",
                          "OperationNotFound", "AzureCognitiveSearchNotFound",
                          "AzureCognitiveSearchIndexNotFound", "TooManyRequests",
                          "AzureCognitiveSearchThrottling",
                          "AzureCognitiveSearchIndexLimitReached", "InternalServerError",
                          "ServiceUnavailable", "Timeout", "QuotaExceeded", "Conflict", and
                          "Warning".
                        "details": [
                            ...
                        ],
                        "innererror": {
                            "code": "str",  # One of a server-defined set of
                              error codes. Required. Known values are: "InvalidRequest",
                              "InvalidParameterValue", "KnowledgeBaseNotFound",
                              "AzureCognitiveSearchNotFound", "AzureCognitiveSearchThrottling",
                              "ExtractionFailure", "InvalidRequestBodyFormat", "EmptyRequest",
                              "MissingInputDocuments", "InvalidDocument", "ModelVersionIncorrect",
                              "InvalidDocumentBatch", "UnsupportedLanguageCode", and
                              "InvalidCountryHint".
                            "details": {
                                "str": "str"  # Optional. Error details.
                            },
                            "innererror": ...,
                            "message": "str",  # Error message. Required.
                            "target": "str"  # Optional. Error target.
                        },
                        "message": "str",  # A human-readable representation of the
                          error. Required.
                        "target": "str"  # Optional. The target of the error.
                    }
                ],
                "expirationDateTime": "2020-02-20 00:00:00",  # Optional.
                "jobId": "str",  # Required.
                "lastUpdatedDateTime": "2020-02-20 00:00:00",  # Required.
                "nextLink": "str",  # Optional.
                "statistics": {
                    "conversationsCount": 0,  # Number of conversations submitted in the
                      request. Required.
                    "erroneousConversationsCount": 0,  # Number of invalid documents.
                      This includes empty, over-size limit or non-supported languages documents.
                      Required.
                    "transactionsCount": 0,  # Number of transactions for the request.
                      Required.
                    "validConversationsCount": 0  # Number of conversations documents.
                      This excludes empty, over-size limit or non-supported languages documents.
                      Required.
                },
                "status": "str",  # Required. Known values are: "notStarted", "running",
                  "succeeded", "partiallyCompleted", "failed", "cancelled", and "cancelling".
                "tasks": {
                    "completed": 0,  # Count of tasks completed successfully. Required.
                    "failed": 0,  # Count of tasks that failed. Required.
                    "inProgress": 0,  # Count of tasks in progress currently. Required.
                    "items": [
                        {
                          "kind": "str", # Required. Enumeration of supported Conversation Analysis task results.
                            Known values are: "conversationalSummarizationResults" and "conversationalPIIResults". 
                          "taskName": "str", # Optional. Associated name with the task.
                          "lastUpdateDateTime": "str", # Required. The last updated time in UTC for the task.
                          "status": "str", # Required. The status of the task at the mentioned last update time.
                            Known values are: "notStarted", "running", "succeeded", "failed", "cancelled", "cancelling".
                          "results": [ 
                              ... 
                           ]  # Optional. List of results from tasks (if available).
                        }
                    ],
                    "total": 0  # Total count of tasks submitted as part of the job.
                      Required.
                }
            }
    """


class ConversationAnalysisClientOperationsMixin(
    ConversationAnalysisClientOperationsMixinGenerated
):
    ...


__all__: List[str] = [
    "ConversationAnalysisClientOperationsMixin"
]  # Add all objects you want publicly available to users at this package level
=======


__all__: List[str] = []  # Add all objects you want publicly available to users at this package level
>>>>>>> dce54150


def patch_sdk():
    """Do not remove from this file.

    `patch_sdk` is a last resort escape hatch that allows you to do customizations
    you can't accomplish using the techniques described in
    https://aka.ms/azsdk/python/dpcodegen/python/customize
    """<|MERGE_RESOLUTION|>--- conflicted
+++ resolved
@@ -7,305 +7,9 @@
 Follow our quickstart for examples: https://aka.ms/azsdk/python/dpcodegen/python/customize
 """
 from typing import List
-<<<<<<< HEAD
-from ._operations import (
-    ConversationAnalysisClientOperationsMixin as ConversationAnalysisClientOperationsMixinGenerated,
-)
-
-
-ConversationAnalysisClientOperationsMixinGenerated.analyze_conversation.__doc__ = """Analyzes the input
-    conversation utterance.
-
-    See https://docs.microsoft.com/rest/api/language/conversation-analysis-runtime/analyze-conversation
-    for more information.
-
-    :param task: A single conversational task to execute. Is either a model type or a IO type.
-     Required.
-    :type task: JSON or IO
-    :keyword content_type: Body Parameter content-type. Known values are: 'application/json'.
-     Default value is None.
-    :paramtype content_type: str
-    :return: JSON object
-    :rtype: JSON
-    :raises ~azure.core.exceptions.HttpResponseError:
-
-    Example:
-        .. code-block:: python
-
-            # JSON input template you can fill out and use as your body input.
-            task = {
-                "kind": "str", # Required. Enumeration of supported Conversation tasks. Known values: "Conversation".
-                "analysisInput": {
-                    "conversationItem": {
-                        "id": "str", # Required. The ID of a conversation item.
-                        "participantId": "str", # Required. The participant ID of a conversation item.
-                        "modality": "string", # Required, Enumeration of supported conversational modalities.
-                          Known values are: "text", and "transcript".
-                        "language": "str", # Optional. The override language of a conversation item in BCP 47
-                          language representation.
-                        "text": "str", # Required. The text input.
-                        "role": "str"  # Optional. The role of the participant. Known values are: "agent",
-                          "customer", and "generic".
-                    }
-                },
-                "parameters": {
-                    "projectName": "str", # Required. The name of the project to use.
-                    "deploymentName": "str", # Required. The name of the deployment to use.
-                    "stringIndexType": "str",  # Optional. Default value is
-                      "TextElements_v8". Specifies the method used to interpret string offsets. Set
-                      to "UnicodeCodePoint" for Python strings. Known values are:
-                      "TextElements_v8", "UnicodeCodePoint", and "Utf16CodeUnit".
-                    "verbose": "bool", # Optional. If true, the service will return more detailed information in
-                      the response.
-                    "isLoggingEnabled": "bool", # Optional. If true, the service will keep the query for further review.
-                    "directTarget": "str", # Optional. The name of a target project to forward the request to.
-                    "targetProjectParameters": "dict" # Optional. A dictionary representing the parameters for each
-                      target project.
-                }
-            }
-
-            # The response is polymorphic. The following are possible polymorphic responses based
-            off discriminator "kind":
-
-            # response body for status code(s): 200
-            response.json() == {
-                "kind": "str", # Required. Enumeration of supported conversational task results. Known values are:
-                  "ConversationResult".
-                "result": {
-                    "query": "str", # Required. The conversation utterance given by the caller.
-                    "detectedLanguage": "str", # Optional. The system detected language for the query in BCP 47
-                      language representation.
-                    "prediction": {
-                        "topIntent": "str", # Required. The intent with the highest score.
-                        "projectKind": "str", # Required. The type of the project. Known values are:
-                          "Conversation" and "Orchestration".
-                    }
-                }
-            }
-    """
-
-ConversationAnalysisClientOperationsMixinGenerated.begin_conversation_analysis.__doc__ = """Submit analysis job
-    for conversations.
-    
-    Submit a collection of conversations for analysis. Specify one or more unique tasks to be
-    executed.
-    
-    :param task: The collection of conversations to analyze and one or more tasks to execute. Is
-     either a model type or a IO type. Required.
-    :type task: JSON or IO
-    :keyword content_type: Body Parameter content-type. Known values are: 'application/json'.
-     Default value is None.
-    :paramtype content_type: str
-    :keyword str continuation_token: A continuation token to restart a poller from a saved state.
-    :keyword polling: By default, your polling method will be AsyncLROBasePolling. Pass in False
-     for this operation to not poll, or pass in your own initialized polling object for a personal
-     polling strategy.
-    :paramtype polling: bool or ~azure.core.polling.AsyncPollingMethod
-    :keyword int polling_interval: Default waiting time between two polls for LRO operations if no
-     Retry-After header is present.
-    :return: An instance of AsyncLROPoller that returns JSON object
-    :rtype: ~azure.core.polling.AsyncLROPoller[JSON]
-    :raises ~azure.core.exceptions.HttpResponseError:
-
-    .. versionadded:: 2022-05-15-preview
-        The *begin_conversation_analysis* client method.
-
-    Example:
-        .. code-block:: python
-
-            # JSON input template you can fill out and use as your body input.
-            task = {
-              "displayName": "str",  # Optional. Display name for the analysis job.
-              "analysisInput": {
-                "conversations": [
-                    ... # A list of text_conversation or transcript_conversation (see below)
-                ]
-              },
-              "tasks": [
-                {
-                  "taskName": "str",  # Optional. Associate a name with the task.
-                  "kind": "str",  # Required. Known values are "ConversationalPIITask" and 
-                    "ConversationalSummarizationTask".
-                  "parameters": {
-                    ... # summarization_task_parameters or pii_task_parameters (see below)
-                  }
-                }
-              ]
-            }
-
-            text_conversation = {
-              "id": "str",  # Required. Unique identifier for the conversation.
-              "language": "str",  # Required. The language of the conversation item in BCP-47 format.
-              "modality": "str",  # Required. Known values are: "transcript" and "text".
-              "domain": "str",  # Optional. Known values are "finance", "healthcare", and "generic".
-              "conversationItems": [  # Ordered list of text conversation items in the conversation.
-                {
-                  "id": "str", # Required. The ID of a conversation item.
-                  "participantId": "str", # Required. The participant ID of a conversation item.
-                  "modality": "string", # Required. Enumeration of supported conversational modalities.
-                    Known values are: "text", and "transcript".
-                  "language": "str", # Optional. The override language of a conversation item in BCP 47 language
-                    representation.
-                  "role": "str",  # Optional. The role of the participant. Known values are: "agent", "customer",
-                    and "generic".
-                  "text": "str"  # Required. The text input
-                }
-              ]
-            }
-
-            transcript_conversation = {
-                "id": "str",  # Required. Unique identifier for the conversation.
-                "language": "str",  # Required. The language of the conversation item in BCP-47 format.
-                "modality": "str",  # Required. Known values are: "transcript" and "text".
-                "domain": "str",  # Optional. Known values are "finance", "healthcare", and "generic".
-                "conversationItems": [  # Ordered list of transcript conversation items in the conversation.
-                    {
-                        "id": "str",  # Required. The ID of a conversation item.
-                        "participantId": "str",  # Required. The participant ID of a conversation item.
-                        "modality": "string",  # Required. Enumeration of supported conversational modalities.
-                          Known values are: "text", and "transcript".
-                        "language": "str",  # Optional. The override language of a conversation item in BCP 47 language
-                          representation.
-                        "role": "str",  # Optional. The role of the participant. Known values are: "agent", "customer",
-                          and "generic".
-                        "text": "str",  # Optional. The display form of the recognized text from speech to text API,
-                          with punctuation and capitalization added.
-                        "itn": "str",  # Optional. Inverse Text Normalization representation of input. The inverse -
-                          text - normalized form is the recognized text from Microsoft's Speech to Text API, with
-                          phone numbers, numbers, abbreviations, and other transformations applied.
-                        "maskedItn": "str",  # Optional. The Inverse Text Normalized format with profanity masking
-                          applied.
-                        "lexical": "str",  # Optional. The lexical form of the recognized text from speech to text
-                          API with the actual words recognized.
-                        "audioTimings": [  # Optional. The list of word level audio timing information.
-                            {
-                                "word": "str",  # Optional. The word recognized.
-                                "offset": "int",  # Optional. Offset from start of speech audio, in ticks.
-                                  1 tick = 100 ns.
-                                "duration": "int"  # Optional. Duration of word articulation, in ticks. 1 tick = 100 ns.
-                            }
-                        ]
-                    }
-                ]
-            }
-
-            summarization_task_parameters = {
-              "modelVersion": "str",  # Optional. The model version to use. Defaults to "latest".
-              "loggingOptOut": "bool",  # Optional. Defaults to false.
-              "summaryAspects": "array"  # Required. A list of summary aspects. Known values are
-                "issue" and "resolution".
-            }
-
-            pii_task_parameters = {
-              "modelVersion": "str",  # Optional. The model version to use. Defaults to "latest".
-              "loggingOptOut": "bool",  # Optional. Defaults to false.
-              "piiCategories": "array",  # Optional. Describes the PII categories to return for detection.
-                If not provided, 'default' categories will be returned which will vary with the language. Known values
-                are "Address", "CreditCard", "Email", "Name", "NumericIdentifier", "PhoneNumber", "All", "Default".
-              "redactionSource": "str",  # Optional. Supported content types. Known values are "lexical", "itn",
-                "maskedItn", and "text".
-              "includeAudioRedaction": "bool" # Optional. Defaults to false. Flag to indicate if audio redaction
-                is requested. By default audio redaction will not be performed.
-            }
-
-            # The response is polymorphic. The following are possible polymorphic responses based
-            off discriminator "kind":
-
-            # response body for status code(s): 200
-            response == {
-                "createdDateTime": "2020-02-20 00:00:00",  # Required.
-                "displayName": "str",  # Optional.
-                "errors": [
-                    {
-                        "code": "str",  # One of a server-defined set of error codes.
-                          Required. Known values are: "InvalidRequest", "InvalidArgument",
-                          "Unauthorized", "Forbidden", "NotFound", "ProjectNotFound",
-                          "OperationNotFound", "AzureCognitiveSearchNotFound",
-                          "AzureCognitiveSearchIndexNotFound", "TooManyRequests",
-                          "AzureCognitiveSearchThrottling",
-                          "AzureCognitiveSearchIndexLimitReached", "InternalServerError",
-                          "ServiceUnavailable", "Timeout", "QuotaExceeded", "Conflict", and
-                          "Warning".
-                        "details": [
-                            ...
-                        ],
-                        "innererror": {
-                            "code": "str",  # One of a server-defined set of
-                              error codes. Required. Known values are: "InvalidRequest",
-                              "InvalidParameterValue", "KnowledgeBaseNotFound",
-                              "AzureCognitiveSearchNotFound", "AzureCognitiveSearchThrottling",
-                              "ExtractionFailure", "InvalidRequestBodyFormat", "EmptyRequest",
-                              "MissingInputDocuments", "InvalidDocument", "ModelVersionIncorrect",
-                              "InvalidDocumentBatch", "UnsupportedLanguageCode", and
-                              "InvalidCountryHint".
-                            "details": {
-                                "str": "str"  # Optional. Error details.
-                            },
-                            "innererror": ...,
-                            "message": "str",  # Error message. Required.
-                            "target": "str"  # Optional. Error target.
-                        },
-                        "message": "str",  # A human-readable representation of the
-                          error. Required.
-                        "target": "str"  # Optional. The target of the error.
-                    }
-                ],
-                "expirationDateTime": "2020-02-20 00:00:00",  # Optional.
-                "jobId": "str",  # Required.
-                "lastUpdatedDateTime": "2020-02-20 00:00:00",  # Required.
-                "nextLink": "str",  # Optional.
-                "statistics": {
-                    "conversationsCount": 0,  # Number of conversations submitted in the
-                      request. Required.
-                    "erroneousConversationsCount": 0,  # Number of invalid documents.
-                      This includes empty, over-size limit or non-supported languages documents.
-                      Required.
-                    "transactionsCount": 0,  # Number of transactions for the request.
-                      Required.
-                    "validConversationsCount": 0  # Number of conversations documents.
-                      This excludes empty, over-size limit or non-supported languages documents.
-                      Required.
-                },
-                "status": "str",  # Required. Known values are: "notStarted", "running",
-                  "succeeded", "partiallyCompleted", "failed", "cancelled", and "cancelling".
-                "tasks": {
-                    "completed": 0,  # Count of tasks completed successfully. Required.
-                    "failed": 0,  # Count of tasks that failed. Required.
-                    "inProgress": 0,  # Count of tasks in progress currently. Required.
-                    "items": [
-                        {
-                          "kind": "str", # Required. Enumeration of supported Conversation Analysis task results.
-                            Known values are: "conversationalSummarizationResults" and "conversationalPIIResults". 
-                          "taskName": "str", # Optional. Associated name with the task.
-                          "lastUpdateDateTime": "str", # Required. The last updated time in UTC for the task.
-                          "status": "str", # Required. The status of the task at the mentioned last update time.
-                            Known values are: "notStarted", "running", "succeeded", "failed", "cancelled", "cancelling".
-                          "results": [ 
-                              ... 
-                           ]  # Optional. List of results from tasks (if available).
-                        }
-                    ],
-                    "total": 0  # Total count of tasks submitted as part of the job.
-                      Required.
-                }
-            }
-    """
-
-
-class ConversationAnalysisClientOperationsMixin(
-    ConversationAnalysisClientOperationsMixinGenerated
-):
-    ...
-
-
-__all__: List[str] = [
-    "ConversationAnalysisClientOperationsMixin"
-]  # Add all objects you want publicly available to users at this package level
-=======
 
 
 __all__: List[str] = []  # Add all objects you want publicly available to users at this package level
->>>>>>> dce54150
 
 
 def patch_sdk():
