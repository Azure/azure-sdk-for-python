# coding=utf-8
# ------------------------------------
# Copyright (c) Microsoft Corporation.
# Licensed under the MIT License.
# ------------------------------------

"""
FILE: sample_conv_pii_transcript_input_async.py

DESCRIPTION:
    This sample demonstrates how to analyze a conversation for PII (personally identifiable information).

    For more info about how to setup a CLU conversation project, see the README.

USAGE:
    python sample_conv_pii_transcript_input_async.py

    Set the environment variables with your own values before running the sample:
    1) AZURE_CONVERSATIONS_ENDPOINT                       - endpoint for your CLU resource.
    2) AZURE_CONVERSATIONS_KEY                            - API key for your CLU resource.
"""

import asyncio

async def sample_conv_pii_transcript_input_async():
    # [START analyze_conversation_app]
    # import libraries
    import os
    from azure.core.credentials import AzureKeyCredential

    from azure.ai.language.conversations.aio import ConversationAnalysisClient

    # get secrets
    endpoint = os.environ["AZURE_CONVERSATIONS_ENDPOINT"]
    key = os.environ["AZURE_CONVERSATIONS_KEY"]

    # analyze quey
    client = ConversationAnalysisClient(endpoint, AzureKeyCredential(key))
    async with client:

        poller = await client.begin_conversation_analysis(
            task={
                "displayName": "Analyze PII in conversation",
                "analysisInput": {
                    "conversations": [
                        {
                            "conversationItems": [
                                {
                                    "id": "1",
                                    "participantId": "0",
                                    "modality": "transcript",
                                    "text": "It is john doe.",
                                    "lexical": "It is john doe",
                                    "itn": "It is john doe",
                                    "maskedItn": "It is john doe"
                                },
                                {
                                    "id": "2",
                                    "participantId": "1",
                                    "modality": "transcript",
                                    "text": "Yes, 633-27-8199 is my phone",
                                    "lexical": "yes six three three two seven eight one nine nine is my phone",
                                    "itn": "yes 633278199 is my phone",
                                    "maskedItn": "yes 633278199 is my phone",
                                },
                                {
                                    "id": "3",
                                    "participantId": "1",
                                    "modality": "transcript",
                                    "text": "j.doe@yahoo.com is my email",
                                    "lexical": "j dot doe at yahoo dot com is my email",
                                    "maskedItn": "j.doe@yahoo.com is my email",
                                    "itn": "j.doe@yahoo.com is my email",
                                }
                            ],
                            "modality": "transcript",
                            "id": "1",
                            "language": "en"
                        }
                    ]
                },
                "tasks": [
                    {
                        "kind": "ConversationalPIITask",
                        "parameters": {
                            "redactionSource": "lexical",
                            "piiCategories": [
                                "all"
                            ]
                        }
                    }
                ]
            }
        )

        # view result
        result = await poller.result()
        task_result = result['tasks']['items'][0]
        print("... view task status ...")
<<<<<<< HEAD
        print("status: {}".format(task_result["status"]))
        conv_pii_result = task_result["results"]
        if conv_pii_result["errors"]:
            print("... errors occurred ...")
            for error in conv_pii_result["errors"]:
=======
        print(f"status: {task_result['status']}")
        conv_pii_result = task_result['results']
        if conv_pii_result['errors']:
            print("... errors occured ...")
            for error in conv_pii_result['errors']:
>>>>>>> f01ddff0
                print(error)
        else:
            conversation_result = conv_pii_result['conversations'][0]
            if conversation_result['warnings']:
                print("... view warnings ...")
                for warning in conversation_result['warnings']:
                    print(warning)
            else:
                print("... view task result ...")
                for conversation in conversation_result['conversationItems']:
                    print(f"conversation id: {conversation['id']}")
                    print("... entities ...")
                    for entity in conversation['entities']:
                        print(f"text: {entity['text']}")
                        print(f"category: {entity['category']}")
                        print(f"confidence: {entity['confidenceScore']}")
                        print(f"offset: {entity['offset']}")
                        print(f"length: {entity['length']}")


    # [END analyze_conversation_app]


async def main():
    await sample_conv_pii_transcript_input_async()

if __name__ == '__main__':
    loop = asyncio.get_event_loop()
    loop.run_until_complete(main())<|MERGE_RESOLUTION|>--- conflicted
+++ resolved
@@ -97,19 +97,11 @@
         result = await poller.result()
         task_result = result['tasks']['items'][0]
         print("... view task status ...")
-<<<<<<< HEAD
-        print("status: {}".format(task_result["status"]))
-        conv_pii_result = task_result["results"]
-        if conv_pii_result["errors"]:
-            print("... errors occurred ...")
-            for error in conv_pii_result["errors"]:
-=======
         print(f"status: {task_result['status']}")
         conv_pii_result = task_result['results']
         if conv_pii_result['errors']:
             print("... errors occured ...")
             for error in conv_pii_result['errors']:
->>>>>>> f01ddff0
                 print(error)
         else:
             conversation_result = conv_pii_result['conversations'][0]
