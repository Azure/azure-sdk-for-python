--- conflicted
+++ resolved
@@ -33,15 +33,10 @@
 
     client = QuestionAnsweringClient(endpoint, AzureKeyCredential(key))
     with client:
-<<<<<<< HEAD
-        first_question = qna.QueryKnowledgeBaseOptions(
-            question="How long should my Surface battery last?",
-=======
         first_question="How long should my Surface battery last?"
 
         output = client.get_answers(
             question=first_question,
->>>>>>> 62df3543
             top=3,
             confidence_threshold=0.2,
             include_unstructured_sources=True,
@@ -52,14 +47,6 @@
             project_name=knowledge_base_project,
             deployment_name="test"
         )
-<<<<<<< HEAD
-        best_candidate = [a for a in output.answers if a.confidence_score > 0.9][0]
-        print(u"Q: {}".format(first_question.question))
-        print(u"A: {}".format(best_candidate.answer))
-
-        followup_question = qna.QueryKnowledgeBaseOptions(
-            question="How long it takes to charge Surface?",
-=======
         best_candidate = [a for a in output.answers if a.confidence > 0.9][0]
         print(u"Q: {}".format(first_question))
         print(u"A: {}".format(best_candidate.answer))
@@ -68,7 +55,6 @@
 
         output = client.get_answers(
             question=followup_question,
->>>>>>> 62df3543
             top=3,
             confidence_threshold=0.2,
             answer_context=qna.KnowledgeBaseAnswerContext(
@@ -83,11 +69,7 @@
             project_name=knowledge_base_project,
             deployment_name="test"
         )
-<<<<<<< HEAD
-        print(u"Q: {}".format(followup_question.question))
-=======
         print(u"Q: {}".format(followup_question))
->>>>>>> 62df3543
         print(u"A: {}".format(output.answers[0].answer))
 
     # [END chit_chat]
