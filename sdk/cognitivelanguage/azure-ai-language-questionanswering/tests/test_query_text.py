# coding=utf-8
# ------------------------------------
# Copyright (c) Microsoft Corporation.
# Licensed under the MIT License.
# ------------------------------------

import pytest

from azure.core.exceptions import HttpResponseError, ClientAuthenticationError
from azure.core.credentials import AzureKeyCredential

from testcase import (
    QuestionAnsweringTest,
    GlobalQuestionAnsweringAccountPreparer
)

from azure.ai.language.questionanswering import QuestionAnsweringClient
<<<<<<< HEAD
from azure.ai.language.questionanswering.operations._operations import build_query_text_request, build_query_knowledge_base_request
from azure.ai.language.questionanswering.models import (
    QueryTextOptions,
    TextRecord
=======
from azure.ai.language.questionanswering._operations._operations import build_get_answers_from_text_request
from azure.ai.language.questionanswering.models import (
    AnswersFromTextOptions,
    TextDocument
>>>>>>> 62df3543
)

class QnATests(QuestionAnsweringTest):

    @GlobalQuestionAnsweringAccountPreparer()
    def test_query_text_llc(self, qna_account, qna_key):
        client = QuestionAnsweringClient(qna_account, AzureKeyCredential(qna_key))
        json_content = {
            "question": "What is the meaning of life?",
            "records": [
                {
                    "text": "abc Graphics  Surprise, surprise -- our 4K  ",
                    "id": "doc1"
                },
                {
                    "text": "e graphics card. While the Nvidia GeForce MX250 GPU isn't meant for demanding gaming, it is a step up from integrated graphics as proven by comparing it to the UHD 620 GPU in the FHD model.   The MX250-equipped Envy 13 scored a 116,575 on the Ice Storm Unlimited benchmark while the base model scored a 82,270. Upgrading to the discrete graphics gives the Envy 13 better performance than the Notebook 9 Pro (61,662; UHD 620), Surface Laptop 2 (71,647; UHD 620) and the premium laptop average (86,937).   While the Nvidia GeForce MX250 GPU isn't meant for demanding gaming, it is a step up from integrated graphics as proven by comparing it to the UHD 620 GPU in the FHD model.   We played the racing game Dirt 3 at 92 frames per second on  ",
                    "id": "doc2"
                },
                {
                    "text": "Graphics  Surprise, surprise -- our 4K Envy 13 came with a discrete graphics card. While the Nvidia GeForce MX250 GPU isn't meant for demanding gaming, it is a step up from integrated graphics as proven by comparing it to the UHD 620 GPU in the FHD model.   The MX250-equipped Envy 13 scored a 116,575 on the Ice Storm Unlimited benchmark while the base model scored a 82,270. Upgrading to the discrete graphics gives the Envy 13 better performance than the Notebook 9 Pro (61,662; UHD 620), Surface Laptop 2 (71,647; UHD 620) and the premium laptop average (86,937).   While the Nvidia GeForce MX250 GPU isn't meant for demanding gaming, it is a step up from integrated graphics as proven by comparing it to the UHD 620 GPU in the FHD model.   We played the racing game Dirt 3 at 92 frames per second on the MX250 model, which is well above our 30-fps playability, the category average (69 fps) and what the Surface Laptop 2 (82 fps) achieved. The ZenBook S UX391UA (45 fps) fell flat on this real-world test but ran better than the base model Envy 13 (31 fps).  Audio  I had a good ol' time groovin' to the sound of the Envy 13's crisp speakers. HP went all out with the Envy, placing dual speakers on the underside of the chassis along with a third, top-firing driver above the keyboard. Devon Gilfillian's funky jam \"Here and Now\" boomed smooth, soulful tunes throughout my small apartment. The twang of the electric guitar played nicely with the thudding percussion but never overshadowed Gilfillian or the female backup vocals.    Bang & Olufsen software comes preinstalled on the Envy 13, with equalizer controls so you can adjust the bass, midrange and treble to your liking. But even out of the box, you'll enjoy great sound without having to bust out your headphones.  Battery Life  Get an Envy 13 with the 1080p non-touch display if battery life is important to you.   The FHD model endured for 11 hours and 11 minutes whereas the 4K model lasted only 4 hours and 36 minutes on our battery test, which involves continuous web browsing over Wi-Fi at 150 nits of brightness.   MORE: Laptops with Best Battery Life - Longest Lasting Laptop Batteries  Competing laptops like the ZenBook S UX391UA (7:05), Surface Laptop 2 (9:22) and Notebook 9 Pro (8:53) outstayed the 4K Envy 13 but powered down long before the 1080p version.  Webcam  The 720p webcam on the Envy 13 is nothing to write home about. A selfie I snapped in my dimly lit room was covered in a haze of visual noise. My beard and hair were unkempt blobs, while my eyes looked like they were drawn on by a pointillist painter. If there's one positive, it's that the lens captures natural colors and even extracted the different shades of gray in my T-shirt.   On the right edge of the Envy 13 is a physical kill switch that cuts the power to the webcam so you can feel reassured that nobody is snooping on you.   Heat  Leave the lapdesk at home - you don't have to worry about the Envy 13 overheating.    After I played a 15-minute, full-HD video in full screen, the touchpad on the HP Envy 13 with a Core i7 CPU rose to only 83 degrees Fahrenheit while the keyboard (87 degrees) and underside (90 degrees) also remained well below our 95-degree comfort threshold. Even the toastiest part of the machine, the lower-left edge on the underside, topped out at 94 degrees.   Software and Warranty  It's a shame that a laptop with such beautiful hardware ships with such ugly software. Pre-installed on this machine are entirely too many programs that could either be packaged together or omitted altogether.   HP provides an app called Audio Switch, which simply lets you switch your audio input/output between the internal speakers and headphones. As the same implies, HP's Command Center is where you can get information about your Envy 13 but also switch the thermal profiles between comfort and performance. Along with support documentation, HP also bundles in a setup program called JumpStart, a program for connecting printers and a redundant system-info app called Event Utility.   Also installed on the Envy 13's Windows 10 Home OS are several Microsoft apps, including Simple Solitaire, Candy Crush Friends and Your Phone. Other third-party apps include Booking.com, Netflix and McAfee Security.   HP ships the Envy 13 with a one-year warranty. See how HP did on our Tech Support Showdown and Best and Worst Brands ranking.   Bottom Line  The Envy 13 has cemented its standing as the ultimate laptop for college students or travelers. Along with 11-plus hours of battery life (on the FHD model), the Envy 13 has a sleek, ultraportable chassis, fast performance, and powerful speakers. Best of all, the Envy 13 starts at a reasonable $799, which is hundreds less than the competition. In many ways, the Envy 13 is what we wanted the new MacBook Air to be.   The new HP Envy 13 is everything I was hoping the new MacBook Air would be: fast, attractive and affordable.  Just be sure to buy the right model. We strongly recommend the 1080p version over the 4K model because it lasts several hours longer on a charge and costs less. In fact, if we were reviewing the 4K model separately, we'd only give it a 3.5 rating. You should also consider the Envy 13 with a 10th Gen CPU, although we haven't gotten the chance to review it yet.   If you absolutely need a high-res display, the 4K Envy 13 is one of many good options. We also recommend the Samsung Notebook 9 Pro, which has a similarly premium design but much better battery life than the 4K Envy. The Microsoft Surface Laptop 2 is another recommended alternative, though you might want to wait a few months for the rumored Surface Laptop 3.   Overall, the HP Envy 13 is a fantastic laptop that checks all the right boxes --- as long as you buy the 1080p model.   Credit: Laptop Mag  HP Envy 13 (2019) Specs BluetoothBluetooth 5.0 BrandHP CPUIntel Core i7-8565U Card SlotsmicroSD Company Websitehttps://www8.hp.com/us/en/home.html Display Size13.3 Graphics CardNvidia GeForce MX250 Hard Drive Size512GB Hard Drive TypePCIe NVMe M.2 Highest Available Resolution3840 x 2160 Native Resolution3840 x 2160 Operating SystemWindows 10 Home Ports (excluding USB)USB 3.1 with Type-C, USB 3.1 Always-On, USB 3.1, Headphone/Mic, microSD RAM16GB RAM Upgradable to16GB Size12.1 x 8.3 x .57 inches Touchpad Size4.3 x 2.2 inches USB Ports3 Video Memory2GB Warranty/Supportone-year warranty. Weight2.8 pounds Wi-Fi802.11ac Wi-Fi ModelIntel Wireless-AC 9560 ",
                    "id": "doc3"
                }
            ],
            "language": "en"
        }
        request = build_get_answers_from_text_request(
            json=json_content
        )
        response = client.send_request(request)
        assert response.status_code == 200

        output = response.json()
        assert output.get('answers')
        for answer in output['answers']:
            assert answer.get('answer')
            assert answer.get('confidenceScore')
            assert answer.get('id')
            assert answer.get('offset')
            assert answer.get('length')
            assert answer.get('answerSpan')
            assert answer['answerSpan'].get('text')
            assert answer['answerSpan'].get('confidenceScore')
            assert answer['answerSpan'].get('offset') is not None
            assert answer['answerSpan'].get('length')

    @GlobalQuestionAnsweringAccountPreparer()
    def test_query_text(self, qna_account, qna_key):
        client = QuestionAnsweringClient(qna_account, AzureKeyCredential(qna_key))
<<<<<<< HEAD
        params = QueryTextOptions(
=======
        params = AnswersFromTextOptions(
>>>>>>> 62df3543
            question="What is the meaning of life?",
            text_documents=[
                TextDocument(
                    text="abc Graphics  Surprise, surprise -- our 4K  ",
                    id="doc1"
                ),
                TextDocument(
                    text="e graphics card. While the Nvidia GeForce MX250 GPU isn't meant for demanding gaming, it is a step up from integrated graphics as proven by comparing it to the UHD 620 GPU in the FHD model.   The MX250-equipped Envy 13 scored a 116,575 on the Ice Storm Unlimited benchmark while the base model scored a 82,270. Upgrading to the discrete graphics gives the Envy 13 better performance than the Notebook 9 Pro (61,662; UHD 620), Surface Laptop 2 (71,647; UHD 620) and the premium laptop average (86,937).   While the Nvidia GeForce MX250 GPU isn't meant for demanding gaming, it is a step up from integrated graphics as proven by comparing it to the UHD 620 GPU in the FHD model.   We played the racing game Dirt 3 at 92 frames per second on  ",
                    id="doc2"
                ),
                TextDocument(
                    text="Graphics  Surprise, surprise -- our 4K Envy 13 came with a discrete graphics card. While the Nvidia GeForce MX250 GPU isn't meant for demanding gaming, it is a step up from integrated graphics as proven by comparing it to the UHD 620 GPU in the FHD model.   The MX250-equipped Envy 13 scored a 116,575 on the Ice Storm Unlimited benchmark while the base model scored a 82,270. Upgrading to the discrete graphics gives the Envy 13 better performance than the Notebook 9 Pro (61,662; UHD 620), Surface Laptop 2 (71,647; UHD 620) and the premium laptop average (86,937).   While the Nvidia GeForce MX250 GPU isn't meant for demanding gaming, it is a step up from integrated graphics as proven by comparing it to the UHD 620 GPU in the FHD model.   We played the racing game Dirt 3 at 92 frames per second on the MX250 model, which is well above our 30-fps playability, the category average (69 fps) and what the Surface Laptop 2 (82 fps) achieved. The ZenBook S UX391UA (45 fps) fell flat on this real-world test but ran better than the base model Envy 13 (31 fps).  Audio  I had a good ol' time groovin' to the sound of the Envy 13's crisp speakers. HP went all out with the Envy, placing dual speakers on the underside of the chassis along with a third, top-firing driver above the keyboard. Devon Gilfillian's funky jam \"Here and Now\" boomed smooth, soulful tunes throughout my small apartment. The twang of the electric guitar played nicely with the thudding percussion but never overshadowed Gilfillian or the female backup vocals.    Bang & Olufsen software comes preinstalled on the Envy 13, with equalizer controls so you can adjust the bass, midrange and treble to your liking. But even out of the box, you'll enjoy great sound without having to bust out your headphones.  Battery Life  Get an Envy 13 with the 1080p non-touch display if battery life is important to you.   The FHD model endured for 11 hours and 11 minutes whereas the 4K model lasted only 4 hours and 36 minutes on our battery test, which involves continuous web browsing over Wi-Fi at 150 nits of brightness.   MORE: Laptops with Best Battery Life - Longest Lasting Laptop Batteries  Competing laptops like the ZenBook S UX391UA (7:05), Surface Laptop 2 (9:22) and Notebook 9 Pro (8:53) outstayed the 4K Envy 13 but powered down long before the 1080p version.  Webcam  The 720p webcam on the Envy 13 is nothing to write home about. A selfie I snapped in my dimly lit room was covered in a haze of visual noise. My beard and hair were unkempt blobs, while my eyes looked like they were drawn on by a pointillist painter. If there's one positive, it's that the lens captures natural colors and even extracted the different shades of gray in my T-shirt.   On the right edge of the Envy 13 is a physical kill switch that cuts the power to the webcam so you can feel reassured that nobody is snooping on you.   Heat  Leave the lapdesk at home - you don't have to worry about the Envy 13 overheating.    After I played a 15-minute, full-HD video in full screen, the touchpad on the HP Envy 13 with a Core i7 CPU rose to only 83 degrees Fahrenheit while the keyboard (87 degrees) and underside (90 degrees) also remained well below our 95-degree comfort threshold. Even the toastiest part of the machine, the lower-left edge on the underside, topped out at 94 degrees.   Software and Warranty  It's a shame that a laptop with such beautiful hardware ships with such ugly software. Pre-installed on this machine are entirely too many programs that could either be packaged together or omitted altogether.   HP provides an app called Audio Switch, which simply lets you switch your audio input/output between the internal speakers and headphones. As the same implies, HP's Command Center is where you can get information about your Envy 13 but also switch the thermal profiles between comfort and performance. Along with support documentation, HP also bundles in a setup program called JumpStart, a program for connecting printers and a redundant system-info app called Event Utility.   Also installed on the Envy 13's Windows 10 Home OS are several Microsoft apps, including Simple Solitaire, Candy Crush Friends and Your Phone. Other third-party apps include Booking.com, Netflix and McAfee Security.   HP ships the Envy 13 with a one-year warranty. See how HP did on our Tech Support Showdown and Best and Worst Brands ranking.   Bottom Line  The Envy 13 has cemented its standing as the ultimate laptop for college students or travelers. Along with 11-plus hours of battery life (on the FHD model), the Envy 13 has a sleek, ultraportable chassis, fast performance, and powerful speakers. Best of all, the Envy 13 starts at a reasonable $799, which is hundreds less than the competition. In many ways, the Envy 13 is what we wanted the new MacBook Air to be.   The new HP Envy 13 is everything I was hoping the new MacBook Air would be: fast, attractive and affordable.  Just be sure to buy the right model. We strongly recommend the 1080p version over the 4K model because it lasts several hours longer on a charge and costs less. In fact, if we were reviewing the 4K model separately, we'd only give it a 3.5 rating. You should also consider the Envy 13 with a 10th Gen CPU, although we haven't gotten the chance to review it yet.   If you absolutely need a high-res display, the 4K Envy 13 is one of many good options. We also recommend the Samsung Notebook 9 Pro, which has a similarly premium design but much better battery life than the 4K Envy. The Microsoft Surface Laptop 2 is another recommended alternative, though you might want to wait a few months for the rumored Surface Laptop 3.   Overall, the HP Envy 13 is a fantastic laptop that checks all the right boxes --- as long as you buy the 1080p model.   Credit: Laptop Mag  HP Envy 13 (2019) Specs BluetoothBluetooth 5.0 BrandHP CPUIntel Core i7-8565U Card SlotsmicroSD Company Websitehttps://www8.hp.com/us/en/home.html Display Size13.3 Graphics CardNvidia GeForce MX250 Hard Drive Size512GB Hard Drive TypePCIe NVMe M.2 Highest Available Resolution3840 x 2160 Native Resolution3840 x 2160 Operating SystemWindows 10 Home Ports (excluding USB)USB 3.1 with Type-C, USB 3.1 Always-On, USB 3.1, Headphone/Mic, microSD RAM16GB RAM Upgradable to16GB Size12.1 x 8.3 x .57 inches Touchpad Size4.3 x 2.2 inches USB Ports3 Video Memory2GB Warranty/Supportone-year warranty. Weight2.8 pounds Wi-Fi802.11ac Wi-Fi ModelIntel Wireless-AC 9560 ",
                    id="doc3"
                )
            ],
            language="en"
        )

        output = client.get_answers_from_text(params)
        assert output.answers
        for answer in output.answers:
            assert answer.answer
            assert answer.confidence
            assert answer.id
            assert answer.offset
            assert answer.length
            assert answer.short_answer
            assert answer.short_answer.text
            assert answer.short_answer.confidence
            assert answer.short_answer.offset is not None
            assert answer.short_answer.length

    @GlobalQuestionAnsweringAccountPreparer()
    def test_query_text_with_dictparams(self, qna_account, qna_key):
        client = QuestionAnsweringClient(qna_account, AzureKeyCredential(qna_key))
        params = {
            "question": "How long it takes to charge surface?",
            "records": [
                {
                    "text": "Power and charging. It takes two to four hours to charge the Surface Pro 4 battery fully from an empty state. " +
                            "It can take longer if you’re using your Surface for power-intensive activities like gaming or video streaming while you’re charging it.",
                    "id": "1"
                },
                {
                    "text": "You can use the USB port on your Surface Pro 4 power supply to charge other devices, like a phone, while your Surface charges. "+
                            "The USB port on the power supply is only for charging, not for data transfer. If you want to use a USB device, plug it into the USB port on your Surface.",
                    "id": "2"
                }
            ],
            "language": "en"
        }

        with client:
            output = client.get_answers_from_text(params)
            assert len(output.answers) == 3
            confident_answers = [a for a in output.answers if a.confidence > 0.9]
            assert len(confident_answers) == 2
            assert confident_answers[0].short_answer.text == "two to four hours"


    @GlobalQuestionAnsweringAccountPreparer()
    def test_query_text_with_str_records(self, qna_account, qna_key):
        client = QuestionAnsweringClient(qna_account, AzureKeyCredential(qna_key))
        params = {
            "question": "How long it takes to charge surface?",
            "records": [
                "Power and charging. It takes two to four hours to charge the Surface Pro 4 battery fully from an empty state. " +
                "It can take longer if you’re using your Surface for power-intensive activities like gaming or video streaming while you’re charging it.",
                "You can use the USB port on your Surface Pro 4 power supply to charge other devices, like a phone, while your Surface charges. "+
                "The USB port on the power supply is only for charging, not for data transfer. If you want to use a USB device, plug it into the USB port on your Surface.",
            ],
            "language": "en"
        }

        with client:
            output = client.get_answers_from_text(params)
            assert len(output.answers) == 3
            confident_answers = [a for a in output.answers if a.confidence > 0.9]
            assert len(confident_answers) == 2
            assert confident_answers[0].short_answer.text == "two to four hours"

    @GlobalQuestionAnsweringAccountPreparer()
    def test_query_text_overload(self, qna_account, qna_key):
        client = QuestionAnsweringClient(qna_account, AzureKeyCredential(qna_key))

        with client:
            with pytest.raises(TypeError):
                client.get_answers_from_text(
                    question="How long it takes to charge surface?",
                    text_documents=[
                        "Power and charging. It takes two to four hours to charge the Surface Pro 4 battery fully from an empty state. " +
                        "It can take longer if you’re using your Surface for power-intensive activities like gaming or video streaming while you’re charging it.",
                        {
                            "text": "You can use the USB port on your Surface Pro 4 power supply to charge other devices, like a phone, while your Surface charges. "+
                                    "The USB port on the power supply is only for charging, not for data transfer. If you want to use a USB device, plug it into the USB port on your Surface.",
                            "id": "2"
                        }
                    ]
                )
            output = client.get_answers_from_text(
                question="How long it takes to charge surface?",
                text_documents=[
                    "Power and charging. It takes two to four hours to charge the Surface Pro 4 battery fully from an empty state. " +
                    "It can take longer if you’re using your Surface for power-intensive activities like gaming or video streaming while you’re charging it.",
                    "You can use the USB port on your Surface Pro 4 power supply to charge other devices, like a phone, while your Surface charges. "+
                    "The USB port on the power supply is only for charging, not for data transfer. If you want to use a USB device, plug it into the USB port on your Surface.",
                ]
            )
            assert len(output.answers) == 3
            confident_answers = [a for a in output.answers if a.confidence > 0.9]
            assert len(confident_answers) == 2
<<<<<<< HEAD
            assert confident_answers[0].answer_span.text == "two to four hours"
=======
            assert confident_answers[0].short_answer.text == "two to four hours"
>>>>>>> 62df3543

    def test_query_text_overload_positional_and_kwarg(self):
        with QuestionAnsweringClient("http://fake.com", AzureKeyCredential("123")) as client:
            with pytest.raises(TypeError):
<<<<<<< HEAD
                client.query_text("positional_one", "positional_two")
            with pytest.raises(TypeError):
                client.query_text("positional_options_bag", options="options bag by name")
=======
                client.get_answers_from_text("positional_one", "positional_two")
            with pytest.raises(TypeError):
                client.get_answers_from_text("positional_options_bag", options="options bag by name")
            
            params = AnswersFromTextOptions(
                question="What is the meaning of life?",
                text_documents=[
                    TextDocument(
                        text="foo",
                        id="doc1"
                    ),
                    TextDocument(
                        text="bar",
                        id="doc2"
                    )
                ],
                language="en"
            )
            with pytest.raises(TypeError):
                client.get_answers_from_text(options=params)
            
            with pytest.raises(TypeError):
                client.get_answers_from_text(
                    question="why?",
                    text_documents=["foo", "bar"],
                    options=params)
            
            with pytest.raises(TypeError):
                client.get_answers_from_text(params, question="Why?")
>>>>>>> 62df3543
<|MERGE_RESOLUTION|>--- conflicted
+++ resolved
@@ -15,17 +15,10 @@
 )
 
 from azure.ai.language.questionanswering import QuestionAnsweringClient
-<<<<<<< HEAD
-from azure.ai.language.questionanswering.operations._operations import build_query_text_request, build_query_knowledge_base_request
-from azure.ai.language.questionanswering.models import (
-    QueryTextOptions,
-    TextRecord
-=======
 from azure.ai.language.questionanswering._operations._operations import build_get_answers_from_text_request
 from azure.ai.language.questionanswering.models import (
     AnswersFromTextOptions,
     TextDocument
->>>>>>> 62df3543
 )
 
 class QnATests(QuestionAnsweringTest):
@@ -74,11 +67,7 @@
     @GlobalQuestionAnsweringAccountPreparer()
     def test_query_text(self, qna_account, qna_key):
         client = QuestionAnsweringClient(qna_account, AzureKeyCredential(qna_key))
-<<<<<<< HEAD
-        params = QueryTextOptions(
-=======
         params = AnswersFromTextOptions(
->>>>>>> 62df3543
             question="What is the meaning of life?",
             text_documents=[
                 TextDocument(
@@ -190,20 +179,11 @@
             assert len(output.answers) == 3
             confident_answers = [a for a in output.answers if a.confidence > 0.9]
             assert len(confident_answers) == 2
-<<<<<<< HEAD
-            assert confident_answers[0].answer_span.text == "two to four hours"
-=======
             assert confident_answers[0].short_answer.text == "two to four hours"
->>>>>>> 62df3543
 
     def test_query_text_overload_positional_and_kwarg(self):
         with QuestionAnsweringClient("http://fake.com", AzureKeyCredential("123")) as client:
             with pytest.raises(TypeError):
-<<<<<<< HEAD
-                client.query_text("positional_one", "positional_two")
-            with pytest.raises(TypeError):
-                client.query_text("positional_options_bag", options="options bag by name")
-=======
                 client.get_answers_from_text("positional_one", "positional_two")
             with pytest.raises(TypeError):
                 client.get_answers_from_text("positional_options_bag", options="options bag by name")
@@ -232,5 +212,4 @@
                     options=params)
             
             with pytest.raises(TypeError):
-                client.get_answers_from_text(params, question="Why?")
->>>>>>> 62df3543
+                client.get_answers_from_text(params, question="Why?")