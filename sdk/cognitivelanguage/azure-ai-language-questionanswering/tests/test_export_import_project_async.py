# coding=utf-8
# ------------------------------------
# Copyright (c) Microsoft Corporation.
# Licensed under the MIT License.
# ------------------------------------
import pytest

from azure.ai.language.questionanswering.projects.aio import QuestionAnsweringProjectsClient
from azure.core.credentials import AzureKeyCredential

<<<<<<< HEAD
from testcase import (
    GlobalQuestionAnsweringAccountPreparer,
)
from asynctestcase import (
    AsyncQuestionAnsweringTest,
    QnaAuthoringAsyncHelper
)
from azure.ai.language.questionanswering.authoring.aio import QuestionAnsweringAuthoringClient
=======
from helpers import QnaAuthoringAsyncHelper
from testcase import QuestionAnsweringTestCase
>>>>>>> 05e3ab30


<<<<<<< HEAD
    @GlobalQuestionAnsweringAccountPreparer()
    async def test_export_project(self, qna_account, qna_key):
        client = QuestionAnsweringAuthoringClient(qna_account, AzureKeyCredential(qna_key))
=======
class TestExportAndImportAsync(QuestionAnsweringTestCase):

    @pytest.mark.asyncio
    async def test_export_project(self, recorded_test, qna_creds):
        client = QuestionAnsweringProjectsClient(qna_creds["qna_endpoint"], AzureKeyCredential(qna_creds["qna_key"]))
>>>>>>> 05e3ab30

        # create project
        project_name = "IssacNewton"
        await QnaAuthoringAsyncHelper.create_test_project(client, project_name=project_name, **self.kwargs_for_polling)

        # export project
        export_poller = await client.begin_export(
            project_name=project_name,
            format="json",
            **self.kwargs_for_polling
        )
        result = await export_poller.result()
        assert result["status"] == "succeeded"
        assert result["resultUrl"] is not None

<<<<<<< HEAD

    @GlobalQuestionAnsweringAccountPreparer()
    async def test_import_project(self, qna_account, qna_key):
        client = QuestionAnsweringAuthoringClient(qna_account, AzureKeyCredential(qna_key))
=======
    @pytest.mark.asyncio
    async def test_import_project(self, recorded_test, qna_creds):
        client = QuestionAnsweringProjectsClient(qna_creds["qna_endpoint"], AzureKeyCredential(qna_creds["qna_key"]))
>>>>>>> 05e3ab30

        # create project
        project_name = "IssacNewton"
        export_url = await QnaAuthoringAsyncHelper.create_test_project(
            client,
            project_name=project_name,
            get_export_url=True,
            delete_old_project=True,
            **self.kwargs_for_polling
        )

        # import project
        project = {
            "Metadata": {
                "ProjectName": project_name,
                "Description": "biography of Sir Issac Newton",
                "Language": "en",
                "MultilingualResource": False,
                "Settings": {
                    "DefaultAnswer": "no answer"
                }
            }
        }
        import_poller = await client.begin_import_assets(
            project_name=project_name,
            options=project,
            **self.kwargs_for_polling
        )
        await import_poller.result()

        # assert
        project_found = False
        projects = client.list_projects()
        async for p in projects:
            if ("projectName" in p) and p["projectName"] == project_name:
                project_found = True
        assert project_found<|MERGE_RESOLUTION|>--- conflicted
+++ resolved
@@ -5,35 +5,18 @@
 # ------------------------------------
 import pytest
 
-from azure.ai.language.questionanswering.projects.aio import QuestionAnsweringProjectsClient
+from azure.ai.language.questionanswering.authoring.aio import QuestionAnsweringAuthoringClient
 from azure.core.credentials import AzureKeyCredential
 
-<<<<<<< HEAD
-from testcase import (
-    GlobalQuestionAnsweringAccountPreparer,
-)
-from asynctestcase import (
-    AsyncQuestionAnsweringTest,
-    QnaAuthoringAsyncHelper
-)
-from azure.ai.language.questionanswering.authoring.aio import QuestionAnsweringAuthoringClient
-=======
 from helpers import QnaAuthoringAsyncHelper
 from testcase import QuestionAnsweringTestCase
->>>>>>> 05e3ab30
 
 
-<<<<<<< HEAD
-    @GlobalQuestionAnsweringAccountPreparer()
-    async def test_export_project(self, qna_account, qna_key):
-        client = QuestionAnsweringAuthoringClient(qna_account, AzureKeyCredential(qna_key))
-=======
 class TestExportAndImportAsync(QuestionAnsweringTestCase):
 
     @pytest.mark.asyncio
     async def test_export_project(self, recorded_test, qna_creds):
-        client = QuestionAnsweringProjectsClient(qna_creds["qna_endpoint"], AzureKeyCredential(qna_creds["qna_key"]))
->>>>>>> 05e3ab30
+        client = QuestionAnsweringAuthoringClient(qna_creds["qna_endpoint"], AzureKeyCredential(qna_creds["qna_key"]))
 
         # create project
         project_name = "IssacNewton"
@@ -49,16 +32,9 @@
         assert result["status"] == "succeeded"
         assert result["resultUrl"] is not None
 
-<<<<<<< HEAD
-
-    @GlobalQuestionAnsweringAccountPreparer()
-    async def test_import_project(self, qna_account, qna_key):
-        client = QuestionAnsweringAuthoringClient(qna_account, AzureKeyCredential(qna_key))
-=======
     @pytest.mark.asyncio
     async def test_import_project(self, recorded_test, qna_creds):
-        client = QuestionAnsweringProjectsClient(qna_creds["qna_endpoint"], AzureKeyCredential(qna_creds["qna_key"]))
->>>>>>> 05e3ab30
+        client = QuestionAnsweringAuthoringClient(qna_creds["qna_endpoint"], AzureKeyCredential(qna_creds["qna_key"]))
 
         # create project
         project_name = "IssacNewton"
