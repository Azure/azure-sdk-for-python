--- conflicted
+++ resolved
@@ -16,72 +16,43 @@
       Content-Type:
       - application/json
       User-Agent:
-<<<<<<< HEAD
-      - azsdk-python-ai-language-questionanswering/1.0.0b2 Python/3.9.5 (macOS-11.5.2-x86_64-i386-64bit)
-    method: POST
-    uri: https://test-resource.api.cognitive.microsoft.com/language/:query-knowledgebases?projectName=test-project&deploymentName=test&api-version=2021-07-15-preview
-=======
       - azsdk-python-ai-language-questionanswering/1.0.0 Python/3.7.4 (Windows-10-10.0.19041-SP0)
     method: POST
     uri: https://test-resource.api.cognitive.microsoft.com/language/:query-knowledgebases?projectName=test-project&deploymentName=test&api-version=2021-10-01
->>>>>>> 62df3543
   response:
     body:
       string: "{\n  \"answers\": [\n    {\n      \"questions\": [\n        \"Make
         your battery last\"\n      ],\n      \"answer\": \"**Make your battery last**\\n\\nFor
         info on how to care for your battery and power supply, conserve power, and
         make your Surface battery last longer, see [Surface battery and power](http://www.microsoft.com/surface/support/hardware-and-drivers/battery-and-power)
-<<<<<<< HEAD
-        on Surface.com.\",\n      \"confidenceScore\": 0.9201999999999999,\n      \"id\":
-        27,\n      \"source\": \"surface-pro-4-user-guide-EN.pdf\",\n      \"metadata\":
-=======
         on Surface.com.\",\n      \"confidenceScore\": 0.9079,\n      \"id\": 136,\n
         \     \"source\": \"surface-pro-4-user-guide-EN.pdf\",\n      \"metadata\":
->>>>>>> 62df3543
         {\n        \"explicitlytaggedheading\": \"make your battery last\"\n      },\n
         \     \"dialog\": {\n        \"isContextOnly\": false,\n        \"prompts\":
         []\n      }\n    },\n    {\n      \"questions\": [\n        \"Check the battery
         level\"\n      ],\n      \"answer\": \"**Check the battery level**\\n\\nYou
         can check the battery level from the lock screen or the desktop:\",\n      \"confidenceScore\":
-<<<<<<< HEAD
-        0.4412,\n      \"id\": 24,\n      \"source\": \"surface-pro-4-user-guide-EN.pdf\",\n
-=======
         0.48469999999999996,\n      \"id\": 133,\n      \"source\": \"surface-pro-4-user-guide-EN.pdf\",\n
->>>>>>> 62df3543
         \     \"metadata\": {\n        \"explicitlytaggedheading\": \"check the battery
         level\"\n      },\n      \"dialog\": {\n        \"isContextOnly\": false,\n
         \       \"prompts\": []\n      }\n    }\n  ]\n}"
     headers:
       apim-request-id:
-<<<<<<< HEAD
-      - 227983f1-c75e-4ee2-910d-589011a7a251
-      content-length:
-      - '1140'
-=======
       - 9dda58f9-b755-4ddd-8a59-13a99672d664
       content-length:
       - '1143'
->>>>>>> 62df3543
       content-type:
       - application/json; charset=utf-8
       csp-billing-usage:
       - CognitiveServices.TextAnalytics.QuestionAnsweringTextRecords=1
       date:
-<<<<<<< HEAD
-      - Thu, 30 Sep 2021 15:52:35 GMT
-=======
       - Thu, 28 Oct 2021 03:30:20 GMT
->>>>>>> 62df3543
       strict-transport-security:
       - max-age=31536000; includeSubDomains; preload
       x-content-type-options:
       - nosniff
       x-envoy-upstream-service-time:
-<<<<<<< HEAD
-      - '2660'
-=======
       - '557'
->>>>>>> 62df3543
     status:
       code: 200
       message: OK
@@ -103,15 +74,9 @@
       Content-Type:
       - application/json
       User-Agent:
-<<<<<<< HEAD
-      - azsdk-python-ai-language-questionanswering/1.0.0b2 Python/3.9.5 (macOS-11.5.2-x86_64-i386-64bit)
-    method: POST
-    uri: https://test-resource.api.cognitive.microsoft.com/language/:query-knowledgebases?projectName=test-project&deploymentName=test&api-version=2021-07-15-preview
-=======
       - azsdk-python-ai-language-questionanswering/1.0.0 Python/3.7.4 (Windows-10-10.0.19041-SP0)
     method: POST
     uri: https://test-resource.api.cognitive.microsoft.com/language/:query-knowledgebases?projectName=test-project&deploymentName=test&api-version=2021-10-01
->>>>>>> 62df3543
   response:
     body:
       string: "{\n  \"answers\": [\n    {\n      \"questions\": [\n        \"Power
@@ -123,11 +88,7 @@
         like a phone, while your Surface charges. The USB port on the power supply
         is only for charging, not for data transfer. If you want to use a USB device,
         plug it into the USB port on your Surface.\",\n      \"confidenceScore\":
-<<<<<<< HEAD
-        0.5296,\n      \"id\": 23,\n      \"source\": \"surface-pro-4-user-guide-EN.pdf\",\n
-=======
         0.6015,\n      \"id\": 132,\n      \"source\": \"surface-pro-4-user-guide-EN.pdf\",\n
->>>>>>> 62df3543
         \     \"metadata\": {\n        \"explicitlytaggedheading\": \"power and charging\"\n
         \     },\n      \"dialog\": {\n        \"isContextOnly\": false,\n        \"prompts\":
         [\n          {\n            \"displayOrder\": 0,\n            \"qnaId\": 133,\n
@@ -136,25 +97,6 @@
         \"Lock screen.\"\n          },\n          {\n            \"displayOrder\":
         2,\n            \"qnaId\": 135,\n            \"displayText\": \"Desktop taskbar.\"\n
         \         },\n          {\n            \"displayOrder\": 3,\n            \"qnaId\":
-<<<<<<< HEAD
-        27,\n            \"displayText\": \"Make your battery last\"\n          }\n
-        \       ]\n      },\n      \"answerSpan\": {\n        \"text\": \" two to
-        four hours\",\n        \"confidenceScore\": 0.3795,\n        \"offset\": 32,\n
-        \       \"length\": 19\n      }\n    },\n    {\n      \"questions\": [\n        \"Charge
-        your Surface Pro 4\"\n      ],\n      \"answer\": \"**Charge your Surface
-        Pro 4**\\n\\n1.  Connect the two parts of the power cord.\\n\\n2.  Connect
-        the power cord securely to the charging port.\\n\\n3.  Plug the power supply
-        into an electrical outlet.\",\n      \"confidenceScore\": 0.2707,\n      \"id\":
-        19,\n      \"source\": \"surface-pro-4-user-guide-EN.pdf\",\n      \"metadata\":
-        {\n        \"explicitlytaggedheading\": \"charge your surface pro 4\"\n      },\n
-        \     \"dialog\": {\n        \"isContextOnly\": false,\n        \"prompts\":
-        []\n      }\n    }\n  ]\n}"
-    headers:
-      apim-request-id:
-      - f95352a5-4e6d-4ec1-8809-d164a774dfe6
-      content-length:
-      - '2154'
-=======
         136,\n            \"displayText\": \"Make your battery last\"\n          }\n
         \       ]\n      },\n      \"answerSpan\": {\n        \"text\": \" two to
         four hours\",\n        \"confidenceScore\": 0.3795,\n        \"offset\": 32,\n
@@ -164,27 +106,18 @@
       - 9f3f573f-142d-4250-ad13-ac11e6061447
       content-length:
       - '1594'
->>>>>>> 62df3543
       content-type:
       - application/json; charset=utf-8
       csp-billing-usage:
       - CognitiveServices.TextAnalytics.QuestionAnsweringTextRecords=1
       date:
-<<<<<<< HEAD
-      - Thu, 30 Sep 2021 15:52:35 GMT
-=======
       - Thu, 28 Oct 2021 03:30:20 GMT
->>>>>>> 62df3543
       strict-transport-security:
       - max-age=31536000; includeSubDomains; preload
       x-content-type-options:
       - nosniff
       x-envoy-upstream-service-time:
-<<<<<<< HEAD
-      - '509'
-=======
       - '562'
->>>>>>> 62df3543
     status:
       code: 200
       message: OK
