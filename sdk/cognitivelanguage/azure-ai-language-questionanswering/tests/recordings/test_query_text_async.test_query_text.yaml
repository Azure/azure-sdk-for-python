interactions:
- request:
    body: '{"question": "What is the meaning of life?", "records": [{"id": "doc1",
      "text": "abc Graphics  Surprise, surprise -- our 4K  "}, {"id": "doc2", "text":
      "e graphics card. While the Nvidia GeForce MX250 GPU isn''t meant for demanding
      gaming, it is a step up from integrated graphics as proven by comparing it to
      the UHD 620 GPU in the FHD model.   The MX250-equipped Envy 13 scored a 116,575
      on the Ice Storm Unlimited benchmark while the base model scored a 82,270. Upgrading
      to the discrete graphics gives the Envy 13 better performance than the Notebook
      9 Pro (61,662; UHD 620), Surface Laptop 2 (71,647; UHD 620) and the premium
      laptop average (86,937).   While the Nvidia GeForce MX250 GPU isn''t meant for
      demanding gaming, it is a step up from integrated graphics as proven by comparing
      it to the UHD 620 GPU in the FHD model.   We played the racing game Dirt 3 at
      92 frames per second on  "}, {"id": "doc3", "text": "Graphics  Surprise, surprise
      -- our 4K Envy 13 came with a discrete graphics card. While the Nvidia GeForce
      MX250 GPU isn''t meant for demanding gaming, it is a step up from integrated
      graphics as proven by comparing it to the UHD 620 GPU in the FHD model.   The
      MX250-equipped Envy 13 scored a 116,575 on the Ice Storm Unlimited benchmark
      while the base model scored a 82,270. Upgrading to the discrete graphics gives
      the Envy 13 better performance than the Notebook 9 Pro (61,662; UHD 620), Surface
      Laptop 2 (71,647; UHD 620) and the premium laptop average (86,937).   While
      the Nvidia GeForce MX250 GPU isn''t meant for demanding gaming, it is a step
      up from integrated graphics as proven by comparing it to the UHD 620 GPU in
      the FHD model.   We played the racing game Dirt 3 at 92 frames per second on
      the MX250 model, which is well above our 30-fps playability, the category average
      (69 fps) and what the Surface Laptop 2 (82 fps) achieved. The ZenBook S UX391UA
      (45 fps) fell flat on this real-world test but ran better than the base model
      Envy 13 (31 fps).  Audio  I had a good ol'' time groovin'' to the sound of the
      Envy 13''s crisp speakers. HP went all out with the Envy, placing dual speakers
      on the underside of the chassis along with a third, top-firing driver above
      the keyboard. Devon Gilfillian''s funky jam \"Here and Now\" boomed smooth,
      soulful tunes throughout my small apartment. The twang of the electric guitar
      played nicely with the thudding percussion but never overshadowed Gilfillian
      or the female backup vocals.    Bang & Olufsen software comes preinstalled on
      the Envy 13, with equalizer controls so you can adjust the bass, midrange and
      treble to your liking. But even out of the box, you''ll enjoy great sound without
      having to bust out your headphones.  Battery Life  Get an Envy 13 with the 1080p
      non-touch display if battery life is important to you.   The FHD model endured
      for 11 hours and 11 minutes whereas the 4K model lasted only 4 hours and 36
      minutes on our battery test, which involves continuous web browsing over Wi-Fi
      at 150 nits of brightness.   MORE: Laptops with Best Battery Life - Longest
      Lasting Laptop Batteries  Competing laptops like the ZenBook S UX391UA (7:05),
      Surface Laptop 2 (9:22) and Notebook 9 Pro (8:53) outstayed the 4K Envy 13 but
      powered down long before the 1080p version.  Webcam  The 720p webcam on the
      Envy 13 is nothing to write home about. A selfie I snapped in my dimly lit room
      was covered in a haze of visual noise. My beard and hair were unkempt blobs,
      while my eyes looked like they were drawn on by a pointillist painter. If there''s
      one positive, it''s that the lens captures natural colors and even extracted
      the different shades of gray in my T-shirt.   On the right edge of the Envy
      13 is a physical kill switch that cuts the power to the webcam so you can feel
      reassured that nobody is snooping on you.   Heat  Leave the lapdesk at home
      - you don''t have to worry about the Envy 13 overheating.    After I played
      a 15-minute, full-HD video in full screen, the touchpad on the HP Envy 13 with
      a Core i7 CPU rose to only 83 degrees Fahrenheit while the keyboard (87 degrees)
      and underside (90 degrees) also remained well below our 95-degree comfort threshold.
      Even the toastiest part of the machine, the lower-left edge on the underside,
      topped out at 94 degrees.   Software and Warranty  It''s a shame that a laptop
      with such beautiful hardware ships with such ugly software. Pre-installed on
      this machine are entirely too many programs that could either be packaged together
      or omitted altogether.   HP provides an app called Audio Switch, which simply
      lets you switch your audio input/output between the internal speakers and headphones.
      As the same implies, HP''s Command Center is where you can get information about
      your Envy 13 but also switch the thermal profiles between comfort and performance.
      Along with support documentation, HP also bundles in a setup program called
      JumpStart, a program for connecting printers and a redundant system-info app
      called Event Utility.   Also installed on the Envy 13''s Windows 10 Home OS
      are several Microsoft apps, including Simple Solitaire, Candy Crush Friends
      and Your Phone. Other third-party apps include Booking.com, Netflix and McAfee
      Security.   HP ships the Envy 13 with a one-year warranty. See how HP did on
      our Tech Support Showdown and Best and Worst Brands ranking.   Bottom Line  The
      Envy 13 has cemented its standing as the ultimate laptop for college students
      or travelers. Along with 11-plus hours of battery life (on the FHD model), the
      Envy 13 has a sleek, ultraportable chassis, fast performance, and powerful speakers.
      Best of all, the Envy 13 starts at a reasonable $799, which is hundreds less
      than the competition. In many ways, the Envy 13 is what we wanted the new MacBook
      Air to be.   The new HP Envy 13 is everything I was hoping the new MacBook Air
      would be: fast, attractive and affordable.  Just be sure to buy the right model.
      We strongly recommend the 1080p version over the 4K model because it lasts several
      hours longer on a charge and costs less. In fact, if we were reviewing the 4K
      model separately, we''d only give it a 3.5 rating. You should also consider
      the Envy 13 with a 10th Gen CPU, although we haven''t gotten the chance to review
      it yet.   If you absolutely need a high-res display, the 4K Envy 13 is one of
      many good options. We also recommend the Samsung Notebook 9 Pro, which has a
      similarly premium design but much better battery life than the 4K Envy. The
      Microsoft Surface Laptop 2 is another recommended alternative, though you might
      want to wait a few months for the rumored Surface Laptop 3.   Overall, the HP
      Envy 13 is a fantastic laptop that checks all the right boxes --- as long as
      you buy the 1080p model.   Credit: Laptop Mag  HP Envy 13 (2019) Specs BluetoothBluetooth
      5.0 BrandHP CPUIntel Core i7-8565U Card SlotsmicroSD Company Websitehttps://www8.hp.com/us/en/home.html
      Display Size13.3 Graphics CardNvidia GeForce MX250 Hard Drive Size512GB Hard
      Drive TypePCIe NVMe M.2 Highest Available Resolution3840 x 2160 Native Resolution3840
      x 2160 Operating SystemWindows 10 Home Ports (excluding USB)USB 3.1 with Type-C,
      USB 3.1 Always-On, USB 3.1, Headphone/Mic, microSD RAM16GB RAM Upgradable to16GB
      Size12.1 x 8.3 x .57 inches Touchpad Size4.3 x 2.2 inches USB Ports3 Video Memory2GB
      Warranty/Supportone-year warranty. Weight2.8 pounds Wi-Fi802.11ac Wi-Fi ModelIntel
      Wireless-AC 9560 "}], "language": "en", "stringIndexType": "UnicodeCodePoint"}'
    headers:
      Accept:
      - application/json
      Content-Length:
      - '7448'
      Content-Type:
      - application/json
      User-Agent:
<<<<<<< HEAD
      - azsdk-python-ai-language-questionanswering/1.0.0b2 Python/3.9.5 (macOS-11.5.2-x86_64-i386-64bit)
    method: POST
    uri: https://test-resource.api.cognitive.microsoft.com/language/:query-text?api-version=2021-07-15-preview
=======
      - azsdk-python-ai-language-questionanswering/1.0.0 Python/3.7.4 (Windows-10-10.0.19041-SP0)
    method: POST
    uri: https://test-resource.api.cognitive.microsoft.com/language/:query-text?api-version=2021-10-01
>>>>>>> 62df3543
  response:
    body:
      string: "{\n  \"answers\": [\n    {\n      \"answer\": \"Battery Life  Get an
        Envy 13 with the 1080p non-touch display if battery life is important to you.
        \  The FHD model endured for 11 hours and 11 minutes whereas the 4K model
        lasted only 4 hours and 36 minutes on our battery test, which involves continuous
        web browsing over Wi-Fi at 150 nits of brightness.   MORE: Laptops with Best
        Battery Life - Longest Lasting Laptop Batteries  Competing laptops like the
        ZenBook S UX391UA (7:05), Surface Laptop 2 (9:22) and Notebook 9 Pro (8:53)
        outstayed the 4K Envy 13 but powered down long before the 1080p version.\",\n
        \     \"confidenceScore\": 0.01745828054845333,\n      \"id\": \"doc3\",\n
        \     \"answerSpan\": {\n        \"text\": \"Battery Life\",\n        \"confidenceScore\":
        0.26247388,\n        \"offset\": 0,\n        \"length\": 12\n      },\n      \"offset\":
        1779,\n      \"length\": 555\n    },\n    {\n      \"answer\": \"Along with
        11-plus hours of battery life (on the FHD model), the Envy 13 has a sleek,
        ultraportable chassis, fast performance, and powerful speakers. Best of all,
        the Envy 13 starts at a reasonable $799, which is hundreds less than the competition.
        In many ways, the Envy 13 is what we wanted the new MacBook Air to be.\",\n
        \     \"confidenceScore\": 0.009401722811162472,\n      \"id\": \"doc3\",\n
        \     \"answerSpan\": {\n        \"text\": \"battery life\",\n        \"confidenceScore\":
        0.3530523,\n        \"offset\": 27,\n        \"length\": 13\n      },\n      \"offset\":
        4508,\n      \"length\": 319\n    },\n    {\n      \"answer\": \"We also recommend
        the Samsung Notebook 9 Pro, which has a similarly premium design but much
        better battery life than the 4K Envy. The Microsoft Surface Laptop 2 is another
        recommended alternative, though you might want to wait a few months for the
        rumored Surface Laptop 3.   Overall, the HP Envy 13 is a fantastic laptop
        that checks all the right boxes --- as long as you buy the 1080p model.\",\n
        \     \"confidenceScore\": 0.007057250943034887,\n      \"id\": \"doc3\",\n
        \     \"answerSpan\": {\n        \"text\": \"battery life\",\n        \"confidenceScore\":
        0.59143245,\n        \"offset\": 98,\n        \"length\": 13\n      },\n      \"offset\":
        5391,\n      \"length\": 393\n    }\n  ]\n}"
    headers:
<<<<<<< HEAD
      apim-request-id: 51ce1817-cad9-4c5e-a2b3-4391b42b3211
      content-length: '2146'
      content-type: application/json; charset=utf-8
      csp-billing-usage: CognitiveServices.TextAnalytics.QuestionAnsweringTextRecords=9
      date: Thu, 30 Sep 2021 15:52:35 GMT
      strict-transport-security: max-age=31536000; includeSubDomains; preload
      x-content-type-options: nosniff
      x-envoy-upstream-service-time: '292'
    status:
      code: 200
      message: OK
    url: https://wuppe.api.cognitive.microsoft.com/language/:query-text?api-version=2021-07-15-preview
=======
      apim-request-id: a33278f1-4b95-4e5c-a3ec-87798e506ce0
      content-length: '2148'
      content-type: application/json; charset=utf-8
      csp-billing-usage: CognitiveServices.TextAnalytics.QuestionAnsweringTextRecords=9
      date: Thu, 28 Oct 2021 17:25:27 GMT
      strict-transport-security: max-age=31536000; includeSubDomains; preload
      x-content-type-options: nosniff
      x-envoy-upstream-service-time: '355'
    status:
      code: 200
      message: OK
    url: https://wuppe.api.cognitive.microsoft.com/language/:query-text?api-version=2021-10-01
>>>>>>> 62df3543
version: 1<|MERGE_RESOLUTION|>--- conflicted
+++ resolved
@@ -102,15 +102,9 @@
       Content-Type:
       - application/json
       User-Agent:
-<<<<<<< HEAD
-      - azsdk-python-ai-language-questionanswering/1.0.0b2 Python/3.9.5 (macOS-11.5.2-x86_64-i386-64bit)
-    method: POST
-    uri: https://test-resource.api.cognitive.microsoft.com/language/:query-text?api-version=2021-07-15-preview
-=======
       - azsdk-python-ai-language-questionanswering/1.0.0 Python/3.7.4 (Windows-10-10.0.19041-SP0)
     method: POST
     uri: https://test-resource.api.cognitive.microsoft.com/language/:query-text?api-version=2021-10-01
->>>>>>> 62df3543
   response:
     body:
       string: "{\n  \"answers\": [\n    {\n      \"answer\": \"Battery Life  Get an
@@ -143,20 +137,6 @@
         0.59143245,\n        \"offset\": 98,\n        \"length\": 13\n      },\n      \"offset\":
         5391,\n      \"length\": 393\n    }\n  ]\n}"
     headers:
-<<<<<<< HEAD
-      apim-request-id: 51ce1817-cad9-4c5e-a2b3-4391b42b3211
-      content-length: '2146'
-      content-type: application/json; charset=utf-8
-      csp-billing-usage: CognitiveServices.TextAnalytics.QuestionAnsweringTextRecords=9
-      date: Thu, 30 Sep 2021 15:52:35 GMT
-      strict-transport-security: max-age=31536000; includeSubDomains; preload
-      x-content-type-options: nosniff
-      x-envoy-upstream-service-time: '292'
-    status:
-      code: 200
-      message: OK
-    url: https://wuppe.api.cognitive.microsoft.com/language/:query-text?api-version=2021-07-15-preview
-=======
       apim-request-id: a33278f1-4b95-4e5c-a3ec-87798e506ce0
       content-length: '2148'
       content-type: application/json; charset=utf-8
@@ -169,5 +149,4 @@
       code: 200
       message: OK
     url: https://wuppe.api.cognitive.microsoft.com/language/:query-text?api-version=2021-10-01
->>>>>>> 62df3543
 version: 1