--- conflicted
+++ resolved
@@ -17,15 +17,9 @@
       Content-Type:
       - application/json
       User-Agent:
-<<<<<<< HEAD
-      - azsdk-python-ai-language-questionanswering/1.0.0b2 Python/3.9.5 (macOS-11.5.2-x86_64-i386-64bit)
-    method: POST
-    uri: https://test-resource.api.cognitive.microsoft.com/language/:query-text?api-version=2021-07-15-preview
-=======
       - azsdk-python-ai-language-questionanswering/1.0.0 Python/3.7.4 (Windows-10-10.0.19041-SP0)
     method: POST
     uri: https://test-resource.api.cognitive.microsoft.com/language/:query-text?api-version=2021-10-01
->>>>>>> 62df3543
   response:
     body:
       string: "{\n  \"answers\": [\n    {\n      \"answer\": \"Power and charging.
@@ -44,29 +38,11 @@
         8,\n        \"length\": 18\n      },\n      \"offset\": 20,\n      \"length\":
         225\n    },\n    {\n      \"answer\": \"It can take longer if you\u2019re
         using your Surface for power-intensive activities like gaming or video streaming
-<<<<<<< HEAD
-        while you\u2019re charging it.\",\n      \"confidenceScore\": 0.055035144090652466,\n
-=======
         while you\u2019re charging it.\",\n      \"confidenceScore\": 0.05503516271710396,\n
->>>>>>> 62df3543
         \     \"id\": \"1\",\n      \"answerSpan\": {\n        \"text\": \"longer\",\n
         \       \"confidenceScore\": 0.62411773,\n        \"offset\": 11,\n        \"length\":
         7\n      },\n      \"offset\": 110,\n      \"length\": 135\n    }\n  ]\n}"
     headers:
-<<<<<<< HEAD
-      apim-request-id: 5bd3db5f-1a20-4d42-8720-772e5f694ccd
-      content-length: '1478'
-      content-type: application/json; charset=utf-8
-      csp-billing-usage: CognitiveServices.TextAnalytics.QuestionAnsweringTextRecords=2
-      date: Thu, 30 Sep 2021 15:52:36 GMT
-      strict-transport-security: max-age=31536000; includeSubDomains; preload
-      x-content-type-options: nosniff
-      x-envoy-upstream-service-time: '633'
-    status:
-      code: 200
-      message: OK
-    url: https://wuppe.api.cognitive.microsoft.com/language/:query-text?api-version=2021-07-15-preview
-=======
       apim-request-id: 60727ee6-98a6-4af8-aaff-19de3371e467
       content-length: '1480'
       content-type: application/json; charset=utf-8
@@ -79,5 +55,4 @@
       code: 200
       message: OK
     url: https://wuppe.api.cognitive.microsoft.com/language/:query-text?api-version=2021-10-01
->>>>>>> 62df3543
 version: 1