--- conflicted
+++ resolved
@@ -13,15 +13,9 @@
       Content-Type:
       - application/json
       User-Agent:
-<<<<<<< HEAD
-      - azsdk-python-ai-language-questionanswering/1.0.0b2 Python/3.9.5 (macOS-11.5.2-x86_64-i386-64bit)
-    method: POST
-    uri: https://test-resource.api.cognitive.microsoft.com/language/:query-knowledgebases?projectName=test-project&deploymentName=test&api-version=2021-07-15-preview
-=======
       - azsdk-python-ai-language-questionanswering/1.0.0 Python/3.7.4 (Windows-10-10.0.19041-SP0)
     method: POST
     uri: https://test-resource.api.cognitive.microsoft.com/language/:query-knowledgebases?projectName=test-project&deploymentName=test&api-version=2021-10-01
->>>>>>> 62df3543
   response:
     body:
       string: "{\n  \"answers\": [\n    {\n      \"questions\": [],\n      \"answer\":
@@ -29,11 +23,7 @@
         -1,\n      \"metadata\": {}\n    }\n  ]\n}"
     headers:
       apim-request-id:
-<<<<<<< HEAD
-      - 845c4b78-915e-484c-af56-56ae05539a6e
-=======
       - 9eadec26-fe1a-4b5e-a130-b94cd5f22527
->>>>>>> 62df3543
       content-length:
       - '169'
       content-type:
@@ -41,21 +31,13 @@
       csp-billing-usage:
       - CognitiveServices.TextAnalytics.QuestionAnsweringTextRecords=1
       date:
-<<<<<<< HEAD
-      - Thu, 30 Sep 2021 15:52:34 GMT
-=======
       - Thu, 28 Oct 2021 03:30:17 GMT
->>>>>>> 62df3543
       strict-transport-security:
       - max-age=31536000; includeSubDomains; preload
       x-content-type-options:
       - nosniff
       x-envoy-upstream-service-time:
-<<<<<<< HEAD
-      - '1099'
-=======
       - '128'
->>>>>>> 62df3543
     status:
       code: 200
       message: OK
