interactions:
- request:
    body: '{"question": "How long it takes to charge surface?", "records": [{"id":
      "0", "text": "Power and charging. It takes two to four hours to charge the Surface
      Pro 4 battery fully from an empty state. It can take longer if you\u2019re using
      your Surface for power-intensive activities like gaming or video streaming while
      you\u2019re charging it."}, {"id": "1", "text": "You can use the USB port on
      your Surface Pro 4 power supply to charge other devices, like a phone, while
      your Surface charges. The USB port on the power supply is only for charging,
      not for data transfer. If you want to use a USB device, plug it into the USB
<<<<<<< HEAD
      port on your Surface."}], "language": "en", "stringIndexType": "UnicodeCodePoint"}'
=======
      port on your Surface."}], "stringIndexType": "UnicodeCodePoint"}'
>>>>>>> 62df3543
    headers:
      Accept:
      - application/json
      Accept-Encoding:
      - gzip, deflate
      Connection:
      - keep-alive
      Content-Length:
<<<<<<< HEAD
      - '707'
      Content-Type:
      - application/json
      User-Agent:
      - azsdk-python-ai-language-questionanswering/1.0.0b2 Python/3.9.5 (macOS-11.5.2-x86_64-i386-64bit)
    method: POST
    uri: https://test-resource.api.cognitive.microsoft.com/language/:query-text?api-version=2021-07-15-preview
=======
      - '689'
      Content-Type:
      - application/json
      User-Agent:
      - azsdk-python-ai-language-questionanswering/1.0.0 Python/3.7.4 (Windows-10-10.0.19041-SP0)
    method: POST
    uri: https://test-resource.api.cognitive.microsoft.com/language/:query-text?api-version=2021-10-01
>>>>>>> 62df3543
  response:
    body:
      string: "{\n  \"answers\": [\n    {\n      \"answer\": \"Power and charging.
        It takes two to four hours to charge the Surface Pro 4 battery fully from
        an empty state. It can take longer if you\u2019re using your Surface for power-intensive
        activities like gaming or video streaming while you\u2019re charging it.\",\n
        \     \"confidenceScore\": 0.9298818111419678,\n      \"id\": \"0\",\n      \"answerSpan\":
        {\n        \"text\": \"two to four hours\",\n        \"confidenceScore\":
        0.98579097,\n        \"offset\": 28,\n        \"length\": 18\n      },\n      \"offset\":
        0,\n      \"length\": 245\n    },\n    {\n      \"answer\": \"It takes two
        to four hours to charge the Surface Pro 4 battery fully from an empty state.
        It can take longer if you\u2019re using your Surface for power-intensive activities
        like gaming or video streaming while you\u2019re charging it.\",\n      \"confidenceScore\":
<<<<<<< HEAD
        0.9254359602928162,\n      \"id\": \"0\",\n      \"answerSpan\": {\n        \"text\":
        \"two to four hours\",\n        \"confidenceScore\": 0.98562825,\n        \"offset\":
=======
        0.9254359006881714,\n      \"id\": \"0\",\n      \"answerSpan\": {\n        \"text\":
        \"two to four hours\",\n        \"confidenceScore\": 0.9856282,\n        \"offset\":
>>>>>>> 62df3543
        8,\n        \"length\": 18\n      },\n      \"offset\": 20,\n      \"length\":
        225\n    },\n    {\n      \"answer\": \"It can take longer if you\u2019re
        using your Surface for power-intensive activities like gaming or video streaming
        while you\u2019re charging it.\",\n      \"confidenceScore\": 0.055035144090652466,\n
        \     \"id\": \"0\",\n      \"answerSpan\": {\n        \"text\": \"longer\",\n
        \       \"confidenceScore\": 0.62411773,\n        \"offset\": 11,\n        \"length\":
        7\n      },\n      \"offset\": 110,\n      \"length\": 135\n    }\n  ]\n}"
    headers:
      apim-request-id:
<<<<<<< HEAD
      - f0c97e63-de33-41db-bebd-3a34cc810fad
=======
      - c88b68ad-b495-4121-a048-7b41d82ddae8
>>>>>>> 62df3543
      content-length:
      - '1481'
      content-type:
      - application/json; charset=utf-8
      csp-billing-usage:
      - CognitiveServices.TextAnalytics.QuestionAnsweringTextRecords=2
      date:
<<<<<<< HEAD
      - Thu, 30 Sep 2021 15:52:34 GMT
=======
      - Thu, 28 Oct 2021 17:25:07 GMT
>>>>>>> 62df3543
      strict-transport-security:
      - max-age=31536000; includeSubDomains; preload
      x-content-type-options:
      - nosniff
      x-envoy-upstream-service-time:
<<<<<<< HEAD
      - '255'
=======
      - '241'
>>>>>>> 62df3543
    status:
      code: 200
      message: OK
version: 1<|MERGE_RESOLUTION|>--- conflicted
+++ resolved
@@ -8,11 +8,7 @@
       your Surface Pro 4 power supply to charge other devices, like a phone, while
       your Surface charges. The USB port on the power supply is only for charging,
       not for data transfer. If you want to use a USB device, plug it into the USB
-<<<<<<< HEAD
-      port on your Surface."}], "language": "en", "stringIndexType": "UnicodeCodePoint"}'
-=======
       port on your Surface."}], "stringIndexType": "UnicodeCodePoint"}'
->>>>>>> 62df3543
     headers:
       Accept:
       - application/json
@@ -21,15 +17,6 @@
       Connection:
       - keep-alive
       Content-Length:
-<<<<<<< HEAD
-      - '707'
-      Content-Type:
-      - application/json
-      User-Agent:
-      - azsdk-python-ai-language-questionanswering/1.0.0b2 Python/3.9.5 (macOS-11.5.2-x86_64-i386-64bit)
-    method: POST
-    uri: https://test-resource.api.cognitive.microsoft.com/language/:query-text?api-version=2021-07-15-preview
-=======
       - '689'
       Content-Type:
       - application/json
@@ -37,7 +24,6 @@
       - azsdk-python-ai-language-questionanswering/1.0.0 Python/3.7.4 (Windows-10-10.0.19041-SP0)
     method: POST
     uri: https://test-resource.api.cognitive.microsoft.com/language/:query-text?api-version=2021-10-01
->>>>>>> 62df3543
   response:
     body:
       string: "{\n  \"answers\": [\n    {\n      \"answer\": \"Power and charging.
@@ -51,13 +37,8 @@
         to four hours to charge the Surface Pro 4 battery fully from an empty state.
         It can take longer if you\u2019re using your Surface for power-intensive activities
         like gaming or video streaming while you\u2019re charging it.\",\n      \"confidenceScore\":
-<<<<<<< HEAD
-        0.9254359602928162,\n      \"id\": \"0\",\n      \"answerSpan\": {\n        \"text\":
-        \"two to four hours\",\n        \"confidenceScore\": 0.98562825,\n        \"offset\":
-=======
         0.9254359006881714,\n      \"id\": \"0\",\n      \"answerSpan\": {\n        \"text\":
         \"two to four hours\",\n        \"confidenceScore\": 0.9856282,\n        \"offset\":
->>>>>>> 62df3543
         8,\n        \"length\": 18\n      },\n      \"offset\": 20,\n      \"length\":
         225\n    },\n    {\n      \"answer\": \"It can take longer if you\u2019re
         using your Surface for power-intensive activities like gaming or video streaming
@@ -67,11 +48,7 @@
         7\n      },\n      \"offset\": 110,\n      \"length\": 135\n    }\n  ]\n}"
     headers:
       apim-request-id:
-<<<<<<< HEAD
-      - f0c97e63-de33-41db-bebd-3a34cc810fad
-=======
       - c88b68ad-b495-4121-a048-7b41d82ddae8
->>>>>>> 62df3543
       content-length:
       - '1481'
       content-type:
@@ -79,21 +56,13 @@
       csp-billing-usage:
       - CognitiveServices.TextAnalytics.QuestionAnsweringTextRecords=2
       date:
-<<<<<<< HEAD
-      - Thu, 30 Sep 2021 15:52:34 GMT
-=======
       - Thu, 28 Oct 2021 17:25:07 GMT
->>>>>>> 62df3543
       strict-transport-security:
       - max-age=31536000; includeSubDomains; preload
       x-content-type-options:
       - nosniff
       x-envoy-upstream-service-time:
-<<<<<<< HEAD
-      - '255'
-=======
       - '241'
->>>>>>> 62df3543
     status:
       code: 200
       message: OK
