--- conflicted
+++ resolved
@@ -106,15 +106,9 @@
       Content-Type:
       - application/json
       User-Agent:
-<<<<<<< HEAD
-      - azsdk-python-ai-language-questionanswering/1.0.0b2 Python/3.9.5 (macOS-11.5.2-x86_64-i386-64bit)
-    method: POST
-    uri: https://test-resource.api.cognitive.microsoft.com/language/:query-text?api-version=2021-07-15-preview
-=======
       - azsdk-python-ai-language-questionanswering/1.0.0 Python/3.7.4 (Windows-10-10.0.19041-SP0)
     method: POST
     uri: https://test-resource.api.cognitive.microsoft.com/language/:query-text?api-version=2021-10-01
->>>>>>> 62df3543
   response:
     body:
       string: "{\n  \"answers\": [\n    {\n      \"answer\": \"Battery Life  Get an
@@ -125,11 +119,7 @@
         Battery Life - Longest Lasting Laptop Batteries  Competing laptops like the
         ZenBook S UX391UA (7:05), Surface Laptop 2 (9:22) and Notebook 9 Pro (8:53)
         outstayed the 4K Envy 13 but powered down long before the 1080p version.\",\n
-<<<<<<< HEAD
-        \     \"confidenceScore\": 0.01745828054845333,\n      \"id\": \"doc3\",\n
-=======
         \     \"confidenceScore\": 0.017458291724324226,\n      \"id\": \"doc3\",\n
->>>>>>> 62df3543
         \     \"answerSpan\": {\n        \"text\": \"Battery Life\",\n        \"confidenceScore\":
         0.26247388,\n        \"offset\": 0,\n        \"length\": 12\n      },\n      \"offset\":
         1779,\n      \"length\": 555\n    },\n    {\n      \"answer\": \"Along with
@@ -152,11 +142,7 @@
         5391,\n      \"length\": 393\n    }\n  ]\n}"
     headers:
       apim-request-id:
-<<<<<<< HEAD
-      - 63f09596-dbf2-44ac-a8f9-c3de2917c426
-=======
       - 465fe43a-5e13-4ca5-ad6f-1ae62cae5af3
->>>>>>> 62df3543
       content-length:
       - '2145'
       content-type:
@@ -164,21 +150,13 @@
       csp-billing-usage:
       - CognitiveServices.TextAnalytics.QuestionAnsweringTextRecords=9
       date:
-<<<<<<< HEAD
-      - Thu, 30 Sep 2021 15:52:33 GMT
-=======
       - Thu, 28 Oct 2021 17:25:07 GMT
->>>>>>> 62df3543
       strict-transport-security:
       - max-age=31536000; includeSubDomains; preload
       x-content-type-options:
       - nosniff
       x-envoy-upstream-service-time:
-<<<<<<< HEAD
-      - '304'
-=======
       - '366'
->>>>>>> 62df3543
     status:
       code: 200
       message: OK
