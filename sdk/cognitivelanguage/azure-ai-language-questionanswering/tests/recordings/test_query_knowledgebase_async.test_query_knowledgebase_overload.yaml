--- conflicted
+++ resolved
@@ -12,56 +12,27 @@
       Content-Type:
       - application/json
       User-Agent:
-<<<<<<< HEAD
-      - azsdk-python-ai-language-questionanswering/1.0.0b2 Python/3.9.5 (macOS-11.5.2-x86_64-i386-64bit)
-    method: POST
-    uri: https://test-resource.api.cognitive.microsoft.com/language/:query-knowledgebases?projectName=test-project&deploymentName=test&api-version=2021-07-15-preview
-=======
       - azsdk-python-ai-language-questionanswering/1.0.0 Python/3.7.4 (Windows-10-10.0.19041-SP0)
     method: POST
     uri: https://test-resource.api.cognitive.microsoft.com/language/:query-knowledgebases?projectName=test-project&deploymentName=test&api-version=2021-10-01
->>>>>>> 62df3543
   response:
     body:
       string: "{\n  \"answers\": [\n    {\n      \"questions\": [\n        \"Make
         your battery last\"\n      ],\n      \"answer\": \"**Make your battery last**\\n\\nFor
         info on how to care for your battery and power supply, conserve power, and
         make your Surface battery last longer, see [Surface battery and power](http://www.microsoft.com/surface/support/hardware-and-drivers/battery-and-power)
-<<<<<<< HEAD
-        on Surface.com.\",\n      \"confidenceScore\": 0.9201999999999999,\n      \"id\":
-        27,\n      \"source\": \"surface-pro-4-user-guide-EN.pdf\",\n      \"metadata\":
-=======
         on Surface.com.\",\n      \"confidenceScore\": 0.9079,\n      \"id\": 136,\n
         \     \"source\": \"surface-pro-4-user-guide-EN.pdf\",\n      \"metadata\":
->>>>>>> 62df3543
         {\n        \"explicitlytaggedheading\": \"make your battery last\"\n      },\n
         \     \"dialog\": {\n        \"isContextOnly\": false,\n        \"prompts\":
         []\n      }\n    },\n    {\n      \"questions\": [\n        \"Check the battery
         level\"\n      ],\n      \"answer\": \"**Check the battery level**\\n\\nYou
         can check the battery level from the lock screen or the desktop:\",\n      \"confidenceScore\":
-<<<<<<< HEAD
-        0.4412,\n      \"id\": 24,\n      \"source\": \"surface-pro-4-user-guide-EN.pdf\",\n
-=======
         0.48469999999999996,\n      \"id\": 133,\n      \"source\": \"surface-pro-4-user-guide-EN.pdf\",\n
->>>>>>> 62df3543
         \     \"metadata\": {\n        \"explicitlytaggedheading\": \"check the battery
         level\"\n      },\n      \"dialog\": {\n        \"isContextOnly\": false,\n
         \       \"prompts\": []\n      }\n    }\n  ]\n}"
     headers:
-<<<<<<< HEAD
-      apim-request-id: cd3dad50-3644-4273-afc0-442c50d22419
-      content-length: '1140'
-      content-type: application/json; charset=utf-8
-      csp-billing-usage: CognitiveServices.TextAnalytics.QuestionAnsweringTextRecords=1
-      date: Thu, 30 Sep 2021 15:52:35 GMT
-      strict-transport-security: max-age=31536000; includeSubDomains; preload
-      x-content-type-options: nosniff
-      x-envoy-upstream-service-time: '1047'
-    status:
-      code: 200
-      message: OK
-    url: https://wuppe.api.cognitive.microsoft.com/language/:query-knowledgebases?projectName=190a9e13-8ede-4e4b-a8fd-c4d7f2aeab6c&deploymentName=test&api-version=2021-07-15-preview
-=======
       apim-request-id: 8b20dc3d-50ea-490c-8cee-4e8efee290fe
       content-length: '1143'
       content-type: application/json; charset=utf-8
@@ -74,5 +45,4 @@
       code: 200
       message: OK
     url: https://wuppe.api.cognitive.microsoft.com/language/:query-knowledgebases?projectName=190a9e13-8ede-4e4b-a8fd-c4d7f2aeab6c&deploymentName=test&api-version=2021-10-01
->>>>>>> 62df3543
 version: 1