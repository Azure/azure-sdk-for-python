interactions:
- request:
    body: '{"question": "How long it takes to charge surface?", "records": [{"id":
      "0", "text": "Power and charging. It takes two to four hours to charge the Surface
      Pro 4 battery fully from an empty state. It can take longer if you\u2019re using
      your Surface for power-intensive activities like gaming or video streaming while
      you\u2019re charging it."}, {"id": "1", "text": "You can use the USB port on
      your Surface Pro 4 power supply to charge other devices, like a phone, while
      your Surface charges. The USB port on the power supply is only for charging,
      not for data transfer. If you want to use a USB device, plug it into the USB
      port on your Surface."}], "language": "en", "stringIndexType": "UnicodeCodePoint"}'
    headers:
      Accept:
      - application/json
      Accept-Encoding:
      - gzip, deflate
      Connection:
      - keep-alive
      Content-Length:
      - '707'
      Content-Type:
      - application/json
      User-Agent:
<<<<<<< HEAD
      - azsdk-python-ai-language-questionanswering/1.0.0b2 Python/3.9.5 (macOS-11.5.2-x86_64-i386-64bit)
    method: POST
    uri: https://test-resource.api.cognitive.microsoft.com/language/:query-text?api-version=2021-07-15-preview
=======
      - azsdk-python-ai-language-questionanswering/1.0.0 Python/3.7.4 (Windows-10-10.0.19041-SP0)
    method: POST
    uri: https://test-resource.api.cognitive.microsoft.com/language/:query-text?api-version=2021-10-01
>>>>>>> 62df3543
  response:
    body:
      string: "{\n  \"answers\": [\n    {\n      \"answer\": \"Power and charging.
        It takes two to four hours to charge the Surface Pro 4 battery fully from
        an empty state. It can take longer if you\u2019re using your Surface for power-intensive
        activities like gaming or video streaming while you\u2019re charging it.\",\n
        \     \"confidenceScore\": 0.9298818707466125,\n      \"id\": \"0\",\n      \"answerSpan\":
        {\n        \"text\": \"two to four hours\",\n        \"confidenceScore\":
        0.98579097,\n        \"offset\": 28,\n        \"length\": 18\n      },\n      \"offset\":
        0,\n      \"length\": 245\n    },\n    {\n      \"answer\": \"It takes two
        to four hours to charge the Surface Pro 4 battery fully from an empty state.
        It can take longer if you\u2019re using your Surface for power-intensive activities
        like gaming or video streaming while you\u2019re charging it.\",\n      \"confidenceScore\":
<<<<<<< HEAD
        0.9254359602928162,\n      \"id\": \"0\",\n      \"answerSpan\": {\n        \"text\":
=======
        0.9254359006881714,\n      \"id\": \"0\",\n      \"answerSpan\": {\n        \"text\":
>>>>>>> 62df3543
        \"two to four hours\",\n        \"confidenceScore\": 0.9856282,\n        \"offset\":
        8,\n        \"length\": 18\n      },\n      \"offset\": 20,\n      \"length\":
        225\n    },\n    {\n      \"answer\": \"It can take longer if you\u2019re
        using your Surface for power-intensive activities like gaming or video streaming
        while you\u2019re charging it.\",\n      \"confidenceScore\": 0.055035144090652466,\n
        \     \"id\": \"0\",\n      \"answerSpan\": {\n        \"text\": \"longer\",\n
        \       \"confidenceScore\": 0.62411773,\n        \"offset\": 11,\n        \"length\":
        7\n      },\n      \"offset\": 110,\n      \"length\": 135\n    }\n  ]\n}"
    headers:
      apim-request-id:
<<<<<<< HEAD
      - 390cb02b-4245-4719-8556-59acc1863554
      content-length:
      - '1478'
=======
      - c037b02f-0d0e-4d9b-99a9-91ace9bdf6c9
      content-length:
      - '1481'
>>>>>>> 62df3543
      content-type:
      - application/json; charset=utf-8
      csp-billing-usage:
      - CognitiveServices.TextAnalytics.QuestionAnsweringTextRecords=2
      date:
<<<<<<< HEAD
      - Thu, 30 Sep 2021 15:52:34 GMT
=======
      - Thu, 28 Oct 2021 17:25:09 GMT
>>>>>>> 62df3543
      strict-transport-security:
      - max-age=31536000; includeSubDomains; preload
      x-content-type-options:
      - nosniff
      x-envoy-upstream-service-time:
<<<<<<< HEAD
      - '243'
=======
      - '256'
>>>>>>> 62df3543
    status:
      code: 200
      message: OK
version: 1<|MERGE_RESOLUTION|>--- conflicted
+++ resolved
@@ -21,15 +21,9 @@
       Content-Type:
       - application/json
       User-Agent:
-<<<<<<< HEAD
-      - azsdk-python-ai-language-questionanswering/1.0.0b2 Python/3.9.5 (macOS-11.5.2-x86_64-i386-64bit)
-    method: POST
-    uri: https://test-resource.api.cognitive.microsoft.com/language/:query-text?api-version=2021-07-15-preview
-=======
       - azsdk-python-ai-language-questionanswering/1.0.0 Python/3.7.4 (Windows-10-10.0.19041-SP0)
     method: POST
     uri: https://test-resource.api.cognitive.microsoft.com/language/:query-text?api-version=2021-10-01
->>>>>>> 62df3543
   response:
     body:
       string: "{\n  \"answers\": [\n    {\n      \"answer\": \"Power and charging.
@@ -43,11 +37,7 @@
         to four hours to charge the Surface Pro 4 battery fully from an empty state.
         It can take longer if you\u2019re using your Surface for power-intensive activities
         like gaming or video streaming while you\u2019re charging it.\",\n      \"confidenceScore\":
-<<<<<<< HEAD
-        0.9254359602928162,\n      \"id\": \"0\",\n      \"answerSpan\": {\n        \"text\":
-=======
         0.9254359006881714,\n      \"id\": \"0\",\n      \"answerSpan\": {\n        \"text\":
->>>>>>> 62df3543
         \"two to four hours\",\n        \"confidenceScore\": 0.9856282,\n        \"offset\":
         8,\n        \"length\": 18\n      },\n      \"offset\": 20,\n      \"length\":
         225\n    },\n    {\n      \"answer\": \"It can take longer if you\u2019re
@@ -58,35 +48,21 @@
         7\n      },\n      \"offset\": 110,\n      \"length\": 135\n    }\n  ]\n}"
     headers:
       apim-request-id:
-<<<<<<< HEAD
-      - 390cb02b-4245-4719-8556-59acc1863554
-      content-length:
-      - '1478'
-=======
       - c037b02f-0d0e-4d9b-99a9-91ace9bdf6c9
       content-length:
       - '1481'
->>>>>>> 62df3543
       content-type:
       - application/json; charset=utf-8
       csp-billing-usage:
       - CognitiveServices.TextAnalytics.QuestionAnsweringTextRecords=2
       date:
-<<<<<<< HEAD
-      - Thu, 30 Sep 2021 15:52:34 GMT
-=======
       - Thu, 28 Oct 2021 17:25:09 GMT
->>>>>>> 62df3543
       strict-transport-security:
       - max-age=31536000; includeSubDomains; preload
       x-content-type-options:
       - nosniff
       x-envoy-upstream-service-time:
-<<<<<<< HEAD
-      - '243'
-=======
       - '256'
->>>>>>> 62df3543
     status:
       code: 200
       message: OK
