--- conflicted
+++ resolved
@@ -3,27 +3,17 @@
 # Copyright (c) Microsoft Corporation.
 # Licensed under the MIT License.
 # ------------------------------------
-from azure.ai.language.questionanswering.projects import QuestionAnsweringProjectsClient
+from azure.ai.language.questionanswering.authoring import QuestionAnsweringAuthoringClient
 from azure.core.credentials import AzureKeyCredential
 
 from helpers import QnaAuthoringHelper
 from testcase import QuestionAnsweringTestCase
 
-<<<<<<< HEAD
-from azure.ai.language.questionanswering.authoring import QuestionAnsweringAuthoringClient
-=======
->>>>>>> 05e3ab30
 
 class TestSourcesQnasSynonyms(QuestionAnsweringTestCase):
 
-<<<<<<< HEAD
-    @GlobalQuestionAnsweringAccountPreparer()
-    def test_add_source(self, qna_account, qna_key):
-        client = QuestionAnsweringAuthoringClient(qna_account, AzureKeyCredential(qna_key))
-=======
     def test_add_source(self, recorded_test, qna_creds):
-        client = QuestionAnsweringProjectsClient(qna_creds["qna_endpoint"], AzureKeyCredential(qna_creds["qna_key"]))
->>>>>>> 05e3ab30
+        client = QuestionAnsweringAuthoringClient(qna_creds["qna_endpoint"], AzureKeyCredential(qna_creds["qna_key"]))
 
         # create project
         project_name = "IssacNewton"
@@ -58,14 +48,8 @@
                 source_added = True
         assert source_added
 
-<<<<<<< HEAD
-    @GlobalQuestionAnsweringAccountPreparer()
-    def test_add_qna(self, qna_account, qna_key):
-        client = QuestionAnsweringAuthoringClient(qna_account, AzureKeyCredential(qna_key))
-=======
     def test_add_qna(self, recorded_test, qna_creds):
-        client = QuestionAnsweringProjectsClient(qna_creds["qna_endpoint"], AzureKeyCredential(qna_creds["qna_key"]))
->>>>>>> 05e3ab30
+        client = QuestionAnsweringAuthoringClient(qna_creds["qna_endpoint"], AzureKeyCredential(qna_creds["qna_key"]))
 
         # create project
         project_name = "IssacNewton"
@@ -99,14 +83,8 @@
                 qna_added = True
         assert qna_added
 
-<<<<<<< HEAD
-    @GlobalQuestionAnsweringAccountPreparer()
-    def test_add_synonym(self, qna_account, qna_key):
-        client = QuestionAnsweringAuthoringClient(qna_account, AzureKeyCredential(qna_key))
-=======
     def test_add_synonym(self, recorded_test, qna_creds):
-        client = QuestionAnsweringProjectsClient(qna_creds["qna_endpoint"], AzureKeyCredential(qna_creds["qna_key"]))
->>>>>>> 05e3ab30
+        client = QuestionAnsweringAuthoringClient(qna_creds["qna_endpoint"], AzureKeyCredential(qna_creds["qna_key"]))
 
         # create project
         project_name = "IssacNewton"
