--- conflicted
+++ resolved
@@ -14,22 +14,12 @@
 )
 
 from azure.ai.language.questionanswering import QuestionAnsweringClient
-<<<<<<< HEAD
-from azure.ai.language.questionanswering.operations._operations import build_query_text_request, build_query_knowledge_base_request
-from azure.ai.language.questionanswering.models import (
-    QueryKnowledgeBaseOptions,
-    KnowledgeBaseAnswerRequestContext,
-    AnswerSpanRequest,
-    MetadataFilter,
-    LogicalOperationKind,
-=======
 from azure.ai.language.questionanswering._operations._operations import build_get_answers_request
 from azure.ai.language.questionanswering.models import (
     AnswersOptions,
     KnowledgeBaseAnswerContext,
     ShortAnswerOptions,
     MetadataFilter,
->>>>>>> 62df3543
     QueryFilters,
 )
 
@@ -137,11 +127,7 @@
     @GlobalQuestionAnsweringAccountPreparer()
     def test_query_knowledgebase(self, qna_account, qna_key, qna_project):
         client = QuestionAnsweringClient(qna_account, AzureKeyCredential(qna_key))
-<<<<<<< HEAD
-        query_params = QueryKnowledgeBaseOptions(
-=======
         query_params = AnswersOptions(
->>>>>>> 62df3543
             question="Ports and connectors",
             top=3,
             answer_context=KnowledgeBaseAnswerContext(
@@ -182,11 +168,7 @@
     @GlobalQuestionAnsweringAccountPreparer()
     def test_query_knowledgebase_with_answerspan(self, qna_account, qna_key, qna_project):
         client = QuestionAnsweringClient(qna_account, AzureKeyCredential(qna_key))
-<<<<<<< HEAD
-        query_params = QueryKnowledgeBaseOptions(
-=======
         query_params = AnswersOptions(
->>>>>>> 62df3543
             question="Ports and connectors",
             top=3,
             answer_context=KnowledgeBaseAnswerContext(
@@ -258,11 +240,7 @@
             )
 
         assert len(output.answers) == 2
-<<<<<<< HEAD
-        confident_answers = [a for a in output.answers if a.confidence_score > 0.9]
-=======
         confident_answers = [a for a in output.answers if a.confidence > 0.9]
->>>>>>> 62df3543
         assert len(confident_answers) == 1
         assert confident_answers[0].source == "surface-pro-4-user-guide-EN.pdf"
 
@@ -285,11 +263,7 @@
             )
 
         assert len(output.answers) == 2
-<<<<<<< HEAD
-        confident_answers = [a for a in output.answers if a.confidence_score > 0.9]
-=======
         confident_answers = [a for a in output.answers if a.confidence > 0.9]
->>>>>>> 62df3543
         assert len(confident_answers) == 1
         assert confident_answers[0].source == "surface-pro-4-user-guide-EN.pdf"
 
@@ -297,11 +271,7 @@
     def test_query_knowledgebase_with_followup(self, qna_account, qna_key, qna_project):
         client = QuestionAnsweringClient(qna_account, AzureKeyCredential(qna_key))
         with client:
-<<<<<<< HEAD
-            query_params = QueryKnowledgeBaseOptions(
-=======
             query_params = AnswersOptions(
->>>>>>> 62df3543
                 question="How long should my Surface battery last?",
                 top=3,
                 user_id="sd53lsY=",
@@ -322,11 +292,7 @@
             assert len(confident_answers) == 1
             assert confident_answers[0].source == "surface-pro-4-user-guide-EN.pdf"
 
-<<<<<<< HEAD
-            query_params = QueryKnowledgeBaseOptions(
-=======
             query_params = AnswersOptions(
->>>>>>> 62df3543
                 question="How long it takes to charge Surface?",
                 top=3,
                 user_id="sd53lsY=",
@@ -347,28 +313,17 @@
                 deployment_name='test'
             )
 
-<<<<<<< HEAD
-            assert len(output.answers) == 2
-            confident_answers = [a for a in output.answers if a.confidence_score > 0.5]
-            assert len(confident_answers) == 1
-            assert confident_answers[0].answer_span.text == " two to four hours"
-=======
             assert output.answers
             confident_answers = [a for a in output.answers if a.confidence > 0.5]
             assert len(confident_answers) == 1
             assert confident_answers[0].short_answer.text == " two to four hours"
->>>>>>> 62df3543
 
 
     @GlobalQuestionAnsweringAccountPreparer()
     def test_query_knowledgebase_only_id(self, qna_account, qna_key, qna_project):
         client = QuestionAnsweringClient(qna_account, AzureKeyCredential(qna_key))
         with client:
-<<<<<<< HEAD
-            query_params = QueryKnowledgeBaseOptions(
-=======
             query_params = AnswersOptions(
->>>>>>> 62df3543
                 qna_id=19
             )
 
@@ -397,11 +352,6 @@
     def test_query_knowledgebase_overload_positional_and_kwarg(self):
         with QuestionAnsweringClient("http://fake.com", AzureKeyCredential("123")) as client:
             with pytest.raises(TypeError):
-<<<<<<< HEAD
-                client.query_knowledge_base("positional_one", "positional_two")
-            with pytest.raises(TypeError):
-                client.query_knowledge_base("positional_options_bag", options="options bag by name")
-=======
                 client.get_answers("positional_one", "positional_two")
             with pytest.raises(TypeError):
                 client.get_answers("positional_options_bag", options="options bag by name")
@@ -418,31 +368,20 @@
                     project_name="hello",
                     deployment_name='test'
                 )
->>>>>>> 62df3543
 
     def test_query_knowledgebase_question_or_qna_id(self):
         with QuestionAnsweringClient("http://fake.com", AzureKeyCredential("123")) as client:
 
-<<<<<<< HEAD
-            options = QueryKnowledgeBaseOptions()
-            with pytest.raises(TypeError):
-                client.query_knowledge_base(
-=======
             options = AnswersOptions()
             with pytest.raises(TypeError):
                 client.get_answers(
->>>>>>> 62df3543
                     options,
                     project_name="hello",
                     deployment_name='test'
                 )
 
             with pytest.raises(TypeError):
-<<<<<<< HEAD
-                client.query_knowledge_base(
-=======
                 client.get_answers(
->>>>>>> 62df3543
                     project_name="hello",
                     deployment_name='test'
                 )
@@ -456,13 +395,6 @@
                     ("explicitlytaggedheading", "check the battery level"),
                     ("explicitlytaggedheading", "make your battery last")
                 ],
-<<<<<<< HEAD
-            ),
-            logical_operation=LogicalOperationKind.OR_ENUM
-        )
-        with QuestionAnsweringClient(qna_account, AzureKeyCredential(qna_key)) as client:
-            response = client.query_knowledge_base(
-=======
                 logical_operation="OR"
             ),
         )
@@ -495,18 +427,13 @@
         }
         with QuestionAnsweringClient(qna_account, AzureKeyCredential(qna_key)) as client:
             response = client.get_answers(
->>>>>>> 62df3543
                 project_name=qna_project,
                 deployment_name='test',
                 question="Battery life",
                 filters=filters,
                 top=3,
             )
-<<<<<<< HEAD
-            assert len(response.answers) == 3
-=======
             assert len(response.answers) == 2
->>>>>>> 62df3543
             assert any(
                 [a for a in response.answers if a.metadata.get('explicitlytaggedheading') == "check the battery level"]
             )
