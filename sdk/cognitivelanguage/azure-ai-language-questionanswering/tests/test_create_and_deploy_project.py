--- conflicted
+++ resolved
@@ -5,30 +5,18 @@
 # ------------------------------------
 import pytest
 
-from azure.ai.language.questionanswering.projects import QuestionAnsweringProjectsClient
+from azure.ai.language.questionanswering.authoring import QuestionAnsweringAuthoringClient
 from azure.core.credentials import AzureKeyCredential
 
 from helpers import QnaAuthoringHelper
 from testcase import QuestionAnsweringTestCase
 
-<<<<<<< HEAD
-from azure.ai.language.questionanswering.authoring import QuestionAnsweringAuthoringClient
-=======
->>>>>>> 05e3ab30
 
 class TestCreateAndDeploy(QuestionAnsweringTestCase):
 
-<<<<<<< HEAD
-    @pytest.mark.live_test_only
-    @GlobalQuestionAnsweringAccountPreparer()
-    def test_create_project_aad(self, qna_account, qna_key):
+    def test_create_project_aad(self, recorded_test, qna_creds):
         token = self.get_credential(QuestionAnsweringAuthoringClient)
-        client = QuestionAnsweringAuthoringClient(qna_account, token)
-=======
-    def test_create_project_aad(self, recorded_test, qna_creds):
-        token = self.get_credential(QuestionAnsweringProjectsClient)
-        client = QuestionAnsweringProjectsClient(qna_creds["qna_endpoint"], token)
->>>>>>> 05e3ab30
+        client = QuestionAnsweringAuthoringClient(qna_creds["qna_endpoint"], token)
 
         # create project
         project_name = "IssacNewton"
@@ -51,14 +39,8 @@
                 found = True
         assert found
 
-<<<<<<< HEAD
-    @GlobalQuestionAnsweringAccountPreparer()
-    def test_create_project(self, qna_account, qna_key):
-        client = QuestionAnsweringAuthoringClient(qna_account, AzureKeyCredential(qna_key))
-=======
     def test_create_project(self, recorded_test, qna_creds):
-        client = QuestionAnsweringProjectsClient(qna_creds["qna_endpoint"], AzureKeyCredential(qna_creds["qna_key"]))
->>>>>>> 05e3ab30
+        client = QuestionAnsweringAuthoringClient(qna_creds["qna_endpoint"], AzureKeyCredential(qna_creds["qna_key"]))
 
         # create project
         project_name = "IssacNewton"
@@ -81,15 +63,8 @@
                 found = True
         assert found
 
-<<<<<<< HEAD
-
-    @GlobalQuestionAnsweringAccountPreparer()
-    def test_deploy_project(self, qna_account, qna_key):
-        client = QuestionAnsweringAuthoringClient(qna_account, AzureKeyCredential(qna_key))
-=======
     def test_deploy_project(self, recorded_test, qna_creds):
-        client = QuestionAnsweringProjectsClient(qna_creds["qna_endpoint"], AzureKeyCredential(qna_creds["qna_key"]))
->>>>>>> 05e3ab30
+        client = QuestionAnsweringAuthoringClient(qna_creds["qna_endpoint"], AzureKeyCredential(qna_creds["qna_key"]))
 
         # create deployable project
         project_name = "IssacNewton"
