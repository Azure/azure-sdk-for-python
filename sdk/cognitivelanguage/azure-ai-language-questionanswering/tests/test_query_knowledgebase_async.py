# coding=utf-8
# ------------------------------------
# Copyright (c) Microsoft Corporation.
# Licensed under the MIT License.
# ------------------------------------

import os
import pytest

from azure.core.exceptions import HttpResponseError, ClientAuthenticationError
from azure.core.credentials import AzureKeyCredential

from testcase import (
    GlobalQuestionAnsweringAccountPreparer
)
from asynctestcase import AsyncQuestionAnsweringTest

from azure.ai.language.questionanswering.models import (
<<<<<<< HEAD
    QueryKnowledgeBaseOptions,
    KnowledgeBaseAnswerRequestContext,
    AnswerSpanRequest,
    QueryFilters,
    MetadataFilter,
    LogicalOperationKind,
)
from azure.ai.language.questionanswering.aio import QuestionAnsweringClient
from azure.ai.language.questionanswering.operations._operations import build_query_knowledge_base_request, build_query_text_request
=======
    AnswersOptions,
    KnowledgeBaseAnswerContext,
    ShortAnswerOptions,
    QueryFilters,
    MetadataFilter,
)
from azure.ai.language.questionanswering.aio import QuestionAnsweringClient
from azure.ai.language.questionanswering._operations._operations import build_get_answers_request
>>>>>>> 62df3543


class QnAKnowledgeBaseTestsAsync(AsyncQuestionAnsweringTest):

    @GlobalQuestionAnsweringAccountPreparer()
    async def test_query_knowledgebase_llc(self, qna_account, qna_key, qna_project):
        client = QuestionAnsweringClient(qna_account, AzureKeyCredential(qna_key))
        json_content = {
            "question": "Ports and connectors",
            "top": 3,
            "context": {
                "previousUserQuery": "Meet Surface Pro 4",
                "previousQnAId": 4
            }
        }
        request = build_get_answers_request(
            json=json_content,
            project_name=qna_project,
            deployment_name='test'
        )
        async with client:
            response = await client.send_request(request)
            assert response.status_code == 200

        output = response.json()
        assert output
        assert output.get('answers')
        for answer in output['answers']:
            assert answer.get('answer')
            assert answer.get('confidenceScore')
            assert answer.get('id')
            assert answer.get('source')
            assert answer.get('metadata') is not None
            assert not answer.get('answerSpan')

            assert answer.get('questions')
            for question in answer['questions']:
                assert question

            assert answer.get('dialog')
            assert answer['dialog'].get('isContextOnly') is not None
            assert answer['dialog'].get('prompts') is not None
            if answer['dialog'].get('prompts'):
                for prompt in answer['dialog']['prompts']:
                    assert prompt.get('displayOrder') is not None
                    assert prompt.get('qnaId')
                    assert prompt.get('displayText')

    @GlobalQuestionAnsweringAccountPreparer()
    async def test_query_knowledgebase_llc_with_answerspan(self, qna_account, qna_key, qna_project):
        client = QuestionAnsweringClient(qna_account, AzureKeyCredential(qna_key))
        json_content = {
            "question": "Ports and connectors",
            "top": 3,
            "context": {
                "previousUserQuery": "Meet Surface Pro 4",
                "previousQnAId": 4
            },
            "answerSpanRequest": {
                "enable": True,
                "confidenceScoreThreshold": 0.1,
                "topAnswersWithSpan": 2
            }
        }
        request = build_get_answers_request(
            json=json_content,
            project_name=qna_project,
            deployment_name='test'
        )
        async with client:
            response = await client.send_request(request)
            assert response.status_code == 200

        output = response.json()
        assert output
        assert output.get('answers')
        for answer in output['answers']:
            assert answer.get('answer')
            assert answer.get('confidenceScore')
            assert answer.get('id')
            assert answer.get('source')
            assert answer.get('metadata') is not None

            if answer.get('answerSpan'):
                assert answer['answerSpan'].get('text')
                assert answer['answerSpan'].get('confidenceScore')
                assert answer['answerSpan'].get('offset') is not None
                assert answer['answerSpan'].get('length')

            assert answer.get('questions')
            for question in answer['questions']:
                assert question

            assert answer.get('dialog')
            assert answer['dialog'].get('isContextOnly') is not None
            assert answer['dialog'].get('prompts') is not None
            if answer['dialog'].get('prompts'):
                for prompt in answer['dialog']['prompts']:
                    assert prompt.get('displayOrder') is not None
                    assert prompt.get('qnaId')
                    assert prompt.get('displayText')

    @GlobalQuestionAnsweringAccountPreparer()
    async def test_query_knowledgebase(self, qna_account, qna_key, qna_project):
        client = QuestionAnsweringClient(qna_account, AzureKeyCredential(qna_key))
<<<<<<< HEAD
        query_params = QueryKnowledgeBaseOptions(
=======
        query_params = AnswersOptions(
>>>>>>> 62df3543
            question="Ports and connectors",
            top=3,
            answer_context=KnowledgeBaseAnswerContext(
                previous_questiony="Meet Surface Pro 4",
                previous_qna_id=4
            )
        )

        async with client:
            output = await client.get_answers(
                query_params,
                project_name=qna_project,
                deployment_name='test'
            )

        assert output.answers
        for answer in output.answers:
            assert answer.answer
            assert answer.confidence
            assert answer.qna_id
            assert answer.source
            assert answer.metadata is not None
            assert not answer.short_answer

            assert answer.questions
            for question in answer.questions:
                assert question

            assert answer.dialog
            assert answer.dialog.is_context_only is not None
            assert answer.dialog.prompts is not None
            if answer.dialog.prompts:
                for prompt in answer.dialog.prompts:
                    assert prompt.display_order is not None
                    assert prompt.qna_id
                    assert prompt.display_text

    @GlobalQuestionAnsweringAccountPreparer()
    async def test_query_knowledgebase_with_answerspan(self, qna_account, qna_key, qna_project):
        client = QuestionAnsweringClient(qna_account, AzureKeyCredential(qna_key))
<<<<<<< HEAD
        query_params = QueryKnowledgeBaseOptions(
=======
        query_params = AnswersOptions(
>>>>>>> 62df3543
            question="Ports and connectors",
            top=3,
            answer_context=KnowledgeBaseAnswerContext(
                previous_user_query="Meet Surface Pro 4",
                previous_qna_id=4
            ),
            short_answer_options=ShortAnswerOptions(
                confidence_threshold=0.1,
                top=2
            )
        )

        async with client:
            output = await client.get_answers(
                query_params,
                project_name=qna_project,
                deployment_name='test'
            )

        assert output.answers
        for answer in output.answers:
            assert answer.answer
            assert answer.confidence
            assert answer.qna_id
            assert answer.source
            assert answer.metadata is not None

            if answer.short_answer:
                assert answer.short_answer.text
                assert answer.short_answer.confidence
                assert answer.short_answer.offset is not None
                assert answer.short_answer.length

            assert answer.questions
            for question in answer.questions:
                assert question

            assert answer.dialog
            assert answer.dialog.is_context_only is not None
            assert answer.dialog.prompts is not None
            if answer.dialog.prompts:
                for prompt in answer.dialog.prompts:
                    assert prompt.display_order is not None
                    assert prompt.qna_id
                    assert prompt.display_text

    @GlobalQuestionAnsweringAccountPreparer()
    async def test_query_knowledgebase_with_dictparams(self, qna_account, qna_key, qna_project):
        client = QuestionAnsweringClient(qna_account, AzureKeyCredential(qna_key))
        query_params = {
            "question": "How long should my Surface battery last?",
            "top": 3,
            "userId": "sd53lsY=",
            "confidenceScoreThreshold": 0.2,
            "answerSpanRequest": {
                "enable": True,
                "confidenceScoreThreshold": 0.2,
                "topAnswersWithSpan": 1
            },
            "includeUnstructuredSources": True
        }

        async with client:
            output = await client.get_answers(
                query_params,
                project_name=qna_project,
                deployment_name='test'
            )

        assert len(output.answers) == 2
<<<<<<< HEAD
        confident_answers = [a for a in output.answers if a.confidence_score > 0.9]
=======
        confident_answers = [a for a in output.answers if a.confidence > 0.9]
>>>>>>> 62df3543
        assert len(confident_answers) == 1
        assert confident_answers[0].source == "surface-pro-4-user-guide-EN.pdf"

    @GlobalQuestionAnsweringAccountPreparer()
    async def test_query_knowledgebase_overload(self, qna_account, qna_key, qna_project):
        client = QuestionAnsweringClient(qna_account, AzureKeyCredential(qna_key))
        async with client:
            output = await client.get_answers(
                project_name=qna_project,
                deployment_name='test',
                question="How long should my Surface battery last?",
                top=3,
                user_id="sd53lsY=",
                confidence_threshold=0.2,
                short_answer_options=ShortAnswerOptions(
                    confidence_threshold=0.2,
                    top=1
                ),
                include_unstructured_sources=True
            )

        assert len(output.answers) == 2
<<<<<<< HEAD
        confident_answers = [a for a in output.answers if a.confidence_score > 0.9]
=======
        confident_answers = [a for a in output.answers if a.confidence > 0.9]
>>>>>>> 62df3543
        assert len(confident_answers) == 1
        assert confident_answers[0].source == "surface-pro-4-user-guide-EN.pdf"

    @GlobalQuestionAnsweringAccountPreparer()
    async def test_query_knowledgebase_with_followup(self, qna_account, qna_key, qna_project):
        client = QuestionAnsweringClient(qna_account, AzureKeyCredential(qna_key))
        async with client:
<<<<<<< HEAD
            query_params = QueryKnowledgeBaseOptions(
=======
            query_params = AnswersOptions(
>>>>>>> 62df3543
                question="How long should my Surface battery last?",
                top=3,
                user_id="sd53lsY=",
                confidence_threshold=0.2,
                short_answer_options=ShortAnswerOptions(
                    confidence_threshold=0.2,
                    top=1
                ),
                include_unstructured_sources=True
            )

            output = await client.get_answers(
                query_params,
                project_name=qna_project,
                deployment_name='test'
            )
            confident_answers = [a for a in output.answers if a.confidence > 0.9]
            assert len(confident_answers) == 1
            assert confident_answers[0].source == "surface-pro-4-user-guide-EN.pdf"

<<<<<<< HEAD
            query_params = QueryKnowledgeBaseOptions(
=======
            query_params = AnswersOptions(
>>>>>>> 62df3543
                question="How long it takes to charge Surface?",
                top=3,
                user_id="sd53lsY=",
                confidence_threshold=0.2,
                answer_context=KnowledgeBaseAnswerContext(
                    previous_question="How long should my Surface battery last?",
                    previous_qna_id=confident_answers[0].qna_id
                ),
                short_answer_options=ShortAnswerOptions(
                    confidence_threshold=0.2,
                    top=1
                ),
                include_unstructured_sources=True
            )
            output = await client.get_answers(
                query_params,
                project_name=qna_project,
                deployment_name='test'
            )

<<<<<<< HEAD
            assert len(output.answers) == 2
            confident_answers = [a for a in output.answers if a.confidence_score > 0.5]
            assert len(confident_answers) == 1
            assert confident_answers[0].answer_span.text == " two to four hours"
=======
            assert output.answers
            confident_answers = [a for a in output.answers if a.confidence > 0.5]
            assert len(confident_answers) == 1
            assert confident_answers[0].short_answer.text == " two to four hours"
>>>>>>> 62df3543

    @GlobalQuestionAnsweringAccountPreparer()
    async def test_query_knowledgebase_only_id(self, qna_account, qna_key, qna_project):
        client = QuestionAnsweringClient(qna_account, AzureKeyCredential(qna_key))
        async with client:
            query_params = {"qnaId": 19}

            output = await client.get_answers(
                query_params,
                project_name=qna_project,
                deployment_name='test'
            )

            assert len(output.answers) == 1

    @GlobalQuestionAnsweringAccountPreparer()
    async def test_query_knowledgebase_python_dict(self, qna_account, qna_key, qna_project):
        client = QuestionAnsweringClient(qna_account, AzureKeyCredential(qna_key))
        async with client:
            query_params = {"qna_id": 19}

            output = await client.get_answers(
                query_params,
                project_name=qna_project,
                deployment_name='test'
            )

            assert len(output.answers) == 1

    async def test_query_knowledgebase_overload_positional_and_kwarg(self):
        async with QuestionAnsweringClient("http://fake.com", AzureKeyCredential("123")) as client:
            with pytest.raises(TypeError):
<<<<<<< HEAD
                await client.query_knowledge_base("positional_one", "positional_two")
            with pytest.raises(TypeError):
                await client.query_knowledge_base("positional_options_bag", options="options bag by name")
=======
                await client.get_answers("positional_one", "positional_two")
            with pytest.raises(TypeError):
                await client.get_answers("positional_options_bag", options="options bag by name")
>>>>>>> 62df3543

    async def test_query_knowledgebase_question_or_qna_id(self):
        async with QuestionAnsweringClient("http://fake.com", AzureKeyCredential("123")) as client:

<<<<<<< HEAD
            options = QueryKnowledgeBaseOptions()
            with pytest.raises(TypeError):
                await client.query_knowledge_base(
=======
            options = AnswersOptions()
            with pytest.raises(TypeError):
                await client.get_answers(
>>>>>>> 62df3543
                    options,
                    project_name="hello",
                    deployment_name='test'
                )

            with pytest.raises(TypeError):
<<<<<<< HEAD
                await client.query_knowledge_base(
=======
                await client.get_answers(
>>>>>>> 62df3543
                    project_name="hello",
                    deployment_name='test'
                )

    @GlobalQuestionAnsweringAccountPreparer()
    async def test_query_knowledgebase_filter(self, qna_account, qna_key, qna_project):
        """Thanks to @heaths for this test!"""
        filters = QueryFilters(
            metadata_filter=MetadataFilter(
                metadata=[
                    ("explicitlytaggedheading", "check the battery level"),
                    ("explicitlytaggedheading", "make your battery last")
                ],
<<<<<<< HEAD
            ),
            logical_operation=LogicalOperationKind.OR_ENUM
        )
        async with QuestionAnsweringClient(qna_account, AzureKeyCredential(qna_key)) as client:
            response = await client.query_knowledge_base(
=======
                logical_operation="OR"
            )
        )
        async with QuestionAnsweringClient(qna_account, AzureKeyCredential(qna_key)) as client:
            response = await client.get_answers(
>>>>>>> 62df3543
                project_name=qna_project,
                deployment_name='test',
                question="Battery life",
                filters=filters,
                top=3,
            )
<<<<<<< HEAD
            assert len(response.answers) == 3
=======
            assert len(response.answers) == 2
>>>>>>> 62df3543
            assert any(
                [a for a in response.answers if a.metadata.get('explicitlytaggedheading') == "check the battery level"]
            )
            assert any(
                [a for a in response.answers if a.metadata.get('explicitlytaggedheading') == "make your battery last"]
<<<<<<< HEAD
            )
=======
            )

    @GlobalQuestionAnsweringAccountPreparer()
    async def test_query_knowledgebase_filter_dict_params(self, qna_account, qna_key, qna_project):
        filters = {
            "metadataFilter": {
                "metadata": [
                    ("explicitlytaggedheading", "check the battery level"),
                    ("explicitlytaggedheading", "make your battery last")
                ],
                "logicalOperation": "or"
            },

        }
        async with QuestionAnsweringClient(qna_account, AzureKeyCredential(qna_key)) as client:
            response = await client.get_answers(
                project_name=qna_project,
                deployment_name='test',
                question="Battery life",
                filters=filters,
                top=3,
            )
            assert len(response.answers) == 2
            assert any(
                [a for a in response.answers if a.metadata.get('explicitlytaggedheading') == "check the battery level"]
            )
            assert any(
                [a for a in response.answers if a.metadata.get('explicitlytaggedheading') == "make your battery last"]
            )
>>>>>>> 62df3543
<|MERGE_RESOLUTION|>--- conflicted
+++ resolved
@@ -16,17 +16,6 @@
 from asynctestcase import AsyncQuestionAnsweringTest
 
 from azure.ai.language.questionanswering.models import (
-<<<<<<< HEAD
-    QueryKnowledgeBaseOptions,
-    KnowledgeBaseAnswerRequestContext,
-    AnswerSpanRequest,
-    QueryFilters,
-    MetadataFilter,
-    LogicalOperationKind,
-)
-from azure.ai.language.questionanswering.aio import QuestionAnsweringClient
-from azure.ai.language.questionanswering.operations._operations import build_query_knowledge_base_request, build_query_text_request
-=======
     AnswersOptions,
     KnowledgeBaseAnswerContext,
     ShortAnswerOptions,
@@ -35,7 +24,6 @@
 )
 from azure.ai.language.questionanswering.aio import QuestionAnsweringClient
 from azure.ai.language.questionanswering._operations._operations import build_get_answers_request
->>>>>>> 62df3543
 
 
 class QnAKnowledgeBaseTestsAsync(AsyncQuestionAnsweringTest):
@@ -141,11 +129,7 @@
     @GlobalQuestionAnsweringAccountPreparer()
     async def test_query_knowledgebase(self, qna_account, qna_key, qna_project):
         client = QuestionAnsweringClient(qna_account, AzureKeyCredential(qna_key))
-<<<<<<< HEAD
-        query_params = QueryKnowledgeBaseOptions(
-=======
         query_params = AnswersOptions(
->>>>>>> 62df3543
             question="Ports and connectors",
             top=3,
             answer_context=KnowledgeBaseAnswerContext(
@@ -186,11 +170,7 @@
     @GlobalQuestionAnsweringAccountPreparer()
     async def test_query_knowledgebase_with_answerspan(self, qna_account, qna_key, qna_project):
         client = QuestionAnsweringClient(qna_account, AzureKeyCredential(qna_key))
-<<<<<<< HEAD
-        query_params = QueryKnowledgeBaseOptions(
-=======
         query_params = AnswersOptions(
->>>>>>> 62df3543
             question="Ports and connectors",
             top=3,
             answer_context=KnowledgeBaseAnswerContext(
@@ -261,11 +241,7 @@
             )
 
         assert len(output.answers) == 2
-<<<<<<< HEAD
-        confident_answers = [a for a in output.answers if a.confidence_score > 0.9]
-=======
         confident_answers = [a for a in output.answers if a.confidence > 0.9]
->>>>>>> 62df3543
         assert len(confident_answers) == 1
         assert confident_answers[0].source == "surface-pro-4-user-guide-EN.pdf"
 
@@ -288,11 +264,7 @@
             )
 
         assert len(output.answers) == 2
-<<<<<<< HEAD
-        confident_answers = [a for a in output.answers if a.confidence_score > 0.9]
-=======
         confident_answers = [a for a in output.answers if a.confidence > 0.9]
->>>>>>> 62df3543
         assert len(confident_answers) == 1
         assert confident_answers[0].source == "surface-pro-4-user-guide-EN.pdf"
 
@@ -300,11 +272,7 @@
     async def test_query_knowledgebase_with_followup(self, qna_account, qna_key, qna_project):
         client = QuestionAnsweringClient(qna_account, AzureKeyCredential(qna_key))
         async with client:
-<<<<<<< HEAD
-            query_params = QueryKnowledgeBaseOptions(
-=======
             query_params = AnswersOptions(
->>>>>>> 62df3543
                 question="How long should my Surface battery last?",
                 top=3,
                 user_id="sd53lsY=",
@@ -325,11 +293,7 @@
             assert len(confident_answers) == 1
             assert confident_answers[0].source == "surface-pro-4-user-guide-EN.pdf"
 
-<<<<<<< HEAD
-            query_params = QueryKnowledgeBaseOptions(
-=======
             query_params = AnswersOptions(
->>>>>>> 62df3543
                 question="How long it takes to charge Surface?",
                 top=3,
                 user_id="sd53lsY=",
@@ -350,17 +314,10 @@
                 deployment_name='test'
             )
 
-<<<<<<< HEAD
-            assert len(output.answers) == 2
-            confident_answers = [a for a in output.answers if a.confidence_score > 0.5]
-            assert len(confident_answers) == 1
-            assert confident_answers[0].answer_span.text == " two to four hours"
-=======
             assert output.answers
             confident_answers = [a for a in output.answers if a.confidence > 0.5]
             assert len(confident_answers) == 1
             assert confident_answers[0].short_answer.text == " two to four hours"
->>>>>>> 62df3543
 
     @GlobalQuestionAnsweringAccountPreparer()
     async def test_query_knowledgebase_only_id(self, qna_account, qna_key, qna_project):
@@ -393,39 +350,23 @@
     async def test_query_knowledgebase_overload_positional_and_kwarg(self):
         async with QuestionAnsweringClient("http://fake.com", AzureKeyCredential("123")) as client:
             with pytest.raises(TypeError):
-<<<<<<< HEAD
-                await client.query_knowledge_base("positional_one", "positional_two")
-            with pytest.raises(TypeError):
-                await client.query_knowledge_base("positional_options_bag", options="options bag by name")
-=======
                 await client.get_answers("positional_one", "positional_two")
             with pytest.raises(TypeError):
                 await client.get_answers("positional_options_bag", options="options bag by name")
->>>>>>> 62df3543
 
     async def test_query_knowledgebase_question_or_qna_id(self):
         async with QuestionAnsweringClient("http://fake.com", AzureKeyCredential("123")) as client:
 
-<<<<<<< HEAD
-            options = QueryKnowledgeBaseOptions()
-            with pytest.raises(TypeError):
-                await client.query_knowledge_base(
-=======
             options = AnswersOptions()
             with pytest.raises(TypeError):
                 await client.get_answers(
->>>>>>> 62df3543
                     options,
                     project_name="hello",
                     deployment_name='test'
                 )
 
             with pytest.raises(TypeError):
-<<<<<<< HEAD
-                await client.query_knowledge_base(
-=======
                 await client.get_answers(
->>>>>>> 62df3543
                     project_name="hello",
                     deployment_name='test'
                 )
@@ -439,38 +380,23 @@
                     ("explicitlytaggedheading", "check the battery level"),
                     ("explicitlytaggedheading", "make your battery last")
                 ],
-<<<<<<< HEAD
-            ),
-            logical_operation=LogicalOperationKind.OR_ENUM
-        )
-        async with QuestionAnsweringClient(qna_account, AzureKeyCredential(qna_key)) as client:
-            response = await client.query_knowledge_base(
-=======
                 logical_operation="OR"
             )
         )
         async with QuestionAnsweringClient(qna_account, AzureKeyCredential(qna_key)) as client:
             response = await client.get_answers(
->>>>>>> 62df3543
                 project_name=qna_project,
                 deployment_name='test',
                 question="Battery life",
                 filters=filters,
                 top=3,
             )
-<<<<<<< HEAD
-            assert len(response.answers) == 3
-=======
             assert len(response.answers) == 2
->>>>>>> 62df3543
             assert any(
                 [a for a in response.answers if a.metadata.get('explicitlytaggedheading') == "check the battery level"]
             )
             assert any(
                 [a for a in response.answers if a.metadata.get('explicitlytaggedheading') == "make your battery last"]
-<<<<<<< HEAD
-            )
-=======
             )
 
     @GlobalQuestionAnsweringAccountPreparer()
@@ -500,4 +426,3 @@
             assert any(
                 [a for a in response.answers if a.metadata.get('explicitlytaggedheading') == "make your battery last"]
             )
->>>>>>> 62df3543
