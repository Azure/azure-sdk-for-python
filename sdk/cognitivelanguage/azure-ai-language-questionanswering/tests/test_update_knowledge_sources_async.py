--- conflicted
+++ resolved
@@ -5,28 +5,18 @@
 # ------------------------------------
 import pytest
 
-from azure.ai.language.questionanswering.projects.aio import QuestionAnsweringProjectsClient
+from azure.ai.language.questionanswering.authoring.aio import QuestionAnsweringAuthoringClient
 from azure.core.credentials import AzureKeyCredential
 
 from helpers import QnaAuthoringAsyncHelper
 from testcase import QuestionAnsweringTestCase
 
-<<<<<<< HEAD
-from azure.ai.language.questionanswering.authoring.aio import QuestionAnsweringAuthoringClient
-=======
->>>>>>> 05e3ab30
 
 class TestSourcesQnasSynonymsAsync(QuestionAnsweringTestCase):
 
-<<<<<<< HEAD
-    @GlobalQuestionAnsweringAccountPreparer()
-    async def test_add_source(self, qna_account, qna_key):
-        client = QuestionAnsweringAuthoringClient(qna_account, AzureKeyCredential(qna_key))
-=======
     @pytest.mark.asyncio
     async def test_add_source(self, recorded_test, qna_creds):
-        client = QuestionAnsweringProjectsClient(qna_creds["qna_endpoint"], AzureKeyCredential(qna_creds["qna_key"]))
->>>>>>> 05e3ab30
+        client = QuestionAnsweringAuthoringClient(qna_creds["qna_endpoint"], AzureKeyCredential(qna_creds["qna_key"]))
 
         # create project
         project_name = "IssacNewton"
@@ -61,15 +51,9 @@
                 source_added = True
         assert source_added
 
-<<<<<<< HEAD
-    @GlobalQuestionAnsweringAccountPreparer()
-    async def test_add_qna(self, qna_account, qna_key):
-        client = QuestionAnsweringAuthoringClient(qna_account, AzureKeyCredential(qna_key))
-=======
     @pytest.mark.asyncio
     async def test_add_qna(self, recorded_test, qna_creds):
-        client = QuestionAnsweringProjectsClient(qna_creds["qna_endpoint"], AzureKeyCredential(qna_creds["qna_key"]))
->>>>>>> 05e3ab30
+        client = QuestionAnsweringAuthoringClient(qna_creds["qna_endpoint"], AzureKeyCredential(qna_creds["qna_key"]))
 
         # create project
         project_name = "IssacNewton"
@@ -103,15 +87,9 @@
                 qna_added = True
         assert qna_added
 
-<<<<<<< HEAD
-    @GlobalQuestionAnsweringAccountPreparer()
-    async def test_add_synonym(self, qna_account, qna_key):
-        client = QuestionAnsweringAuthoringClient(qna_account, AzureKeyCredential(qna_key))
-=======
     @pytest.mark.asyncio
     async def test_add_synonym(self, recorded_test, qna_creds):
-        client = QuestionAnsweringProjectsClient(qna_creds["qna_endpoint"], AzureKeyCredential(qna_creds["qna_key"]))
->>>>>>> 05e3ab30
+        client = QuestionAnsweringAuthoringClient(qna_creds["qna_endpoint"], AzureKeyCredential(qna_creds["qna_key"]))
 
         # create project
         project_name = "IssacNewton"
