# coding=utf-8
# ------------------------------------
# Copyright (c) Microsoft Corporation.
# Licensed under the MIT License.
# ------------------------------------

import pytest

from azure.core.exceptions import HttpResponseError, ClientAuthenticationError
from azure.core.credentials import AzureKeyCredential

from testcase import (
    QuestionAnsweringTest,
    GlobalQuestionAnsweringAccountPreparer
)

from azure.ai.language.questionanswering.aio import QuestionAnsweringClient
<<<<<<< HEAD
from azure.ai.language.questionanswering.operations._operations import build_query_text_request, build_query_knowledge_base_request
from azure.ai.language.questionanswering.models import (
    QueryTextOptions,
    TextRecord
=======
from azure.ai.language.questionanswering._operations._operations import build_get_answers_from_text_request
from azure.ai.language.questionanswering.models import (
    AnswersFromTextOptions,
    TextDocument
>>>>>>> 62df3543
)

class QnATests(QuestionAnsweringTest):
    def setUp(self):
        super(QnATests, self).setUp()

    @GlobalQuestionAnsweringAccountPreparer()
    async def test_query_text_llc(self, qna_account, qna_key):
        client = QuestionAnsweringClient(qna_account, AzureKeyCredential(qna_key))
        json_content = {
            "question": "What is the meaning of life?",
            "records": [
                {
                    "text": "abc Graphics  Surprise, surprise -- our 4K  ",
                    "id": "doc1"
                },
                {
                    "text": "e graphics card. While the Nvidia GeForce MX250 GPU isn't meant for demanding gaming, it is a step up from integrated graphics as proven by comparing it to the UHD 620 GPU in the FHD model.   The MX250-equipped Envy 13 scored a 116,575 on the Ice Storm Unlimited benchmark while the base model scored a 82,270. Upgrading to the discrete graphics gives the Envy 13 better performance than the Notebook 9 Pro (61,662; UHD 620), Surface Laptop 2 (71,647; UHD 620) and the premium laptop average (86,937).   While the Nvidia GeForce MX250 GPU isn't meant for demanding gaming, it is a step up from integrated graphics as proven by comparing it to the UHD 620 GPU in the FHD model.   We played the racing game Dirt 3 at 92 frames per second on  ",
                    "id": "doc2"
                },
                {
                    "text": "Graphics  Surprise, surprise -- our 4K Envy 13 came with a discrete graphics card. While the Nvidia GeForce MX250 GPU isn't meant for demanding gaming, it is a step up from integrated graphics as proven by comparing it to the UHD 620 GPU in the FHD model.   The MX250-equipped Envy 13 scored a 116,575 on the Ice Storm Unlimited benchmark while the base model scored a 82,270. Upgrading to the discrete graphics gives the Envy 13 better performance than the Notebook 9 Pro (61,662; UHD 620), Surface Laptop 2 (71,647; UHD 620) and the premium laptop average (86,937).   While the Nvidia GeForce MX250 GPU isn't meant for demanding gaming, it is a step up from integrated graphics as proven by comparing it to the UHD 620 GPU in the FHD model.   We played the racing game Dirt 3 at 92 frames per second on the MX250 model, which is well above our 30-fps playability, the category average (69 fps) and what the Surface Laptop 2 (82 fps) achieved. The ZenBook S UX391UA (45 fps) fell flat on this real-world test but ran better than the base model Envy 13 (31 fps).  Audio  I had a good ol' time groovin' to the sound of the Envy 13's crisp speakers. HP went all out with the Envy, placing dual speakers on the underside of the chassis along with a third, top-firing driver above the keyboard. Devon Gilfillian's funky jam \"Here and Now\" boomed smooth, soulful tunes throughout my small apartment. The twang of the electric guitar played nicely with the thudding percussion but never overshadowed Gilfillian or the female backup vocals.    Bang & Olufsen software comes preinstalled on the Envy 13, with equalizer controls so you can adjust the bass, midrange and treble to your liking. But even out of the box, you'll enjoy great sound without having to bust out your headphones.  Battery Life  Get an Envy 13 with the 1080p non-touch display if battery life is important to you.   The FHD model endured for 11 hours and 11 minutes whereas the 4K model lasted only 4 hours and 36 minutes on our battery test, which involves continuous web browsing over Wi-Fi at 150 nits of brightness.   MORE: Laptops with Best Battery Life - Longest Lasting Laptop Batteries  Competing laptops like the ZenBook S UX391UA (7:05), Surface Laptop 2 (9:22) and Notebook 9 Pro (8:53) outstayed the 4K Envy 13 but powered down long before the 1080p version.  Webcam  The 720p webcam on the Envy 13 is nothing to write home about. A selfie I snapped in my dimly lit room was covered in a haze of visual noise. My beard and hair were unkempt blobs, while my eyes looked like they were drawn on by a pointillist painter. If there's one positive, it's that the lens captures natural colors and even extracted the different shades of gray in my T-shirt.   On the right edge of the Envy 13 is a physical kill switch that cuts the power to the webcam so you can feel reassured that nobody is snooping on you.   Heat  Leave the lapdesk at home - you don't have to worry about the Envy 13 overheating.    After I played a 15-minute, full-HD video in full screen, the touchpad on the HP Envy 13 with a Core i7 CPU rose to only 83 degrees Fahrenheit while the keyboard (87 degrees) and underside (90 degrees) also remained well below our 95-degree comfort threshold. Even the toastiest part of the machine, the lower-left edge on the underside, topped out at 94 degrees.   Software and Warranty  It's a shame that a laptop with such beautiful hardware ships with such ugly software. Pre-installed on this machine are entirely too many programs that could either be packaged together or omitted altogether.   HP provides an app called Audio Switch, which simply lets you switch your audio input/output between the internal speakers and headphones. As the same implies, HP's Command Center is where you can get information about your Envy 13 but also switch the thermal profiles between comfort and performance. Along with support documentation, HP also bundles in a setup program called JumpStart, a program for connecting printers and a redundant system-info app called Event Utility.   Also installed on the Envy 13's Windows 10 Home OS are several Microsoft apps, including Simple Solitaire, Candy Crush Friends and Your Phone. Other third-party apps include Booking.com, Netflix and McAfee Security.   HP ships the Envy 13 with a one-year warranty. See how HP did on our Tech Support Showdown and Best and Worst Brands ranking.   Bottom Line  The Envy 13 has cemented its standing as the ultimate laptop for college students or travelers. Along with 11-plus hours of battery life (on the FHD model), the Envy 13 has a sleek, ultraportable chassis, fast performance, and powerful speakers. Best of all, the Envy 13 starts at a reasonable $799, which is hundreds less than the competition. In many ways, the Envy 13 is what we wanted the new MacBook Air to be.   The new HP Envy 13 is everything I was hoping the new MacBook Air would be: fast, attractive and affordable.  Just be sure to buy the right model. We strongly recommend the 1080p version over the 4K model because it lasts several hours longer on a charge and costs less. In fact, if we were reviewing the 4K model separately, we'd only give it a 3.5 rating. You should also consider the Envy 13 with a 10th Gen CPU, although we haven't gotten the chance to review it yet.   If you absolutely need a high-res display, the 4K Envy 13 is one of many good options. We also recommend the Samsung Notebook 9 Pro, which has a similarly premium design but much better battery life than the 4K Envy. The Microsoft Surface Laptop 2 is another recommended alternative, though you might want to wait a few months for the rumored Surface Laptop 3.   Overall, the HP Envy 13 is a fantastic laptop that checks all the right boxes --- as long as you buy the 1080p model.   Credit: Laptop Mag  HP Envy 13 (2019) Specs BluetoothBluetooth 5.0 BrandHP CPUIntel Core i7-8565U Card SlotsmicroSD Company Websitehttps://www8.hp.com/us/en/home.html Display Size13.3 Graphics CardNvidia GeForce MX250 Hard Drive Size512GB Hard Drive TypePCIe NVMe M.2 Highest Available Resolution3840 x 2160 Native Resolution3840 x 2160 Operating SystemWindows 10 Home Ports (excluding USB)USB 3.1 with Type-C, USB 3.1 Always-On, USB 3.1, Headphone/Mic, microSD RAM16GB RAM Upgradable to16GB Size12.1 x 8.3 x .57 inches Touchpad Size4.3 x 2.2 inches USB Ports3 Video Memory2GB Warranty/Supportone-year warranty. Weight2.8 pounds Wi-Fi802.11ac Wi-Fi ModelIntel Wireless-AC 9560 ",
                    "id": "doc3"
                }
            ],
            "language": "en"
        }
        request = build_get_answers_from_text_request(
            json=json_content
        )
        response = await client.send_request(request)
        assert response.status_code == 200

        output = response.json()
        assert output.get('answers')
        for answer in output['answers']:
            assert answer.get('answer')
            assert answer.get('confidenceScore')
            assert answer.get('id')
            assert answer.get('offset')
            assert answer.get('length')
            assert answer.get('answerSpan')
            assert answer['answerSpan'].get('text')
            assert answer['answerSpan'].get('confidenceScore')
            assert answer['answerSpan'].get('offset') is not None
            assert answer['answerSpan'].get('length')

    @GlobalQuestionAnsweringAccountPreparer()
    async def test_query_text(self, qna_account, qna_key):
        client = QuestionAnsweringClient(qna_account, AzureKeyCredential(qna_key))
<<<<<<< HEAD
        params = QueryTextOptions(
=======
        params = AnswersFromTextOptions(
>>>>>>> 62df3543
            question="What is the meaning of life?",
            text_documents=[
                TextDocument(
                    text="abc Graphics  Surprise, surprise -- our 4K  ",
                    id="doc1"
                ),
                TextDocument(
                    text="e graphics card. While the Nvidia GeForce MX250 GPU isn't meant for demanding gaming, it is a step up from integrated graphics as proven by comparing it to the UHD 620 GPU in the FHD model.   The MX250-equipped Envy 13 scored a 116,575 on the Ice Storm Unlimited benchmark while the base model scored a 82,270. Upgrading to the discrete graphics gives the Envy 13 better performance than the Notebook 9 Pro (61,662; UHD 620), Surface Laptop 2 (71,647; UHD 620) and the premium laptop average (86,937).   While the Nvidia GeForce MX250 GPU isn't meant for demanding gaming, it is a step up from integrated graphics as proven by comparing it to the UHD 620 GPU in the FHD model.   We played the racing game Dirt 3 at 92 frames per second on  ",
                    id="doc2"
                ),
                TextDocument(
                    text="Graphics  Surprise, surprise -- our 4K Envy 13 came with a discrete graphics card. While the Nvidia GeForce MX250 GPU isn't meant for demanding gaming, it is a step up from integrated graphics as proven by comparing it to the UHD 620 GPU in the FHD model.   The MX250-equipped Envy 13 scored a 116,575 on the Ice Storm Unlimited benchmark while the base model scored a 82,270. Upgrading to the discrete graphics gives the Envy 13 better performance than the Notebook 9 Pro (61,662; UHD 620), Surface Laptop 2 (71,647; UHD 620) and the premium laptop average (86,937).   While the Nvidia GeForce MX250 GPU isn't meant for demanding gaming, it is a step up from integrated graphics as proven by comparing it to the UHD 620 GPU in the FHD model.   We played the racing game Dirt 3 at 92 frames per second on the MX250 model, which is well above our 30-fps playability, the category average (69 fps) and what the Surface Laptop 2 (82 fps) achieved. The ZenBook S UX391UA (45 fps) fell flat on this real-world test but ran better than the base model Envy 13 (31 fps).  Audio  I had a good ol' time groovin' to the sound of the Envy 13's crisp speakers. HP went all out with the Envy, placing dual speakers on the underside of the chassis along with a third, top-firing driver above the keyboard. Devon Gilfillian's funky jam \"Here and Now\" boomed smooth, soulful tunes throughout my small apartment. The twang of the electric guitar played nicely with the thudding percussion but never overshadowed Gilfillian or the female backup vocals.    Bang & Olufsen software comes preinstalled on the Envy 13, with equalizer controls so you can adjust the bass, midrange and treble to your liking. But even out of the box, you'll enjoy great sound without having to bust out your headphones.  Battery Life  Get an Envy 13 with the 1080p non-touch display if battery life is important to you.   The FHD model endured for 11 hours and 11 minutes whereas the 4K model lasted only 4 hours and 36 minutes on our battery test, which involves continuous web browsing over Wi-Fi at 150 nits of brightness.   MORE: Laptops with Best Battery Life - Longest Lasting Laptop Batteries  Competing laptops like the ZenBook S UX391UA (7:05), Surface Laptop 2 (9:22) and Notebook 9 Pro (8:53) outstayed the 4K Envy 13 but powered down long before the 1080p version.  Webcam  The 720p webcam on the Envy 13 is nothing to write home about. A selfie I snapped in my dimly lit room was covered in a haze of visual noise. My beard and hair were unkempt blobs, while my eyes looked like they were drawn on by a pointillist painter. If there's one positive, it's that the lens captures natural colors and even extracted the different shades of gray in my T-shirt.   On the right edge of the Envy 13 is a physical kill switch that cuts the power to the webcam so you can feel reassured that nobody is snooping on you.   Heat  Leave the lapdesk at home - you don't have to worry about the Envy 13 overheating.    After I played a 15-minute, full-HD video in full screen, the touchpad on the HP Envy 13 with a Core i7 CPU rose to only 83 degrees Fahrenheit while the keyboard (87 degrees) and underside (90 degrees) also remained well below our 95-degree comfort threshold. Even the toastiest part of the machine, the lower-left edge on the underside, topped out at 94 degrees.   Software and Warranty  It's a shame that a laptop with such beautiful hardware ships with such ugly software. Pre-installed on this machine are entirely too many programs that could either be packaged together or omitted altogether.   HP provides an app called Audio Switch, which simply lets you switch your audio input/output between the internal speakers and headphones. As the same implies, HP's Command Center is where you can get information about your Envy 13 but also switch the thermal profiles between comfort and performance. Along with support documentation, HP also bundles in a setup program called JumpStart, a program for connecting printers and a redundant system-info app called Event Utility.   Also installed on the Envy 13's Windows 10 Home OS are several Microsoft apps, including Simple Solitaire, Candy Crush Friends and Your Phone. Other third-party apps include Booking.com, Netflix and McAfee Security.   HP ships the Envy 13 with a one-year warranty. See how HP did on our Tech Support Showdown and Best and Worst Brands ranking.   Bottom Line  The Envy 13 has cemented its standing as the ultimate laptop for college students or travelers. Along with 11-plus hours of battery life (on the FHD model), the Envy 13 has a sleek, ultraportable chassis, fast performance, and powerful speakers. Best of all, the Envy 13 starts at a reasonable $799, which is hundreds less than the competition. In many ways, the Envy 13 is what we wanted the new MacBook Air to be.   The new HP Envy 13 is everything I was hoping the new MacBook Air would be: fast, attractive and affordable.  Just be sure to buy the right model. We strongly recommend the 1080p version over the 4K model because it lasts several hours longer on a charge and costs less. In fact, if we were reviewing the 4K model separately, we'd only give it a 3.5 rating. You should also consider the Envy 13 with a 10th Gen CPU, although we haven't gotten the chance to review it yet.   If you absolutely need a high-res display, the 4K Envy 13 is one of many good options. We also recommend the Samsung Notebook 9 Pro, which has a similarly premium design but much better battery life than the 4K Envy. The Microsoft Surface Laptop 2 is another recommended alternative, though you might want to wait a few months for the rumored Surface Laptop 3.   Overall, the HP Envy 13 is a fantastic laptop that checks all the right boxes --- as long as you buy the 1080p model.   Credit: Laptop Mag  HP Envy 13 (2019) Specs BluetoothBluetooth 5.0 BrandHP CPUIntel Core i7-8565U Card SlotsmicroSD Company Websitehttps://www8.hp.com/us/en/home.html Display Size13.3 Graphics CardNvidia GeForce MX250 Hard Drive Size512GB Hard Drive TypePCIe NVMe M.2 Highest Available Resolution3840 x 2160 Native Resolution3840 x 2160 Operating SystemWindows 10 Home Ports (excluding USB)USB 3.1 with Type-C, USB 3.1 Always-On, USB 3.1, Headphone/Mic, microSD RAM16GB RAM Upgradable to16GB Size12.1 x 8.3 x .57 inches Touchpad Size4.3 x 2.2 inches USB Ports3 Video Memory2GB Warranty/Supportone-year warranty. Weight2.8 pounds Wi-Fi802.11ac Wi-Fi ModelIntel Wireless-AC 9560 ",
                    id="doc3"
                )
            ],
            language="en"
        )

        output = await client.get_answers_from_text(params)
        assert output.answers
        for answer in output.answers:
            assert answer.answer
            assert answer.confidence
            assert answer.id
            assert answer.offset
            assert answer.length
            assert answer.short_answer
            assert answer.short_answer.text
            assert answer.short_answer.confidence
            assert answer.short_answer.offset is not None
            assert answer.short_answer.length

    @GlobalQuestionAnsweringAccountPreparer()
    async def test_query_text_with_dictparams(self, qna_account, qna_key):
        client = QuestionAnsweringClient(qna_account, AzureKeyCredential(qna_key))
        params = {
            "question": "How long it takes to charge surface?",
            "records": [
                {
                    "text": "Power and charging. It takes two to four hours to charge the Surface Pro 4 battery fully from an empty state. " +
                            "It can take longer if you’re using your Surface for power-intensive activities like gaming or video streaming while you’re charging it.",
                    "id": "1"
                },
                {
                    "text": "You can use the USB port on your Surface Pro 4 power supply to charge other devices, like a phone, while your Surface charges. "+
                            "The USB port on the power supply is only for charging, not for data transfer. If you want to use a USB device, plug it into the USB port on your Surface.",
                    "id": "2"
                }
            ],
            "language": "en"
        }

        async with client:
            output = await client.get_answers_from_text(params)
            assert len(output.answers) == 3
            confident_answers = [a for a in output.answers if a.confidence > 0.9]
            assert len(confident_answers) == 2
            assert confident_answers[0].short_answer.text == "two to four hours"

    @GlobalQuestionAnsweringAccountPreparer()
    async def test_query_text_with_str_records(self, qna_account, qna_key):
        client = QuestionAnsweringClient(qna_account, AzureKeyCredential(qna_key))
        params = {
            "question": "How long it takes to charge surface?",
            "records": [
                "Power and charging. It takes two to four hours to charge the Surface Pro 4 battery fully from an empty state. " +
                "It can take longer if you’re using your Surface for power-intensive activities like gaming or video streaming while you’re charging it.",
                "You can use the USB port on your Surface Pro 4 power supply to charge other devices, like a phone, while your Surface charges. "+
                "The USB port on the power supply is only for charging, not for data transfer. If you want to use a USB device, plug it into the USB port on your Surface.",
            ],
            "language": "en"
        }

        async with client:
            output = await client.get_answers_from_text(params)
            assert len(output.answers) == 3
            confident_answers = [a for a in output.answers if a.confidence > 0.9]
            assert len(confident_answers) == 2
            assert confident_answers[0].short_answer.text == "two to four hours"

    @GlobalQuestionAnsweringAccountPreparer()
    async def test_query_text_overload(self, qna_account, qna_key):
        client = QuestionAnsweringClient(qna_account, AzureKeyCredential(qna_key))

        async with client:
            with pytest.raises(TypeError):
                await client.get_answers_from_text(
                    question="How long it takes to charge surface?",
                    text_documents=[
                        "Power and charging. It takes two to four hours to charge the Surface Pro 4 battery fully from an empty state. " +
                        "It can take longer if you’re using your Surface for power-intensive activities like gaming or video streaming while you’re charging it.",
                        {
                            "text": "You can use the USB port on your Surface Pro 4 power supply to charge other devices, like a phone, while your Surface charges. "+
                                    "The USB port on the power supply is only for charging, not for data transfer. If you want to use a USB device, plug it into the USB port on your Surface.",
                            "id": "2"
                        }
                    ]
                )
            output = await client.get_answers_from_text(
                question="How long it takes to charge surface?",
                text_documents=[
                    "Power and charging. It takes two to four hours to charge the Surface Pro 4 battery fully from an empty state. " +
                    "It can take longer if you’re using your Surface for power-intensive activities like gaming or video streaming while you’re charging it.",
                    "You can use the USB port on your Surface Pro 4 power supply to charge other devices, like a phone, while your Surface charges. "+
                    "The USB port on the power supply is only for charging, not for data transfer. If you want to use a USB device, plug it into the USB port on your Surface.",
                ]
            )
            assert len(output.answers) == 3
            confident_answers = [a for a in output.answers if a.confidence > 0.9]
            assert len(confident_answers) == 2
<<<<<<< HEAD
            assert confident_answers[0].answer_span.text == "two to four hours"
=======
            assert confident_answers[0].short_answer.text == "two to four hours"
>>>>>>> 62df3543

    async def test_query_text_overload_positional_and_kwarg(self):
        async with QuestionAnsweringClient("http://fake.com", AzureKeyCredential("123")) as client:
            with pytest.raises(TypeError):
<<<<<<< HEAD
                await client.query_text("positional_one", "positional_two")
            with pytest.raises(TypeError):
                await client.query_text("positional_options_bag", options="options bag by name")
=======
                await client.get_answers_from_text("positional_one", "positional_two")
            with pytest.raises(TypeError):
                await client.get_answers_from_text("positional_options_bag", options="options bag by name")
>>>>>>> 62df3543
<|MERGE_RESOLUTION|>--- conflicted
+++ resolved
@@ -15,17 +15,10 @@
 )
 
 from azure.ai.language.questionanswering.aio import QuestionAnsweringClient
-<<<<<<< HEAD
-from azure.ai.language.questionanswering.operations._operations import build_query_text_request, build_query_knowledge_base_request
-from azure.ai.language.questionanswering.models import (
-    QueryTextOptions,
-    TextRecord
-=======
 from azure.ai.language.questionanswering._operations._operations import build_get_answers_from_text_request
 from azure.ai.language.questionanswering.models import (
     AnswersFromTextOptions,
     TextDocument
->>>>>>> 62df3543
 )
 
 class QnATests(QuestionAnsweringTest):
@@ -76,11 +69,7 @@
     @GlobalQuestionAnsweringAccountPreparer()
     async def test_query_text(self, qna_account, qna_key):
         client = QuestionAnsweringClient(qna_account, AzureKeyCredential(qna_key))
-<<<<<<< HEAD
-        params = QueryTextOptions(
-=======
         params = AnswersFromTextOptions(
->>>>>>> 62df3543
             question="What is the meaning of life?",
             text_documents=[
                 TextDocument(
@@ -191,21 +180,11 @@
             assert len(output.answers) == 3
             confident_answers = [a for a in output.answers if a.confidence > 0.9]
             assert len(confident_answers) == 2
-<<<<<<< HEAD
-            assert confident_answers[0].answer_span.text == "two to four hours"
-=======
             assert confident_answers[0].short_answer.text == "two to four hours"
->>>>>>> 62df3543
 
     async def test_query_text_overload_positional_and_kwarg(self):
         async with QuestionAnsweringClient("http://fake.com", AzureKeyCredential("123")) as client:
             with pytest.raises(TypeError):
-<<<<<<< HEAD
-                await client.query_text("positional_one", "positional_two")
-            with pytest.raises(TypeError):
-                await client.query_text("positional_options_bag", options="options bag by name")
-=======
                 await client.get_answers_from_text("positional_one", "positional_two")
             with pytest.raises(TypeError):
-                await client.get_answers_from_text("positional_options_bag", options="options bag by name")
->>>>>>> 62df3543
+                await client.get_answers_from_text("positional_options_bag", options="options bag by name")