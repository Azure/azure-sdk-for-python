# Release History

## 1.1.0 (Unreleased)

### Breaking Changes
* `QuestionAnsweringProjectsClient` was renamed to `QuestionAnsweringAuthoringClient`.
* The `azure.ai.language.questionanswering.projects` namespace was renamed to `azure.ai.language.questionanswering.authoring`
* Authoring client methods: `begin_deploy_project`, `begin_delete_project`, `begin_import_assets`, `begin_update_sources` 
  and `begin_update_qnas` now return a response upon completion of the long-running operation.
* Keyword argument `format` renamed to `file_format` for `begin_export` and `begin_import_assets`.

<<<<<<< HEAD
=======
### Bugs Fixed
* Fixed a bug where the client-level keyword argument `default_language` was not being honored for `get_answers_from_text`.

>>>>>>> 019bdf72
### Other Changes
* Python 3.6 is no longer supported. Please use Python version 3.7 or later. For more details, see [Azure SDK for Python version support policy](https://github.com/Azure/azure-sdk-for-python/wiki/Azure-SDKs-Python-version-support-policy).

## 1.1.0b2 (2022-07-19)

### Features Added
* Added Azure Active Directory (AAD) authentication support

### Other Changes
* Python 2.7 is no longer supported. Please use Python version 3.6 or later.

## 1.1.0b1 (2022-02-08)

### Features Added
* Added `QuestionAnsweringProjectsClient` for managing Qna projects. Performing project operations such as create, delete, export, and import project, as well as knowledge sources operations such as adding or listing knowledge sources, Qnas, and synonyms.

## 1.0.0 (2021-11-03)

* We are now targeting service version `2021-10-01`

### Breaking Changes

* Method `QuestionAnsweringClient.query_knowledge_base` has been renamed to `get_answers`
* Method `QuestionAnsweringClient.query_text` has been renamed to `get_answers_from_text`
* Model `QueryKnowledgeBaseOptions` has been renamed to `AnswersOptions`
* Method kwarg and model property `QueryKnowledgeBaseOptions.confidence_score_threshold` has been renamed to  `AnswersOptions.confidence_threshold`
* Method kwarg and model property `QueryKnowledgeBaseOptions.answer_span_request` has been renamed to  `AnswersOptions.short_answer_options`
* Method kwarg and model property `QueryKnowledgeBaseOptions.ranker_type` has been renamed to  `AnswersOptions.ranker_kind`
* Method kwarg and model property `QueryKnowledgeBaseOptions.context` has been renamed to  `AnswersOptions.answer_context`
* Model `QueryTextOptions` has been renamed to `AnswersFromTextOptions`
* Method kwarg and model property `QueryTextOptions.records` has been renamed to `AnswersFromTextOptions.text_documents`
* Model `AnswerSpanRequest` has been renamed to `ShortAnswerOptions`
* Model property `AnswerSpanRequest.confidence_score_threshold` has been renamed to `ShortAnswerOptions.confidence_threshold`
* Model property `AnswerSpanRequest.top_answers_with_span` has been renamed to `ShortAnswerOptions.top`
* Model `KnowledgeBaseAnswerRequestContext` has been renamed to `KnowledgeBaseAnswerContext`
* Model property `KnowledgeBaseAnswerRequestContext.previous_user_query` has been renamed to `KnowledgeBaseAnswerContext.previous_question`
* Model `TextRecord` has been renamed to `TextDocument`
* Model `KnowledgeBaseAnswers` has been renamed to `AnswersResult`
* Model `TextAnswers` has been renamed to `AnswersFromTextResult`
* Model property `KnowledgeBaseAnswer.answer_span` has been renamed to `KnowledgeBaseAnswer.short_answer`
* Model property `KnowledgeBaseAnswer.id` has been renamed to `KnowledgeBaseAnswer.qna_id`
* Model property `KnowledgeBaseAnswer.confidence_score` has been renamed to `KnowledgeBaseAnswer.confidence`
* Model property `AnswerSpan.confidence_score` has been renamed to `AnswerSpan.confidence`
* Model property `TextAnswer.confidence_score` has been renamed to `TextAnswer.confidence`
* Model property `TextAnswer.answer_span` has been renamed to `TextAnswer.short_answer`
* Enums `LogicalOperationKind` and `RankerType` have been removed
* The `operations` and `aio.operations` namespaces are no longer public

### Bugs Fixed

* Fixed formating of `MetadataFilter.metadata`

## 1.0.0b2 (2021-10-06)

* We are now targeting service version `2021-07-15-preview`

### Breaking changes

* The method `QuestionAnsweringClient.query_knowledgebase` has been renamed to `query_knowledge_base`.
* Options bag model `KnowledgeBaseQueryOptions` for `query_knowledge_base` is renamed to `QueryKnowledgeBaseOptions`
* Options bag model `TextQueryOptions` for `query_text` is renamed to `QueryTextOptions`
* The filters model `StrictFilters` is renamed to `QueryFilters`
* Enum `CompoundOperationKind` is renamed to `LogicalOperationKind`
* We have removed the `string_index_type` input to all models and operations. We have also removed the `StringIndexType` enum.
* The type of input `metadata` to `MetadataFilter` has changed from a dictionary of strings to a list of key-value tuples. For example, the input has changed from `{"key": "value"}` to `[("key", "value")]`.
* The input to the `query_knowledge_base` and `query_text` overloads that take in a positional model for the body should be considered positional only.

### Features Added

* The method `QuestionAnsweringClient.query_text` now supports a list of records as strings, where the ID value will be automatically populated.
* Added keyword argument `default_language` onto `QuestionAnsweringClient`, which has default value `'en'`. The default language for any operation call will be this default language value.


## 1.0.0b1 (2021-07-27)

### Features Added
* Initial release - supports querying from text records and knowledge bases.<|MERGE_RESOLUTION|>--- conflicted
+++ resolved
@@ -9,12 +9,9 @@
   and `begin_update_qnas` now return a response upon completion of the long-running operation.
 * Keyword argument `format` renamed to `file_format` for `begin_export` and `begin_import_assets`.
 
-<<<<<<< HEAD
-=======
 ### Bugs Fixed
 * Fixed a bug where the client-level keyword argument `default_language` was not being honored for `get_answers_from_text`.
 
->>>>>>> 019bdf72
 ### Other Changes
 * Python 3.6 is no longer supported. Please use Python version 3.7 or later. For more details, see [Azure SDK for Python version support policy](https://github.com/Azure/azure-sdk-for-python/wiki/Azure-SDKs-Python-version-support-policy).
 
