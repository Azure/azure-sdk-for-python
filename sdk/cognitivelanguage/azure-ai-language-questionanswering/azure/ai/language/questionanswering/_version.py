--- conflicted
+++ resolved
@@ -6,8 +6,4 @@
 # Changes may cause incorrect behavior and will be lost if the code is regenerated.
 # --------------------------------------------------------------------------
 
-<<<<<<< HEAD
-VERSION = "1.0.0b2"
-=======
-VERSION = "1.0.1"
->>>>>>> 62df3543
+VERSION = "1.0.1"