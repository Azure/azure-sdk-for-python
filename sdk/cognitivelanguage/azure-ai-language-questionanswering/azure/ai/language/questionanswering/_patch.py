# coding=utf-8
# --------------------------------------------------------------------------
# Copyright (c) Microsoft Corporation. All rights reserved.
# Licensed under the MIT License. See License.txt in the project root for license information.
# --------------------------------------------------------------------------
from typing import Any

from azure.core.credentials import AzureKeyCredential

from ._question_answering_client import QuestionAnsweringClient as QuestionAnsweringClientGenerated


class QuestionAnsweringClient(QuestionAnsweringClientGenerated):
    """The language service API is a suite of natural language processing (NLP) skills built with best-in-class Microsoft machine learning algorithms.

    The API can be used to analyze unstructured text for tasks such as sentiment
    analysis, key phrase extraction, language detection and question answering.
    Further documentation can be found in https://docs.microsoft.com/azure/cognitive-services/text-analytics/overview

    :param endpoint: Supported Cognitive Services endpoint (e.g.,
     https://<resource-name>.api.cognitiveservices.azure.com).
    :type endpoint: str
    :param credential: Credential needed for the client to connect to Azure.
    :type credential: ~azure.core.credentials.AzureKeyCredential
    :keyword str default_language: Sets the default language to use for all operations.
    """

    def __init__(self, endpoint: str, credential: AzureKeyCredential, **kwargs: Any) -> None:
        super().__init__(endpoint, credential, **kwargs)
        self._default_language = kwargs.pop("default_language", None)


<<<<<<< HEAD
def _get_positional_body(*args, **kwargs):
    """Verify args and kwargs are valid, and then return the positional body, if users passed it in."""
    if len(args) > 1:
        raise TypeError("There can only be one positional argument, which is the POST body of this request.")
    if "options" in kwargs:
        raise TypeError("The 'options' parameter is positional only.")
    return args[0] if args else None
=======
def patch_sdk():
    pass
>>>>>>> bc9bb078


__all__ = ["QuestionAnsweringClient"]<|MERGE_RESOLUTION|>--- conflicted
+++ resolved
@@ -30,18 +30,8 @@
         self._default_language = kwargs.pop("default_language", None)
 
 
-<<<<<<< HEAD
-def _get_positional_body(*args, **kwargs):
-    """Verify args and kwargs are valid, and then return the positional body, if users passed it in."""
-    if len(args) > 1:
-        raise TypeError("There can only be one positional argument, which is the POST body of this request.")
-    if "options" in kwargs:
-        raise TypeError("The 'options' parameter is positional only.")
-    return args[0] if args else None
-=======
 def patch_sdk():
     pass
->>>>>>> bc9bb078
 
 
 __all__ = ["QuestionAnsweringClient"]