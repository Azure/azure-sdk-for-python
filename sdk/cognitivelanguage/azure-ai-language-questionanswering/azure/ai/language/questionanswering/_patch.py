# coding=utf-8
# --------------------------------------------------------------------------
# Copyright (c) Microsoft Corporation. All rights reserved.
# Licensed under the MIT License. See License.txt in the project root for license information.
# --------------------------------------------------------------------------

import six
import copy
from .models import TextDocument


def _validate_text_records(records):
    if not records:
        raise ValueError("Input documents can not be empty or None")

    if isinstance(records, six.string_types):
        raise TypeError("Input documents cannot be a string.")

    if isinstance(records, dict):
        raise TypeError("Input documents cannot be a dict")

    if not all(isinstance(x, six.string_types) for x in records):
        if not all(isinstance(x, (dict, TextDocument)) for x in records):
            raise TypeError("Mixing string and dictionary/object document input unsupported.")

    request_batch = []
    for idx, doc in enumerate(records):
        if isinstance(doc, six.string_types):
            record = {"id": str(idx), "text": doc}
            request_batch.append(record)
        else:
            request_batch.append(doc)
    return request_batch

<<<<<<< HEAD
=======

>>>>>>> 62df3543
def _get_positional_body(*args, **kwargs):
    """Verify args and kwargs are valid, and then return the positional body, if users passed it in."""
    if len(args) > 1:
        raise TypeError("There can only be one positional argument, which is the POST body of this request.")
<<<<<<< HEAD
    if args and "options" in kwargs:
        raise TypeError(
            "You have already supplied the request body as a positional parameter, "
            "you can not supply it as a keyword argument as well."
        )
    return args[0] if args else None

=======
    if "options" in kwargs:
        raise TypeError(
            "The 'options' parameter is positional only."
        )
    return args[0] if args else None


>>>>>>> 62df3543
def _verify_qna_id_and_question(query_knowledgebase_options):
    """For query_knowledge_base we require either `question` or `qna_id`."""
    try:
        qna_id = query_knowledgebase_options.qna_id
        question = query_knowledgebase_options.question
    except AttributeError:
        qna_id = query_knowledgebase_options.get("qna_id") or query_knowledgebase_options.get("qnaId")
        question = query_knowledgebase_options.get("question")
    if not (qna_id or question):
<<<<<<< HEAD
        raise TypeError(
            "You need to pass in either `qna_id` or `question`."
        )
    if qna_id and question:
        raise TypeError("You can not specify both `qna_id` and `question`.")
=======
        raise TypeError("You need to pass in either `qna_id` or `question`.")
    if qna_id and question:
        raise TypeError("You can not specify both `qna_id` and `question`.")


def _handle_metadata_filter_conversion(options_input):
    options = copy.deepcopy(options_input)
    filters = options.filters if hasattr(options, "filters") else options.get("filters", {})
    try:
        if filters and filters.metadata_filter and filters.metadata_filter.metadata:
            metadata_input = filters.metadata_filter.metadata
        else:
            metadata_input = None
        in_class = True
    except AttributeError:
        metadata_input = filters.get("metadataFilter", {}).get("metadata")
        in_class = False
    if not metadata_input:
        return options
    try:
        if any(t for t in metadata_input if len(t) != 2):
            raise ValueError("'metadata' must be a sequence of key-value tuples.")
    except TypeError:
        raise ValueError("'metadata' must be a sequence of key-value tuples.")

    metadata_modified = [{"key": m[0], "value": m[1]} for m in metadata_input]
    if in_class:
        filters.metadata_filter.metadata = metadata_modified
    else:
        filters["metadataFilter"]["metadata"] = metadata_modified
    return options
>>>>>>> 62df3543
<|MERGE_RESOLUTION|>--- conflicted
+++ resolved
@@ -32,23 +32,11 @@
             request_batch.append(doc)
     return request_batch
 
-<<<<<<< HEAD
-=======
 
->>>>>>> 62df3543
 def _get_positional_body(*args, **kwargs):
     """Verify args and kwargs are valid, and then return the positional body, if users passed it in."""
     if len(args) > 1:
         raise TypeError("There can only be one positional argument, which is the POST body of this request.")
-<<<<<<< HEAD
-    if args and "options" in kwargs:
-        raise TypeError(
-            "You have already supplied the request body as a positional parameter, "
-            "you can not supply it as a keyword argument as well."
-        )
-    return args[0] if args else None
-
-=======
     if "options" in kwargs:
         raise TypeError(
             "The 'options' parameter is positional only."
@@ -56,7 +44,6 @@
     return args[0] if args else None
 
 
->>>>>>> 62df3543
 def _verify_qna_id_and_question(query_knowledgebase_options):
     """For query_knowledge_base we require either `question` or `qna_id`."""
     try:
@@ -66,13 +53,6 @@
         qna_id = query_knowledgebase_options.get("qna_id") or query_knowledgebase_options.get("qnaId")
         question = query_knowledgebase_options.get("question")
     if not (qna_id or question):
-<<<<<<< HEAD
-        raise TypeError(
-            "You need to pass in either `qna_id` or `question`."
-        )
-    if qna_id and question:
-        raise TypeError("You can not specify both `qna_id` and `question`.")
-=======
         raise TypeError("You need to pass in either `qna_id` or `question`.")
     if qna_id and question:
         raise TypeError("You can not specify both `qna_id` and `question`.")
@@ -103,5 +83,4 @@
         filters.metadata_filter.metadata = metadata_modified
     else:
         filters["metadataFilter"]["metadata"] = metadata_modified
-    return options
->>>>>>> 62df3543
+    return options