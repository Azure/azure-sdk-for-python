--- conflicted
+++ resolved
@@ -81,11 +81,7 @@
             401: ClientAuthenticationError, 404: ResourceNotFoundError, 409: ResourceExistsError
         }
         error_map.update(kwargs.pop('error_map', {}))
-<<<<<<< HEAD
-        api_version = "2021-07-01"
-=======
         api_version = "2021-09-01"
->>>>>>> 62df3543
         accept = "application/json"
 
         # Construct URL
@@ -158,11 +154,7 @@
             401: ClientAuthenticationError, 404: ResourceNotFoundError, 409: ResourceExistsError
         }
         error_map.update(kwargs.pop('error_map', {}))
-<<<<<<< HEAD
-        api_version = "2021-07-01"
-=======
         api_version = "2021-09-01"
->>>>>>> 62df3543
         content_type = kwargs.pop("content_type", "application/json")
         accept = "application/json"
 
@@ -233,11 +225,7 @@
             401: ClientAuthenticationError, 404: ResourceNotFoundError, 409: ResourceExistsError
         }
         error_map.update(kwargs.pop('error_map', {}))
-<<<<<<< HEAD
-        api_version = "2021-07-01"
-=======
         api_version = "2021-09-01"
->>>>>>> 62df3543
         accept = "application/json"
 
         # Construct URL
