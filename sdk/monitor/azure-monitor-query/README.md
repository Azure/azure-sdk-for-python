# Azure Monitor Query client library for Python

The Azure Monitor Query client library is used to execute read-only queries against [Azure Monitor][azure_monitor_overview]'s two data platforms:

<<<<<<< HEAD
- [Logs](https://docs.microsoft.com/azure/azure-monitor/logs/data-platform-logs) - Collects and organizes log and performance data from monitored resources. Data from different sources such as platform logs from Azure services, log and performance data from virtual machines agents, and usage and performance data from apps can be consolidated into a single [Azure Log Analytics workspace](https://docs.microsoft.com/azure/azure-monitor/logs/data-platform-logs#log-analytics-and-workspaces). The various data types can be analyzed together using the [Kusto Query Language][kusto_query_language].
- [Metrics](https://docs.microsoft.com/azure/azure-monitor/essentials/data-platform-metrics) - Collects numeric data from monitored resources into a time series database. Metrics are numerical values that are collected at regular intervals and describe some aspect of a system at a particular time. Metrics are lightweight and capable of supporting near real-time scenarios, making them useful for alerting and fast detection of issues.
=======
- [Logs](https://learn.microsoft.com/azure/azure-monitor/logs/data-platform-logs) - Collects and organizes log and performance data from monitored resources. Data from different sources such as platform logs from Azure services, log and performance data from virtual machines agents, and usage and performance data from apps can be consolidated into a single [Azure Log Analytics workspace](https://learn.microsoft.com/azure/azure-monitor/logs/data-platform-logs#log-analytics-and-workspaces). The various data types can be analyzed together using the [Kusto Query Language][kusto_query_language].
- [Metrics](https://learn.microsoft.com/azure/azure-monitor/essentials/data-platform-metrics) - Collects numeric data from monitored resources into a time series database. Metrics are numerical values that are collected at regular intervals and describe some aspect of a system at a particular time. Metrics are lightweight and capable of supporting near real-time scenarios, making them particularly useful for alerting and fast detection of issues.
>>>>>>> 0642a94a

**Resources:**

- [Source code][source]
- [Package (PyPI)][package]
- [API reference documentation][python-query-ref-docs]
- [Service documentation][azure_monitor_overview]
- [Samples][samples]
- [Change log][changelog]

## Getting started

### Prerequisites

- Python 3.7 or later
- An [Azure subscription][azure_subscription]
- A [TokenCredential](https://learn.microsoft.com/python/api/azure-core/azure.core.credentials.tokencredential?view=azure-python) implementation, such as an [Azure Identity library credential type](https://learn.microsoft.com/python/api/overview/azure/identity-readme?view=azure-python#credential-classes).
- To query Logs, you need an [Azure Log Analytics workspace][azure_monitor_create_using_portal].
- To query Metrics, you need an Azure resource of any kind (Storage Account, Key Vault, Cosmos DB, etc.).

### Install the package

Install the Azure Monitor Query client library for Python with [pip][pip]:

```bash
pip install azure-monitor-query
```

### Create the client

An authenticated client is required to query Logs or Metrics. The library includes both synchronous and asynchronous forms of the clients. To authenticate, create an instance of a token credential. Use that instance when creating a `LogsQueryClient` or `MetricsQueryClient`. The following examples use `DefaultAzureCredential` from the [azure-identity](https://pypi.org/project/azure-identity/) package.

#### Synchronous clients

Consider the following example, which creates synchronous clients for both Logs and Metrics querying:

```python
from azure.identity import DefaultAzureCredential
from azure.monitor.query import LogsQueryClient, MetricsQueryClient

credential = DefaultAzureCredential()
logs_client = LogsQueryClient(credential)
metrics_client = MetricsQueryClient(credential)
```

#### Asynchronous clients

The asynchronous forms of the query client APIs are found in the `.aio`-suffixed namespace. For example:

```python
from azure.identity.aio import DefaultAzureCredential
from azure.monitor.query.aio import LogsQueryClient, MetricsQueryClient

credential = DefaultAzureCredential()
async_logs_client = LogsQueryClient(credential)
async_metrics_client = MetricsQueryClient(credential)
```

### Execute the query

For examples of Logs and Metrics queries, see the [Examples](#examples) section.

## Key concepts

### Logs query rate limits and throttling

The Log Analytics service applies throttling when the request rate is too high. Limits, such as the maximum number of rows returned, are also applied on the Kusto queries. For more information, see [Query API](https://learn.microsoft.com/azure/azure-monitor/service-limits#la-query-api).

If you're executing a batch logs query, a throttled request will return a `LogsQueryError` object. That object's `code` value will be `ThrottledError`.

### Metrics data structure

Each set of metric values is a time series with the following characteristics:

- The time the value was collected
- The resource associated with the value
- A namespace that acts like a category for the metric
- A metric name
- The value itself
- Some metrics may have multiple dimensions as described in multi-dimensional metrics. Custom metrics can have up to 10 dimensions.

## Examples

- [Logs query](#logs-query)
  - [Specify timespan](#specify-timespan)
  - [Handle logs query response](#handle-logs-query-response)
- [Batch logs query](#batch-logs-query)
- [Advanced logs query scenarios](#advanced-logs-query-scenarios)
  - [Set logs query timeout](#set-logs-query-timeout)
  - [Query multiple workspaces](#query-multiple-workspaces)
  - [Include statistics](#include-statistics)
  - [Include visualization](#include-visualization)
- [Metrics query](#metrics-query)
  - [Handle metrics query response](#handle-metrics-query-response)
  - [Example of handling response](#example-of-handling-response)

### Logs query

This example shows getting a logs query. To handle the response and view it in a tabular form, the [pandas](https://pypi.org/project/pandas/) library is used. See the [samples][samples] if you choose not to use pandas.

#### Specify timespan

The `timespan` parameter specifies the time duration for which to query the data. This value can be one of the following:

- a `timedelta`
- a `timedelta` and a start datetime
- a start datetime/end datetime

For example:

```python
import os
import pandas as pd
from datetime import datetime, timezone
from azure.monitor.query import LogsQueryClient, LogsQueryStatus
from azure.identity import DefaultAzureCredential
from azure.core.exceptions import HttpResponseError

credential = DefaultAzureCredential()
client = LogsQueryClient(credential)

query = """AppRequests | take 5"""

start_time=datetime(2021, 7, 2, tzinfo=timezone.utc)
end_time=datetime(2021, 7, 4, tzinfo=timezone.utc)

try:
    response = client.query_workspace(
        workspace_id=os.environ['LOG_WORKSPACE_ID'],
        query=query,
        timespan=(start_time, end_time)
        )
    if response.status == LogsQueryStatus.PARTIAL:
        error = response.partial_error
        data = response.partial_data
        print(error.message)
    elif response.status == LogsQueryStatus.SUCCESS:
        data = response.tables
    for table in data:
        df = pd.DataFrame(data=table.rows, columns=table.columns)
        print(df)
except HttpResponseError as err:
    print("something fatal happened")
    print (err)
```

#### Handle logs query response

The `query_workspace` API returns either a `LogsQueryResult` or a `LogsQueryPartialResult` object. The `batch_query` API returns a list that may contain `LogsQueryResult`, `LogsQueryPartialResult`, and `LogsQueryError` objects. Here's a hierarchy of the response:

```
LogsQueryResult
|---statistics
|---visualization
|---tables (list of `LogsTable` objects)
    |---name
    |---rows
    |---columns
    |---column_types

LogsQueryPartialResult
|---statistics
|---visualization
|---partial_error (a `LogsQueryError` object)
    |---code
    |---message
    |---status
|---partial_data (list of `LogsTable` objects)
    |---name
    |---rows
    |---columns
    |---column_types
```

The `LogsQueryResult` directly iterates over the table as a convenience. For example, to handle a logs query response with tables and display it using pandas:

```python
response = client.query(...)
for table in response:
    df = pd.DataFrame(table.rows, columns=[col.name for col in table.columns])
```

A full sample can be found [here](https://github.com/Azure/azure-sdk-for-python/blob/main/sdk/monitor/azure-monitor-query/samples/sample_logs_single_query.py).

In a similar fashion, to handle a batch logs query response:

```python
for result in response:
    if result.status == LogsQueryStatus.SUCCESS:
        for table in result:
            df = pd.DataFrame(table.rows, columns=table.columns)
            print(df)
```

A full sample can be found [here](https://github.com/Azure/azure-sdk-for-python/blob/main/sdk/monitor/azure-monitor-query/samples/sample_batch_query.py).

### Batch logs query

The following example demonstrates sending multiple queries at the same time using the batch query API. The queries can either be represented as a list of `LogsBatchQuery` objects or a dictionary. This example uses the former approach.

```python
import os
from datetime import timedelta, datetime, timezone
import pandas as pd
from azure.monitor.query import LogsQueryClient, LogsBatchQuery, LogsQueryStatus
from azure.identity import DefaultAzureCredential

credential = DefaultAzureCredential()
client = LogsQueryClient(credential)
requests = [
    LogsBatchQuery(
        query="AzureActivity | summarize count()",
        timespan=timedelta(hours=1),
        workspace_id= os.environ['LOG_WORKSPACE_ID']
    ),
    LogsBatchQuery(
        query= """bad query""",
        timespan=timedelta(days=1),
        workspace_id= os.environ['LOG_WORKSPACE_ID']
    ),
    LogsBatchQuery(
        query= """let Weight = 92233720368547758;
        range x from 1 to 3 step 1
        | summarize percentilesw(x, Weight * 100, 50)""",
        workspace_id= os.environ['LOG_WORKSPACE_ID'],
        timespan=(datetime(2021, 6, 2, tzinfo=timezone.utc), datetime(2021, 6, 5, tzinfo=timezone.utc)), # (start, end)
        include_statistics=True
    ),
]
results = client.query_batch(requests)

for res in results:
    if res.status == LogsQueryStatus.FAILURE:
        # this will be a LogsQueryError
        print(res.message)
    elif res.status == LogsQueryStatus.PARTIAL:
        ## this will be a LogsQueryPartialResult
        print(res.partial_error.message)
        for table in res.partial_data:
            df = pd.DataFrame(table.rows, columns=table.columns)
            print(df)
    elif res.status == LogsQueryStatus.SUCCESS:
        ## this will be a LogsQueryResult
        table = res.tables[0]
        df = pd.DataFrame(table.rows, columns=table.columns)
        print(df)

```

### Advanced logs query scenarios

#### Set logs query timeout

The following example shows setting a server timeout in seconds. A gateway timeout is raised if the query takes more time than the mentioned timeout. The default is 180 seconds and can be set up to 10 minutes (600 seconds).

```python
import os
from azure.monitor.query import LogsQueryClient
from azure.identity import DefaultAzureCredential

credential = DefaultAzureCredential()
client = LogsQueryClient(credential)

response = client.query_workspace(
    os.environ['LOG_WORKSPACE_ID'],
    "range x from 1 to 10000000000 step 1 | count",
    timespan=timedelta(days=1),
    server_timeout=600 # sets the timeout to 10 minutes
    )
```

#### Query multiple workspaces

The same logs query can be executed across multiple Log Analytics workspaces. In addition to the Kusto query, the following parameters are required:

- `workspace_id` - The first (primary) workspace ID.
- `additional_workspaces` - A list of workspaces, excluding the workspace provided in the `workspace_id` parameter. The parameter's list items may consist of the following identifier formats:
  - Qualified workspace names
  - Workspace IDs
  - Azure resource IDs

For example, the following query executes in three workspaces:

```python
client.query_workspace(
    <workspace_id>,
    query,
    timespan=timedelta(days=1),
    additional_workspaces=['<workspace 2>', '<workspace 3>']
    )
```

A full sample can be found [here](https://github.com/Azure/azure-sdk-for-python/blob/main/sdk/monitor/azure-monitor-query/samples/sample_log_query_multiple_workspaces.py).

#### Include statistics

To get logs query execution statistics, such as CPU and memory consumption:

1. Set the `include_statistics` parameter to `True`.
2. Access the `statistics` field inside the `LogsQueryResult` object.

The following example prints the query execution time:

```python
query = "AzureActivity | top 10 by TimeGenerated"
result = client.query_workspace(
    <workspace_id>,
    query,
    timespan=timedelta(days=1),
    include_statistics=True
    )

execution_time = result.statistics.get("query", {}).get("executionTime")
print(f"Query execution time: {execution_time}")
```

The `statistics` field is a `dict` that corresponds to the raw JSON response, and its structure can vary by query. The statistics are found within the `query` property. For example:

```python
{
  "query": {
    "executionTime": 0.0156478,
    "resourceUsage": {...},
    "inputDatasetStatistics": {...},
    "datasetStatistics": [{...}]
  }
}
```
#### Include visualization

To get visualization data for logs queries using the [render operator](https://docs.microsoft.com/azure/data-explorer/kusto/query/renderoperator?pivots=azuremonitor):

1. Set the `include_visualization` property to `True`.
1. Access the `visualization` field inside the `LogsQueryResult` object.

For example:

```python
query = (
    "StormEvents"
    "| summarize event_count = count() by State"
    "| where event_count > 10"
    "| project State, event_count"
    "| render columnchart"
)
result = client.query_workspace(
    <workspace_id>,
    query,
    timespan=timedelta(days=1),
    include_visualization=True
    )

print(f"Visualization result: {result.visualization}")
```

The `visualization` field is a `dict` that corresponds to the raw JSON response, and its structure can vary by query. For example:

```python
{
  "visualization": "columnchart",
  "title": "the chart title",
  "accumulate": False,
  "isQuerySorted": False,
  "kind": None,
  "legend": None,
  "series": None,
  "yMin": "NaN",
  "yMax": "NaN",
  "xAxis": None,
  "xColumn": None,
  "xTitle": "x axis title",
  "yAxis": None,
  "yColumns": None,
  "ySplit": None,
  "yTitle": None,
  "anomalyColumns": None
}
```

### Metrics query

The following example gets metrics for an Event Grid subscription. The resource URI is that of an Event Grid topic.

The resource URI must be that of the resource for which metrics are being queried. It's normally of the format `/subscriptions/<id>/resourceGroups/<rg-name>/providers/<source>/topics/<resource-name>`.

To find the resource URI:

1. Navigate to your resource's page in the Azure portal.
2. From the **Overview** blade, select the **JSON View** link.
3. In the resulting JSON, copy the value of the `id` property.

**NOTE**: The metrics are returned in the order of the metric_names sent.

```python
import os
from datetime import timedelta, datetime
from azure.monitor.query import MetricsQueryClient
from azure.identity import DefaultAzureCredential

credential = DefaultAzureCredential()
client = MetricsQueryClient(credential)
start_time = datetime(2021, 5, 25)
duration = timedelta(days=1)
metrics_uri = os.environ['METRICS_RESOURCE_URI']
response = client.query_resource(
    metrics_uri,
    metric_names=["PublishSuccessCount"],
    timespan=(start_time, duration)
    )

for metric in response.metrics:
    print(metric.name)
    for time_series_element in metric.timeseries:
        for metric_value in time_series_element.data:
            print(metric_value.time_stamp)
```

#### Handle metrics query response

The metrics query API returns a `MetricsQueryResult` object. The `MetricsQueryResult` object contains properties such as a list of `Metric`-typed objects, `granularity`, `namespace`, and `timespan`. The `Metric` objects list can be accessed using the `metrics` param. Each `Metric` object in this list contains a list of `TimeSeriesElement` objects. Each `TimeSeriesElement` object contains `data` and `metadata_values` properties. In visual form, the object hierarchy of the response resembles the following structure:

```
MetricsQueryResult
|---granularity
|---timespan
|---cost
|---namespace
|---resource_region
|---metrics (list of `Metric` objects)
    |---id
    |---type
    |---name
    |---unit
    |---timeseries (list of `TimeSeriesElement` objects)
        |---metadata_values
        |---data (list of data points represented by `MetricValue` objects)
```

#### Example of handling response

```python
import os
from azure.monitor.query import MetricsQueryClient, MetricAggregationType
from azure.identity import DefaultAzureCredential

credential = DefaultAzureCredential()
client = MetricsQueryClient(credential)

metrics_uri = os.environ['METRICS_RESOURCE_URI']
response = client.query_resource(
    metrics_uri,
    metric_names=["MatchedEventCount"],
    aggregations=[MetricAggregationType.COUNT]
    )

for metric in response.metrics:
    print(metric.name)
    for time_series_element in metric.timeseries:
        for metric_value in time_series_element.data:
            if metric_value.count != 0:
                print(
                    "There are {} matched events at {}".format(
                        metric_value.count,
                        metric_value.time_stamp
                    )
                )
```

## Troubleshooting

Enable the `azure.monitor.query` logger to collect traces from the library.

### General

Monitor Query client library will raise exceptions defined in [Azure Core][azure_core_exceptions].

### Logging

This library uses the standard [logging][python_logging] library for logging. Basic information about HTTP sessions, such as URLs and headers, is logged at the `INFO` level.

### Optional configuration

Optional keyword arguments can be passed in at the client and per-operation level. The `azure-core` [reference documentation][azure_core_ref_docs] describes available configurations for retries, logging, transport protocols, and more.

## Next steps

To learn more about Azure Monitor, see the [Azure Monitor service documentation][azure_monitor_overview].

### Samples

The following code samples show common scenarios with the Azure Monitor Query client library.

#### Logs query samples

- [Send a single query with LogsQueryClient and handle the response as a table](https://github.com/Azure/azure-sdk-for-python/blob/main/sdk/monitor/azure-monitor-query/samples/sample_logs_single_query.py) ([async sample](https://github.com/Azure/azure-sdk-for-python/blob/main/sdk/monitor/azure-monitor-query/samples/async_samples/sample_log_query_async.py))
- [Send a single query with LogsQueryClient and handle the response in key-value form](https://github.com/Azure/azure-sdk-for-python/blob/main/sdk/monitor/azure-monitor-query/samples/sample_logs_query_key_value_form.py)
- [Send a single query with LogsQueryClient without pandas](https://github.com/Azure/azure-sdk-for-python/blob/main/sdk/monitor/azure-monitor-query/samples/sample_single_log_query_without_pandas.py)
- [Send a single query with LogsQueryClient across multiple workspaces](https://github.com/Azure/azure-sdk-for-python/blob/main/sdk/monitor/azure-monitor-query/samples/sample_log_query_multiple_workspaces.py)
- [Send multiple queries with LogsQueryClient](https://github.com/Azure/azure-sdk-for-python/blob/main/sdk/monitor/azure-monitor-query/samples/sample_batch_query.py)
- [Send a single query with LogsQueryClient using server timeout](https://github.com/Azure/azure-sdk-for-python/blob/main/sdk/monitor/azure-monitor-query/samples/sample_server_timeout.py)

#### Metrics query samples

- [Send a query using MetricsQueryClient](https://github.com/Azure/azure-sdk-for-python/blob/main/sdk/monitor/azure-monitor-query/samples/sample_metrics_query.py) ([async sample](https://github.com/Azure/azure-sdk-for-python/blob/main/sdk/monitor/azure-monitor-query/samples/async_samples/sample_metrics_query_async.py))
- [Get a list of metric namespaces](https://github.com/Azure/azure-sdk-for-python/blob/main/sdk/monitor/azure-monitor-query/samples/sample_metric_namespaces.py) ([async sample](https://github.com/Azure/azure-sdk-for-python/blob/main/sdk/monitor/azure-monitor-query/samples/async_samples/sample_metric_namespaces_async.py))
- [Get a list of metric definitions](https://github.com/Azure/azure-sdk-for-python/blob/main/sdk/monitor/azure-monitor-query/samples/sample_metric_definitions.py) ([async sample](https://github.com/Azure/azure-sdk-for-python/blob/main/sdk/monitor/azure-monitor-query/samples/async_samples/sample_metric_definitions_async.py))

## Contributing

This project welcomes contributions and suggestions. Most contributions require you to agree to a Contributor License Agreement (CLA) declaring that you have the right to, and actually do, grant us the rights to use your contribution. For details, visit [cla.microsoft.com][cla].

When you submit a pull request, a CLA-bot will automatically determine whether you need to provide a CLA and decorate the PR appropriately (e.g., label, comment). Simply follow the instructions provided by the bot. You will only need to do this once across all repositories using our CLA.

This project has adopted the [Microsoft Open Source Code of Conduct][code_of_conduct]. For more information see the [Code of Conduct FAQ][coc_faq] or contact [opencode@microsoft.com][coc_contact] with any additional questions or comments.

<!-- LINKS -->

[azure_core_exceptions]: https://aka.ms/azsdk/python/core/docs#module-azure.core.exceptions
[azure_core_ref_docs]: https://aka.ms/azsdk/python/core/docs
[azure_monitor_create_using_portal]: https://learn.microsoft.com/azure/azure-monitor/logs/quick-create-workspace
[azure_monitor_overview]: https://learn.microsoft.com/azure/azure-monitor/
[azure_subscription]: https://azure.microsoft.com/free/python/
[changelog]: https://github.com/Azure/azure-sdk-for-python/tree/main/sdk/monitor/azure-monitor-query/CHANGELOG.md
[kusto_query_language]: https://learn.microsoft.com/azure/data-explorer/kusto/query/
[package]: https://aka.ms/azsdk-python-monitor-query-pypi
[pip]: https://pypi.org/project/pip/
[python_logging]: https://docs.python.org/3/library/logging.html
[python-query-ref-docs]: https://aka.ms/azsdk/python/monitor-query/docs
[samples]: https://github.com/Azure/azure-sdk-for-python/tree/main/sdk/monitor/azure-monitor-query/samples
[source]: https://github.com/Azure/azure-sdk-for-python/blob/main/sdk/monitor/azure-monitor-query/

[cla]: https://cla.microsoft.com
[code_of_conduct]: https://opensource.microsoft.com/codeofconduct/
[coc_faq]: https://opensource.microsoft.com/codeofconduct/faq/
[coc_contact]: mailto:opencode@microsoft.com<|MERGE_RESOLUTION|>--- conflicted
+++ resolved
@@ -2,13 +2,8 @@
 
 The Azure Monitor Query client library is used to execute read-only queries against [Azure Monitor][azure_monitor_overview]'s two data platforms:
 
-<<<<<<< HEAD
-- [Logs](https://docs.microsoft.com/azure/azure-monitor/logs/data-platform-logs) - Collects and organizes log and performance data from monitored resources. Data from different sources such as platform logs from Azure services, log and performance data from virtual machines agents, and usage and performance data from apps can be consolidated into a single [Azure Log Analytics workspace](https://docs.microsoft.com/azure/azure-monitor/logs/data-platform-logs#log-analytics-and-workspaces). The various data types can be analyzed together using the [Kusto Query Language][kusto_query_language].
-- [Metrics](https://docs.microsoft.com/azure/azure-monitor/essentials/data-platform-metrics) - Collects numeric data from monitored resources into a time series database. Metrics are numerical values that are collected at regular intervals and describe some aspect of a system at a particular time. Metrics are lightweight and capable of supporting near real-time scenarios, making them useful for alerting and fast detection of issues.
-=======
 - [Logs](https://learn.microsoft.com/azure/azure-monitor/logs/data-platform-logs) - Collects and organizes log and performance data from monitored resources. Data from different sources such as platform logs from Azure services, log and performance data from virtual machines agents, and usage and performance data from apps can be consolidated into a single [Azure Log Analytics workspace](https://learn.microsoft.com/azure/azure-monitor/logs/data-platform-logs#log-analytics-and-workspaces). The various data types can be analyzed together using the [Kusto Query Language][kusto_query_language].
-- [Metrics](https://learn.microsoft.com/azure/azure-monitor/essentials/data-platform-metrics) - Collects numeric data from monitored resources into a time series database. Metrics are numerical values that are collected at regular intervals and describe some aspect of a system at a particular time. Metrics are lightweight and capable of supporting near real-time scenarios, making them particularly useful for alerting and fast detection of issues.
->>>>>>> 0642a94a
+- [Metrics](https://learn.microsoft.com/azure/azure-monitor/essentials/data-platform-metrics) - Collects numeric data from monitored resources into a time series database. Metrics are numerical values that are collected at regular intervals and describe some aspect of a system at a particular time. Metrics are lightweight and capable of supporting near real-time scenarios, making them useful for alerting and fast detection of issues.
 
 **Resources:**
 
