--- conflicted
+++ resolved
@@ -509,11 +509,7 @@
     """
     def __init__(self, **kwargs):
         # type: (Any) -> None
-<<<<<<< HEAD
-        self.metadata_values = kwargs.get("metadatavalues", None)
-=======
         self.metadata_values = kwargs.get("metadata_values", None)
->>>>>>> 62df3543
         self.data = kwargs.get("data", None)
 
     @classmethod
