import pytest
import os
from datetime import datetime, timedelta
from azure.identity import ClientSecretCredential
from azure.monitor.query import MetricsQueryClient, MetricAggregationType, Metric

def _credential():
    credential  = ClientSecretCredential(
        client_id = os.environ['AZURE_CLIENT_ID'],
        client_secret = os.environ['AZURE_CLIENT_SECRET'],
        tenant_id = os.environ['AZURE_TENANT_ID']
    )
    return credential

@pytest.mark.live_test_only
def test_metrics_auth():
    credential = _credential()
    client = MetricsQueryClient(credential)
    response = client.query_resource(
        os.environ['METRICS_RESOURCE_URI'],
        metric_names=["MatchedEventCount"],
        timespan=timedelta(days=1),
        aggregations=[MetricAggregationType.COUNT]
        )
    assert response
    assert response.metrics

@pytest.mark.live_test_only
def test_metrics_granularity():
    credential = _credential()
    client = MetricsQueryClient(credential)
    response = client.query_resource(
        os.environ['METRICS_RESOURCE_URI'],
        metric_names=["MatchedEventCount"],
        timespan=timedelta(days=1),
        granularity=timedelta(minutes=5),
        aggregations=[MetricAggregationType.COUNT]
        )
    assert response
    assert response.granularity == timedelta(minutes=5)

@pytest.mark.live_test_only
<<<<<<< HEAD
=======
def test_metrics_filter():
    credential = _credential()
    client = MetricsQueryClient(credential)
    response = client.query_resource(
        os.environ['METRICS_RESOURCE_URI'],
        metric_names=["MatchedEventCount"],
        timespan=timedelta(days=1),
        granularity=timedelta(minutes=5),
        filter="EventSubscriptionName eq '*'",
        aggregations=[MetricAggregationType.COUNT]
        )
    assert response
    metric = response.metrics['MatchedEventCount']
    for t in metric.timeseries:
        assert t.metadata_values is not None

@pytest.mark.live_test_only
>>>>>>> 62df3543
def test_metrics_list():
    credential = _credential()
    client = MetricsQueryClient(credential)
    response = client.query_resource(
        os.environ['METRICS_RESOURCE_URI'],
        metric_names=["MatchedEventCount"],
        timespan=timedelta(days=1),
        granularity=timedelta(minutes=5),
        aggregations=[MetricAggregationType.COUNT]
        )
    assert response
    metrics = response.metrics
    assert len(metrics) == 1
    assert metrics[0].__class__ == Metric
    assert metrics['MatchedEventCount'].__class__ == Metric
    assert metrics['MatchedEventCount'] == metrics[0]

@pytest.mark.live_test_only
def test_metrics_namespaces():
    client = MetricsQueryClient(_credential())

    response = client.list_metric_namespaces(os.environ['METRICS_RESOURCE_URI'])

    assert response is not None

@pytest.mark.live_test_only
def test_metrics_definitions():
    client = MetricsQueryClient(_credential())

    response = client.list_metric_definitions(os.environ['METRICS_RESOURCE_URI'], namespace='microsoft.eventgrid/topics')

    assert response is not None<|MERGE_RESOLUTION|>--- conflicted
+++ resolved
@@ -40,8 +40,6 @@
     assert response.granularity == timedelta(minutes=5)
 
 @pytest.mark.live_test_only
-<<<<<<< HEAD
-=======
 def test_metrics_filter():
     credential = _credential()
     client = MetricsQueryClient(credential)
@@ -59,7 +57,6 @@
         assert t.metadata_values is not None
 
 @pytest.mark.live_test_only
->>>>>>> 62df3543
 def test_metrics_list():
     credential = _credential()
     client = MetricsQueryClient(credential)
