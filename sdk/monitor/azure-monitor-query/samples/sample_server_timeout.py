--- conflicted
+++ resolved
@@ -3,31 +3,17 @@
 """
 FILE: sample_server_timeout.py
 DESCRIPTION:
-<<<<<<< HEAD
-    This sample demostrates how to update a server timeout for a long running query.
-=======
     This sample demonstrates how to update a server timeout for a long running query.
->>>>>>> 62df3543
 USAGE:
     python sample_server_timeout.py
     Set the environment variables with your own values before running the sample:
     1) LOGS_WORKSPACE_ID - The first (primary) workspace ID.
 
-<<<<<<< HEAD
-    In order to use the DefaultAzureCredential, the following environment variables must be set:
-    1) AZURE_CLIENT_ID - The client ID of a user-assigned managed identity.
-    2) AZURE_TENANT_ID - Tenant ID to use when authenticating a user.
-    3) AZURE_CLIENT_ID - The client secret to be used for authentication.
-
-**Note** - Although this example uses pandas to prin the response, it is totally optional and is
-not a required package for querying. Alternatively, native python can be used as well.
-=======
 This example uses DefaultAzureCredential, which requests a token from Azure Active Directory.
 For more information on DefaultAzureCredential, see https://docs.microsoft.com/python/api/overview/azure/identity-readme?view=azure-python#defaultazurecredential.
 
 **Note** - Although this example uses pandas to print the response, it's optional and
 isn't a required package for querying. Alternatively, native Python can be used as well.
->>>>>>> 62df3543
 """
 import os
 import pandas as pd
@@ -44,11 +30,7 @@
 
 try:
     response = client.query_workspace(
-<<<<<<< HEAD
-        os.environ['LOG_WORKSPACE_ID'],
-=======
         os.environ['LOGS_WORKSPACE_ID'],
->>>>>>> 62df3543
         query,
         timespan=timedelta(days=1),
         server_timeout=3
