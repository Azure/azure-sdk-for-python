# Copyright (c) Microsoft Corporation. All rights reserved.
# Licensed under the MIT License.
"""
FILE: sample_batch_query.py
DESCRIPTION:
    This sample demonstrates querying multiple queries in a batch.
USAGE:
    python sample_batch_query.py
    Set the environment variables with your own values before running the sample:
    1) LOGS_WORKSPACE_ID - The The first (primary) workspace ID.

<<<<<<< HEAD
    In order to use the DefaultAzureCredential, the following environment variables must be set:
    1) AZURE_CLIENT_ID - The client ID of a user-assigned managed identity.
    2) AZURE_TENANT_ID - Tenant ID to use when authenticating a user.
    3) AZURE_CLIENT_ID - The client secret to be used for authentication.

**Note** - Although this example uses pandas to prin the response, it is totally optional and is
not a required package for querying. Alternatively, native python can be used as well.
=======
This example uses DefaultAzureCredential, which requests a token from Azure Active Directory.
For more information on DefaultAzureCredential, see https://docs.microsoft.com/python/api/overview/azure/identity-readme?view=azure-python#defaultazurecredential.

**Note** - Although this example uses pandas to print the response, it's optional and
isn't a required package for querying. Alternatively, native Python can be used as well.
>>>>>>> 62df3543
"""

from datetime import datetime, timedelta, timezone
import os
import pandas as pd
from azure.monitor.query import LogsQueryClient, LogsBatchQuery, LogsQueryStatus
from azure.identity import DefaultAzureCredential

credential  = DefaultAzureCredential()

client = LogsQueryClient(credential)

# [START send_query_batch]
requests = [
    LogsBatchQuery(
        query="AzureActivity | summarize count()",
        timespan=timedelta(hours=1),
        workspace_id= os.environ['LOGS_WORKSPACE_ID']
    ),
    LogsBatchQuery(
        query= """bad query""",
        timespan=timedelta(days=1),
<<<<<<< HEAD
        workspace_id= os.environ['LOG_WORKSPACE_ID']
=======
        workspace_id= os.environ['LOGS_WORKSPACE_ID']
>>>>>>> 62df3543
    ),
    LogsBatchQuery(
        query= """let Weight = 92233720368547758;
        range x from 1 to 3 step 1
        | summarize percentilesw(x, Weight * 100, 50)""",
<<<<<<< HEAD
        workspace_id= os.environ['LOG_WORKSPACE_ID'],
=======
        workspace_id= os.environ['LOGS_WORKSPACE_ID'],
>>>>>>> 62df3543
        timespan=(datetime(2021, 6, 2, tzinfo=timezone.utc), datetime(2021, 6, 5, tzinfo=timezone.utc)), # (start, end)
        include_statistics=True
    ),
]
results = client.query_batch(requests)

for res in results:
    if res.status == LogsQueryStatus.FAILURE:
        # this will be a LogsQueryError
        print(res.message)
    elif res.status == LogsQueryStatus.PARTIAL:
        ## this will be a LogsQueryPartialResult
        print(res.partial_error.message)
        for table in res.partial_data:
            df = pd.DataFrame(table.rows, columns=table.columns)
            print(df)
    elif res.status == LogsQueryStatus.SUCCESS:
        ## this will be a LogsQueryResult
        table = res.tables[0]
        df = pd.DataFrame(table.rows, columns=table.columns)
        print(df)


# [END send_query_batch]<|MERGE_RESOLUTION|>--- conflicted
+++ resolved
@@ -9,21 +9,11 @@
     Set the environment variables with your own values before running the sample:
     1) LOGS_WORKSPACE_ID - The The first (primary) workspace ID.
 
-<<<<<<< HEAD
-    In order to use the DefaultAzureCredential, the following environment variables must be set:
-    1) AZURE_CLIENT_ID - The client ID of a user-assigned managed identity.
-    2) AZURE_TENANT_ID - Tenant ID to use when authenticating a user.
-    3) AZURE_CLIENT_ID - The client secret to be used for authentication.
-
-**Note** - Although this example uses pandas to prin the response, it is totally optional and is
-not a required package for querying. Alternatively, native python can be used as well.
-=======
 This example uses DefaultAzureCredential, which requests a token from Azure Active Directory.
 For more information on DefaultAzureCredential, see https://docs.microsoft.com/python/api/overview/azure/identity-readme?view=azure-python#defaultazurecredential.
 
 **Note** - Although this example uses pandas to print the response, it's optional and
 isn't a required package for querying. Alternatively, native Python can be used as well.
->>>>>>> 62df3543
 """
 
 from datetime import datetime, timedelta, timezone
@@ -46,21 +36,13 @@
     LogsBatchQuery(
         query= """bad query""",
         timespan=timedelta(days=1),
-<<<<<<< HEAD
-        workspace_id= os.environ['LOG_WORKSPACE_ID']
-=======
         workspace_id= os.environ['LOGS_WORKSPACE_ID']
->>>>>>> 62df3543
     ),
     LogsBatchQuery(
         query= """let Weight = 92233720368547758;
         range x from 1 to 3 step 1
         | summarize percentilesw(x, Weight * 100, 50)""",
-<<<<<<< HEAD
-        workspace_id= os.environ['LOG_WORKSPACE_ID'],
-=======
         workspace_id= os.environ['LOGS_WORKSPACE_ID'],
->>>>>>> 62df3543
         timespan=(datetime(2021, 6, 2, tzinfo=timezone.utc), datetime(2021, 6, 5, tzinfo=timezone.utc)), # (start, end)
         include_statistics=True
     ),
