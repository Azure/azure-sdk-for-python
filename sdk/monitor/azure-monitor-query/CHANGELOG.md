# Release History

<<<<<<< HEAD
## 1.0.1 (Unreleased)

### Features Added

### Breaking Changes

### Bugs Fixed

### Other Changes

## 1.0.0 (2021-10-06)

### Features Added

=======
## 1.0.1 (2021-11-09)

### Bugs Fixed

- Fixed a bug where Metadata values in timestamp don't show up sometimes.

## 1.0.0 (2021-10-06)

### Features Added

>>>>>>> 62df3543
- Added `LogsQueryPartialResult` and `LogsQueryError` to handle errors.
- Added `status` attribute to `LogsQueryResult`.
- Added `LogsQueryStatus` Enum to describe the status of a result.
- Added a new `LogsTableRow` type that represents a single row in a table.
- Items in `metrics` list in `MetricsQueryResult` can now be accessed by metric names.

### Breaking Changes

- `LogsQueryResult` now iterates over the tables directly as a convinience.
- `query` API in logs is renamed to `query_workspace`
- `query` API in metrics is renamed to `query_resource`
- `query_workspace` API now returns a union of `LogsQueryPartialResult` and `LogsQueryResult`.
- `query_batch` API now returns a union of `LogsQueryPartialResult`, `LogsQueryError` and `LogsQueryResult`.
- `metric_namespace` is renamed to `namespace` and is a keyword-only argument in `list_metric_definitions` API.
- `MetricsResult` is renamed to `MetricsQueryResult`.

## 1.0.0b4 (2021-09-09)

### Features Added

- Added additional `display_description` attribute to the `Metric` type.
- Added a `MetricClass` enum to provide the class of a metric.
- Added a `metric_class` attribute to the `MetricDefinition` type.
- Added a `MetricNamespaceClassification` enum to support the `namespace_classification` attribute on `MetricNamespace` type.
- Added a `MetricUnit` enum to describe the unit of the metric.

### Breaking Changes

- Rename `batch_query` to `query_batch`.
- Rename `LogsBatchQueryRequest` to `LogsBatchQuery`.
- `include_render` is now renamed to `include_visualization` in the query API.
- `LogsQueryResult` now returns `visualization` instead of `render`.
- `start_time`, `duration` and `end_time` are now replaced with a single param called `timespan`
- `resourceregion` is renamed to `resource_region` in the MetricResult type.
- `top` is renamed to `max_results` in the metric's `query` API.
- `metric_namespace_name` is renamed to `fully_qualified_namespace`
- `is_dimension_required` is renamed to `dimension_required`
- `interval`  and `time_grain` are renamed to `granularity`
- `orderby` is renamed to `order_by`
- `LogsQueryResult` now returns `datetime` objects for a time values.
- `LogsBatchQuery` doesn't accept a `request_id` anymore.
- `MetricsMetadataValues` is removed. A dictionary is used instead.
- `time_stamp` is renamed to `timestamp` in `MetricValue` type.
- `AggregationType` is renamed to `MetricAggregationType`.
- Removed `LogsBatchResultError` type.
- `LogsQueryResultTable` is named to `LogsTable`
- `LogsTableColumn` is now removed. Column labels are strings instead.
- `start_time` in `list_metric_namespaces` API is now a datetime.
- The order of params in `LogsBatchQuery` is changed. Also, `headers` is no longer accepted.
- `timespan` is now a required keyword-only argument in logs APIs.
- batch api now returns a list of `LogsQueryResult` objects.

### Bugs Fixed

- `include_statistics` and `include_visualization` args can now work together.

## 1.0.0b3 (2021-08-09)

### Features Added

- Added enum `AggregationType` which can be used to specify aggregations in the query API.
- Added `LogsBatchQueryResult` model that is returned for a logs batch query.
- Added `error` attribute to `LogsQueryResult`.

### Breaking Changes

- `aggregation` param in the query API is renamed to `aggregations`
- `batch_query` API now returns a list of responses.
- `LogsBatchResults` model is now removed.
- `LogsQueryRequest` is renamed to `LogsBatchQueryRequest`
- `LogsQueryResults` is now renamed to `LogsQueryResult`
- `LogsBatchQueryResult` now has 4 additional attributes - `tables`, `error`, `statistics` and `render` instead of `body` attribute.

## 1.0.0b2 (2021-07-06)

### Breaking Changes

- `workspaces`, `workspace_ids`, `qualified_names` and `azure_resource_ids` are now merged into a single `additional_workspaces` list in the query API.
- The `LogQueryRequest` object now takes in a `workspace_id` and `additional_workspaces` instead of `workspace`.
- `aggregation` param is now a list instead of a string in the `query` method.
- `duration` must now be provided as a timedelta instead of a string.


## 1.0.0b1 (2021-06-10)

  **Features**
  - Version (1.0.0b1) is the first preview of our efforts to create a user-friendly and Pythonic client library for Azure Monitor Query.
  For more information about this, and preview releases of other Azure SDK libraries, please visit https://azure.github.io/azure-sdk/releases/latest/python.html.
  - Added `~azure.monitor.query.LogsQueryClient` to query log analytics along with `~azure.monitor.query.aio.LogsQueryClient`.
  - Implements the `~azure.monitor.query.MetricsQueryClient` for querying metrics, listing namespaces and metric definitions along with `~azure.monitor.query.aio.MetricsQueryClient`.<|MERGE_RESOLUTION|>--- conflicted
+++ resolved
@@ -1,21 +1,5 @@
 # Release History
 
-<<<<<<< HEAD
-## 1.0.1 (Unreleased)
-
-### Features Added
-
-### Breaking Changes
-
-### Bugs Fixed
-
-### Other Changes
-
-## 1.0.0 (2021-10-06)
-
-### Features Added
-
-=======
 ## 1.0.1 (2021-11-09)
 
 ### Bugs Fixed
@@ -26,7 +10,6 @@
 
 ### Features Added
 
->>>>>>> 62df3543
 - Added `LogsQueryPartialResult` and `LogsQueryError` to handle errors.
 - Added `status` attribute to `LogsQueryResult`.
 - Added `LogsQueryStatus` Enum to describe the status of a result.
