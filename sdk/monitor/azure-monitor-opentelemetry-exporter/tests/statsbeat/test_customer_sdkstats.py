# Copyright (c) Microsoft Corporation. All rights reserved.
# Licensed under the MIT License.

import os
import unittest
from unittest import mock
import random
import time
import types
import copy

# Import directly from module to avoid circular imports
from azure.monitor.opentelemetry.exporter.statsbeat._customer_sdkstats import (
    CustomerSdkStatsMetrics,
    shutdown_customer_sdkstats_metrics
)

from azure.monitor.opentelemetry.exporter.statsbeat._state import (
    get_customer_sdkstats_metrics,
    set_customer_sdkstats_metrics,
    get_customer_sdkstats_shutdown,
    _CUSTOMER_SDKSTATS_STATE,
    _CUSTOMER_SDKSTATS_STATE_LOCK
)

from azure.monitor.opentelemetry.exporter._constants import (
    _APPLICATIONINSIGHTS_SDKSTATS_ENABLED_PREVIEW,
    _REQUEST,
    _DEPENDENCY,
    _CUSTOMER_SDKSTATS_LANGUAGE,
    _APPLICATIONINSIGHTS_SDKSTATS_EXPORT_INTERVAL,
    _DEFAULT_STATS_SHORT_EXPORT_INTERVAL,
    _UNKNOWN,
    _TYPE_MAP,
    DropCode,
    RetryCode,
<<<<<<< HEAD
=======
    _exception_categories,
>>>>>>> ff3e1ff1
)

from opentelemetry import trace
from opentelemetry.sdk.resources import Resource
from opentelemetry.sdk.trace import TracerProvider
from opentelemetry.sdk.trace.export import SimpleSpanProcessor
from azure.monitor.opentelemetry.exporter.export._base import (
    BaseExporter,
    ExportResult,
    )
from azure.monitor.opentelemetry.exporter import AzureMonitorTraceExporter
from azure.monitor.opentelemetry.exporter.statsbeat._state import _REQUESTS_MAP
from azure.monitor.opentelemetry.exporter.statsbeat._utils import (
    categorize_status_code,
    _get_customer_sdkstats_export_interval
)

def convert_envelope_names_to_base_type(envelope_name):
    if not envelope_name.endswith("Data"):
        return envelope_name + "Data"
    return envelope_name
class EnvelopeTypeMapper:
    @classmethod
    def get_type_map(cls):
        return {
            convert_envelope_names_to_base_type(envelope_name): telemetry_type
            for envelope_name, telemetry_type in _TYPE_MAP.items()
        }

_BASE_TYPE_MAP = EnvelopeTypeMapper.get_type_map()

class TestCustomerSdkStats(unittest.TestCase):
    """Tests for CustomerSdkStatsMetrics."""
    def setUp(self):
        _REQUESTS_MAP.clear()
        
        # Reset global state for customer sdkstats
        set_customer_sdkstats_metrics(None)
        with _CUSTOMER_SDKSTATS_STATE_LOCK:
            _CUSTOMER_SDKSTATS_STATE["SHUTDOWN"] = False
        
        # Clear singleton instance for test isolation
        CustomerSdkStatsMetrics._instance = None
        
        self.env_patcher = mock.patch.dict(os.environ, {
            "APPLICATIONINSIGHTS_SDKSTATS_ENABLED_PREVIEW": "true",
            "APPLICATIONINSIGHTS_SDKSTATS_EXPORT_INTERVAL": ""
        })
        self.env_patcher.start()
        self.mock_options = mock.Mock()
        self.mock_options.instrumentation_key = "363331ca-f431-4119-bdcd-31a75920f958"
        self.mock_options.network_collection_interval = _get_customer_sdkstats_export_interval()
        self.mock_options.connection_string = "InstrumentationKey=363331ca-f431-4119-bdcd-31a75920f958;IngestionEndpoint=https://eastus-8.in.applicationinsights.azure.com/"
        self.mock_options.language = _CUSTOMER_SDKSTATS_LANGUAGE
        self.original_trace_provider = trace._TRACER_PROVIDER
        trace._TRACER_PROVIDER = None
        self.mock_options.metrics = CustomerSdkStatsMetrics(self.mock_options.connection_string)
        
        # Set the metrics in global state
        set_customer_sdkstats_metrics(self.mock_options.metrics)
        
        self.mock_options.transmit_called = [False]

    def tearDown(self):
        self.env_patcher.stop()
        
        # Properly shutdown and clean up global state
        try:
            # Get the current metrics from global state
            current_metrics = get_customer_sdkstats_metrics()
            
            if current_metrics:
                # Shutdown the metrics properly
                if hasattr(current_metrics, '_customer_sdkstats_metric_reader'):
                    reader = current_metrics._customer_sdkstats_metric_reader
                    if reader and not getattr(reader, '_shutdown', False):
                        try:
                            reader.shutdown()
                        except Exception:
                            pass  # Ignore shutdown errors
                        setattr(reader, '_shutdown', True)
                    
                    current_metrics._customer_sdkstats_metric_reader = None
                    
                if hasattr(current_metrics, '_customer_sdkstats_exporter'):
                    current_metrics._customer_sdkstats_exporter = None
                    
                if hasattr(current_metrics, '_customer_sdkstats_meter_provider'):
                    provider = current_metrics._customer_sdkstats_meter_provider
                    if provider:
                        try:
                            provider.shutdown()
                        except Exception:
                            pass  # Ignore shutdown errors
                    current_metrics._customer_sdkstats_meter_provider = None
            
            # Clean up any additional metrics from mock_options
            if hasattr(self.mock_options, 'metrics') and self.mock_options.metrics:
                metrics = self.mock_options.metrics
                
                if hasattr(metrics, '_customer_sdkstats_metric_reader'):
                    reader = metrics._customer_sdkstats_metric_reader
                    if reader and not getattr(reader, '_shutdown', False):
                        try:
                            reader.shutdown()
                        except Exception:
                            pass  # Ignore shutdown errors
                        setattr(reader, '_shutdown', True)
                    
                    metrics._customer_sdkstats_metric_reader = None
                    
                if hasattr(metrics, '_customer_sdkstats_exporter'):
                    metrics._customer_sdkstats_exporter = None
                    
                if hasattr(metrics, '_customer_sdkstats_meter_provider'):
                    provider = metrics._customer_sdkstats_meter_provider
                    if provider:
                        try:
                            provider.shutdown()
                        except Exception:
                            pass  # Ignore shutdown errors
                    metrics._customer_sdkstats_meter_provider = None

        finally:
            # Always reset global state regardless of cleanup success
            set_customer_sdkstats_metrics(None)
            with _CUSTOMER_SDKSTATS_STATE_LOCK:
                _CUSTOMER_SDKSTATS_STATE["SHUTDOWN"] = False
            
            # Clear singleton instance
            CustomerSdkStatsMetrics._instance = None
            
            # Restore trace provider
            trace._TRACER_PROVIDER = self.original_trace_provider
    
    def test_customer_sdkstats_not_initialized_when_disabled(self):
        # Reset global state
        set_customer_sdkstats_metrics(None)
        CustomerSdkStatsMetrics._instance = None
        
        with mock.patch.dict(os.environ, {"APPLICATIONINSIGHTS_SDKSTATS_ENABLED_PREVIEW": "false"}):
            metrics = CustomerSdkStatsMetrics(self.mock_options.connection_string)

            # Verify is_enabled flag is False
            self.assertFalse(metrics._is_enabled)

            # Verify the metrics methods don't do anything when disabled
            metrics.count_successful_items(5, _REQUEST)
            metrics.count_dropped_items(3, _REQUEST, DropCode.CLIENT_EXCEPTION, _exception_categories.NETWORK_EXCEPTION.value)

            # Verify callbacks return empty lists when disabled
            self.assertEqual(metrics._item_success_callback(mock.Mock()), [])
            self.assertEqual(metrics._item_drop_callback(mock.Mock()), [])
            
    def test_custom_export_interval_from_env_var(self):
        """Test that a custom export interval is picked up from the environment variable."""
        # Use a non-default value to test
        custom_interval_s = 300
        
        # Mock the environment variable with our custom interval
        with mock.patch.dict(os.environ, {
            _APPLICATIONINSIGHTS_SDKSTATS_ENABLED_PREVIEW: "true",
            _APPLICATIONINSIGHTS_SDKSTATS_EXPORT_INTERVAL: str(custom_interval_s)
        }):
            # Get the export interval
            actual_interval = _get_customer_sdkstats_export_interval()
            
            # Verify it matches our custom value
            self.assertEqual(
                actual_interval,
                custom_interval_s,
                f"Expected export interval to be {custom_interval_s}, got {actual_interval}"
            )
            
            # Verify the CustomerSdkStatsMetrics instance picks up the custom interval
            set_customer_sdkstats_metrics(None)
            CustomerSdkStatsMetrics._instance = None
            metrics = CustomerSdkStatsMetrics(self.mock_options.connection_string)
            set_customer_sdkstats_metrics(metrics)
            self.assertEqual(
                metrics._customer_sdkstats_metric_reader._export_interval_millis,
                custom_interval_s * 1000,
                f"CustomerSdkStatsMetrics should use export interval {custom_interval_s}, got {metrics._customer_sdkstats_metric_reader._export_interval_millis}"
            )
            
    def test_default_export_interval_when_env_var_empty(self):
        """Test that the default export interval is used when the environment variable is empty."""
        # Mock the environment variable as empty
        with mock.patch.dict(os.environ, {
            _APPLICATIONINSIGHTS_SDKSTATS_ENABLED_PREVIEW: "true",
            _APPLICATIONINSIGHTS_SDKSTATS_EXPORT_INTERVAL: ""
        }):
            # Get the export interval
            actual_interval = _get_customer_sdkstats_export_interval() * 1000
            default_interval = _DEFAULT_STATS_SHORT_EXPORT_INTERVAL * 1000

            # Verify it matches the default value
            self.assertEqual(
                actual_interval,
                default_interval,
                f"Expected export interval to be default {default_interval}, got {actual_interval}"
            )
            
            # Verify the CustomerSdkStatsMetrics instance picks up the default interval
            set_customer_sdkstats_metrics(None)
            CustomerSdkStatsMetrics._instance = None
            metrics = CustomerSdkStatsMetrics(self.mock_options.connection_string)
            set_customer_sdkstats_metrics(metrics)
            self.assertEqual(
                metrics._customer_sdkstats_metric_reader._export_interval_millis,
                _DEFAULT_STATS_SHORT_EXPORT_INTERVAL * 1000,
                f"CustomerSdkStatsMetrics should use default export interval {_DEFAULT_STATS_SHORT_EXPORT_INTERVAL}, got {metrics._customer_sdkstats_metric_reader._export_interval_millis}"
            )

    def test_successful_items_count(self):
        successful_dependencies = 0

        metrics = self.mock_options.metrics
        metrics._counters.total_item_success_count.clear()

        exporter = AzureMonitorTraceExporter(connection_string=self.mock_options.connection_string)

        def patched_transmit(self_exporter, envelopes):
            self.mock_options.transmit_called[0] = True

            for envelope in envelopes:
                if not hasattr(envelope, "data") or not envelope.data:
                    continue
    
                if envelope.data.base_type == "RemoteDependencyData":
                    base_data = envelope.data.base_data
                    if base_data and hasattr(base_data, "success"):
                        if base_data.success:
                            metrics.count_successful_items(1, _TYPE_MAP.get(envelope.data.base_type, _UNKNOWN))

            return ExportResult.SUCCESS

        exporter._transmit = types.MethodType(patched_transmit, exporter)

        resource = Resource.create({"service.name": "dependency-test", "service.instance.id": "test-instance"})
        trace_provider = TracerProvider(resource=resource)
        
        processor = SimpleSpanProcessor(exporter)
        trace_provider.add_span_processor(processor)

        tracer = trace_provider.get_tracer(__name__)

        total_dependencies = random.randint(5, 15)

        for i in range(total_dependencies):
            success = random.choice([True, False])
            if success:
                successful_dependencies += 1

            with tracer.start_as_current_span(
                name=f"{'success' if success else 'failed'}-dependency-{i}",
                kind=trace.SpanKind.CLIENT,
                attributes={
                    "db.system": "mysql",
                    "db.name": "test_db",
                    "db.operation": "query",
                    "net.peer.name": "test-db-server",
                    "net.peer.port": 3306,
                    "http.status_code": 200 if success else random.choice([401, 402, 403, 405, 500, 503])
                }
            ) as span:
                span.set_status(trace.Status(
                    trace.StatusCode.OK if success else trace.StatusCode.ERROR
                ))
                time.sleep(0.1)

        trace_provider.force_flush()
        
        self.metrics_instance = metrics
        
        self.assertTrue(self.mock_options.transmit_called[0], "Exporter _transmit method was not called")

        actual_count = metrics._counters.total_item_success_count.get(_DEPENDENCY, 0)

        self.assertEqual(
            actual_count,
            successful_dependencies,
            f"Expected {successful_dependencies} successful dependencies, got {actual_count}"
        )


    def test_dropped_items_count(self):
        dropped_items = 0

        metrics = self.mock_options.metrics
        metrics._counters.total_item_drop_count.clear()

        exporter = AzureMonitorTraceExporter(connection_string=self.mock_options.connection_string)

        def patched_transmit(self_exporter, envelopes):
            self.mock_options.transmit_called[0] = True

            for envelope in envelopes:
                if not hasattr(envelope, "data") or not envelope.data:
                    continue

                telemetry_type = _TYPE_MAP.get(envelope.data.base_type, _UNKNOWN)
                
                should_fail = random.choice([True, False])
                if should_fail:
                    nonlocal dropped_items
                    
                    failure_type = random.choice(["http_status", "exception"])
                    
                    if failure_type == "http_status":
                        status_codes = [401, 401, 403, 500, 500, 503, 402] 
                        status_code = random.choice(status_codes)
                        
                        failure_count = random.randint(1, 3)
                        dropped_items += failure_count
                        
                        metrics.count_dropped_items(failure_count, telemetry_type, status_code, None)
                    else:
                        exception_scenarios = [
                            _exception_categories.CLIENT_EXCEPTION.value,
                            _exception_categories.NETWORK_EXCEPTION.value,
                            _exception_categories.STORAGE_EXCEPTION.value,
                            _exception_categories.TIMEOUT_EXCEPTION.value
                        ]

                        
                        exception_message = random.choice(exception_scenarios)
                        
                        # Simulate multiple failures for the same exception type
                        failure_count = random.randint(1, 4)
                        dropped_items += failure_count
                        
                        metrics.count_dropped_items(failure_count, telemetry_type, DropCode.CLIENT_EXCEPTION, exception_message)
                    
                    continue

            return ExportResult.SUCCESS

        exporter._transmit = types.MethodType(patched_transmit, exporter)

        resource = Resource.create({"service.name": "exception-test", "service.instance.id": "test-instance"})
        trace_provider = TracerProvider(resource=resource)
        
        processor = SimpleSpanProcessor(exporter)
        trace_provider.add_span_processor(processor)

        tracer = trace_provider.get_tracer(__name__)

        total_items = random.randint(15, 25)  # Increased to get more aggregation

        for i in range(total_items):
            span_type = random.choice(["client", "server"])
            
            if span_type == "client":
                # Client spans generate RemoteDependencyData
                with tracer.start_as_current_span(
                    name=f"dependency-{i}",
                    kind=trace.SpanKind.CLIENT,
                    attributes={
                        "db.system": "mysql",
                        "db.name": "test_db",
                        "db.operation": "query",
                        "net.peer.name": "test-db-server",
                        "net.peer.port": 3306,
                    }
                ) as span:
                    span.set_status(trace.Status(trace.StatusCode.OK))
                    time.sleep(0.01)
            else:
                # Server spans generate RequestData  
                with tracer.start_as_current_span(
                    name=f"GET /api/endpoint-{i}",
                    kind=trace.SpanKind.SERVER,
                    attributes={
                        "http.method": "GET",
                        "http.url": f"https://example.com/api/endpoint-{i}",
                        "http.route": f"/api/endpoint-{i}",
                        "http.status_code": 200,
                        "http.scheme": "https",
                        "http.host": "example.com",
                    }
                ) as span:
                    span.set_status(trace.Status(trace.StatusCode.OK))
                    time.sleep(0.01)

        trace_provider.force_flush()
        
        self.metrics_instance = metrics
        
        self.assertTrue(self.mock_options.transmit_called[0], "Exporter _transmit method was not called")

        # Enhanced counting and verification logic
        actual_dropped_count = 0
        category_totals = {}
        http_status_totals = {}
        client_exception_totals = {}
        
        for telemetry_type, drop_code_data in metrics._counters.total_item_drop_count.items():
            for drop_code, reason_map in drop_code_data.items():
                if isinstance(reason_map, dict):
                    for reason, count in reason_map.items():
                        actual_dropped_count += count
                        category_totals[reason] = category_totals.get(reason, 0) + count
                        
                        # Separate HTTP status codes from client exceptions
                        if isinstance(drop_code, int):
                            http_status_totals[reason] = http_status_totals.get(reason, 0) + count
                        elif isinstance(drop_code, DropCode):
                            client_exception_totals[reason] = client_exception_totals.get(reason, 0) + count
                else:
                    actual_dropped_count += reason_map

        # Test that some categories have counts > 1 (proving aggregation works)
        aggregated_categories = [cat for cat, count in category_totals.items() if count > 1]

        # Main assertion
        self.assertEqual(
            actual_dropped_count,
            dropped_items,
            f"Expected {dropped_items} dropped items, got {actual_dropped_count}. "
            f"HTTP Status drops: {len(http_status_totals)}, Client Exception drops: {len(client_exception_totals)}"
        )
        
        # Verify aggregation occurred
        self.assertGreater(len(http_status_totals) + len(client_exception_totals), 0, 
                          "At least one type of drop should have occurred")
        
        # Verify that both integer and enum drop codes are being stored properly
        drop_code_types = set()
        for telemetry_type, drop_code_data in metrics._counters.total_item_drop_count.items():
            for drop_code in drop_code_data.keys():
                drop_code_types.add(type(drop_code).__name__)
        
        # Additional assertion to verify aggregation works
        multi_count_categories = [cat for cat, count in category_totals.items() if count > 1]

    def test_retry_items_count(self):
        """Test retry item counting with both RetryCode enums and integer status codes."""
        retried_items = 0

        metrics = self.mock_options.metrics
        metrics._counters.total_item_retry_count.clear()

        exporter = AzureMonitorTraceExporter(connection_string=self.mock_options.connection_string)

        def patched_transmit(self_exporter, envelopes):
            self.mock_options.transmit_called[0] = True

            for envelope in envelopes:
                if not hasattr(envelope, "data") or not envelope.data:
                    continue

                # envelope_name = "Microsoft.ApplicationInsights." + envelope.data.base_type
                telemetry_type = _TYPE_MAP.get(envelope.data.base_type, _UNKNOWN)

                should_retry = random.choice([True, False])
                if should_retry:
                    nonlocal retried_items
                    
                    retry_type = random.choice(["http_status", "Client timeout", "Unknown"])
                    
                    if retry_type == "http_status":
                        # HTTP status codes that would trigger retries
                        status_codes = [429, 503, 500, 502, 504]
                        status_code = random.choice(status_codes)
                        
                        failure_count = random.randint(1, 3)
                        retried_items += failure_count
                        
                        metrics.count_retry_items(failure_count, telemetry_type, status_code, None)
                    elif retry_type == "Client timeout":
                        timeout_messages = [
                            "Connection timed out after 30 seconds",
                            "Request timed out after 60 seconds",
                            "Operation timed out",
                            "Socket timeout occurred"
                        ]
                        
                        exception_message = random.choice(timeout_messages)
                        
                        # Simulate multiple retries for the same timeout type
                        failure_count = random.randint(1, 4)
                        retried_items += failure_count
                        
                        metrics.count_retry_items(failure_count, telemetry_type, RetryCode.CLIENT_TIMEOUT, exception_message)
                    else:
                        # Unknown retry reasons
                        unknown_messages = [
                            _exception_categories.CLIENT_EXCEPTION.value,
                            _exception_categories.NETWORK_EXCEPTION.value,
                            _exception_categories.STORAGE_EXCEPTION.value,
                            _exception_categories.TIMEOUT_EXCEPTION.value
                        ]
                        
                        exception_message = random.choice(unknown_messages)
                        
                        failure_count = random.randint(1, 3)
                        retried_items += failure_count
                        
                        metrics.count_retry_items(failure_count, telemetry_type, RetryCode.CLIENT_EXCEPTION, exception_message)
                    
                    continue

            return ExportResult.SUCCESS

        exporter._transmit = types.MethodType(patched_transmit, exporter)

        resource = Resource.create({"service.name": "retry-test", "service.instance.id": "test-instance"})
        trace_provider = TracerProvider(resource=resource)
        
        processor = SimpleSpanProcessor(exporter)
        trace_provider.add_span_processor(processor)

        tracer = trace_provider.get_tracer(__name__)

        total_items = random.randint(15, 25)  # Increased to get more aggregation

        for i in range(total_items):
            span_type = random.choice(["client", "server"])
            
            if span_type == "client":
                # Client spans generate RemoteDependencyData
                with tracer.start_as_current_span(
                    name=f"dependency-{i}",
                    kind=trace.SpanKind.CLIENT,
                    attributes={
                        "db.system": "mysql",
                        "db.name": "test_db",
                        "db.operation": "query",
                        "net.peer.name": "test-db-server",
                        "net.peer.port": 3306,
                    }
                ) as span:
                    span.set_status(trace.Status(trace.StatusCode.OK))
                    time.sleep(0.01)
            else:
                # Server spans generate RequestData  
                with tracer.start_as_current_span(
                    name=f"GET /api/endpoint-{i}",
                    kind=trace.SpanKind.SERVER,
                    attributes={
                        "http.method": "GET",
                        "http.url": f"https://example.com/api/endpoint-{i}",
                        "http.route": f"/api/endpoint-{i}",
                        "http.status_code": 200,
                        "http.scheme": "https",
                        "http.host": "example.com",
                    }
                ) as span:
                    span.set_status(trace.Status(trace.StatusCode.OK))
                    time.sleep(0.01)

        trace_provider.force_flush()
        
        self.metrics_instance = metrics
        
        self.assertTrue(self.mock_options.transmit_called[0], "Exporter _transmit method was not called")

        # Enhanced counting and verification logic
        actual_retried_count = 0
        category_totals = {}
        http_status_totals = {}
        client_timeout_totals = {}
        unknown_retry_totals = {}
        
        for telemetry_type, retry_code_data in metrics._counters.total_item_retry_count.items():
            for retry_code, reason_map in retry_code_data.items():
                if isinstance(reason_map, dict):
                    for reason, count in reason_map.items():
                        actual_retried_count += count
                        category_totals[reason] = category_totals.get(reason, 0) + count
                        
                        # Separate HTTP status codes from client exceptions
                        if isinstance(retry_code, int):
                            http_status_totals[reason] = http_status_totals.get(reason, 0) + count
                        elif retry_code == RetryCode.CLIENT_TIMEOUT:
                            client_timeout_totals[reason] = client_timeout_totals.get(reason, 0) + count
                        elif retry_code == RetryCode.CLIENT_EXCEPTION:
                            unknown_retry_totals[reason] = unknown_retry_totals.get(reason, 0) + count
                else:
                    actual_retried_count += reason_map

        # Main assertion
        self.assertEqual(
            actual_retried_count,
            retried_items,
            f"Expected {retried_items} retried items, got {actual_retried_count}. "
            f"HTTP Status retries: {len(http_status_totals)}, Client Timeout retries: {len(client_timeout_totals)}, "
            f"Unknown retries: {len(unknown_retry_totals)}"
        )
        
        # Verify aggregation occurred
        self.assertGreater(len(http_status_totals) + len(client_timeout_totals) + len(unknown_retry_totals), 0, 
                          "At least one type of retry should have occurred")
        
        # Verify that both integer and enum retry codes are being stored properly
        retry_code_types = set()
        for telemetry_type, retry_code_data in metrics._counters.total_item_retry_count.items():
            for retry_code in retry_code_data.keys():
                retry_code_types.add(type(retry_code).__name__)
        
        # Additional assertion to verify aggregation works
        multi_count_categories = [cat for cat, count in category_totals.items() if count > 1]<|MERGE_RESOLUTION|>--- conflicted
+++ resolved
@@ -34,10 +34,7 @@
     _TYPE_MAP,
     DropCode,
     RetryCode,
-<<<<<<< HEAD
-=======
     _exception_categories,
->>>>>>> ff3e1ff1
 )
 
 from opentelemetry import trace
