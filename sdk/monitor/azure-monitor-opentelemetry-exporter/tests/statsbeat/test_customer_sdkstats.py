--- conflicted
+++ resolved
@@ -219,13 +219,8 @@
             set_customer_sdkstats_metrics(metrics)
             self.assertEqual(
                 metrics._customer_sdkstats_metric_reader._export_interval_millis,
-<<<<<<< HEAD
-                custom_interval * 1000,
-                f"CustomerSdkStatsMetrics should use export interval {custom_interval}, got {metrics._customer_sdkstats_metric_reader._export_interval_millis}"
-=======
                 custom_interval_s * 1000,
                 f"CustomerSdkStatsMetrics should use export interval {custom_interval_s}, got {metrics._customer_sdkstats_metric_reader._export_interval_millis}"
->>>>>>> d1b981fa
             )
             
     def test_default_export_interval_when_env_var_empty(self):
@@ -253,13 +248,8 @@
             set_customer_sdkstats_metrics(metrics)
             self.assertEqual(
                 metrics._customer_sdkstats_metric_reader._export_interval_millis,
-<<<<<<< HEAD
-                default_interval,
-                f"CustomerSdkStatsMetrics should use default export interval {default_interval}, got {metrics._customer_sdkstats_metric_reader._export_interval_millis}"
-=======
                 _DEFAULT_STATS_SHORT_EXPORT_INTERVAL * 1000,
                 f"CustomerSdkStatsMetrics should use default export interval {_DEFAULT_STATS_SHORT_EXPORT_INTERVAL}, got {metrics._customer_sdkstats_metric_reader._export_interval_millis}"
->>>>>>> d1b981fa
             )
 
     def test_successful_items_count(self):
