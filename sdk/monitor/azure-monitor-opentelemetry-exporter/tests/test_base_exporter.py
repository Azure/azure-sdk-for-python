# Copyright (c) Microsoft Corporation. All rights reserved.
# Licensed under the MIT License.

import errno
import os
import shutil
import unittest
import json
from unittest import mock
from datetime import datetime

from azure.core.exceptions import HttpResponseError, ServiceRequestError, ServiceRequestTimeoutError
from requests import ConnectTimeout, ReadTimeout, Timeout, ConnectionError
from azure.core.pipeline.transport import HttpResponse
from azure.monitor.opentelemetry.exporter.export._base import (
    _MONITOR_DOMAIN_MAPPING,
    _format_storage_telemetry_item,
    _get_auth_policy,
    _get_authentication_credential,
    BaseExporter,
    ExportResult,
)
from azure.monitor.opentelemetry.exporter._storage import StorageExportResult
from azure.monitor.opentelemetry.exporter.statsbeat._state import _REQUESTS_MAP, _STATSBEAT_STATE, _LOCAL_STORAGE_SETUP_STATE
from azure.monitor.opentelemetry.exporter.statsbeat import _customer_sdkstats
from azure.monitor.opentelemetry.exporter.statsbeat._customer_sdkstats import _CUSTOMER_SDKSTATS_STATE, CustomerSdkStatsMetrics
from azure.monitor.opentelemetry.exporter.export.metrics._exporter import AzureMonitorMetricExporter
from azure.monitor.opentelemetry.exporter.export.trace._exporter import AzureMonitorTraceExporter
from azure.monitor.opentelemetry.exporter._constants import (
    _DEFAULT_AAD_SCOPE,
    _REQ_DURATION_NAME,
    _REQ_EXCEPTION_NAME,
    _REQ_FAILURE_NAME,
    _REQ_RETRY_NAME,
    _REQ_SUCCESS_NAME,
    _REQ_THROTTLE_NAME,
    DropCode,
    RetryCode,
    _UNKNOWN,
    _STORAGE_EXCEPTION,
    _NETWORK_EXCEPTION,
    _CLIENT_EXCEPTION,
    _TIMEOUT_EXCEPTION,
)
from azure.monitor.opentelemetry.exporter._generated import AzureMonitorClient
from azure.monitor.opentelemetry.exporter._generated.models import (
    MessageData,
    MetricDataPoint,
    MetricsData,
    MonitorBase,
    RemoteDependencyData,
    RequestData,
    TelemetryErrorDetails,
    TelemetryExceptionDetails,
    TelemetryEventData,
    TelemetryExceptionData,
    TelemetryItem,
    TrackResponse,
)

from azure.monitor.opentelemetry.exporter.statsbeat._utils import (
    _track_retry_items,
    _track_successful_items,
    _track_dropped_items,
    _determine_client_retry_code,
)

TEST_AUTH_POLICY = "TEST_AUTH_POLICY"
TEST_TEMP_DIR = "TEST_TEMP_DIR"


def throw(exc_type, *args, **kwargs):
    def func(*_args, **_kwargs):
        raise exc_type(*args, **kwargs)

    return func


def clean_folder(folder):
    if os.path.isfile(folder):
        for filename in os.listdir(folder):
            file_path = os.path.join(folder, filename)
            try:
                if os.path.isfile(file_path) or os.path.islink(file_path):
                    os.unlink(file_path)
                elif os.path.isdir(file_path):
                    shutil.rmtree(file_path)
            except Exception as e:
                print("Failed to delete %s. Reason: %s" % (file_path, e))


# pylint: disable=W0212
# pylint: disable=R0904
class TestBaseExporter(unittest.TestCase):
    @classmethod
    def setUpClass(cls):
        # Clear environ so the mocks from past tests do not interfere.
        os.environ.pop("APPLICATIONINSIGHTS_STATSBEAT_DISABLED_ALL", None)
        os.environ.pop("APPINSIGHTS_INSTRUMENTATIONKEY", None)
        os.environ["APPINSIGHTS_INSTRUMENTATIONKEY"] = "1234abcd-5678-4efa-8abc-1234567890ab"
        os.environ["APPLICATIONINSIGHTS_STATSBEAT_DISABLED_ALL"] = "true"
        cls._base = BaseExporter()
        cls._envelopes_to_export = [TelemetryItem(name="Test", time=datetime.now())]

    @classmethod
    def tearDownClass(cls):
        shutil.rmtree(cls._base.storage._path, True)

    def setUp(self) -> None:
        _REQUESTS_MAP.clear()
        _STATSBEAT_STATE.clear()
        _STATSBEAT_STATE.update({
            "INITIAL_FAILURE_COUNT": 0,
            "INITIAL_SUCCESS": False,
            "SHUTDOWN": False,
            "CUSTOM_EVENTS_FEATURE_SET": False,
            "LIVE_METRICS_FEATURE_SET": False,
        })
        _CUSTOMER_SDKSTATS_STATE.clear()
        _CUSTOMER_SDKSTATS_STATE.update({
            "SHUTDOWN": False,
        })
        # Reset customer sdkstats singleton for test isolation
        _customer_sdkstats._STATSBEAT_METRICS = None
        _CUSTOMER_SDKSTATS_STATE["SHUTDOWN"] = False

    def tearDown(self):
        clean_folder(self._base.storage._path)

    # ========================================================================
    # CONSTRUCTOR AND INITIALIZATION TESTS
    # ========================================================================

    def test_constructor(self):
        """Test the constructor."""
        base = BaseExporter(
            api_version="2021-02-10_Preview",
            connection_string="InstrumentationKey=4321abcd-5678-4efa-8abc-1234567890ab;IngestionEndpoint=https://westus-0.in.applicationinsights.azure.com/",
            disable_offline_storage=False,
            distro_version="1.0.0",
            storage_maintenance_period=30,
            storage_max_size=1000,
            storage_min_retry_interval=100,
            storage_directory="test/path",
            storage_retention_period=2000,
        )
        self.assertEqual(
            base._instrumentation_key,
            "4321abcd-5678-4efa-8abc-1234567890ab",
        )
        self.assertEqual(
            base._endpoint,
            "https://westus-0.in.applicationinsights.azure.com/",
        )
        self.assertEqual(base._distro_version, "1.0.0")
        self.assertIsNotNone(base.storage)
        self.assertEqual(base.storage._max_size, 1000)
        self.assertEqual(base.storage._retention_period, 2000)
        self.assertEqual(base._storage_maintenance_period, 30)
        self.assertEqual(base._timeout, 10)
        self.assertEqual(base._api_version, "2021-02-10_Preview")
        self.assertEqual(base._storage_min_retry_interval, 100)
        self.assertEqual(base._storage_directory, "test/path")

    @mock.patch("azure.monitor.opentelemetry.exporter.export._base.tempfile.gettempdir")
    def test_constructor_no_storage_directory(self, mock_get_temp_dir):
        mock_get_temp_dir.return_value = TEST_TEMP_DIR
        base = BaseExporter(
            api_version="2021-02-10_Preview",
            connection_string="InstrumentationKey=4321abcd-5678-4efa-8abc-1234567890ab;IngestionEndpoint=https://westus-0.in.applicationinsights.azure.com/",
            disable_offline_storage=False,
            distro_version="1.0.0",
            storage_maintenance_period=30,
            storage_max_size=1000,
            storage_min_retry_interval=100,
            storage_retention_period=2000,
        )
        self.assertEqual(
            base._instrumentation_key,
            "4321abcd-5678-4efa-8abc-1234567890ab",
        )
        self.assertEqual(
            base._endpoint,
            "https://westus-0.in.applicationinsights.azure.com/",
        )
        self.assertEqual(base._distro_version, "1.0.0")
        self.assertIsNotNone(base.storage)
        self.assertEqual(base.storage._max_size, 1000)
        self.assertEqual(base.storage._retention_period, 2000)
        self.assertEqual(base._storage_maintenance_period, 30)
        self.assertEqual(base._timeout, 10)
        self.assertEqual(base._api_version, "2021-02-10_Preview")
        self.assertEqual(base._storage_min_retry_interval, 100)
        self.assertEqual(
            base._storage_directory,
            os.path.join(
                TEST_TEMP_DIR,
                "Microsoft/AzureMonitor",
                "opentelemetry-python-" + "4321abcd-5678-4efa-8abc-1234567890ab",
            ),
        )
        mock_get_temp_dir.assert_called_once()

    @mock.patch("azure.monitor.opentelemetry.exporter.export._base.tempfile.gettempdir")
    def test_constructor_disable_offline_storage(self, mock_get_temp_dir):
        mock_get_temp_dir.side_effect = Exception()
        base = BaseExporter(
            api_version="2021-02-10_Preview",
            connection_string="InstrumentationKey=4321abcd-5678-4efa-8abc-1234567890ab;IngestionEndpoint=https://westus-0.in.applicationinsights.azure.com/",
            disable_offline_storage=True,
            distro_version="1.0.0",
            storage_maintenance_period=30,
            storage_max_size=1000,
            storage_min_retry_interval=100,
            storage_retention_period=2000,
        )
        self.assertEqual(
            base._instrumentation_key,
            "4321abcd-5678-4efa-8abc-1234567890ab",
        )
        self.assertEqual(
            base._endpoint,
            "https://westus-0.in.applicationinsights.azure.com/",
        )
        self.assertEqual(base._distro_version, "1.0.0")
        self.assertIsNone(base.storage)
        self.assertEqual(base._storage_maintenance_period, 30)
        self.assertEqual(base._timeout, 10)
        self.assertEqual(base._api_version, "2021-02-10_Preview")
        self.assertEqual(base._storage_min_retry_interval, 100)
        self.assertIsNone(base._storage_directory)
        mock_get_temp_dir.assert_not_called()

    @mock.patch("azure.monitor.opentelemetry.exporter.export._base.tempfile.gettempdir")
    def test_constructor_disable_offline_storage_with_storage_directory(self, mock_get_temp_dir):
        mock_get_temp_dir.side_effect = Exception()
        base = BaseExporter(
            api_version="2021-02-10_Preview",
            connection_string="InstrumentationKey=4321abcd-5678-4efa-8abc-1234567890ab;IngestionEndpoint=https://westus-0.in.applicationinsights.azure.com/",
            disable_offline_storage=True,
            distro_version="1.0.0",
            storage_maintenance_period=30,
            storage_max_size=1000,
            storage_min_retry_interval=100,
            storage_directory="test/path",
            storage_retention_period=2000,
        )
        self.assertEqual(
            base._instrumentation_key,
            "4321abcd-5678-4efa-8abc-1234567890ab",
        )
        self.assertEqual(
            base._endpoint,
            "https://westus-0.in.applicationinsights.azure.com/",
        )
        self.assertEqual(base._distro_version, "1.0.0")
        self.assertIsNone(base.storage)
        self.assertEqual(base._storage_maintenance_period, 30)
        self.assertEqual(base._timeout, 10)
        self.assertEqual(base._api_version, "2021-02-10_Preview")
        self.assertEqual(base._storage_min_retry_interval, 100)
        self.assertEqual(base._storage_directory, "test/path")
        mock_get_temp_dir.assert_not_called()

    # ========================================================================
    # STORAGE TESTS
    # ========================================================================

    @mock.patch("azure.monitor.opentelemetry.exporter.export._base._format_storage_telemetry_item")
    @mock.patch.object(TelemetryItem, "from_dict")
    def test_transmit_from_storage_success(self, dict_patch, format_patch):
        exporter = BaseExporter()
        exporter.storage = mock.Mock()
        blob_mock = mock.Mock()
        blob_mock.lease.return_value = True
        envelope_mock = {"name": "test", "time": "time"}
        blob_mock.get.return_value = [envelope_mock]
        dict_patch.return_value = {"name": "test", "time": "time"}
        format_patch.return_value = envelope_mock
        exporter.storage.gets.return_value = [blob_mock]
        with mock.patch.object(AzureMonitorClient, "track") as post:
            post.return_value = TrackResponse(
                items_received=1,
                items_accepted=1,
                errors=[],
            )
            exporter._transmit_from_storage()
        exporter.storage.gets.assert_called_once()
        blob_mock.lease.assert_called_once()
        blob_mock.delete.assert_called_once()

    @mock.patch("azure.monitor.opentelemetry.exporter.export._base._format_storage_telemetry_item")
    @mock.patch.object(TelemetryItem, "from_dict")
    def test_transmit_from_storage_store_again(self, dict_patch, format_patch):
        exporter = BaseExporter()
        exporter.storage = mock.Mock()
        blob_mock = mock.Mock()
        blob_mock.lease.return_value = True
        envelope_mock = {"name": "test", "time": "time"}
        blob_mock.get.return_value = [envelope_mock]
        dict_patch.return_value = {"name": "test", "time": "time"}
        format_patch.return_value = envelope_mock
        exporter.storage.gets.return_value = [blob_mock]
        with mock.patch("azure.monitor.opentelemetry.exporter.export._base._is_retryable_code"):
            with mock.patch.object(AzureMonitorClient, "track", throw(HttpResponseError)):
                exporter._transmit_from_storage()
        exporter.storage.gets.assert_called_once()
        blob_mock.lease.assert_called()
        blob_mock.delete.assert_not_called()

    def test_transmit_from_storage_lease_failure(self):
        exporter = BaseExporter()
        exporter.storage = mock.Mock()
        blob_mock = mock.Mock()
        blob_mock.lease.return_value = False
        exporter.storage.gets.return_value = [blob_mock]
        transmit_mock = mock.Mock()
        exporter._transmit = transmit_mock
        exporter._transmit_from_storage()
        exporter.storage.gets.assert_called_once()
        transmit_mock.assert_not_called()
        blob_mock.lease.assert_called_once()
        blob_mock.delete.assert_not_called()


    def test_format_storage_telemetry_item(self):
        time = datetime.now()
        base = MonitorBase(base_type="", base_data=None)
        ti = TelemetryItem(
            name="test_telemetry_item",
            time=time,
            version=1,
            sample_rate=50.0,
            sequence="test_sequence",
            instrumentation_key="4321abcd-5678-4efa-8abc-1234567890ab",
            tags={"tag1": "val1", "tag2": "val2"},
            data=base,
        )
        # MessageData
        message_data = MessageData(
            version=2,
            message="test_message",
            severity_level="Warning",
            properties={"key1": "val1"},
        )
        base.base_type = "MessageData"
        self.assertEqual(_MONITOR_DOMAIN_MAPPING.get(base.base_type), MessageData)
        base.base_data = message_data
        ti.data = base

        # Format is called on custom serialized TelemetryItem
        converted_ti = ti.from_dict(ti.as_dict())
        format_ti = _format_storage_telemetry_item(converted_ti)
        self.assertTrue(validate_telemetry_item(format_ti, ti))
        self.assertEqual(format_ti.data.base_type, "MessageData")
        self.assertEqual(message_data.__dict__.items(), format_ti.data.base_data.__dict__.items())

        # EventData
        event_data = TelemetryEventData(
            version=2,
            name="test_name",
            properties={"key1": "val1"},
        )
        base.base_type = "EventData"
        self.assertEqual(_MONITOR_DOMAIN_MAPPING.get(base.base_type), TelemetryEventData)
        base.base_data = event_data
        ti.data = base

        # Format is called on custom serialized TelemetryItem
        converted_ti = ti.from_dict(ti.as_dict())
        format_ti = _format_storage_telemetry_item(converted_ti)
        self.assertTrue(validate_telemetry_item(format_ti, ti))
        self.assertEqual(format_ti.data.base_type, "EventData")
        self.assertEqual(event_data.__dict__.items(), format_ti.data.base_data.__dict__.items())

        # ExceptionData
        exc_data_details = TelemetryExceptionDetails(
            type_name="ZeroDivisionError",
            message="division by zero",
            has_full_stack=True,
            stack="Traceback \n",
        )
        exc_data = TelemetryExceptionData(
            version=2, properties={"key1": "val1"}, severity_level="3", exceptions=[exc_data_details]
        )
        base.base_type = "ExceptionData"
        self.assertEqual(_MONITOR_DOMAIN_MAPPING.get(base.base_type), TelemetryExceptionData)
        base.base_data = exc_data
        ti.data = base

        # Format is called on custom serialized TelemetryItem
        converted_ti = ti.from_dict(ti.as_dict())
        format_ti = _format_storage_telemetry_item(converted_ti)
        self.assertTrue(validate_telemetry_item(format_ti, ti))
        self.assertEqual(format_ti.data.base_type, "ExceptionData")
        self.assertEqual(exc_data.version, format_ti.data.base_data.version)
        self.assertEqual(exc_data.properties, format_ti.data.base_data.properties)
        self.assertEqual(exc_data.severity_level, format_ti.data.base_data.severity_level)
        self.assertEqual(exc_data.exceptions[0].type_name, format_ti.data.base_data.exceptions[0].type_name)
        self.assertEqual(exc_data.exceptions[0].message, format_ti.data.base_data.exceptions[0].message)
        self.assertEqual(exc_data.exceptions[0].has_full_stack, format_ti.data.base_data.exceptions[0].has_full_stack)
        self.assertEqual(exc_data.exceptions[0].stack, format_ti.data.base_data.exceptions[0].stack)

        # MetricsData
        counter_data_point = MetricDataPoint(
            name="counter",
            value=1.0,
            count=1,
            min=None,
            max=None,
        )
        hist_data_point = MetricDataPoint(
            name="histogram",
            value=99.0,
            count=1,
            min=99.0,
            max=99.0,
        )
        metric_data = MetricsData(
            version=2,
            properties={"key1": "val1"},
            metrics=[counter_data_point, hist_data_point],
        )
        base.base_type = "MetricData"
        self.assertEqual(_MONITOR_DOMAIN_MAPPING.get(base.base_type), MetricsData)
        base.base_data = metric_data
        ti.data = base

        # Format is called on custom serialized TelemetryItem
        converted_ti = ti.from_dict(ti.as_dict())
        format_ti = _format_storage_telemetry_item(converted_ti)
        self.assertTrue(validate_telemetry_item(format_ti, ti))
        self.assertEqual(format_ti.data.base_type, "MetricData")
        self.assertEqual(metric_data.version, format_ti.data.base_data.version)
        self.assertEqual(metric_data.properties, format_ti.data.base_data.properties)
        self.assertEqual(metric_data.metrics[0].name, format_ti.data.base_data.metrics[0].name)
        self.assertEqual(metric_data.metrics[0].value, format_ti.data.base_data.metrics[0].value)
        self.assertEqual(metric_data.metrics[0].count, format_ti.data.base_data.metrics[0].count)
        self.assertEqual(metric_data.metrics[0].min, format_ti.data.base_data.metrics[0].min)
        self.assertEqual(metric_data.metrics[0].max, format_ti.data.base_data.metrics[0].max)
        self.assertEqual(metric_data.metrics[1].name, format_ti.data.base_data.metrics[1].name)
        self.assertEqual(metric_data.metrics[1].value, format_ti.data.base_data.metrics[1].value)
        self.assertEqual(metric_data.metrics[1].count, format_ti.data.base_data.metrics[1].count)
        self.assertEqual(metric_data.metrics[1].min, format_ti.data.base_data.metrics[1].min)
        self.assertEqual(metric_data.metrics[1].max, format_ti.data.base_data.metrics[1].max)

        # RemoteDependencyData
        dep_data = RemoteDependencyData(
            version=2,
            id="191306b0186ce6a8",
            name="GET /",
            result_code="200",
            data="https://example.com/",
            type="HTTP",
            target="example.com",
            duration="0.00:00:01.143",
            success=True,
            properties={"key1": "val1"},
        )
        base.base_type = "RemoteDependencyData"
        self.assertEqual(_MONITOR_DOMAIN_MAPPING.get(base.base_type), RemoteDependencyData)
        base.base_data = dep_data
        ti.data = base

        # Format is called on custom serialized TelemetryItem
        converted_ti = ti.from_dict(ti.as_dict())
        format_ti = _format_storage_telemetry_item(converted_ti)
        self.assertTrue(validate_telemetry_item(format_ti, ti))
        self.assertEqual(format_ti.data.base_type, "RemoteDependencyData")
        self.assertEqual(dep_data.__dict__.items(), format_ti.data.base_data.__dict__.items())

        # RequestData
        req_data = RequestData(
            version=2,
            id="04f4d2ab2b9b6825",
            name="GET /",
            duration="0.00:00:00.053",
            success=True,
            response_code="200",
            url="http://localhost:8080/",
            source="test source",
            properties={"key1": "val1"},
        )
        base.base_type = "RequestData"
        self.assertEqual(_MONITOR_DOMAIN_MAPPING.get(base.base_type), RequestData)
        base.base_data = req_data
        ti.data = base

        # Format is called on custom serialized TelemetryItem
        converted_ti = ti.from_dict(ti.as_dict())
        format_ti = _format_storage_telemetry_item(converted_ti)
        self.assertTrue(validate_telemetry_item(format_ti, ti))
        self.assertEqual(format_ti.data.base_type, "RequestData")
        self.assertEqual(req_data.__dict__.items(), format_ti.data.base_data.__dict__.items())

    @mock.patch("azure.monitor.opentelemetry.exporter.statsbeat._utils._track_dropped_items")
    @mock.patch("azure.monitor.opentelemetry.exporter.statsbeat._utils._track_dropped_items")
    def test_handle_transmit_from_storage_success_result(self, mock_track_dropped1, mock_track_dropped2):
        """Test that when storage.put() returns StorageExportResult.LOCAL_FILE_BLOB_SUCCESS,
        the method continues without any special handling."""
        exporter = BaseExporter(disable_offline_storage=False)
        mock_customer_sdkstats = mock.Mock()
        exporter._customer_sdkstats_metrics = mock_customer_sdkstats
        exporter._should_collect_customer_sdkstats = mock.Mock(return_value=True)
        
        # Mock storage.put() to return success
        exporter.storage = mock.Mock()
        exporter.storage.put.return_value = StorageExportResult.LOCAL_FILE_BLOB_SUCCESS
        
        test_envelopes = [TelemetryItem(name="test", time=datetime.now())]
        serialized_envelopes = [envelope.as_dict() for envelope in test_envelopes]
        exporter._handle_transmit_from_storage(test_envelopes, ExportResult.FAILED_RETRYABLE)
        
        # Verify storage.put was called with the serialized envelopes
        exporter.storage.put.assert_called_once_with(serialized_envelopes)
        # Verify that no dropped items were tracked (since it was a success)
        mock_track_dropped1.assert_not_called()
        mock_track_dropped2.assert_not_called()
        # Verify that the customer sdkstats wasn't invoked
        mock_customer_sdkstats.assert_not_called()

    def test_handle_transmit_from_storage_success_triggers_transmit(self):
        exporter = BaseExporter(disable_offline_storage=False)
        
        with mock.patch.object(exporter, '_transmit_from_storage') as mock_transmit_from_storage:
            test_envelopes = [TelemetryItem(name="test", time=datetime.now())]
            
            exporter._handle_transmit_from_storage(test_envelopes, ExportResult.SUCCESS)
            
            mock_transmit_from_storage.assert_called_once()

    def test_handle_transmit_from_storage_no_storage(self):
        exporter = BaseExporter(disable_offline_storage=True)
        
        self.assertIsNone(exporter.storage)
        
        test_envelopes = [TelemetryItem(name="test", time=datetime.now())]
        
        exporter._handle_transmit_from_storage(test_envelopes, ExportResult.SUCCESS)
        exporter._handle_transmit_from_storage(test_envelopes, ExportResult.FAILED_RETRYABLE)

    def test_transmit_from_storage_no_storage(self):
        exporter = BaseExporter(disable_offline_storage=True)
        
        self.assertIsNone(exporter.storage)
        
        exporter._transmit_from_storage()

    def test_local_storage_state_exception_get_set_operations(self):
        """Test the validity of get and set operations for exception state in local storage state"""
        from azure.monitor.opentelemetry.exporter.statsbeat._state import (
            get_local_storage_setup_state_exception,
            set_local_storage_setup_state_exception,
            _LOCAL_STORAGE_SETUP_STATE,
            _LOCAL_STORAGE_SETUP_STATE_LOCK
        )
        
        # Save original state
        original_exception_state = _LOCAL_STORAGE_SETUP_STATE["EXCEPTION_OCCURRED"]
        
        try:
            # Test 1: Initial state should be None
            self.assertEqual(get_local_storage_setup_state_exception(), "")
            
            # Test 2: Set string value and verify get operation
            test_error = "Test storage exception"
            set_local_storage_setup_state_exception(test_error)
            self.assertEqual(get_local_storage_setup_state_exception(), test_error)
            
            # Test 3: Set empty string and verify get operation
            set_local_storage_setup_state_exception("")
            self.assertEqual(get_local_storage_setup_state_exception(), "")
            
            # Test 4: Set complex error message and verify get operation
            complex_error = "OSError: [Errno 28] No space left on device: '/tmp/storage/file.blob'"
            set_local_storage_setup_state_exception(complex_error)
            self.assertEqual(get_local_storage_setup_state_exception(), complex_error)
            
            # Test 5: Verify thread safety by directly accessing state
            with _LOCAL_STORAGE_SETUP_STATE_LOCK:
                direct_value = _LOCAL_STORAGE_SETUP_STATE["EXCEPTION_OCCURRED"]
            self.assertEqual(direct_value, complex_error)
            self.assertEqual(get_local_storage_setup_state_exception(), direct_value)
            
            # Test 6: Test multiple rapid set/get operations
            test_values = [
                "Error 1",
                "Error 2", 
                "Error 3",
                "",
                "Final error"
            ]
            
            for value in test_values:
                with self.subTest(value=value):
                    set_local_storage_setup_state_exception(value)
                    self.assertEqual(get_local_storage_setup_state_exception(), value)
            
            # Test 8: Verify that set operation doesn't affect other state values
            original_readonly = _LOCAL_STORAGE_SETUP_STATE["READONLY"]
            set_local_storage_setup_state_exception("New exception")
            self.assertEqual(_LOCAL_STORAGE_SETUP_STATE["READONLY"], original_readonly)
            self.assertEqual(get_local_storage_setup_state_exception(), "New exception")
            
        finally:
            # Restore original state
            _LOCAL_STORAGE_SETUP_STATE["EXCEPTION_OCCURRED"] = original_exception_state

    def test_local_storage_state_exception_concurrent_access(self):
        """Test concurrent access to exception state get/set operations"""
        import threading
        import time
        from azure.monitor.opentelemetry.exporter.statsbeat._state import (
            get_local_storage_setup_state_exception,
            set_local_storage_setup_state_exception,
            _LOCAL_STORAGE_SETUP_STATE
        )
        
        # Save original state
        original_exception_state = _LOCAL_STORAGE_SETUP_STATE["EXCEPTION_OCCURRED"]
        results = []
        errors = []
        
        def worker_thread(thread_id):
            try:
                for i in range(10):
                    # Set a unique value
                    value = f"Thread-{thread_id}-Error-{i}"
                    set_local_storage_setup_state_exception(value)
                    
                    # Small delay to increase chance of race conditions
                    time.sleep(0.001)
                    
                    # Get the value and verify it's either our value or another thread's value
                    retrieved_value = get_local_storage_setup_state_exception()
                    results.append((thread_id, i, value, retrieved_value))
                    
                    # Verify it's a valid value (either ours or from another thread)
                    if retrieved_value is not None:
                        self.assertIsInstance(retrieved_value, str)
                        self.assertTrue(retrieved_value.startswith("Thread-"))
            except Exception as e:
                errors.append(f"Thread {thread_id}: {e}")
        
        try:
            # Reset to original state
            set_local_storage_setup_state_exception("")
            
            # Start multiple threads
            threads = []
            for i in range(5):
                thread = threading.Thread(target=worker_thread, args=(i,))
                threads.append(thread)
                thread.start()
            
            # Wait for all threads to complete
            for thread in threads:
                thread.join()
            
            # Verify no errors occurred
            self.assertEqual(len(errors), 0, f"Errors in concurrent access: {errors}")
            
            # Verify we got results from all threads
            self.assertEqual(len(results), 50)  # 5 threads * 10 operations each
            
            # Verify final state is valid
            final_value = get_local_storage_setup_state_exception()
            if final_value is not None:
                self.assertIsInstance(final_value, str)
                self.assertTrue(final_value.startswith("Thread-"))
            
        finally:
            # Restore original state
            _LOCAL_STORAGE_SETUP_STATE["EXCEPTION_OCCURRED"] = original_exception_state

    def test_local_storage_state_readonly_get_operations(self):
        """Test the get operation for readonly state in local storage state"""
        from azure.monitor.opentelemetry.exporter.statsbeat._state import (
            get_local_storage_setup_state_readonly,
            _LOCAL_STORAGE_SETUP_STATE,
            _LOCAL_STORAGE_SETUP_STATE_LOCK
        )
        
        # Save original state
        original_readonly_state = _LOCAL_STORAGE_SETUP_STATE["READONLY"]
        
        try:
            # Test 1: Initial state should be False
            self.assertEqual(get_local_storage_setup_state_readonly(), False)
            
            # Test 2: Set True directly and verify get operation
            with _LOCAL_STORAGE_SETUP_STATE_LOCK:
                _LOCAL_STORAGE_SETUP_STATE["READONLY"] = True
            self.assertEqual(get_local_storage_setup_state_readonly(), True)
            
            # Test 3: Set False directly and verify get operation
            with _LOCAL_STORAGE_SETUP_STATE_LOCK:
                _LOCAL_STORAGE_SETUP_STATE["READONLY"] = False
            self.assertEqual(get_local_storage_setup_state_readonly(), False)
            
            # Test 4: Verify get operation doesn't affect other state values
            original_exception = _LOCAL_STORAGE_SETUP_STATE["EXCEPTION_OCCURRED"]
            with _LOCAL_STORAGE_SETUP_STATE_LOCK:
                _LOCAL_STORAGE_SETUP_STATE["READONLY"] = True
            
            # Get readonly state multiple times
            for _ in range(5):
                self.assertEqual(get_local_storage_setup_state_readonly(), True)
            
            # Verify exception state wasn't affected
            self.assertEqual(_LOCAL_STORAGE_SETUP_STATE["EXCEPTION_OCCURRED"], original_exception)
            
        finally:
            # Restore original state
            _LOCAL_STORAGE_SETUP_STATE["READONLY"] = original_readonly_state

    # ========================================================================
    # TRANSMISSION TESTS
    # ========================================================================

    def test_transmit_http_error_retryable(self):
        with mock.patch("azure.monitor.opentelemetry.exporter.export._base._is_retryable_code") as m:
            m.return_value = True
            with mock.patch.object(AzureMonitorClient, "track", throw(HttpResponseError)):
                result = self._base._transmit(self._envelopes_to_export)
            self.assertEqual(result, ExportResult.FAILED_RETRYABLE)

    def test_transmit_http_error_not_retryable(self):
        with mock.patch("azure.monitor.opentelemetry.exporter.export._base._is_retryable_code") as m:
            m.return_value = False
            with mock.patch.object(AzureMonitorClient, "track", throw(HttpResponseError)):
                result = self._base._transmit(self._envelopes_to_export)
            self.assertEqual(result, ExportResult.FAILED_NOT_RETRYABLE)

    def test_transmit_http_error_redirect(self):
        response = HttpResponse(None, None)
        response.status_code = 307
        response.headers = {"location": "https://example.com"}
        prev_redirects = self._base.client._config.redirect_policy.max_redirects
        self._base.client._config.redirect_policy.max_redirects = 2
        prev_host = self._base.client._config.host
        error = HttpResponseError(response=response)
        with mock.patch.object(AzureMonitorClient, "track") as post:
            post.side_effect = error
            result = self._base._transmit(self._envelopes_to_export)
            self.assertEqual(result, ExportResult.FAILED_NOT_RETRYABLE)
            self.assertEqual(post.call_count, 2)
            self.assertEqual(self._base.client._config.host, "https://example.com")
        self._base.client._config.redirect_policy.max_redirects = prev_redirects
        self._base.client._config.host = prev_host

    def test_transmit_http_error_redirect_missing_headers(self):
        response = HttpResponse(None, None)
        response.status_code = 307
        response.headers = None
        error = HttpResponseError(response=response)
        prev_host = self._base.client._config.host
        with mock.patch.object(AzureMonitorClient, "track") as post:
            post.side_effect = error
            result = self._base._transmit(self._envelopes_to_export)
            self.assertEqual(result, ExportResult.FAILED_NOT_RETRYABLE)
            self.assertEqual(post.call_count, 1)
            self.assertEqual(self._base.client._config.host, prev_host)

    def test_transmit_http_error_redirect_invalid_location_header(self):
        response = HttpResponse(None, None)
        response.status_code = 307
        response.headers = {"location": "123"}
        error = HttpResponseError(response=response)
        prev_host = self._base.client._config.host
        with mock.patch.object(AzureMonitorClient, "track") as post:
            post.side_effect = error
            result = self._base._transmit(self._envelopes_to_export)
            self.assertEqual(result, ExportResult.FAILED_NOT_RETRYABLE)
            self.assertEqual(post.call_count, 1)
            self.assertEqual(self._base.client._config.host, prev_host)

    def test_transmit_request_error(self):
        with mock.patch.object(AzureMonitorClient, "track", throw(ServiceRequestError, message="error")):
            result = self._base._transmit(self._envelopes_to_export)
        self.assertEqual(result, ExportResult.FAILED_RETRYABLE)

    def test_transmission_200(self):
        with mock.patch.object(AzureMonitorClient, "track") as post:
            post.return_value = TrackResponse(
                items_received=1,
                items_accepted=1,
                errors=[],
            )
            result = self._base._transmit(self._envelopes_to_export)
        self.assertEqual(result, ExportResult.SUCCESS)

    def test_transmission_206_retry(self):
        exporter = BaseExporter(disable_offline_storage=True)
        exporter.storage = mock.Mock()
        test_envelope = TelemetryItem(name="testEnvelope", time=datetime.now())
        custom_envelopes_to_export = [
            TelemetryItem(name="Test", time=datetime.now()),
            TelemetryItem(name="Test", time=datetime.now()),
            test_envelope,
        ]
        with mock.patch.object(AzureMonitorClient, "track") as post:
            post.return_value = TrackResponse(
                items_received=3,
                items_accepted=1,
                errors=[
                    TelemetryErrorDetails(
                        index=0,
                        status_code=400,
                        message="should drop",
                    ),
                    TelemetryErrorDetails(index=2, status_code=500, message="should retry"),
                ],
            )
            result = exporter._transmit(custom_envelopes_to_export)
        self.assertEqual(result, ExportResult.FAILED_NOT_RETRYABLE)
        exporter.storage.put.assert_called_once()

    def test_transmission_206_no_retry(self):
        exporter = BaseExporter(disable_offline_storage=True)
        exporter.storage = mock.Mock()
        test_envelope = TelemetryItem(name="testEnvelope", time=datetime.now())
        custom_envelopes_to_export = [
            TelemetryItem(name="Test", time=datetime.now()),
            TelemetryItem(name="Test", time=datetime.now()),
            test_envelope,
        ]
        with mock.patch.object(AzureMonitorClient, "track") as post:
            post.return_value = TrackResponse(
                items_received=3,
                items_accepted=2,
                errors=[
                    TelemetryErrorDetails(
                        index=0,
                        status_code=400,
                        message="should drop",
                    ),
                ],
            )
            result = self._base._transmit(custom_envelopes_to_export)
        self.assertEqual(result, ExportResult.FAILED_NOT_RETRYABLE)
        exporter.storage.put.assert_not_called()

    def test_transmission_400(self):
        with mock.patch("requests.Session.request") as post:
            post.return_value = MockResponse(400, "{}")
            result = self._base._transmit(self._envelopes_to_export)
        self.assertEqual(result, ExportResult.FAILED_NOT_RETRYABLE)

    def test_transmission_402(self):
        with mock.patch("requests.Session.request") as post:
            post.return_value = MockResponse(402, "{}")
            result = self._base._transmit(self._envelopes_to_export)
        self.assertEqual(result, ExportResult.FAILED_NOT_RETRYABLE)

    def test_transmission_408(self):
        with mock.patch("requests.Session.request") as post:
            post.return_value = MockResponse(408, "{}")
            result = self._base._transmit(self._envelopes_to_export)
        self.assertEqual(result, ExportResult.FAILED_RETRYABLE)

    def test_transmission_429(self):
        with mock.patch("requests.Session.request") as post:
            post.return_value = MockResponse(429, "{}")
            result = self._base._transmit(self._envelopes_to_export)
        self.assertEqual(result, ExportResult.FAILED_RETRYABLE)

    def test_transmission_439(self):
        with mock.patch("requests.Session.request") as post:
            post.return_value = MockResponse(439, "{}")
            result = self._base._transmit(self._envelopes_to_export)
        self.assertEqual(result, ExportResult.FAILED_NOT_RETRYABLE)

    def test_transmission_500(self):
        with mock.patch("requests.Session.request") as post:
            post.return_value = MockResponse(500, "{}")
            result = self._base._transmit(self._envelopes_to_export)
        self.assertEqual(result, ExportResult.FAILED_RETRYABLE)

    def test_transmission_502(self):
        with mock.patch("requests.Session.request") as post:
            post.return_value = MockResponse(503, "{}")
            result = self._base._transmit(self._envelopes_to_export)
        self.assertEqual(result, ExportResult.FAILED_RETRYABLE)

    def test_transmission_503(self):
        with mock.patch("requests.Session.request") as post:
            post.return_value = MockResponse(503, "{}")
            result = self._base._transmit(self._envelopes_to_export)
        self.assertEqual(result, ExportResult.FAILED_RETRYABLE)

    def test_transmission_504(self):
        with mock.patch("requests.Session.request") as post:
            post.return_value = MockResponse(504, "{}")
            result = self._base._transmit(self._envelopes_to_export)
        self.assertEqual(result, ExportResult.FAILED_RETRYABLE)

    def test_transmission_empty(self):
        status = self._base._transmit([])
        self.assertEqual(status, ExportResult.SUCCESS)

    # ========================================================================
    # STATSBEAT TESTS
    # ========================================================================

    @mock.patch.dict(
        os.environ,
        {
            "APPLICATIONINSIGHTS_STATSBEAT_DISABLED_ALL": "false",
            "APPLICATIONINSIGHTS_SDKSTATS_ENABLED_PREVIEW": "false",
        },
    )
    @mock.patch("azure.monitor.opentelemetry.exporter.statsbeat._statsbeat.collect_statsbeat_metrics")
    def test_transmit_request_error_statsbeat(self, stats_mock):
        exporter = BaseExporter(disable_offline_storage=True)
        with mock.patch.object(AzureMonitorClient, "track", throw(ServiceRequestError, message="error")):
            result = exporter._transmit(self._envelopes_to_export)
        stats_mock.assert_called_once()
        self.assertEqual(len(_REQUESTS_MAP), 3)
        self.assertEqual(_REQUESTS_MAP[_REQ_EXCEPTION_NAME[1]]["ServiceRequestError"], 1)
        self.assertIsNotNone(_REQUESTS_MAP[_REQ_DURATION_NAME[1]])
        self.assertEqual(_REQUESTS_MAP["count"], 1)
        self.assertEqual(result, ExportResult.FAILED_RETRYABLE)

    def test_transmit_request_exception(self):
        with mock.patch.object(AzureMonitorClient, "track", throw(Exception)):
            result = self._base._transmit(self._envelopes_to_export)
        self.assertEqual(result, ExportResult.FAILED_NOT_RETRYABLE)

    @mock.patch.dict(
        os.environ,
        {
            "APPLICATIONINSIGHTS_STATSBEAT_DISABLED_ALL": "false",
            "APPLICATIONINSIGHTS_SDKSTATS_ENABLED_PREVIEW": "false",
        },
    )
    @mock.patch("azure.monitor.opentelemetry.exporter.statsbeat._statsbeat.collect_statsbeat_metrics")
    def test_transmit_request_exception_statsbeat(self, stats_mock):
        exporter = BaseExporter(disable_offline_storage=True)
        with mock.patch.object(AzureMonitorClient, "track", throw(Exception)):
            result = exporter._transmit(self._envelopes_to_export)
        stats_mock.assert_called_once()
        self.assertEqual(len(_REQUESTS_MAP), 3)
        self.assertEqual(_REQUESTS_MAP[_REQ_EXCEPTION_NAME[1]]["Exception"], 1)
        self.assertIsNotNone(_REQUESTS_MAP[_REQ_DURATION_NAME[1]])
        self.assertEqual(_REQUESTS_MAP["count"], 1)
        self.assertEqual(result, ExportResult.FAILED_NOT_RETRYABLE)

    @mock.patch.dict(
        os.environ,
        {
            "APPLICATIONINSIGHTS_STATSBEAT_DISABLED_ALL": "false",
        },
    )
    @mock.patch("azure.monitor.opentelemetry.exporter.statsbeat._statsbeat.collect_statsbeat_metrics")
    def test_statsbeat_200(self, stats_mock):
        exporter = BaseExporter(disable_offline_storage=True)
        with mock.patch.object(AzureMonitorClient, "track") as post:
            post.return_value = TrackResponse(
                items_received=1,
                items_accepted=1,
                errors=[],
            )
            result = exporter._transmit(self._envelopes_to_export)
        stats_mock.assert_called_once()
        self.assertEqual(len(_REQUESTS_MAP), 3)
        self.assertEqual(_REQUESTS_MAP[_REQ_SUCCESS_NAME[1]], 1)
        self.assertIsNotNone(_REQUESTS_MAP[_REQ_DURATION_NAME[1]])
        self.assertEqual(_REQUESTS_MAP["count"], 1)
        self.assertEqual(result, ExportResult.SUCCESS)

    @mock.patch.dict(
        os.environ,
        {
            "APPLICATIONINSIGHTS_STATSBEAT_DISABLED_ALL": "false",
        },
    )
    @mock.patch("azure.monitor.opentelemetry.exporter.statsbeat._statsbeat.collect_statsbeat_metrics")
    def test_statsbeat_206_retry(self, stats_mock):
        exporter = BaseExporter(disable_offline_storage=True)
        exporter.storage = mock.Mock()
        test_envelope = TelemetryItem(name="testEnvelope", time=datetime.now())
        custom_envelopes_to_export = [
            TelemetryItem(name="Test", time=datetime.now()),
            TelemetryItem(name="Test", time=datetime.now()),
            test_envelope,
        ]
        with mock.patch.object(AzureMonitorClient, "track") as post:
            post.return_value = TrackResponse(
                items_received=3,
                items_accepted=1,
                errors=[
                    TelemetryErrorDetails(
                        index=0,
                        status_code=400,
                        message="should drop",
                    ),
                    TelemetryErrorDetails(index=2, status_code=500, message="should retry"),
                ],
            )
            result = exporter._transmit(custom_envelopes_to_export)
        stats_mock.assert_called_once()
        # We do not record any network statsbeat for 206 status code
        self.assertEqual(len(_REQUESTS_MAP), 2)
        self.assertIsNone(_REQUESTS_MAP.get('retry'))
        self.assertEqual(_REQUESTS_MAP["count"], 1)
        self.assertIsNotNone(_REQUESTS_MAP[_REQ_DURATION_NAME[1]])
        self.assertEqual(result, ExportResult.FAILED_NOT_RETRYABLE)

    @mock.patch.dict(
        os.environ,
        {
            "APPLICATIONINSIGHTS_STATSBEAT_DISABLED_ALL": "false",
        },
    )
    @mock.patch("azure.monitor.opentelemetry.exporter.statsbeat._statsbeat.collect_statsbeat_metrics")
    def test_statsbeat_206_no_retry(self, stats_mock):
        exporter = BaseExporter(disable_offline_storage=True)
        exporter.storage = mock.Mock()
        test_envelope = TelemetryItem(name="testEnvelope", time=datetime.now())
        custom_envelopes_to_export = [
            TelemetryItem(name="Test", time=datetime.now()),
            TelemetryItem(name="Test", time=datetime.now()),
            test_envelope,
        ]
        with mock.patch.object(AzureMonitorClient, "track") as post:
            post.return_value = TrackResponse(
                items_received=3,
                items_accepted=2,
                errors=[
                    TelemetryErrorDetails(
                        index=0,
                        status_code=400,
                        message="should drop",
                    ),
                ],
            )
            result = exporter._transmit(custom_envelopes_to_export)
        stats_mock.assert_called_once()
        self.assertEqual(len(_REQUESTS_MAP), 2)
        self.assertEqual(_REQUESTS_MAP["count"], 1)
        self.assertIsNotNone(_REQUESTS_MAP[_REQ_DURATION_NAME[1]])
        self.assertEqual(result, ExportResult.FAILED_NOT_RETRYABLE)

    @mock.patch.dict(
        os.environ,
        {
            "APPLICATIONINSIGHTS_STATSBEAT_DISABLED_ALL": "false",
        },
    )
    @mock.patch("azure.monitor.opentelemetry.exporter.statsbeat._statsbeat.shutdown_statsbeat_metrics")
    @mock.patch("azure.monitor.opentelemetry.exporter.statsbeat._statsbeat.collect_statsbeat_metrics")
    def test_statsbeat_400(self, stats_mock, stats_shutdown_mock):
        exporter = BaseExporter(disable_offline_storage=True)
        with mock.patch("requests.Session.request") as post:
            post.return_value = MockResponse(400, "{}")
            result = exporter._transmit(self._envelopes_to_export)
        stats_mock.assert_called_once()
        stats_shutdown_mock.assert_called_once()
        self.assertEqual(len(_REQUESTS_MAP), 3)
        self.assertEqual(_REQUESTS_MAP[_REQ_FAILURE_NAME[1]][400], 1)
        self.assertIsNotNone(_REQUESTS_MAP[_REQ_DURATION_NAME[1]])
        self.assertEqual(_REQUESTS_MAP["count"], 1)
        self.assertEqual(result, ExportResult.FAILED_NOT_RETRYABLE)

    @mock.patch.dict(
        os.environ,
        {
            "APPLICATIONINSIGHTS_STATSBEAT_DISABLED_ALL": "false",
        },
    )
    @mock.patch("azure.monitor.opentelemetry.exporter.statsbeat._statsbeat.collect_statsbeat_metrics")
    def test_statsbeat_402(self, stats_mock):
        exporter = BaseExporter(disable_offline_storage=True)
        with mock.patch("requests.Session.request") as post:
            post.return_value = MockResponse(402, "{}")
            result = exporter._transmit(self._envelopes_to_export)
        stats_mock.assert_called_once()
        self.assertEqual(len(_REQUESTS_MAP), 3)
        self.assertEqual(_REQUESTS_MAP[_REQ_THROTTLE_NAME[1]][402], 1)
        self.assertIsNotNone(_REQUESTS_MAP[_REQ_DURATION_NAME[1]])
        self.assertEqual(_REQUESTS_MAP["count"], 1)
        self.assertEqual(result, ExportResult.FAILED_NOT_RETRYABLE)

    @mock.patch.dict(
        os.environ,
        {
            "APPLICATIONINSIGHTS_STATSBEAT_DISABLED_ALL": "false",
        },
    )
    @mock.patch("azure.monitor.opentelemetry.exporter.statsbeat._statsbeat.collect_statsbeat_metrics")
    def test_statsbeat_408(self, stats_mock):
        exporter = BaseExporter(disable_offline_storage=True)
        with mock.patch("requests.Session.request") as post:
            post.return_value = MockResponse(408, "{}")
            result = exporter._transmit(self._envelopes_to_export)
        stats_mock.assert_called_once()
        self.assertEqual(len(_REQUESTS_MAP), 3)
        self.assertEqual(_REQUESTS_MAP[_REQ_RETRY_NAME[1]][408], 1)
        self.assertIsNotNone(_REQUESTS_MAP[_REQ_DURATION_NAME[1]])
        self.assertEqual(_REQUESTS_MAP["count"], 1)
        self.assertEqual(result, ExportResult.FAILED_RETRYABLE)

    @mock.patch.dict(
        os.environ,
        {
            "APPLICATIONINSIGHTS_STATSBEAT_DISABLED_ALL": "false",
        },
    )
    @mock.patch("azure.monitor.opentelemetry.exporter.statsbeat._statsbeat.collect_statsbeat_metrics")
    def test_statsbeat_429(self, stats_mock):
        exporter = BaseExporter(disable_offline_storage=True)
        with mock.patch("requests.Session.request") as post:
            post.return_value = MockResponse(429, "{}")
            result = exporter._transmit(self._envelopes_to_export)
        stats_mock.assert_called_once()
        self.assertEqual(len(_REQUESTS_MAP), 3)
        self.assertEqual(_REQUESTS_MAP[_REQ_RETRY_NAME[1]][429], 1)
        self.assertIsNotNone(_REQUESTS_MAP[_REQ_DURATION_NAME[1]])
        self.assertEqual(_REQUESTS_MAP["count"], 1)
        self.assertEqual(result, ExportResult.FAILED_RETRYABLE)

    @mock.patch.dict(
        os.environ,
        {
            "APPLICATIONINSIGHTS_STATSBEAT_DISABLED_ALL": "false",
        },
    )
    @mock.patch("azure.monitor.opentelemetry.exporter.statsbeat._statsbeat.collect_statsbeat_metrics")
    def test_statsbeat_439(self, stats_mock):
        exporter = BaseExporter(disable_offline_storage=True)
        with mock.patch("requests.Session.request") as post:
            post.return_value = MockResponse(439, "{}")
            result = exporter._transmit(self._envelopes_to_export)
        stats_mock.assert_called_once()
        self.assertEqual(len(_REQUESTS_MAP), 3)
        self.assertEqual(_REQUESTS_MAP[_REQ_THROTTLE_NAME[1]][439], 1)
        self.assertIsNotNone(_REQUESTS_MAP[_REQ_DURATION_NAME[1]])
        self.assertEqual(_REQUESTS_MAP["count"], 1)
        self.assertEqual(result, ExportResult.FAILED_NOT_RETRYABLE)

    @mock.patch.dict(
        os.environ,
        {
            "APPLICATIONINSIGHTS_STATSBEAT_DISABLED_ALL": "false",
        },
    )
    @mock.patch("azure.monitor.opentelemetry.exporter.statsbeat._statsbeat.collect_statsbeat_metrics")
    def test_statsbeat_500(self, stats_mock):
        exporter = BaseExporter(disable_offline_storage=True)
        with mock.patch("requests.Session.request") as post:
            post.return_value = MockResponse(500, "{}")
            result = exporter._transmit(self._envelopes_to_export)
        stats_mock.assert_called_once()
        self.assertEqual(len(_REQUESTS_MAP), 3)
        self.assertEqual(_REQUESTS_MAP[_REQ_RETRY_NAME[1]][500], 1)
        self.assertIsNotNone(_REQUESTS_MAP[_REQ_DURATION_NAME[1]])
        self.assertEqual(_REQUESTS_MAP["count"], 1)
        self.assertEqual(result, ExportResult.FAILED_RETRYABLE)

    @mock.patch.dict(
        os.environ,
        {
            "APPLICATIONINSIGHTS_STATSBEAT_DISABLED_ALL": "false",
        },
    )
    @mock.patch("azure.monitor.opentelemetry.exporter.statsbeat._statsbeat.collect_statsbeat_metrics")
    def test_statsbeat_502(self, stats_mock):
        exporter = BaseExporter(disable_offline_storage=True)
        with mock.patch("requests.Session.request") as post:
            post.return_value = MockResponse(502, "{}")
            result = exporter._transmit(self._envelopes_to_export)
        stats_mock.assert_called_once()
        self.assertEqual(len(_REQUESTS_MAP), 3)
        self.assertEqual(_REQUESTS_MAP[_REQ_RETRY_NAME[1]][502], 1)
        self.assertIsNotNone(_REQUESTS_MAP[_REQ_DURATION_NAME[1]])
        self.assertEqual(_REQUESTS_MAP["count"], 1)
        self.assertEqual(result, ExportResult.FAILED_RETRYABLE)

    @mock.patch.dict(
        os.environ,
        {
            "APPLICATIONINSIGHTS_STATSBEAT_DISABLED_ALL": "false",
        },
    )
    def test_statsbeat_503(self):
        with mock.patch("requests.Session.request") as post:
            post.return_value = MockResponse(503, "{}")
            result = self._base._transmit(self._envelopes_to_export)
        self.assertEqual(len(_REQUESTS_MAP), 3)
        self.assertEqual(_REQUESTS_MAP[_REQ_RETRY_NAME[1]][503], 1)
        self.assertIsNotNone(_REQUESTS_MAP[_REQ_DURATION_NAME[1]])
        self.assertEqual(_REQUESTS_MAP["count"], 1)
        self.assertEqual(result, ExportResult.FAILED_RETRYABLE)

    @mock.patch.dict(
        os.environ,
        {
            "APPLICATIONINSIGHTS_STATSBEAT_DISABLED_ALL": "false",
        },
    )
    @mock.patch("azure.monitor.opentelemetry.exporter.statsbeat._statsbeat.collect_statsbeat_metrics")
    def test_statsbeat_504(self, stats_mock):
        exporter = BaseExporter(disable_offline_storage=True)
        with mock.patch("requests.Session.request") as post:
            post.return_value = MockResponse(504, "{}")
            result = exporter._transmit(self._envelopes_to_export)
        stats_mock.assert_called_once()
        self.assertEqual(len(_REQUESTS_MAP), 3)
        self.assertEqual(_REQUESTS_MAP[_REQ_RETRY_NAME[1]][504], 1)
        self.assertIsNotNone(_REQUESTS_MAP[_REQ_DURATION_NAME[1]])
        self.assertEqual(_REQUESTS_MAP["count"], 1)
        self.assertEqual(result, ExportResult.FAILED_RETRYABLE)

    # ========================================================================
    # AUTHENTICATION AND CREDENTIAL TESTS
    # ========================================================================

    @mock.patch("azure.monitor.opentelemetry.exporter.export._base._get_authentication_credential")
    @mock.patch("azure.monitor.opentelemetry.exporter.export._base._get_auth_policy")
    def test_exporter_credential(self, mock_add_credential_policy, mock_get_authentication_credential):
        TEST_CREDENTIAL = "TEST_CREDENTIAL"
        mock_get_authentication_credential.return_value = TEST_CREDENTIAL
        base = BaseExporter(credential=TEST_CREDENTIAL, authentication_policy=TEST_AUTH_POLICY)
        self.assertEqual(base._credential, TEST_CREDENTIAL)
        mock_add_credential_policy.assert_called_once_with(TEST_CREDENTIAL, TEST_AUTH_POLICY, None)

    @mock.patch("azure.monitor.opentelemetry.exporter.export._base._get_authentication_credential")
    @mock.patch("azure.monitor.opentelemetry.exporter.export._base._get_auth_policy")
    def test_exporter_credential_audience(self, mock_add_credential_policy, mock_get_authentication_credential):
        test_cs = "AadAudience=test-aad"
        TEST_CREDENTIAL = "TEST_CREDENTIAL"
        mock_get_authentication_credential.return_value = TEST_CREDENTIAL
        # TODO: replace with mock
        base = BaseExporter(
            connection_string=test_cs,
            credential=TEST_CREDENTIAL,
            authentication_policy=TEST_AUTH_POLICY,
        )
        self.assertEqual(base._credential, TEST_CREDENTIAL)
        mock_add_credential_policy.assert_called_once_with(TEST_CREDENTIAL, TEST_AUTH_POLICY, "test-aad")
        mock_get_authentication_credential.assert_called_once_with(
            connection_string=test_cs,
            credential=TEST_CREDENTIAL,
            authentication_policy=TEST_AUTH_POLICY,
        )

    @mock.patch.dict("os.environ", {
        "APPLICATIONINSIGHTS_AUTHENTICATION_STRING": "TEST_CREDENTIAL_ENV_VAR"
    })
    @mock.patch("azure.monitor.opentelemetry.exporter.export._base._get_authentication_credential")
    @mock.patch("azure.monitor.opentelemetry.exporter.export._base._get_auth_policy")
    def test_credential_env_var_and_arg(self, mock_add_credential_policy, mock_get_authentication_credential):
        mock_get_authentication_credential.return_value = "TEST_CREDENTIAL_ENV_VAR"
        base = BaseExporter(authentication_policy=TEST_AUTH_POLICY)
        self.assertEqual(base._credential, "TEST_CREDENTIAL_ENV_VAR")
        mock_add_credential_policy.assert_called_once_with("TEST_CREDENTIAL_ENV_VAR", TEST_AUTH_POLICY, None)
        mock_get_authentication_credential.assert_called_once_with(authentication_policy=TEST_AUTH_POLICY)

    @mock.patch.dict("os.environ", {
        "APPLICATIONINSIGHTS_AUTHENTICATION_STRING": "TEST_CREDENTIAL_ENV_VAR"
    })
    @mock.patch("azure.monitor.opentelemetry.exporter.export._base._get_authentication_credential")
    def test_statsbeat_no_credential(self, mock_get_authentication_credential):
        mock_get_authentication_credential.return_value = "TEST_CREDENTIAL_ENV_VAR"
        statsbeat_exporter = AzureMonitorMetricExporter(is_sdkstats=True)
        self.assertIsNone(statsbeat_exporter._credential)
        mock_get_authentication_credential.assert_not_called()
    
    def test_get_auth_policy(self):
        class TestCredential:
            def get_token(self):
                return "TEST_TOKEN"

        credential = TestCredential()
        result = _get_auth_policy(credential, TEST_AUTH_POLICY)
        self.assertEqual(result._credential, credential)
        self.assertEqual(result._scopes, (_DEFAULT_AAD_SCOPE,))

    def test_get_auth_policy_no_credential(self):
        self.assertEqual(_get_auth_policy(credential=None, default_auth_policy=TEST_AUTH_POLICY), TEST_AUTH_POLICY)

    def test_get_auth_policy_invalid_credential(self):
        class InvalidTestCredential:
            def invalid_get_token():
                return "TEST_TOKEN"

        self.assertRaises(
            ValueError, _get_auth_policy, credential=InvalidTestCredential(), default_auth_policy=TEST_AUTH_POLICY
        )

    def test_get_auth_policy_audience(self):
        class TestCredential:
            def get_token():
                return "TEST_TOKEN"

        credential = TestCredential()
        result = _get_auth_policy(credential, TEST_AUTH_POLICY, aad_audience="test_audience")
        self.assertEqual(result._credential, credential)
        self.assertEqual(result._scopes, ("test_audience/.default",))

    @mock.patch.dict("os.environ", {
        "APPLICATIONINSIGHTS_AUTHENTICATION_STRING": "Authorization=AAD"
    })
    def test_get_authentication_credential_arg(self):
        TEST_CREDENTIAL = "TEST_CREDENTIAL"
        result = _get_authentication_credential(
            credential=TEST_CREDENTIAL,
        )
        self.assertEqual(result, TEST_CREDENTIAL)

    @mock.patch.dict("os.environ", {
        "APPLICATIONINSIGHTS_AUTHENTICATION_STRING": "Authorization=AAD"
    })
    @mock.patch("azure.monitor.opentelemetry.exporter.export._base.logger")
    @mock.patch("azure.monitor.opentelemetry.exporter.export._base.ManagedIdentityCredential")
    def test_get_authentication_credential_system_assigned(self, mock_managed_identity, mock_logger):
        MOCK_MANAGED_IDENTITY_CREDENTIAL = "MOCK_MANAGED_IDENTITY_CREDENTIAL"
        mock_managed_identity.return_value = MOCK_MANAGED_IDENTITY_CREDENTIAL
        result = _get_authentication_credential(
            foo="bar"
        )
        mock_logger.assert_not_called()
        self.assertEqual(result, MOCK_MANAGED_IDENTITY_CREDENTIAL)
        mock_managed_identity.assert_called_once_with()

    @mock.patch.dict("os.environ", {
        "APPLICATIONINSIGHTS_AUTHENTICATION_STRING": "Authorization=AAD;ClientId=TEST_CLIENT_ID"
    })
    @mock.patch("azure.monitor.opentelemetry.exporter.export._base.logger")
    @mock.patch("azure.monitor.opentelemetry.exporter.export._base.ManagedIdentityCredential")
    def test_get_authentication_credential_client_id(self, mock_managed_identity, mock_logger):
        MOCK_MANAGED_IDENTITY_CLIENT_ID_CREDENTIAL = "MOCK_MANAGED_IDENTITY_CLIENT_ID_CREDENTIAL"
        mock_managed_identity.return_value = MOCK_MANAGED_IDENTITY_CLIENT_ID_CREDENTIAL
        result = _get_authentication_credential(
            foo="bar"
        )
        mock_logger.assert_not_called()
        self.assertEqual(result, MOCK_MANAGED_IDENTITY_CLIENT_ID_CREDENTIAL)
        mock_managed_identity.assert_called_once_with(client_id="TEST_CLIENT_ID")

    @mock.patch.dict("os.environ", {
        "APPLICATIONINSIGHTS_AUTHENTICATION_STRING": "Authorization=AAD;ClientId=TEST_CLIENT_ID=bar"
    })
    @mock.patch("azure.monitor.opentelemetry.exporter.export._base.logger")
    @mock.patch("azure.monitor.opentelemetry.exporter.export._base.ManagedIdentityCredential")
    def test_get_authentication_credential_misformatted(self, mock_managed_identity, mock_logger):
        # Even a single misformatted pair means Entra ID auth is skipped.
        MOCK_MANAGED_IDENTITY_CREDENTIAL = "MOCK_MANAGED_IDENTITY_CREDENTIAL"
        mock_managed_identity.return_value = MOCK_MANAGED_IDENTITY_CREDENTIAL
        result = _get_authentication_credential(
            foo="bar"
        )
        mock_logger.error.assert_called_once()
        self.assertIsNone(result)
        mock_managed_identity.assert_not_called()

    @mock.patch.dict("os.environ", {
        "APPLICATIONINSIGHTS_AUTHENTICATION_STRING": "ClientId=TEST_CLIENT_ID"
    })
    @mock.patch("azure.monitor.opentelemetry.exporter.export._base.ManagedIdentityCredential")
    def test_get_authentication_credential_no_auth(self, mock_managed_identity):
        MOCK_MANAGED_IDENTITY_CLIENT_ID_CREDENTIAL = "MOCK_MANAGED_IDENTITY_CLIENT_ID_CREDENTIAL"
        mock_managed_identity.return_value = MOCK_MANAGED_IDENTITY_CLIENT_ID_CREDENTIAL
        result = _get_authentication_credential(
            foo="bar"
        )
        self.assertIsNone(result)
        mock_managed_identity.assert_not_called()

    @mock.patch.dict("os.environ", {
        "APPLICATIONINSIGHTS_AUTHENTICATION_STRING": "Authorization=foobar;ClientId=TEST_CLIENT_ID"
    })
    @mock.patch("azure.monitor.opentelemetry.exporter.export._base.ManagedIdentityCredential")
    def test_get_authentication_credential_no_aad(self, mock_managed_identity):
        MOCK_MANAGED_IDENTITY_CLIENT_ID_CREDENTIAL = "MOCK_MANAGED_IDENTITY_CLIENT_ID_CREDENTIAL"
        mock_managed_identity.return_value = MOCK_MANAGED_IDENTITY_CLIENT_ID_CREDENTIAL
        result = _get_authentication_credential(
            foo="bar"
        )
        self.assertIsNone(result)
        mock_managed_identity.assert_not_called()

    @mock.patch.dict("os.environ", {
        "APPLICATIONINSIGHTS_AUTHENTICATION_STRING": "Authorization=foobar;ClientId=TEST_CLIENT_ID"
    })
    @mock.patch("azure.monitor.opentelemetry.exporter.export._base.ManagedIdentityCredential")
    def test_get_authentication_credential_no_aad(self, mock_managed_identity):
        MOCK_MANAGED_IDENTITY_CLIENT_ID_CREDENTIAL = "MOCK_MANAGED_IDENTITY_CLIENT_ID_CREDENTIAL"
        mock_managed_identity.return_value = MOCK_MANAGED_IDENTITY_CLIENT_ID_CREDENTIAL
        result = _get_authentication_credential(
            foo="bar"
        )
        self.assertIsNone(result)
        mock_managed_identity.assert_not_called()

    @mock.patch.dict("os.environ", {
        "APPLICATIONINSIGHTS_AUTHENTICATION_STRING": "Authorization=AAD;ClientId=TEST_CLIENT_ID"
    })
    @mock.patch("azure.monitor.opentelemetry.exporter.export._base.ManagedIdentityCredential")
    def test_get_authentication_credential_error(self, mock_managed_identity):
        MOCK_MANAGED_IDENTITY_CLIENT_ID_CREDENTIAL = "MOCK_MANAGED_IDENTITY_CLIENT_ID_CREDENTIAL"
        mock_managed_identity.return_value = MOCK_MANAGED_IDENTITY_CLIENT_ID_CREDENTIAL
        mock_managed_identity.side_effect = ValueError("TEST ERROR")
        result = _get_authentication_credential(
            foo="bar"
        )
        self.assertIsNone(result)
        mock_managed_identity.assert_called_once_with(client_id="TEST_CLIENT_ID")

    # Custom Breeze Message Handling Tests
    # These tests verify that custom error messages from Azure Monitor service (Breeze)
    # are properly preserved and passed through the error handling chain.

    # ========================================================================
    # UTILITY AND HELPER FUNCTION TESTS
    # ========================================================================

    def test_determine_client_retry_code_telemetry_error_details_with_custom_message(self):
        """Test that TelemetryErrorDetails with custom message preserves the message for specific status codes."""
        exporter = BaseExporter(disable_offline_storage=True)
        
        # Test various specific status codes with custom messages
        test_cases = [
            (401, "Authentication failed. Please check your instrumentation key."),
            (403, "Forbidden access. Verify your permissions for this resource."),
            (408, "Request timeout. The service took too long to respond."),
            (429, "Rate limit exceeded for instrumentation key. Current rate: 1000 req/min, limit: 500 req/min."),
            (500, "Internal server error. Please try again later."),
            (502, "Bad gateway. The upstream server is unavailable."),
            (503, "Service unavailable. The monitoring service is temporarily down."),
            (504, "Gateway timeout. The request timed out while waiting for the upstream server."),
        ]
        
        for status_code, custom_message in test_cases:
            with self.subTest(status_code=status_code):
                error = TelemetryErrorDetails(
                    index=0,
                    status_code=status_code,
                    message=custom_message
                )
                
                retry_code, message = _determine_client_retry_code(error)
                self.assertEqual(retry_code, status_code)
                self.assertEqual(message, custom_message)

    def test_determine_client_retry_code_telemetry_error_details_without_message(self):
        """Test that TelemetryErrorDetails without message returns _UNKNOWN for specific status codes."""
        exporter = BaseExporter(disable_offline_storage=True)
        
        status_codes = [401, 403, 408, 429, 500, 502, 503, 504]
        
        for status_code in status_codes:
            with self.subTest(status_code=status_code):
                error = TelemetryErrorDetails(
                    index=0,
                    status_code=status_code,
                    message=None
                )
                
                retry_code, message = _determine_client_retry_code(error)
                self.assertEqual(retry_code, status_code)
                self.assertEqual(message, _UNKNOWN)

    def test_determine_client_retry_code_telemetry_error_details_empty_message(self):
        """Test that TelemetryErrorDetails with empty message returns _UNKNOWN for specific status codes."""
        exporter = BaseExporter(disable_offline_storage=True)
        
        status_codes = [401, 403, 408, 429, 500, 502, 503, 504]
        
        for status_code in status_codes:
            with self.subTest(status_code=status_code):
                error = TelemetryErrorDetails(
                    index=0,
                    status_code=status_code,
                    message=""
                )
                
                retry_code, message = _determine_client_retry_code(error)
                self.assertEqual(retry_code, status_code)
                self.assertEqual(message, _UNKNOWN)

    def test_determine_client_retry_code_http_response_error_with_custom_message(self):
        """Test that HttpResponseError with custom message preserves the message for specific status codes."""
        exporter = BaseExporter(disable_offline_storage=True)
        
        test_cases = [
            (429, "Rate limit exceeded. Please reduce your request rate."),
            (500, "Internal server error occurred during telemetry processing."),
            (503, "Service temporarily unavailable due to high load."),
        ]
        
        for status_code, custom_message in test_cases:
            with self.subTest(status_code=status_code):
                error = HttpResponseError()
                error.status_code = status_code
                error.message = custom_message
                
                retry_code, message = _determine_client_retry_code(error)
                self.assertEqual(retry_code, status_code)
                self.assertEqual(message, custom_message)

    def test_determine_client_retry_code_generic_error_with_message_attribute(self):
        """Test that generic errors with message attribute preserve the message for specific status codes."""
        exporter = BaseExporter(disable_offline_storage=True)
        
        test_cases = [
            (401, "Custom auth error from service"),
            (429, "Custom rate limit message"),
            (500, "Custom server error message"),
        ]
        
        for status_code, custom_message in test_cases:
            with self.subTest(status_code=status_code):
                error = mock.Mock()
                error.status_code = status_code
                error.message = custom_message
                
                retry_code, message = _determine_client_retry_code(error)
                self.assertEqual(retry_code, status_code)
                self.assertEqual(message, custom_message)

    def test_determine_client_retry_code_non_specific_status_codes(self):
        """Test that non-specific status codes are handled with CLIENT_EXCEPTION."""
        exporter = BaseExporter(disable_offline_storage=True)
        
        # Test non-specific status codes
        non_specific_codes = [400, 404, 410, 413]
        
        for status_code in non_specific_codes:
            with self.subTest(status_code=status_code):
                error = mock.Mock()
                error.status_code = status_code
                error.message = f"Error message for {status_code}"
                
                retry_code, message = _determine_client_retry_code(error)
                self.assertEqual(retry_code, RetryCode.CLIENT_EXCEPTION)
                self.assertEqual(message, str(error))

    def test_determine_client_retry_code_http_status_codes(self):
        exporter = BaseExporter(disable_offline_storage=True)
        
        status_codes = [401, 403, 408, 429, 500, 502, 503, 504]
        
        for status_code in status_codes:
            # Create mock without message attribute to test _UNKNOWN fallback
            error = mock.Mock(spec=['status_code'])
            error.status_code = status_code
            
            retry_code, message = _determine_client_retry_code(error)
            self.assertEqual(retry_code, status_code)
            self.assertEqual(message, _UNKNOWN)

    def test_determine_client_retry_code_service_request_error(self):
        exporter = BaseExporter(disable_offline_storage=True)
        
        error = ServiceRequestError("Connection failed")
        
        retry_code, message = _determine_client_retry_code(error)
        self.assertEqual(retry_code, RetryCode.CLIENT_EXCEPTION)
        self.assertEqual(message, "Connection failed")

    def test_determine_client_retry_code_service_request_error_with_message(self):
        exporter = BaseExporter(disable_offline_storage=True)
        
        error = ServiceRequestError("Network error")
        error.message = "Specific network error"
        
        retry_code, message = _determine_client_retry_code(error)
        self.assertEqual(retry_code, RetryCode.CLIENT_EXCEPTION)
        self.assertEqual(message, "Specific network error")

<<<<<<< HEAD
    @mock.patch.dict(
        os.environ,
        {
            "APPLICATIONINSIGHTS_STATSBEAT_DISABLED_ALL": "true",
            "APPLICATIONINSIGHTS_SDKSTATS_ENABLED_PREVIEW": "true",
        },
    )
    @mock.patch('azure.monitor.opentelemetry.exporter.statsbeat._utils._track_dropped_items')
    @mock.patch('azure.monitor.opentelemetry.exporter.export._base._track_dropped_items_from_storage')
    def test_handle_transmit_from_storage_client_readonly_tracked(self, mock_track_dropped_from_storage, mock_track_dropped):
        """Test that _handle_transmit_from_storage tracks CLIENT_READONLY when storage.put() returns CLIENT_READONLY"""
        exporter = BaseExporter(disable_offline_storage=False)
        
        # Setup customer sdkstats
        mock_customer_sdkstats = mock.Mock()
        exporter._customer_sdkstats_metrics = mock_customer_sdkstats
        exporter._should_collect_customer_sdkstats = mock.Mock(return_value=True)
        
        # Mock the storage to return CLIENT_READONLY
        exporter.storage = mock.Mock()
        exporter.storage.put.return_value = StorageExportResult.CLIENT_READONLY
        
        test_envelopes = [TelemetryItem(name="test", time=datetime.now())]
        
        # Set up side_effect for _track_dropped_items_from_storage
        def side_effect(customer_sdkstats, result_from_storage_put, envelopes):
            from azure.monitor.opentelemetry.exporter.statsbeat._utils import _track_dropped_items_from_storage
            # Call the real function which will use our mocked _track_dropped_items
            _track_dropped_items_from_storage(customer_sdkstats, result_from_storage_put, envelopes)
            
        mock_track_dropped_from_storage.side_effect = side_effect
        
        # Save the original readonly state 
        original_readonly_state = _LOCAL_STORAGE_SETUP_STATE["READONLY"]
        _LOCAL_STORAGE_SETUP_STATE["READONLY"] = True
        
        try:
            # Call _handle_transmit_from_storage with FAILED_RETRYABLE
            result = exporter._handle_transmit_from_storage(test_envelopes, ExportResult.FAILED_RETRYABLE)
            
            # Verify storage.put was called
            exporter.storage.put.assert_called_once()
            
            # Verify that _track_dropped_items_from_storage was called with the right arguments
            mock_track_dropped_from_storage.assert_called_once_with(
                mock_customer_sdkstats, StorageExportResult.CLIENT_READONLY, test_envelopes
            )
            
            # Verify that _track_dropped_items was called with CLIENT_READONLY
            mock_track_dropped.assert_called_once_with(
                mock_customer_sdkstats, test_envelopes, DropCode.CLIENT_READONLY
            )
            
            # Verify _LOCAL_STORAGE_SETUP_STATE READONLY remains True (once set, it stays True)
            self.assertTrue(_LOCAL_STORAGE_SETUP_STATE["READONLY"])
            
            # Verify the method returns None as expected
            self.assertIsNone(result)
        finally:
            # Restore original state
            _LOCAL_STORAGE_SETUP_STATE["READONLY"] = original_readonly_state

    @mock.patch.dict(
        os.environ,
        {
            "APPLICATIONINSIGHTS_STATSBEAT_DISABLED_ALL": "true",
            "APPLICATIONINSIGHTS_SDKSTATS_ENABLED_PREVIEW": "true",
        },
    )
    @mock.patch('azure.monitor.opentelemetry.exporter.statsbeat._utils._track_dropped_items')
    @mock.patch('azure.monitor.opentelemetry.exporter.export._base._track_dropped_items_from_storage')
    def test_handle_transmit_from_storage_client_persistence_capacity_tracked(self, mock_track_dropped_from_storage, mock_track_dropped):
        """Test that _handle_transmit_from_storage tracks CLIENT_PERSISTENCE_CAPACITY when storage.put() returns CLIENT_PERSISTENCE_CAPACITY_REACHED"""
        exporter = BaseExporter(disable_offline_storage=False)
        
        # Setup customer sdkstats
        mock_customer_sdkstats = mock.Mock()
        exporter._customer_sdkstats_metrics = mock_customer_sdkstats
        exporter._should_collect_customer_sdkstats = mock.Mock(return_value=True)
        
        # Mock the storage to return CLIENT_PERSISTENCE_CAPACITY_REACHED
        exporter.storage = mock.Mock()
        exporter.storage.put.return_value = StorageExportResult.CLIENT_PERSISTENCE_CAPACITY_REACHED
        
        test_envelopes = [TelemetryItem(name="test", time=datetime.now())]
        
        # Set up side_effect for _track_dropped_items_from_storage
        def side_effect(customer_sdkstats, result_from_storage_put, envelopes):
            from azure.monitor.opentelemetry.exporter.statsbeat._utils import _track_dropped_items_from_storage
            # Call the real function which will use our mocked _track_dropped_items
            _track_dropped_items_from_storage(customer_sdkstats, result_from_storage_put, envelopes)
            
        mock_track_dropped_from_storage.side_effect = side_effect
        
        # Call _handle_transmit_from_storage with FAILED_RETRYABLE
        result = exporter._handle_transmit_from_storage(test_envelopes, ExportResult.FAILED_RETRYABLE)
        
        # Verify storage.put was called
        exporter.storage.put.assert_called_once()
        
        # Verify that _track_dropped_items_from_storage was called with the right arguments
        mock_track_dropped_from_storage.assert_called_once_with(
            mock_customer_sdkstats, StorageExportResult.CLIENT_PERSISTENCE_CAPACITY_REACHED, test_envelopes
        )
        
        # Verify that _track_dropped_items was called with CLIENT_PERSISTENCE_CAPACITY
        mock_track_dropped.assert_called_once_with(
            mock_customer_sdkstats, test_envelopes, DropCode.CLIENT_PERSISTENCE_CAPACITY
        )
        
        # Verify the method returns None as expected
        self.assertIsNone(result)

    @mock.patch.dict(
        os.environ,
        {
            "APPLICATIONINSIGHTS_STATSBEAT_DISABLED_ALL": "true",
            "APPLICATIONINSIGHTS_SDKSTATS_ENABLED_PREVIEW": "true",
        },
    )
    @mock.patch('azure.monitor.opentelemetry.exporter.export._base._track_dropped_items_from_storage')
    @mock.patch('azure.monitor.opentelemetry.exporter.export._base._track_dropped_items')
    def test_handle_transmit_from_storage_client_exception_tracked(self, mock_track_dropped, mock_track_dropped_from_storage):
        """Test that _handle_transmit_from_storage tracks CLIENT_EXCEPTION when storage.put() returns an error string and updates _LOCAL_STORAGE_SETUP_STATE"""
        exporter = BaseExporter(disable_offline_storage=False)
        
        # Setup customer sdkstats
        mock_customer_sdkstats = mock.Mock()
        exporter._customer_sdkstats_metrics = mock_customer_sdkstats
        exporter._should_collect_customer_sdkstats = mock.Mock(return_value=True)
        
        # Mock the storage to return an error string (not one of the enum values)
        error_message = _STORAGE_EXCEPTION
        exporter.storage = mock.Mock()
        exporter.storage.put.return_value = error_message
        
        test_envelopes = [TelemetryItem(name="test", time=datetime.now())]
        
        # Set initial exception state
        original_exception_state = _LOCAL_STORAGE_SETUP_STATE["EXCEPTION_OCCURRED"]
        _LOCAL_STORAGE_SETUP_STATE["EXCEPTION_OCCURRED"] = error_message
        
        # Set up side_effect for _track_dropped_items_from_storage
        def side_effect(customer_sdkstats, result_from_storage_put, envelopes):
            from azure.monitor.opentelemetry.exporter.export._base import _track_dropped_items
            if isinstance(result_from_storage_put, str):
                _track_dropped_items(customer_sdkstats, envelopes, DropCode.CLIENT_EXCEPTION, result_from_storage_put)
            
        mock_track_dropped_from_storage.side_effect = side_effect
        
        try:
            # Directly call storage.put and track_dropped_items_from_storage
            envelopes_to_store = [x.as_dict() for x in test_envelopes]
            result_from_storage = exporter.storage.put(envelopes_to_store)
            
            # Call _track_dropped_items_from_storage directly
            mock_track_dropped_from_storage(mock_customer_sdkstats, result_from_storage, test_envelopes)
            
            # Verify storage.put was called
            exporter.storage.put.assert_called_once()
            
            # Verify that _track_dropped_items_from_storage was called with error message
            mock_track_dropped_from_storage.assert_called_once_with(
                mock_customer_sdkstats, error_message, test_envelopes
            )
            
            # Verify that _track_dropped_items was called with CLIENT_EXCEPTION and error message
            mock_track_dropped.assert_called_once_with(
                mock_customer_sdkstats, test_envelopes, DropCode.CLIENT_EXCEPTION, error_message
            )
            
            # Verify _LOCAL_STORAGE_SETUP_STATE remains unchanged during execution
            self.assertEqual(_LOCAL_STORAGE_SETUP_STATE["EXCEPTION_OCCURRED"], error_message)
            
        finally:
            # Restore original state
            _LOCAL_STORAGE_SETUP_STATE["EXCEPTION_OCCURRED"] = original_exception_state

    @mock.patch.dict(
        os.environ,
        {
            "APPLICATIONINSIGHTS_STATSBEAT_DISABLED_ALL": "true",
            "APPLICATIONINSIGHTS_SDKSTATS_ENABLED_PREVIEW": "true",
        },
    )
    @mock.patch('azure.monitor.opentelemetry.exporter.export._base._track_dropped_items')
    def test_handle_transmit_from_storage_no_storage_client_storage_disabled_tracked(self, mock_track_dropped):
        """Test that _handle_transmit_from_storage tracks CLIENT_STORAGE_DISABLED when storage is disabled"""
        exporter = BaseExporter(disable_offline_storage=True)
        
        # Setup customer sdkstats
        mock_customer_sdkstats = mock.Mock()
        exporter._customer_sdkstats_metrics = mock_customer_sdkstats
        exporter._should_collect_customer_sdkstats = mock.Mock(return_value=True)
        
        # Verify storage is None
        self.assertIsNone(exporter.storage)
        
        test_envelopes = [TelemetryItem(name="test", time=datetime.now())]
        
        # Call _handle_transmit_from_storage with FAILED_RETRYABLE
        result = exporter._handle_transmit_from_storage(test_envelopes, ExportResult.FAILED_RETRYABLE)
        
        # Verify that _track_dropped_items was called with CLIENT_STORAGE_DISABLED
        mock_track_dropped.assert_called_once_with(mock_customer_sdkstats, test_envelopes, DropCode.CLIENT_STORAGE_DISABLED)
        
        # Verify no return value when storage is disabled
        self.assertIsNone(result)

    @mock.patch.dict(
        os.environ,
        {
            "APPLICATIONINSIGHTS_STATSBEAT_DISABLED_ALL": "true",
            "APPLICATIONINSIGHTS_SDKSTATS_ENABLED_PREVIEW": "true",
        },
    )
    def test_handle_transmit_from_storage_success_triggers_transmit_from_storage(self, ):
        """Test that _handle_transmit_from_storage calls _transmit_from_storage on SUCCESS"""
        exporter = BaseExporter(disable_offline_storage=False)
        
        # Setup customer sdkstats
        mock_customer_sdkstats = mock.Mock()
        exporter._customer_sdkstats_metrics = mock_customer_sdkstats
        exporter._should_collect_customer_sdkstats = mock.Mock(return_value=True)
        
        # Mock storage and _transmit_from_storage
        exporter.storage = mock.Mock()
        
        test_envelopes = [TelemetryItem(name="test", time=datetime.now())]
        
        with mock.patch.object(exporter, '_transmit_from_storage') as mock_transmit_from_storage:
            # Call _handle_transmit_from_storage with SUCCESS
            result = exporter._handle_transmit_from_storage(test_envelopes, ExportResult.SUCCESS)
            
            # Verify _transmit_from_storage was called
            mock_transmit_from_storage.assert_called_once()
            
            # Verify storage.put was not called for SUCCESS
            exporter.storage.put.assert_not_called()
            
            # Verify no return value for SUCCESS
            self.assertIsNone(result)

    @mock.patch.dict(
        os.environ,
        {
            "APPLICATIONINSIGHTS_STATSBEAT_DISABLED_ALL": "true",
            "APPLICATIONINSIGHTS_SDKSTATS_ENABLED_PREVIEW": "true",
        },
    )
    @mock.patch.dict(
            os.environ,
            {
                "APPLICATIONINSIGHTS_STATSBEAT_DISABLED_ALL": "true",
                "APPLICATIONINSIGHTS_SDKSTATS_ENABLED_PREVIEW": "true",
            },
        )
    @mock.patch('azure.monitor.opentelemetry.exporter.export._base._track_dropped_items_from_storage')
    @mock.patch('azure.monitor.opentelemetry.exporter.export._base._track_dropped_items')
    def test_partial_success_206_client_exception_tracking(self, mock_track_dropped, mock_track_dropped_from_storage):
        """Test that both _track_dropped_items_from_storage and _track_dropped_items are called correctly
        when there's a 206 Partial Success with CLIENT_EXCEPTION scenario."""
        # Set up side effect to call the real function but use our mock for _track_dropped_items
        def side_effect(statsbeat, result_from_storage, telemetry):
            from azure.monitor.opentelemetry.exporter.statsbeat._utils import _track_dropped_items
            if isinstance(result_from_storage, str):
                _track_dropped_items(statsbeat, telemetry, DropCode.CLIENT_EXCEPTION, result_from_storage)
        mock_track_dropped_from_storage.side_effect = side_effect
        
        # Create base exporter
        exporter = BaseExporter()
        mock_customer_sdkstats = mock.Mock()
        exporter._customer_sdkstats_metrics = mock_customer_sdkstats
        exporter._should_collect_customer_sdkstats = mock.Mock(return_value=True)
        
        # Enable storage
        exporter.storage = mock.Mock()
        
        # Create test envelopes for first batch that will be "accepted"
        accepted_envelopes = [TelemetryItem(name="accepted", time=datetime.now())]
        
        # Create test envelopes for second batch that will be "retried" due to 206
        resend_envelopes = [TelemetryItem(name="retried", time=datetime.now())]
        
        # Mock the storage.put method to return a string error (simulating CLIENT_EXCEPTION)
        error_message = _CLIENT_EXCEPTION
        exporter.storage.put.return_value = error_message
        
        # Mock transmit method to return partial success (206) and trigger track_dropped_items_from_storage
        with mock.patch.object(AzureMonitorClient, "track") as mock_track:
            # Setup mock for 206 response with one retryable error
            mock_track.return_value = TrackResponse(
                items_received=2,
                items_accepted=1,
                errors=[
                    TelemetryErrorDetails(index=1, status_code=500, message="should retry"),
                ],
            )
            
            # Call _transmit to trigger the code path
            result = exporter._transmit(accepted_envelopes + resend_envelopes)
        
        # Verify storage.put was called
        exporter.storage.put.assert_called_once()
        
        # Verify _track_dropped_items_from_storage was called with the correct parameters
        mock_track_dropped_from_storage.assert_called_once()
        dropped_args = mock_track_dropped_from_storage.call_args[0]
        self.assertEqual(dropped_args[0], mock_customer_sdkstats)
        self.assertEqual(dropped_args[1], error_message)  # The error message from storage.put
        
        # Verify _track_dropped_items was called with CLIENT_EXCEPTION from our side_effect
        mock_track_dropped.assert_called_once()
        dropped_items_args = mock_track_dropped.call_args[0]
        self.assertEqual(dropped_items_args[0], mock_customer_sdkstats)
        self.assertEqual(dropped_items_args[2], DropCode.CLIENT_EXCEPTION)
        self.assertEqual(dropped_items_args[3], error_message)
        
        # Verify result is FAILED_NOT_RETRYABLE as we already tried to store
        self.assertEqual(result, ExportResult.FAILED_NOT_RETRYABLE)

    @mock.patch.dict(
        os.environ,
        {
            "APPLICATIONINSIGHTS_STATSBEAT_DISABLED_ALL": "true",
            "APPLICATIONINSIGHTS_SDKSTATS_ENABLED_PREVIEW": "true",
        },
    )
    @mock.patch('azure.monitor.opentelemetry.exporter.export._base._track_dropped_items_from_storage')
    @mock.patch('azure.monitor.opentelemetry.exporter.export._base._track_dropped_items')
    def test_LOCAL_STORAGE_SETUP_STATE_exception_isolation_with_errno(self, mock_track_dropped, mock_track_dropped_from_storage):
        """Test that errno-based exceptions are properly isolated and don't affect readonly state"""
        # Save original state
        original_readonly_state = _LOCAL_STORAGE_SETUP_STATE["READONLY"]
        original_exception_state = _LOCAL_STORAGE_SETUP_STATE["EXCEPTION_OCCURRED"]
        
        try:
            # Test with both states - readonly True, exception state empty (normal post-reset state)
            _LOCAL_STORAGE_SETUP_STATE["READONLY"] = True
            _LOCAL_STORAGE_SETUP_STATE["EXCEPTION_OCCURRED"] = ""
            
            exporter = BaseExporter(disable_offline_storage=False)
            mock_customer_sdkstats = mock.Mock()
            exporter._customer_sdkstats_metrics = mock_customer_sdkstats
            exporter._should_collect_customer_sdkstats = mock.Mock(return_value=True)
            
            # Mock storage.put() to return error string
            exporter.storage = mock.Mock()
            exporter.storage.put.return_value = "Storage error occurred"
            
            test_envelopes = [TelemetryItem(name="test", time=datetime.now())]
            
            # Instead of actually mocking the call, we'll side_effect to call the real function 
            # but with our mocked _track_dropped_items
            def side_effect(customer_sdkstats, result_from_storage_put, envelopes):
                from azure.monitor.opentelemetry.exporter.export._base import _track_dropped_items
                if isinstance(result_from_storage_put, str):
                    _track_dropped_items(customer_sdkstats, envelopes, DropCode.CLIENT_EXCEPTION, result_from_storage_put)
                
            mock_track_dropped_from_storage.side_effect = side_effect
            
            # Directly call storage.put and track_dropped_items_from_storage instead of _handle_transmit_from_storage
            envelopes_to_store = [x.as_dict() for x in test_envelopes]
            result_from_storage = exporter.storage.put(envelopes_to_store)
            
            # Call _track_dropped_items_from_storage directly
            mock_track_dropped_from_storage(mock_customer_sdkstats, result_from_storage, test_envelopes)
            
            # Verify that _track_dropped_items_from_storage was called with the right arguments
            mock_track_dropped_from_storage.assert_called_once_with(
                mock_customer_sdkstats, "Storage error occurred", test_envelopes
            )
            
            # Verify that _track_dropped_items was called with CLIENT_EXCEPTION and the error message
            mock_track_dropped.assert_called_once_with(
                mock_customer_sdkstats, test_envelopes, DropCode.CLIENT_EXCEPTION, "Storage error occurred"
            )
            
            # Verify readonly remains True, exception state remains empty
            self.assertTrue(_LOCAL_STORAGE_SETUP_STATE["READONLY"])
            self.assertEqual(_LOCAL_STORAGE_SETUP_STATE["EXCEPTION_OCCURRED"], "")
            
        finally:
            # Restore original state
            _LOCAL_STORAGE_SETUP_STATE["READONLY"] = original_readonly_state
            _LOCAL_STORAGE_SETUP_STATE["EXCEPTION_OCCURRED"] = original_exception_state

    # ===== Comprehensive _handle_transmit_from_storage Error Scenario Tests =====

    @mock.patch.dict(
        os.environ,
        {
            "APPLICATIONINSIGHTS_STATSBEAT_DISABLED_ALL": "true",
            "APPLICATIONINSIGHTS_SDKSTATS_ENABLED_PREVIEW": "true",
        },
    )

    @mock.patch.dict(
        os.environ,
        {
            "APPLICATIONINSIGHTS_STATSBEAT_DISABLED_ALL": "true",
            "APPLICATIONINSIGHTS_SDKSTATS_ENABLED_PREVIEW": "true",
        },
    )
    @mock.patch('azure.monitor.opentelemetry.exporter.export._base._track_dropped_items_from_storage')
    @mock.patch('azure.monitor.opentelemetry.exporter.export._base._track_dropped_items')
    def test_handle_transmit_from_storage_localfilestorage_readonly_simulation(self, mock_track_dropped, mock_track_dropped_from_storage):
        """Test LocalFileStorage(read-only filesystem) simulation during _check_and_set_folder_permissions"""
        # Set up side effect to call the real function but use our mock for _track_dropped_items
        def side_effect(statsbeat, result_from_storage_put, telemetry):
            from azure.monitor.opentelemetry.exporter.export._base import _track_dropped_items
            if result_from_storage_put == StorageExportResult.CLIENT_READONLY:
                _track_dropped_items(statsbeat, telemetry, DropCode.CLIENT_READONLY)
        mock_track_dropped_from_storage.side_effect = side_effect
        """Test LocalFileStorage(read-only filesystem) simulation during _check_and_set_folder_permissions"""
        # Save original state
        original_readonly_state = _LOCAL_STORAGE_SETUP_STATE["READONLY"]
        original_exception_state = _LOCAL_STORAGE_SETUP_STATE["EXCEPTION_OCCURRED"]
        
        try:
            # Simulate (Read-only file system) during folder permissions check
            _LOCAL_STORAGE_SETUP_STATE["READONLY"] = True
            _LOCAL_STORAGE_SETUP_STATE["EXCEPTION_OCCURRED"] = ""
            
            exporter = BaseExporter(disable_offline_storage=False)
            mock_customer_sdkstats = mock.Mock()
            exporter._customer_sdkstats_metrics = mock_customer_sdkstats
            exporter._should_collect_customer_sdkstats = mock.Mock(return_value=True)
            
            # Mock storage to return CLIENT_READONLY
            exporter.storage = mock.Mock()
            exporter.storage.put.return_value = StorageExportResult.CLIENT_READONLY
            
            test_envelopes = [TelemetryItem(name="test", time=datetime.now())]
            
            # Call _handle_transmit_from_storage with FAILED_RETRYABLE
            result = exporter._handle_transmit_from_storage(test_envelopes, ExportResult.FAILED_RETRYABLE)
            
            # Verify storage.put was called
            exporter.storage.put.assert_called_once()
            
            # Verify that _track_dropped_items was called with CLIENT_READONLY
            mock_track_dropped.assert_called_once_with(
                mock_customer_sdkstats, test_envelopes, DropCode.CLIENT_READONLY
            )
            
            # Verify readonly state remains True (once set, it stays True)
            self.assertTrue(_LOCAL_STORAGE_SETUP_STATE["READONLY"])
            self.assertEqual(_LOCAL_STORAGE_SETUP_STATE["EXCEPTION_OCCURRED"], "")
            
            self.assertIsNone(result)
            
        finally:
            # Restore original state
            _LOCAL_STORAGE_SETUP_STATE["READONLY"] = original_readonly_state
            _LOCAL_STORAGE_SETUP_STATE["EXCEPTION_OCCURRED"] = original_exception_state

    @mock.patch.dict(
        os.environ,
        {
            "APPLICATIONINSIGHTS_STATSBEAT_DISABLED_ALL": "true",
            "APPLICATIONINSIGHTS_SDKSTATS_ENABLED_PREVIEW": "true",
        },
    )
    @mock.patch.dict(
    os.environ,
    {
        "APPLICATIONINSIGHTS_STATSBEAT_DISABLED_ALL": "true",
        "APPLICATIONINSIGHTS_SDKSTATS_ENABLED_PREVIEW": "true",
    },
    )
    @mock.patch('azure.monitor.opentelemetry.exporter.export._base._track_dropped_items_from_storage')
    @mock.patch('azure.monitor.opentelemetry.exporter.export._base._track_dropped_items')
    def test_partial_success_206_client_exception_tracking(self, mock_track_dropped, mock_track_dropped_from_storage):
        """Test that both _track_dropped_items_from_storage and _track_dropped_items are called correctly
        when there's a 206 Partial Success with CLIENT_EXCEPTION scenario."""
        # Set up side effect to call the real function but use our mock for _track_dropped_items
        def side_effect(statsbeat, result_from_storage, telemetry):
            from azure.monitor.opentelemetry.exporter.export._base import _track_dropped_items
            if isinstance(result_from_storage, str):
                _track_dropped_items(statsbeat, telemetry, DropCode.CLIENT_EXCEPTION, result_from_storage)
        mock_track_dropped_from_storage.side_effect = side_effect
        
        # Create base exporter
        exporter = BaseExporter()
        mock_customer_sdkstats = mock.Mock()
        exporter._customer_sdkstats_metrics = mock_customer_sdkstats
        exporter._should_collect_customer_sdkstats = mock.Mock(return_value=True)
        
        # Enable storage
        exporter.storage = mock.Mock()
        
        # Create test envelopes for first batch that will be "accepted"
        accepted_envelopes = [TelemetryItem(name="accepted", time=datetime.now())]
        
        # Create test envelopes for second batch that will be "retried" due to 206
        resend_envelopes = [TelemetryItem(name="retried", time=datetime.now())]
        
        # Mock the storage.put method to return a string error (simulating CLIENT_EXCEPTION)
        error_message = _CLIENT_EXCEPTION
        exporter.storage.put.return_value = error_message
        
        # Mock transmit method to return partial success (206) and trigger track_dropped_items_from_storage
        with mock.patch.object(AzureMonitorClient, "track") as mock_track:
            # Setup mock for 206 response with one retryable error
            mock_track.return_value = TrackResponse(
                items_received=2,
                items_accepted=1,
                errors=[
                    TelemetryErrorDetails(index=1, status_code=500, message="should retry"),
                ],
            )
            
            # Call _transmit to trigger the code path
            result = exporter._transmit(accepted_envelopes + resend_envelopes)
        
        # Verify storage.put was called with the resend_envelopes
        self.assertEqual(exporter.storage.put.call_count, 1)
        
        # Verify _track_dropped_items_from_storage was called with the correct parameters
        mock_track_dropped_from_storage.assert_called_once_with(
            mock_customer_sdkstats, error_message, resend_envelopes
        )
        
        # Verify _track_dropped_items was called with CLIENT_EXCEPTION from our side_effect
        mock_track_dropped.assert_called_once_with(
            mock_customer_sdkstats, resend_envelopes, DropCode.CLIENT_EXCEPTION, error_message
        )
        
        # Verify final result is FAILED_NOT_RETRYABLE because we already tried to store in offline storage
        self.assertEqual(result, ExportResult.FAILED_NOT_RETRYABLE)

    @mock.patch.dict(
        os.environ,
        {
            "APPLICATIONINSIGHTS_STATSBEAT_DISABLED_ALL": "true",
            "APPLICATIONINSIGHTS_SDKSTATS_ENABLED_PREVIEW": "true",
        },
    )
    @mock.patch('azure.monitor.opentelemetry.exporter.export._base._track_dropped_items_from_storage')
    @mock.patch('azure.monitor.opentelemetry.exporter.export._base._track_dropped_items')
    def test_partial_success_206_persistence_capacity_tracking(self, mock_track_dropped, mock_track_dropped_from_storage):
        """Test that both _track_dropped_items_from_storage and _track_dropped_items are called correctly
        when there's a 206 Partial Success with CLIENT_PERSISTENCE_CAPACITY scenario."""
        # Set up side effect to call the real function but use our mock for _track_dropped_items
        def side_effect(statsbeat, result_from_storage, telemetry):
            from azure.monitor.opentelemetry.exporter.export._base import _track_dropped_items
            if result_from_storage == StorageExportResult.CLIENT_PERSISTENCE_CAPACITY_REACHED:
                _track_dropped_items(statsbeat, telemetry, DropCode.CLIENT_PERSISTENCE_CAPACITY)
        mock_track_dropped_from_storage.side_effect = side_effect
        
        # Create base exporter
        exporter = BaseExporter()
        mock_customer_sdkstats = mock.Mock()
        exporter._customer_sdkstats_metrics = mock_customer_sdkstats
        exporter._should_collect_customer_sdkstats = mock.Mock(return_value=True)
        
        # Enable storage
        exporter.storage = mock.Mock()
        
        # Create test envelopes for first batch that will be "accepted"
        accepted_envelopes = [TelemetryItem(name="accepted", time=datetime.now())]
        
        # Create test envelopes for second batch that will be "retried" due to 206
        resend_envelopes = [TelemetryItem(name="retried", time=datetime.now())]
        
        # Mock the storage.put method to return CLIENT_PERSISTENCE_CAPACITY_REACHED
        exporter.storage.put.return_value = StorageExportResult.CLIENT_PERSISTENCE_CAPACITY_REACHED
        
        # Mock transmit method to return partial success (206) and resend_envelopes
        exporter._transmit = mock.Mock(return_value=(ExportResult.FAILED_RETRYABLE, resend_envelopes))
        
        # Call storage.put directly with resend_envelopes
        test_envelopes = accepted_envelopes + resend_envelopes
        envelopes_to_store = [x.as_dict() for x in resend_envelopes]
        result_from_storage = exporter.storage.put(envelopes_to_store)
        
        # Call _track_dropped_items_from_storage directly since we're not using the normal flow
        mock_track_dropped_from_storage(mock_customer_sdkstats, result_from_storage, resend_envelopes)
        
        # Verify storage.put was called with the resend_envelopes
        self.assertEqual(exporter.storage.put.call_count, 1)
        
        # Verify _track_dropped_items_from_storage was called with the correct parameters
        mock_track_dropped_from_storage.assert_called_once_with(
            mock_customer_sdkstats, StorageExportResult.CLIENT_PERSISTENCE_CAPACITY_REACHED, resend_envelopes
        )
        
        # Verify _track_dropped_items was called with CLIENT_PERSISTENCE_CAPACITY from our side_effect
        mock_track_dropped.assert_called_once_with(
            mock_customer_sdkstats, resend_envelopes, DropCode.CLIENT_PERSISTENCE_CAPACITY
        )
        
        # Verify result_from_storage has the expected value
        self.assertEqual(result_from_storage, StorageExportResult.CLIENT_PERSISTENCE_CAPACITY_REACHED)

    @mock.patch('azure.monitor.opentelemetry.exporter.export._base._track_dropped_items_from_storage')
    @mock.patch('azure.monitor.opentelemetry.exporter.export._base._track_dropped_items')
    def test_handle_transmit_from_storage_localfilestorage_general_exception_simulation(self, mock_track_dropped, mock_track_dropped_from_storage):
        """Test LocalFileStorage general exception simulation during _check_and_set_folder_permissions"""
        # Set up side effect to call the real function but use our mock for _track_dropped_items
        def side_effect(statsbeat, result_from_storage_put, telemetry):
            from azure.monitor.opentelemetry.exporter.export._base import _track_dropped_items
            from azure.monitor.opentelemetry.exporter.statsbeat._utils import get_local_storage_setup_state_exception
            if get_local_storage_setup_state_exception() != "":
                _track_dropped_items(statsbeat, telemetry, DropCode.CLIENT_EXCEPTION, result_from_storage_put)
            elif isinstance(result_from_storage_put, str):
                _track_dropped_items(statsbeat, telemetry, DropCode.CLIENT_EXCEPTION, result_from_storage_put)
        mock_track_dropped_from_storage.side_effect = side_effect
        """Test LocalFileStorage general exception simulation during _check_and_set_folder_permissions"""
        # Save original state
        original_readonly_state = _LOCAL_STORAGE_SETUP_STATE["READONLY"]
        original_exception_state = _LOCAL_STORAGE_SETUP_STATE["EXCEPTION_OCCURRED"]
        
        try:
            # Simulate general exception during folder permissions check
            general_exception_message = "ValueError: Invalid path format"
            _LOCAL_STORAGE_SETUP_STATE["READONLY"] = False
            _LOCAL_STORAGE_SETUP_STATE["EXCEPTION_OCCURRED"] = general_exception_message
            
            exporter = BaseExporter(disable_offline_storage=False)
            mock_customer_sdkstats = mock.Mock()
            exporter._customer_sdkstats_metrics = mock_customer_sdkstats
            exporter._should_collect_customer_sdkstats = mock.Mock(return_value=True)
            
            # Mock storage to return success, but we have exception state from folder permissions
            exporter.storage = mock.Mock()
            exporter.storage.put.return_value = "/path/to/successful/blob"  # Success path
            
            test_envelopes = [TelemetryItem(name="test", time=datetime.now())]
            
            # Call _handle_transmit_from_storage with FAILED_RETRYABLE
            result = exporter._handle_transmit_from_storage(test_envelopes, ExportResult.FAILED_RETRYABLE)
            
            # Verify storage.put was called
            exporter.storage.put.assert_called_once()
            
            # Verify that _track_dropped_items was called with CLIENT_EXCEPTION from folder permissions
            mock_track_dropped.assert_called_once_with(
                mock_customer_sdkstats, test_envelopes, DropCode.CLIENT_EXCEPTION, "/path/to/successful/blob"
            )
            
            # Verify exception state was reset after handling
            self.assertEqual(_LOCAL_STORAGE_SETUP_STATE["EXCEPTION_OCCURRED"], general_exception_message)
            self.assertFalse(_LOCAL_STORAGE_SETUP_STATE["READONLY"])
            
            self.assertIsNone(result)
            
        finally:
            # Restore original state
            _LOCAL_STORAGE_SETUP_STATE["READONLY"] = original_readonly_state
            _LOCAL_STORAGE_SETUP_STATE["EXCEPTION_OCCURRED"] = original_exception_state

    @mock.patch.dict(
        os.environ,
        {
            "APPLICATIONINSIGHTS_STATSBEAT_DISABLED_ALL": "true",
            "APPLICATIONINSIGHTS_SDKSTATS_ENABLED_PREVIEW": "true",
        },
    )
    @mock.patch('azure.monitor.opentelemetry.exporter.export._base._track_dropped_items_from_storage')
    @mock.patch('azure.monitor.opentelemetry.exporter.export._base._track_dropped_items')
    def test_handle_transmit_from_storage_localfileblob_put_exception_simulation(self, mock_track_dropped, mock_track_dropped_from_storage):
        """Test LocalFileBlob.put() exception simulation (file write errors)"""
        # Set up side effect to call the real function but use our mock for _track_dropped_items
        def side_effect(statsbeat, result_from_storage_put, telemetry):
            from azure.monitor.opentelemetry.exporter.export._base import _track_dropped_items
            if isinstance(result_from_storage_put, str):
                _track_dropped_items(statsbeat, telemetry, DropCode.CLIENT_EXCEPTION, result_from_storage_put)
        mock_track_dropped_from_storage.side_effect = side_effect
        """Test LocalFileBlob.put() exception simulation (file write errors)"""
        # Save original state
        original_readonly_state = _LOCAL_STORAGE_SETUP_STATE["READONLY"]
        original_exception_state = _LOCAL_STORAGE_SETUP_STATE["EXCEPTION_OCCURRED"]
        
        try:
            # Clean state - no prior exceptions
            _LOCAL_STORAGE_SETUP_STATE["READONLY"] = False
            _LOCAL_STORAGE_SETUP_STATE["EXCEPTION_OCCURRED"] = ""
            
            exporter = BaseExporter(disable_offline_storage=False)
            mock_customer_sdkstats = mock.Mock()
            exporter._customer_sdkstats_metrics = mock_customer_sdkstats
            exporter._should_collect_customer_sdkstats = mock.Mock(return_value=True)
            
            # Mock storage.put() to return string error (like LocalFileBlob.put() does)
            blob_error_message = _STORAGE_EXCEPTION
            exporter.storage = mock.Mock()
            exporter.storage.put.return_value = blob_error_message
            
            test_envelopes = [TelemetryItem(name="test", time=datetime.now())]
            
            # Call _handle_transmit_from_storage with FAILED_RETRYABLE
            result = exporter._handle_transmit_from_storage(test_envelopes, ExportResult.FAILED_RETRYABLE)
            
            # Verify storage.put was called
            exporter.storage.put.assert_called_once()
            
            # Verify that _track_dropped_items was called with CLIENT_EXCEPTION from blob put error
            mock_track_dropped.assert_called_once_with(
                mock_customer_sdkstats, test_envelopes, DropCode.CLIENT_EXCEPTION, blob_error_message
            )
            
            # Verify states remain clean (blob errors don't affect global state)
            self.assertFalse(_LOCAL_STORAGE_SETUP_STATE["READONLY"])
            self.assertEqual(_LOCAL_STORAGE_SETUP_STATE["EXCEPTION_OCCURRED"], "")
            
            self.assertIsNone(result)
            
        finally:
            # Restore original state
            _LOCAL_STORAGE_SETUP_STATE["READONLY"] = original_readonly_state
            _LOCAL_STORAGE_SETUP_STATE["EXCEPTION_OCCURRED"] = original_exception_state

    @mock.patch.dict(
        os.environ,
        {
            "APPLICATIONINSIGHTS_STATSBEAT_DISABLED_ALL": "true",
            "APPLICATIONINSIGHTS_SDKSTATS_ENABLED_PREVIEW": "true",
        },
    )
    @mock.patch('azure.monitor.opentelemetry.exporter.statsbeat._utils._track_dropped_items')
    @mock.patch('azure.monitor.opentelemetry.exporter.export._base._track_dropped_items_from_storage')
    def test_handle_transmit_from_storage_combined_folder_permissions_and_blob_errors(self, mock_track_dropped_from_storage, mock_track_dropped):
        """Test combination of folder permissions exception state and subsequent blob errors"""
        # Save original state
        original_readonly_state = _LOCAL_STORAGE_SETUP_STATE["READONLY"]
        original_exception_state = _LOCAL_STORAGE_SETUP_STATE["EXCEPTION_OCCURRED"]
        
        try:
            # Simulate folder permissions exception occurred during storage setup
            folder_exception_message = "OSError: [Errno 13] Permission denied during folder setup"
            _LOCAL_STORAGE_SETUP_STATE["READONLY"] = False
            _LOCAL_STORAGE_SETUP_STATE["EXCEPTION_OCCURRED"] = folder_exception_message
            
            exporter = BaseExporter(disable_offline_storage=False)
            mock_customer_sdkstats = mock.Mock()
            exporter._customer_sdkstats_metrics = mock_customer_sdkstats
            exporter._should_collect_customer_sdkstats = mock.Mock(return_value=True)
            
            # Mock storage.put() to also return a blob error
            blob_error_message = _STORAGE_EXCEPTION
            exporter.storage = mock.Mock()
            exporter.storage.put.return_value = blob_error_message
            
            test_envelopes = [TelemetryItem(name="test", time=datetime.now())]
            
            # Set up side_effect for _track_dropped_items_from_storage
            def side_effect(customer_sdkstats, result_from_storage_put, envelopes):
                from azure.monitor.opentelemetry.exporter.statsbeat._utils import _track_dropped_items_from_storage
                # Call the real function which will use our mocked _track_dropped_items
                _track_dropped_items_from_storage(customer_sdkstats, result_from_storage_put, envelopes)
                
            mock_track_dropped_from_storage.side_effect = side_effect
            
            # Call _handle_transmit_from_storage with FAILED_RETRYABLE
            result = exporter._handle_transmit_from_storage(test_envelopes, ExportResult.FAILED_RETRYABLE)
            
            # Verify storage.put was called
            exporter.storage.put.assert_called_once()
            
            # Verify that _track_dropped_items_from_storage was called with the blob error
            mock_track_dropped_from_storage.assert_called_once_with(
                mock_customer_sdkstats, blob_error_message, test_envelopes
            )
            
            # Verify that _track_dropped_items was called with CLIENT_EXCEPTION from blob error
            mock_track_dropped.assert_called_once_with(
                mock_customer_sdkstats, test_envelopes, DropCode.CLIENT_EXCEPTION, blob_error_message
            )
            
            # Verify folder exception state was reset after handling
            self.assertEqual(_LOCAL_STORAGE_SETUP_STATE["EXCEPTION_OCCURRED"], folder_exception_message)
            self.assertFalse(_LOCAL_STORAGE_SETUP_STATE["READONLY"])
            
            self.assertIsNone(result)
            
        finally:
            # Restore original state
            _LOCAL_STORAGE_SETUP_STATE["READONLY"] = original_readonly_state
            _LOCAL_STORAGE_SETUP_STATE["EXCEPTION_OCCURRED"] = original_exception_state

    @mock.patch.dict(
        os.environ,
        {
            "APPLICATIONINSIGHTS_STATSBEAT_DISABLED_ALL": "true",
            "APPLICATIONINSIGHTS_SDKSTATS_ENABLED_PREVIEW": "true",
        },
    )
    @mock.patch('azure.monitor.opentelemetry.exporter.export._base._track_dropped_items_from_storage')
    @mock.patch('azure.monitor.opentelemetry.exporter.export._base._track_dropped_items')
    def test_handle_transmit_from_storage_readonly_filesystem_with_subsequent_errors(self, mock_track_dropped, mock_track_dropped_from_storage):
        """Test readonly filesystem state with subsequent storage errors"""
        # Set up side effect to call the real function but use our mock for _track_dropped_items
        def side_effect(statsbeat, result_from_storage_put, telemetry):
            from azure.monitor.opentelemetry.exporter.export._base import _track_dropped_items
            if result_from_storage_put == StorageExportResult.CLIENT_READONLY:
                _track_dropped_items(statsbeat, telemetry, DropCode.CLIENT_READONLY)
        mock_track_dropped_from_storage.side_effect = side_effect
        """Test readonly filesystem state with subsequent storage errors"""
        # Save original state
        original_readonly_state = _LOCAL_STORAGE_SETUP_STATE["READONLY"]
        original_exception_state = _LOCAL_STORAGE_SETUP_STATE["EXCEPTION_OCCURRED"]
        
        try:
            # Simulate readonly filesystem detected during folder permissions check
            _LOCAL_STORAGE_SETUP_STATE["READONLY"] = True
            _LOCAL_STORAGE_SETUP_STATE["EXCEPTION_OCCURRED"] = ""
            
            exporter = BaseExporter(disable_offline_storage=False)
            mock_customer_sdkstats = mock.Mock()
            exporter._customer_sdkstats_metrics = mock_customer_sdkstats
            exporter._should_collect_customer_sdkstats = mock.Mock(return_value=True)
            
            # Mock storage.put() to return CLIENT_READONLY
            exporter.storage = mock.Mock()
            exporter.storage.put.return_value = StorageExportResult.CLIENT_READONLY
            
            test_envelopes = [TelemetryItem(name="test", time=datetime.now())]
            
            # Call _handle_transmit_from_storage with FAILED_RETRYABLE
            result = exporter._handle_transmit_from_storage(test_envelopes, ExportResult.FAILED_RETRYABLE)
            
            # Verify storage.put was called
            exporter.storage.put.assert_called_once()
            
            # Verify that _track_dropped_items was called with CLIENT_READONLY
            mock_track_dropped.assert_called_once_with(
                mock_customer_sdkstats, test_envelopes, DropCode.CLIENT_READONLY
            )
            
            # Verify readonly state remains True (once set, it stays True)
            self.assertTrue(_LOCAL_STORAGE_SETUP_STATE["READONLY"])
            self.assertEqual(_LOCAL_STORAGE_SETUP_STATE["EXCEPTION_OCCURRED"], "")
            
            self.assertIsNone(result)
            
        finally:
            # Restore original state
            _LOCAL_STORAGE_SETUP_STATE["READONLY"] = original_readonly_state
            _LOCAL_STORAGE_SETUP_STATE["EXCEPTION_OCCURRED"] = original_exception_state

    @mock.patch.dict(
        os.environ,
        {
            "APPLICATIONINSIGHTS_STATSBEAT_DISABLED_ALL": "true",
            "APPLICATIONINSIGHTS_SDKSTATS_ENABLED_PREVIEW": "true",
        },
    )
    @mock.patch('azure.monitor.opentelemetry.exporter.export._base._track_dropped_items')
    def test_handle_transmit_from_storage_success_path_validation(self, mock_track_dropped):
        """Test success path returns LocalFileBlob and doesn't trigger error handling"""
        # Save original state
        original_readonly_state = _LOCAL_STORAGE_SETUP_STATE["READONLY"]
        original_exception_state = _LOCAL_STORAGE_SETUP_STATE["EXCEPTION_OCCURRED"]
        
        try:
            # Clean state - no exceptions or readonly
            _LOCAL_STORAGE_SETUP_STATE["READONLY"] = False
            _LOCAL_STORAGE_SETUP_STATE["EXCEPTION_OCCURRED"] = ""
            
            exporter = BaseExporter(disable_offline_storage=False)
            mock_customer_sdkstats = mock.Mock()
            exporter._customer_sdkstats_metrics = mock_customer_sdkstats
            exporter._should_collect_customer_sdkstats = mock.Mock(return_value=True)
            
            # Mock storage.put() to return a LocalFileBlob object (not a string)
            # The success case is when LocalFileBlob.put() returns self (the LocalFileBlob instance)
            # which means storage.put() returns a LocalFileBlob object
            success_blob = mock.Mock()  # Mock LocalFileBlob object
            exporter.storage = mock.Mock()
            exporter.storage.put.return_value = success_blob
            
            test_envelopes = [TelemetryItem(name="test", time=datetime.now())]
            
            # Call _handle_transmit_from_storage with FAILED_RETRYABLE
            result = exporter._handle_transmit_from_storage(test_envelopes, ExportResult.FAILED_RETRYABLE)
            
            # Verify storage.put was called
            exporter.storage.put.assert_called_once()
            
            # Verify that _track_dropped_items was NOT called (success path - else clause)
            mock_track_dropped.assert_not_called()
            
            # Verify states remain clean (success doesn't affect state)
            self.assertFalse(_LOCAL_STORAGE_SETUP_STATE["READONLY"])
            self.assertEqual(_LOCAL_STORAGE_SETUP_STATE["EXCEPTION_OCCURRED"], "")
            
            self.assertIsNone(result)
            
        finally:
            # Restore original state
            _LOCAL_STORAGE_SETUP_STATE["READONLY"] = original_readonly_state
            _LOCAL_STORAGE_SETUP_STATE["EXCEPTION_OCCURRED"] = original_exception_state

    @mock.patch.dict(
        os.environ,
        {
            "APPLICATIONINSIGHTS_STATSBEAT_DISABLED_ALL": "true",
            "APPLICATIONINSIGHTS_SDKSTATS_ENABLED_PREVIEW": "true",
        },
    )
    @mock.patch('azure.monitor.opentelemetry.exporter.export._base._track_dropped_items')
    @mock.patch.dict(
        os.environ,
        {
            "APPLICATIONINSIGHTS_STATSBEAT_DISABLED_ALL": "true",
            "APPLICATIONINSIGHTS_SDKSTATS_ENABLED_PREVIEW": "true",
        },
    )
    @mock.patch('azure.monitor.opentelemetry.exporter.export._base._track_dropped_items')
    def test_handle_transmit_from_storage_unexpected_return_value(self, mock_track_dropped1, mock_track_dropped2):
        """Test that when storage.put() returns an unexpected value type (not StorageExportResult or str),
        the method continues without any special handling."""
        exporter = BaseExporter(disable_offline_storage=False)
        mock_customer_sdkstats = mock.Mock()
        exporter._customer_sdkstats_metrics = mock_customer_sdkstats
        exporter._should_collect_customer_sdkstats = mock.Mock(return_value=True)
        
        # Mock storage.put() to return an unexpected value type (int)
        exporter.storage = mock.Mock()
        exporter.storage.put.return_value = 42  # Neither StorageExportResult nor str
        
        test_envelopes = [TelemetryItem(name="test", time=datetime.now())]
        exporter._handle_transmit_from_storage(test_envelopes, ExportResult.FAILED_RETRYABLE)
        
        # Verify that no dropped items were tracked (since return value isn't handled)
        mock_track_dropped1.assert_not_called()
        mock_track_dropped2.assert_not_called()
        # Verify that the customer sdkstats wasn't invoked
        mock_customer_sdkstats.assert_not_called()

    @mock.patch("azure.monitor.opentelemetry.exporter.export._base._track_dropped_items_from_storage")
    @mock.patch("azure.monitor.opentelemetry.exporter.export._base._track_dropped_items")
    def test_handle_transmit_from_storage_string_return_values_trigger_exception_tracking(self, mock_track_dropped, mock_track_dropped_from_storage):
        """Test that string return values from storage.put() trigger CLIENT_EXCEPTION tracking"""
        # Set up side effect to call the real function but use our mock for _track_dropped_items
        def side_effect(statsbeat, result_from_storage_put, telemetry):
            from azure.monitor.opentelemetry.exporter.export._base import _track_dropped_items
            if isinstance(result_from_storage_put, str):
                _track_dropped_items(statsbeat, telemetry, DropCode.CLIENT_EXCEPTION, result_from_storage_put)
        mock_track_dropped_from_storage.side_effect = side_effect
        """Test that string return values from storage.put() trigger CLIENT_EXCEPTION tracking"""
        # Save original state
        original_readonly_state = _LOCAL_STORAGE_SETUP_STATE["READONLY"]
        original_exception_state = _LOCAL_STORAGE_SETUP_STATE["EXCEPTION_OCCURRED"]
        
        try:
            # Clean state - no exceptions or readonly
            _LOCAL_STORAGE_SETUP_STATE["READONLY"] = False
            _LOCAL_STORAGE_SETUP_STATE["EXCEPTION_OCCURRED"] = ""
            
            exporter = BaseExporter(disable_offline_storage=False)
            mock_customer_sdkstats = mock.Mock()
            exporter._customer_sdkstats_metrics = mock_customer_sdkstats
            exporter._should_collect_customer_sdkstats = mock.Mock(return_value=True)
            
            # Test different string return values that should trigger exception tracking
            string_returns = [
                "/tmp/telemetry/blob_12345.json",  # File path (success)
                "Permission denied",               # Error message
                "Disk full",                      # Error message
                "",                               # Empty string
                "Storage error occurred"          # Error message
            ]
            
            for string_return in string_returns:
                with self.subTest(string_return=string_return):
                    # Reset mock for each test
                    mock_track_dropped.reset_mock()
                    
                    # Mock storage.put() to return string value
                    exporter.storage = mock.Mock()
                    exporter.storage.put.return_value = string_return
                    
                    test_envelopes = [TelemetryItem(name="test", time=datetime.now())]
                    
                    # Call _handle_transmit_from_storage with FAILED_RETRYABLE
                    result = exporter._handle_transmit_from_storage(test_envelopes, ExportResult.FAILED_RETRYABLE)
                    
                    # Verify storage.put was called
                    exporter.storage.put.assert_called_once()
                    
                    # Verify that _track_dropped_items WAS called (string triggers exception tracking)
                    mock_track_dropped.assert_called_once_with(
                        mock_customer_sdkstats, test_envelopes, DropCode.CLIENT_EXCEPTION, string_return
                    )
                    
                    # Verify states remain clean (storage.put() string errors don't affect global state)
                    self.assertFalse(_LOCAL_STORAGE_SETUP_STATE["READONLY"])
                    self.assertEqual(_LOCAL_STORAGE_SETUP_STATE["EXCEPTION_OCCURRED"], "")
                    
                    self.assertIsNone(result)
            
        finally:
            # Restore original state
            _LOCAL_STORAGE_SETUP_STATE["READONLY"] = original_readonly_state
            _LOCAL_STORAGE_SETUP_STATE["EXCEPTION_OCCURRED"] = original_exception_state

    def test_local_storage_state_exception_get_set_operations(self):
        """Test the validity of get and set operations for exception state in local storage state"""
        from azure.monitor.opentelemetry.exporter.statsbeat._state import (
            get_local_storage_setup_state_exception,
            set_local_storage_setup_state_exception,
            _LOCAL_STORAGE_SETUP_STATE,
            _LOCAL_STORAGE_SETUP_STATE_LOCK
        )
        
        # Save original state
        original_exception_state = _LOCAL_STORAGE_SETUP_STATE["EXCEPTION_OCCURRED"]
        
        try:
            # Test 1: Initial state should be None
            self.assertEqual(get_local_storage_setup_state_exception(), "")
            
            # Test 2: Set string value and verify get operation
            test_error = "Test storage exception"
            set_local_storage_setup_state_exception(test_error)
            self.assertEqual(get_local_storage_setup_state_exception(), test_error)
            
            # Test 3: Set empty string and verify get operation
            set_local_storage_setup_state_exception("")
            self.assertEqual(get_local_storage_setup_state_exception(), "")
            
            # Test 4: Set complex error message and verify get operation
            complex_error = "OSError: [Errno 28] No space left on device: '/tmp/storage/file.blob'"
            set_local_storage_setup_state_exception(complex_error)
            self.assertEqual(get_local_storage_setup_state_exception(), complex_error)
            
            # Test 5: Verify thread safety by directly accessing state
            with _LOCAL_STORAGE_SETUP_STATE_LOCK:
                direct_value = _LOCAL_STORAGE_SETUP_STATE["EXCEPTION_OCCURRED"]
            self.assertEqual(direct_value, complex_error)
            self.assertEqual(get_local_storage_setup_state_exception(), direct_value)
            
            # Test 6: Test multiple rapid set/get operations
            test_values = [
                "Error 1",
                "Error 2", 
                "Error 3",
                "",
                "Final error"
            ]
            
            for value in test_values:
                with self.subTest(value=value):
                    set_local_storage_setup_state_exception(value)
                    self.assertEqual(get_local_storage_setup_state_exception(), value)
            
            # Test 8: Verify that set operation doesn't affect other state values
            original_readonly = _LOCAL_STORAGE_SETUP_STATE["READONLY"]
            set_local_storage_setup_state_exception("New exception")
            self.assertEqual(_LOCAL_STORAGE_SETUP_STATE["READONLY"], original_readonly)
            self.assertEqual(get_local_storage_setup_state_exception(), "New exception")
            
        finally:
            # Restore original state
            _LOCAL_STORAGE_SETUP_STATE["EXCEPTION_OCCURRED"] = original_exception_state

    def test_local_storage_state_exception_concurrent_access(self):
        """Test concurrent access to exception state get/set operations"""
        import threading
        import time
        from azure.monitor.opentelemetry.exporter.statsbeat._state import (
            get_local_storage_setup_state_exception,
            set_local_storage_setup_state_exception,
            _LOCAL_STORAGE_SETUP_STATE
        )
        
        # Save original state
        original_exception_state = _LOCAL_STORAGE_SETUP_STATE["EXCEPTION_OCCURRED"]
        results = []
        errors = []
        
        def worker_thread(thread_id):
            try:
                for i in range(10):
                    # Set a unique value
                    value = f"Thread-{thread_id}-Error-{i}"
                    set_local_storage_setup_state_exception(value)
                    
                    # Small delay to increase chance of race conditions
                    time.sleep(0.001)
                    
                    # Get the value and verify it's either our value or another thread's value
                    retrieved_value = get_local_storage_setup_state_exception()
                    results.append((thread_id, i, value, retrieved_value))
                    
                    # Verify it's a valid value (either ours or from another thread)
                    if retrieved_value is not None:
                        self.assertIsInstance(retrieved_value, str)
                        self.assertTrue(retrieved_value.startswith("Thread-"))
            except Exception as e:
                errors.append(f"Thread {thread_id}: {e}")
        
        try:
            # Reset to original state
            set_local_storage_setup_state_exception("")
            
            # Start multiple threads
            threads = []
            for i in range(5):
                thread = threading.Thread(target=worker_thread, args=(i,))
                threads.append(thread)
                thread.start()
            
            # Wait for all threads to complete
            for thread in threads:
                thread.join()
            
            # Verify no errors occurred
            self.assertEqual(len(errors), 0, f"Errors in concurrent access: {errors}")
            
            # Verify we got results from all threads
            self.assertEqual(len(results), 50)  # 5 threads * 10 operations each
            
            # Verify final state is valid
            final_value = get_local_storage_setup_state_exception()
            if final_value is not None:
                self.assertIsInstance(final_value, str)
                self.assertTrue(final_value.startswith("Thread-"))
            
        finally:
            # Restore original state
            _LOCAL_STORAGE_SETUP_STATE["EXCEPTION_OCCURRED"] = original_exception_state

    def test_local_storage_state_readonly_get_operations(self):
        """Test the get operation for readonly state in local storage state"""
        from azure.monitor.opentelemetry.exporter.statsbeat._state import (
            get_local_storage_setup_state_readonly,
            _LOCAL_STORAGE_SETUP_STATE,
            _LOCAL_STORAGE_SETUP_STATE_LOCK
        )
        
        # Save original state
        original_readonly_state = _LOCAL_STORAGE_SETUP_STATE["READONLY"]
        
        try:
            # Test 1: Initial state should be False
            self.assertEqual(get_local_storage_setup_state_readonly(), False)
            
            # Test 2: Set True directly and verify get operation
            with _LOCAL_STORAGE_SETUP_STATE_LOCK:
                _LOCAL_STORAGE_SETUP_STATE["READONLY"] = True
            self.assertEqual(get_local_storage_setup_state_readonly(), True)
            
            # Test 3: Set False directly and verify get operation
            with _LOCAL_STORAGE_SETUP_STATE_LOCK:
                _LOCAL_STORAGE_SETUP_STATE["READONLY"] = False
            self.assertEqual(get_local_storage_setup_state_readonly(), False)
            
            # Test 4: Verify get operation doesn't affect other state values
            original_exception = _LOCAL_STORAGE_SETUP_STATE["EXCEPTION_OCCURRED"]
            with _LOCAL_STORAGE_SETUP_STATE_LOCK:
                _LOCAL_STORAGE_SETUP_STATE["READONLY"] = True
            
            # Get readonly state multiple times
            for _ in range(5):
                self.assertEqual(get_local_storage_setup_state_readonly(), True)
            
            # Verify exception state wasn't affected
            self.assertEqual(_LOCAL_STORAGE_SETUP_STATE["EXCEPTION_OCCURRED"], original_exception)
            
        finally:
            # Restore original state
            _LOCAL_STORAGE_SETUP_STATE["READONLY"] = original_readonly_state

    @mock.patch.dict(
        os.environ,
        {
            "APPLICATIONINSIGHTS_STATSBEAT_DISABLED_ALL": "true",
            "APPLICATIONINSIGHTS_SDKSTATS_ENABLED_PREVIEW": "true",
        },
    )
    def test_should_collect_customer_sdkstats_enabled(self):
        exporter = BaseExporter(disable_offline_storage=True)
        self.assertTrue(exporter._should_collect_customer_sdkstats())

    @mock.patch.dict(
        os.environ,
        {
            "APPLICATIONINSIGHTS_STATSBEAT_DISABLED_ALL": "false",
            "APPLICATIONINSIGHTS_SDKSTATS_ENABLED_PREVIEW": "false",
        },
    )
    def test_should_collect_customer_sdkstats_disabled(self):
        exporter = BaseExporter(disable_offline_storage=True)
        self.assertFalse(exporter._should_collect_customer_sdkstats())

    def test_should_collect_customer_sdkstats_env_not_set(self):
        with mock.patch.dict(os.environ, {}, clear=True):
            exporter = BaseExporter(
                connection_string="InstrumentationKey=363331ca-f431-4119-bdcd-31a75920f958;IngestionEndpoint=https://eastus-8.in.applicationinsights.azure.com/",
                disable_offline_storage=True
            )
            self.assertFalse(exporter._should_collect_customer_sdkstats())

    def test_should_collect_customer_sdkstats_instrumentation_collection(self):
        with mock.patch.dict(
            os.environ,
            {
                "APPLICATIONINSIGHTS_STATSBEAT_DISABLED_ALL": "true",
                "APPLICATIONINSIGHTS_SDKSTATS_ENABLED_PREVIEW": "true",
            },
        ):
            exporter = BaseExporter(disable_offline_storage=True, instrumentation_collection=True)
            self.assertFalse(exporter._should_collect_customer_sdkstats())

    @mock.patch.dict(
        os.environ,
        {
            "APPLICATIONINSIGHTS_STATSBEAT_DISABLED_ALL": "true",
            "APPLICATIONINSIGHTS_SDKSTATS_ENABLED_PREVIEW": "true",
        },
    )
    @mock.patch('azure.monitor.opentelemetry.exporter.export._base._track_dropped_items')
    def test_base_exporter_storage_put_readonly_tracked(self, mock_track_dropped):
        """Test that BaseExporter tracks CLIENT_READONLY when storage.put() returns CLIENT_READONLY"""
        exporter = BaseExporter(disable_offline_storage=False)
        
        # Setup customer sdkstats
        mock_customer_sdkstats = mock.Mock()
        exporter._customer_sdkstats_metrics = mock_customer_sdkstats
        exporter._should_collect_customer_sdkstats = mock.Mock(return_value=True)
        
        # Mock the storage to return CLIENT_READONLY
        exporter.storage = mock.Mock()
        exporter.storage.gets.return_value = []  # No blobs from storage
        exporter.storage.put.return_value = StorageExportResult.CLIENT_READONLY
        
        # This should trigger the storage status check in _transmit_from_storage
        exporter._transmit_from_storage()
        
        # Verify that _track_dropped_items was called with CLIENT_READONLY
        # Note: Since no envelopes are processed from storage, this should not be called in current implementation
        mock_track_dropped.assert_not_called()

    @mock.patch.dict(
        os.environ,
        {
            "APPLICATIONINSIGHTS_STATSBEAT_DISABLED_ALL": "true",
            "APPLICATIONINSIGHTS_SDKSTATS_ENABLED_PREVIEW": "true",
        },
    )
    @mock.patch('azure.monitor.opentelemetry.exporter.export._base._track_dropped_items')
    def test_base_exporter_storage_put_capacity_reached_tracked(self, mock_track_dropped):
        """Test that BaseExporter tracks CLIENT_PERSISTENCE_CAPACITY when storage.put() returns CLIENT_PERSISTENCE_CAPACITY_REACHED"""
        exporter = BaseExporter(disable_offline_storage=False)
        
        # Setup customer sdkstats
        mock_customer_sdkstats = mock.Mock()
        exporter._customer_sdkstats_metrics = mock_customer_sdkstats
        exporter._should_collect_customer_sdkstats = mock.Mock(return_value=True)
        
        # Mock the storage to return CLIENT_PERSISTENCE_CAPACITY_REACHED
        exporter.storage = mock.Mock()
        exporter.storage.gets.return_value = []  # No blobs from storage
        exporter.storage.put.return_value = StorageExportResult.CLIENT_PERSISTENCE_CAPACITY_REACHED
        
        # This should trigger the storage status check in _transmit_from_storage
        exporter._transmit_from_storage()
        
        # Verify that _track_dropped_items was called with CLIENT_PERSISTENCE_CAPACITY
        # Note: Since no envelopes are processed from storage, this should not be called in current implementation
        mock_track_dropped.assert_not_called()

    # Custom Breeze Message Handling Tests
    # These tests verify that custom error messages from Azure Monitor service (Breeze)
    # are properly preserved and passed through the error handling chain.

    def test_determine_client_retry_code_telemetry_error_details_with_custom_message(self):
        """Test that TelemetryErrorDetails with custom message preserves the message for specific status codes."""
        exporter = BaseExporter(disable_offline_storage=True)
        
        # Test various specific status codes with custom messages
        test_cases = [
            (401, "Authentication failed. Please check your instrumentation key."),
            (403, "Forbidden access. Verify your permissions for this resource."),
            (408, "Request timeout. The service took too long to respond."),
            (429, "Rate limit exceeded for instrumentation key. Current rate: 1000 req/min, limit: 500 req/min."),
            (500, "Internal server error. Please try again later."),
            (502, "Bad gateway. The upstream server is unavailable."),
            (503, "Service unavailable. The monitoring service is temporarily down."),
            (504, "Gateway timeout. The request timed out while waiting for the upstream server."),
        ]
        
        for status_code, custom_message in test_cases:
            with self.subTest(status_code=status_code):
                error = TelemetryErrorDetails(
                    index=0,
                    status_code=status_code,
                    message=custom_message
                )
                
                retry_code, message = _determine_client_retry_code(error)
                self.assertEqual(retry_code, status_code)
                self.assertEqual(message, custom_message)

    def test_determine_client_retry_code_telemetry_error_details_without_message(self):
        """Test that TelemetryErrorDetails without message returns _UNKNOWN for specific status codes."""
        exporter = BaseExporter(disable_offline_storage=True)
        
        status_codes = [401, 403, 408, 429, 500, 502, 503, 504]
        
        for status_code in status_codes:
            with self.subTest(status_code=status_code):
                error = TelemetryErrorDetails(
                    index=0,
                    status_code=status_code,
                    message=None
                )
                
                retry_code, message = _determine_client_retry_code(error)
                self.assertEqual(retry_code, status_code)
                self.assertEqual(message, _UNKNOWN)

    def test_determine_client_retry_code_telemetry_error_details_empty_message(self):
        """Test that TelemetryErrorDetails with empty message returns _UNKNOWN for specific status codes."""
        exporter = BaseExporter(disable_offline_storage=True)
        
        status_codes = [401, 403, 408, 429, 500, 502, 503, 504]
        
        for status_code in status_codes:
            with self.subTest(status_code=status_code):
                error = TelemetryErrorDetails(
                    index=0,
                    status_code=status_code,
                    message=""
                )
                
                retry_code, message = _determine_client_retry_code(error)
                self.assertEqual(retry_code, status_code)
                self.assertEqual(message, _UNKNOWN)

    def test_determine_client_retry_code_http_response_error_with_custom_message(self):
        """Test that HttpResponseError with custom message preserves the message for specific status codes."""
        exporter = BaseExporter(disable_offline_storage=True)
        
        test_cases = [
            (429, "Rate limit exceeded. Please reduce your request rate."),
            (500, "Internal server error occurred during telemetry processing."),
            (503, "Service temporarily unavailable due to high load."),
        ]
        
        for status_code, custom_message in test_cases:
            with self.subTest(status_code=status_code):
                error = HttpResponseError()
                error.status_code = status_code
                error.message = custom_message
                
                retry_code, message = _determine_client_retry_code(error)
                self.assertEqual(retry_code, status_code)
                self.assertEqual(message, custom_message)

    def test_determine_client_retry_code_generic_error_with_message_attribute(self):
        """Test that generic errors with message attribute preserve the message for specific status codes."""
        exporter = BaseExporter(disable_offline_storage=True)
        
        test_cases = [
            (401, "Custom auth error from service"),
            (429, "Custom rate limit message"),
            (500, "Custom server error message"),
        ]
        
        for status_code, custom_message in test_cases:
            with self.subTest(status_code=status_code):
                error = mock.Mock()
                error.status_code = status_code
                error.message = custom_message
                
                retry_code, message = _determine_client_retry_code(error)
                self.assertEqual(retry_code, status_code)
                self.assertEqual(message, custom_message)

    def test_determine_client_retry_code_non_specific_status_codes(self):
        """Test that non-specific status codes are handled with CLIENT_EXCEPTION."""
        exporter = BaseExporter(disable_offline_storage=True)
        
        # Test non-specific status codes
        non_specific_codes = [400, 404, 410, 413]
        
        for status_code in non_specific_codes:
            with self.subTest(status_code=status_code):
                error = mock.Mock()
                error.status_code = status_code
                error.message = f"Error message for {status_code}"
                
                retry_code, message = _determine_client_retry_code(error)
                self.assertEqual(retry_code, RetryCode.CLIENT_EXCEPTION)
                self.assertEqual(message, _CLIENT_EXCEPTION)

    @mock.patch.dict(
        os.environ,
        {
            "APPLICATIONINSIGHTS_STATSBEAT_DISABLED_ALL": "true",
            "APPLICATIONINSIGHTS_SDKSTATS_ENABLED_PREVIEW": "true",
        },
    )
    def test_track_retry_items_with_custom_breeze_messages(self):
        """Test that _track_retry_items properly passes custom messages from Breeze errors."""
        exporter = BaseExporter(disable_offline_storage=True)
        exporter._customer_sdkstats_metrics = mock.Mock()
        
        # Create test envelopes
        envelopes = [TelemetryItem(name="Test", time=datetime.now())]
        
        # Test TelemetryErrorDetails with custom message
        error = TelemetryErrorDetails(
            index=0,
            status_code=429,
            message="Rate limit exceeded for instrumentation key. Current rate: 1000 req/min, limit: 500 req/min."
        )
        
        _track_retry_items(exporter._customer_sdkstats_metrics, envelopes, error)
        
        # Verify that count_retry_items was called with the custom message
        exporter._customer_sdkstats_metrics.count_retry_items.assert_called_once_with(
            1,
            'UNKNOWN',  # telemetry type
            429,        # status code
            'Rate limit exceeded for instrumentation key. Current rate: 1000 req/min, limit: 500 req/min.'
        )

    @mock.patch.dict(
        os.environ,
        {
            "APPLICATIONINSIGHTS_STATSBEAT_DISABLED_ALL": "true",
            "APPLICATIONINSIGHTS_SDKSTATS_ENABLED_PREVIEW": "true",
        },
    )
    def test_track_retry_items_with_http_response_error_custom_message(self):
        """Test that _track_retry_items properly passes custom messages from HttpResponseError."""
        exporter = BaseExporter(disable_offline_storage=True)
        exporter._customer_sdkstats_metrics = mock.Mock()
        
        # Create test envelopes
        envelopes = [TelemetryItem(name="Test", time=datetime.now())]
        
        # Test HttpResponseError with custom message
        error = HttpResponseError()
        error.status_code = 503
        error.message = "Service temporarily unavailable due to maintenance."
        
        _track_retry_items(exporter._customer_sdkstats_metrics, envelopes, error)
        
        # Verify that count_retry_items was called with the custom message
        exporter._customer_sdkstats_metrics.count_retry_items.assert_called_once_with(
            1,
            'UNKNOWN',  # telemetry type
            503,        # status code
            'Service temporarily unavailable due to maintenance.'
        )

    @mock.patch.dict(
        os.environ,
        {
            "APPLICATIONINSIGHTS_STATSBEAT_DISABLED_ALL": "true",
            "APPLICATIONINSIGHTS_SDKSTATS_ENABLED_PREVIEW": "true",
        },
    )
    def test_track_retry_items_without_custom_message(self):
        """Test that _track_retry_items handles errors without custom messages."""
        exporter = BaseExporter(disable_offline_storage=True)
        exporter._customer_sdkstats_metrics = mock.Mock()
        
        # Create test envelopes
        envelopes = [TelemetryItem(name="Test", time=datetime.now())]
        
        # Test error without message attribute for specific status code
        error = mock.Mock(spec=['status_code'])  # Only specify status_code attribute
        error.status_code = 500
        
        _track_retry_items(exporter._customer_sdkstats_metrics, envelopes, error)
        
        # Verify that count_retry_items was called with _UNKNOWN message for specific status codes without custom message
        exporter._customer_sdkstats_metrics.count_retry_items.assert_called_once_with(
            1,
            'UNKNOWN',  # telemetry type
            500,        # status code
            'UNKNOWN'   # message (_UNKNOWN is returned for specific status codes without custom message)
        )

    @mock.patch.dict(
        os.environ,
        {
            "APPLICATIONINSIGHTS_STATSBEAT_DISABLED_ALL": "true",
            "APPLICATIONINSIGHTS_SDKSTATS_ENABLED_PREVIEW": "true",
        },
    )
    def test_track_retry_items_service_request_error_with_message(self):
        """Test that _track_retry_items properly handles ServiceRequestError with message."""
        exporter = BaseExporter(disable_offline_storage=True)
        exporter._customer_sdkstats_metrics = mock.Mock()
        
        # Create test envelopes
        envelopes = [TelemetryItem(name="Test", time=datetime.now())]
        
        # Test ServiceRequestError with message (using "timeout" to test timeout detection)
        error = ServiceRequestTimeoutError("Connection timeout occurred")
        
        _track_retry_items(exporter._customer_sdkstats_metrics, envelopes, error)
        
        # Verify that count_retry_items was called with CLIENT_TIMEOUT
        exporter._customer_sdkstats_metrics.count_retry_items.assert_called_once_with(
            1,
            'UNKNOWN',                        # telemetry type
            RetryCode.CLIENT_TIMEOUT,         # retry code
            _TIMEOUT_EXCEPTION     # message
        )

    @mock.patch.dict(
        os.environ,
        {
            "APPLICATIONINSIGHTS_STATSBEAT_DISABLED_ALL": "true",
            "APPLICATIONINSIGHTS_SDKSTATS_ENABLED_PREVIEW": "true",
        },
    )
    def test_track_retry_items_service_request_error_no_timeout(self):
        """Test that _track_retry_items properly handles ServiceRequestError without timeout in message."""
        exporter = BaseExporter(disable_offline_storage=True)
        exporter._customer_sdkstats_metrics = mock.Mock()
        
        # Create test envelopes
        envelopes = [TelemetryItem(name="Test", time=datetime.now())]
        
        # Test ServiceRequestError with message that doesn't contain "timeout"
        error = TimeoutError("Connection failed")
        
        _track_retry_items(exporter._customer_sdkstats_metrics, envelopes, error)
        
        # Verify that count_retry_items was called with CLIENT_EXCEPTION
        exporter._customer_sdkstats_metrics.count_retry_items.assert_called_once_with(
            1,
            'UNKNOWN',                        # telemetry type
            RetryCode.CLIENT_TIMEOUT,       # retry code
            _TIMEOUT_EXCEPTION               # message
        )

    def test_determine_client_retry_code_http_status_codes(self):
        exporter = BaseExporter(disable_offline_storage=True)
        
        status_codes = [401, 403, 408, 429, 500, 502, 503, 504]
        
        for status_code in status_codes:
            # Create mock without message attribute to test _UNKNOWN fallback
            error = mock.Mock(spec=['status_code'])
            error.status_code = status_code
            
            retry_code, message = _determine_client_retry_code(error)
            self.assertEqual(retry_code, status_code)
            self.assertEqual(message, _UNKNOWN)

    def test_determine_client_retry_code_service_request_error(self):
        exporter = BaseExporter(disable_offline_storage=True)
        
        error = ServiceRequestError("Connection failed")
        
        retry_code, message = _determine_client_retry_code(error)
        self.assertEqual(retry_code, RetryCode.CLIENT_EXCEPTION)
        self.assertEqual(message, _CLIENT_EXCEPTION)

    def test_determine_client_retry_code_service_request_error_with_message(self):
        exporter = BaseExporter(disable_offline_storage=True)
        
        error = ReadTimeout("Network error")
        error.message = "Specific network error"
        
        retry_code, message = _determine_client_retry_code(error)
        self.assertEqual(retry_code, RetryCode.CLIENT_TIMEOUT)
        self.assertEqual(message, _TIMEOUT_EXCEPTION)

    @mock.patch.dict(
        os.environ,
        {
            "APPLICATIONINSIGHTS_STATSBEAT_DISABLED_ALL": "true",
            "APPLICATIONINSIGHTS_SDKSTATS_ENABLED_PREVIEW": "true",
        },
    )
    def test_track_retry_items_connection_error_network_exception(self):
        """Test that ConnectionError is properly categorized as _NETWORK_EXCEPTION in retry items tracking."""
        exporter = BaseExporter(disable_offline_storage=True)
        mock_customer_sdkstats = mock.Mock()
        exporter._customer_sdkstats_metrics = mock_customer_sdkstats
        
        # Create test envelopes
        envelopes = [TelemetryItem(name="Test", time=datetime.now())]
        
        # Test ConnectionError with different messages
        connection_errors = [
            ConnectionError("Connection refused"),
            ConnectionError("Network is unreachable"),
            ConnectionError("Host is down"),
            ConnectionError(""),  # Empty message
        ]
        
        for error in connection_errors:
            with self.subTest(error=str(error)):
                # Reset the mock for each test
                mock_customer_sdkstats.reset_mock()
                
                # Call _track_retry_items with ConnectionError
                _track_retry_items(exporter._customer_sdkstats_metrics, envelopes, error)
                
                # Verify that count_retry_items was called with CLIENT_EXCEPTION and _NETWORK_EXCEPTION
                mock_customer_sdkstats.count_retry_items.assert_called_once_with(
                    1,
                    'UNKNOWN',                      # telemetry type
                    RetryCode.CLIENT_EXCEPTION,     # retry code
                    _NETWORK_EXCEPTION              # message
                )

    def test_determine_client_retry_code_connection_error_network_exception(self):
        """Test that _determine_client_retry_code properly categorizes ConnectionError as network exception."""
        exporter = BaseExporter(disable_offline_storage=True)
        
        # Test various ConnectionError scenarios
        test_cases = [
            ConnectionError("Connection refused"),
            ConnectionError("Network is unreachable"), 
            ConnectionError("Host is down"),
            ConnectionError("TCP connection failed"),
            ConnectionError(),  # No message
        ]
        
        for error in test_cases:
            with self.subTest(error=str(error)):
                retry_code, message = _determine_client_retry_code(error)
                self.assertEqual(retry_code, RetryCode.CLIENT_EXCEPTION)
                self.assertEqual(message, _NETWORK_EXCEPTION)


    def test_regular_exporter_not_flagged_as_customer_sdkstats(self):
        """Test that regular exporters are not identified as customer sdkstats exporters."""
        # Test BaseExporter
        base_exporter = BaseExporter(connection_string="InstrumentationKey=12345678-1234-1234-1234-123456789abc")
        self.assertFalse(base_exporter._is_customer_sdkstats_exporter())
        
        # Test AzureMonitorTraceExporter
        trace_exporter = AzureMonitorTraceExporter(connection_string="InstrumentationKey=12345678-1234-1234-1234-123456789abc")
        self.assertFalse(trace_exporter._is_customer_sdkstats_exporter())
        
        # Test AzureMonitorMetricExporter
        metric_exporter = AzureMonitorMetricExporter(connection_string="InstrumentationKey=12345678-1234-1234-1234-123456789abc")
        self.assertFalse(metric_exporter._is_customer_sdkstats_exporter())

    def test_statsbeat_exporter_not_flagged_as_customer_sdkstats(self):
        """Test that regular statsbeat exporter is not identified as customer sdkstats exporter."""
        statsbeat_exporter = _StatsBeatExporter(connection_string="InstrumentationKey=12345678-1234-1234-1234-123456789abc")
        self.assertFalse(statsbeat_exporter._is_customer_sdkstats_exporter())

    def test_customer_sdkstats_exporter_properly_flagged(self):
        """Test that customer sdkstats exporter is properly identified when flag is set."""
        # Create a metric exporter and manually set the customer sdkstats flag
        exporter = AzureMonitorMetricExporter(
            connection_string="InstrumentationKey=12345678-1234-1234-1234-123456789abc",
            instrumentation_collection=True
        )
        
        # Verify initially not flagged
        self.assertFalse(exporter._is_customer_sdkstats_exporter())
        
        # Set the customer sdkstats flag
        exporter._is_customer_sdkstats = True
        
        # Verify now properly flagged
        self.assertTrue(exporter._is_customer_sdkstats_exporter())

    def test_flag_attribute_missing_returns_false(self):
        """Test that missing _is_customer_sdkstats attribute returns False (default behavior)."""
        exporter = BaseExporter(connection_string="InstrumentationKey=12345678-1234-1234-1234-123456789abc")
        
        # Ensure the attribute doesn't exist
        self.assertFalse(hasattr(exporter, '_is_customer_sdkstats'))
        
        # Verify getattr returns False as default
        self.assertFalse(exporter._is_customer_sdkstats_exporter())

    def test_flag_attribute_false_returns_false(self):
        """Test that _is_customer_sdkstats = False explicitly returns False."""
        exporter = BaseExporter(connection_string="InstrumentationKey=12345678-1234-1234-1234-123456789abc")
        exporter._is_customer_sdkstats = False
        
        self.assertFalse(exporter._is_customer_sdkstats_exporter())

    def test_flag_attribute_true_returns_true(self):
        """Test that _is_customer_sdkstats = True returns True."""
        exporter = BaseExporter(connection_string="InstrumentationKey=12345678-1234-1234-1234-123456789abc")
        exporter._is_customer_sdkstats = True
        
        self.assertTrue(exporter._is_customer_sdkstats_exporter())

    def test_flag_attribute_none_returns_false(self):
        """Test that _is_customer_sdkstats = None returns False."""
        exporter = BaseExporter(connection_string="InstrumentationKey=12345678-1234-1234-1234-123456789abc")
        exporter._is_customer_sdkstats = None
        
        self.assertFalse(exporter._is_customer_sdkstats_exporter())

    def test_flag_attribute_other_values_behavior(self):
        """Test behavior with various non-boolean values for the flag."""
        exporter = BaseExporter(connection_string="InstrumentationKey=12345678-1234-1234-1234-123456789abc")
        
        # Test with string "true" - should be truthy
        exporter._is_customer_sdkstats = "true"
        self.assertTrue(exporter._is_customer_sdkstats_exporter())
        
        # Test with string "false" - should be truthy (non-empty string)
        exporter._is_customer_sdkstats = "false"
        self.assertTrue(exporter._is_customer_sdkstats_exporter())
        
        # Test with empty string - should be falsy
        exporter._is_customer_sdkstats = ""
        self.assertFalse(exporter._is_customer_sdkstats_exporter())
        
        # Test with number 1 - should be truthy
        exporter._is_customer_sdkstats = 1
        self.assertTrue(exporter._is_customer_sdkstats_exporter())
        
        # Test with number 0 - should be falsy
        exporter._is_customer_sdkstats = 0
        self.assertFalse(exporter._is_customer_sdkstats_exporter())

    @mock.patch.dict(os.environ, {"APPLICATIONINSIGHTS_SDKSTATS_ENABLED_PREVIEW": "true"})
    def test_should_collect_customer_sdkstats_with_regular_exporter_flag_test(self):
        """Test that regular exporters should collect customer sdkstats when enabled."""
        # Mock customer sdkstats shutdown state and storage method
        with mock.patch("azure.monitor.opentelemetry.exporter.statsbeat._state.get_customer_sdkstats_shutdown", return_value=False), \
             mock.patch("azure.monitor.opentelemetry.exporter.statsbeat._customer_sdkstats.collect_customer_sdkstats"):
            exporter = BaseExporter(
                connection_string="InstrumentationKey=12345678-1234-1234-1234-123456789abc",
                disable_offline_storage=True  # Disable storage to avoid missing method issue
            )
            
            # Regular exporter should collect customer sdkstats
            self.assertTrue(exporter._should_collect_customer_sdkstats())

    @mock.patch.dict(os.environ, {"APPLICATIONINSIGHTS_SDKSTATS_ENABLED_PREVIEW": "true"})
    def test_should_collect_customer_sdkstats_with_customer_sdkstats_exporter_flag_test(self):
        """Test that customer sdkstats exporters should NOT collect customer sdkstats."""
        # Mock customer sdkstats shutdown state
        with mock.patch("azure.monitor.opentelemetry.exporter.statsbeat._state.get_customer_sdkstats_shutdown", return_value=False):
            exporter = AzureMonitorMetricExporter(
                connection_string="InstrumentationKey=12345678-1234-1234-1234-123456789abc",
                instrumentation_collection=True
            )
            exporter._is_customer_sdkstats = True
            
            # customer sdkstats exporter should NOT collect customer sdkstats (prevents recursion)
            self.assertFalse(exporter._should_collect_customer_sdkstats())

    def test_customer_sdkstats_metrics_creation_with_flag_test(self):
        """Test that CustomerSdkStatsMetrics properly sets the flag on its exporter."""
        original_env = os.environ.get("APPLICATIONINSIGHTS_SDKSTATS_ENABLED_PREVIEW")
        os.environ["APPLICATIONINSIGHTS_SDKSTATS_ENABLED_PREVIEW"] = "true"
        
        try:
            # Mock to prevent actual metric collection setup
            with mock.patch("azure.monitor.opentelemetry.exporter.statsbeat._customer_sdkstats.PeriodicExportingMetricReader"), \
                 mock.patch("azure.monitor.opentelemetry.exporter.statsbeat._customer_sdkstats.MeterProvider"), \
                 mock.patch("azure.monitor.opentelemetry.exporter.statsbeat._customer_sdkstats.get_compute_type", return_value="vm"):
                connection_string = "InstrumentationKey=12345678-1234-1234-1234-123456789abc"

                customer_sdkstats = CustomerSdkStatsMetrics(connection_string)

                # Verify that the exporter was created and flagged
                self.assertTrue(hasattr(customer_sdkstats, '_customer_sdkstats_exporter'))
                self.assertTrue(customer_sdkstats._customer_sdkstats_exporter._is_customer_sdkstats_exporter())
                
        finally:
            if original_env is not None:
                os.environ["APPLICATIONINSIGHTS_SDKSTATS_ENABLED_PREVIEW"] = original_env
            else:
                os.environ.pop("APPLICATIONINSIGHTS_SDKSTATS_ENABLED_PREVIEW", None)

    def test_multiple_exporters_independent_flags(self):
        """Test that multiple exporters can have independent flag states."""
        # Create multiple exporters
        exporter1 = AzureMonitorMetricExporter(connection_string="InstrumentationKey=12345678-1234-1234-1234-123456789abc")
        exporter2 = AzureMonitorMetricExporter(connection_string="InstrumentationKey=12345678-1234-1234-1234-123456789abc")
        exporter3 = AzureMonitorTraceExporter(connection_string="InstrumentationKey=12345678-1234-1234-1234-123456789abc")
        
        # Initially, none should be flagged
        self.assertFalse(exporter1._is_customer_sdkstats_exporter())
        self.assertFalse(exporter2._is_customer_sdkstats_exporter())
        self.assertFalse(exporter3._is_customer_sdkstats_exporter())
        
        # Flag only exporter2
        exporter2._is_customer_sdkstats = True
        
        # Verify only exporter2 is flagged
        self.assertFalse(exporter1._is_customer_sdkstats_exporter())
        self.assertTrue(exporter2._is_customer_sdkstats_exporter())
        self.assertFalse(exporter3._is_customer_sdkstats_exporter())
        
        # Flag exporter3
        exporter3._is_customer_sdkstats = True
        
        # Verify exporter2 and exporter3 are flagged, but not exporter1
        self.assertFalse(exporter1._is_customer_sdkstats_exporter())
        self.assertTrue(exporter2._is_customer_sdkstats_exporter())
        self.assertTrue(exporter3._is_customer_sdkstats_exporter())

    def test_flag_modification_after_creation(self):
        """Test that flag can be modified after exporter creation."""
        exporter = BaseExporter(connection_string="InstrumentationKey=12345678-1234-1234-1234-123456789abc")
        
        # Initially not flagged
        self.assertFalse(exporter._is_customer_sdkstats_exporter())
        
        # Set flag
        exporter._is_customer_sdkstats = True
        self.assertTrue(exporter._is_customer_sdkstats_exporter())
        
        # Unset flag
        exporter._is_customer_sdkstats = False
        self.assertFalse(exporter._is_customer_sdkstats_exporter())
        
        # Delete flag attribute
        delattr(exporter, '_is_customer_sdkstats')
        self.assertFalse(exporter._is_customer_sdkstats_exporter())

    def test_getattr_with_different_default_values(self):
        """Test that getattr behavior is consistent with different theoretical default values."""
        exporter = BaseExporter(connection_string="InstrumentationKey=12345678-1234-1234-1234-123456789abc")
        
        # Test current implementation (default False)
        self.assertEqual(getattr(exporter, '_is_customer_sdkstats', False), False)
        
        # Test what would happen with different defaults
        self.assertEqual(getattr(exporter, '_is_customer_sdkstats', True), True)
        self.assertEqual(getattr(exporter, '_is_customer_sdkstats', None), None)
        self.assertEqual(getattr(exporter, '_is_customer_sdkstats', "default"), "default")
        
        # Set the attribute and verify getattr returns the actual value regardless of default
        exporter._is_customer_sdkstats = True
        self.assertEqual(getattr(exporter, '_is_customer_sdkstats', False), True)
        self.assertEqual(getattr(exporter, '_is_customer_sdkstats', "other"), True)

    @mock.patch.dict(os.environ, {"APPLICATIONINSIGHTS_SDKSTATS_ENABLED_PREVIEW": "true"})
    def test_integration_scenario_mixed_exporters_flag_test(self):
        """Integration test with mixed exporter types to ensure no interference."""
        # Mock customer sdkstats shutdown state and storage method
        with mock.patch("azure.monitor.opentelemetry.exporter.statsbeat._state.get_customer_sdkstats_shutdown", return_value=False), \
             mock.patch("azure.monitor.opentelemetry.exporter.statsbeat._customer_sdkstats.collect_customer_sdkstats"):
            # Create various types of exporters with storage disabled
            trace_exporter = AzureMonitorTraceExporter(
                connection_string="InstrumentationKey=12345678-1234-1234-1234-123456789abc",
                disable_offline_storage=True
            )
            metric_exporter = AzureMonitorMetricExporter(
                connection_string="InstrumentationKey=12345678-1234-1234-1234-123456789abc",
                disable_offline_storage=True
            )
            
            # Create a customer sdkstats exporter
            customer_sdkstats_exporter = AzureMonitorMetricExporter(
                connection_string="InstrumentationKey=12345678-1234-1234-1234-123456789abc",
                instrumentation_collection=True,
                disable_offline_storage=True
            )
            customer_sdkstats_exporter._is_customer_sdkstats = True
            
            # Verify identification
            self.assertFalse(trace_exporter._is_customer_sdkstats_exporter())
            self.assertFalse(metric_exporter._is_customer_sdkstats_exporter())
            self.assertTrue(customer_sdkstats_exporter._is_customer_sdkstats_exporter())
            
            # Verify collection logic
            self.assertTrue(trace_exporter._should_collect_customer_sdkstats())
            self.assertTrue(metric_exporter._should_collect_customer_sdkstats())
            self.assertFalse(customer_sdkstats_exporter._should_collect_customer_sdkstats())

    def test_inheritance_flag_behavior(self):
        """Test that flag behavior works correctly with inheritance."""
        class CustomExporter(BaseExporter):
            def __init__(self, **kwargs):
                super().__init__(**kwargs)
        
        custom_exporter = CustomExporter(connection_string="InstrumentationKey=12345678-1234-1234-1234-123456789abc")
        
        # Should work the same as BaseExporter
        self.assertFalse(custom_exporter._is_customer_sdkstats_exporter())
        
        custom_exporter._is_customer_sdkstats = True
        self.assertTrue(custom_exporter._is_customer_sdkstats_exporter())

    # End of customer sdkstats Flag Regression Tests

    def test_determine_client_retry_code_timeout_error(self):
        exporter = BaseExporter(disable_offline_storage=True)
        
        timeout_error = ServiceRequestTimeoutError("Request timed out")
        
        retry_code, message = _determine_client_retry_code(timeout_error)
        self.assertEqual(retry_code, RetryCode.CLIENT_TIMEOUT)
        self.assertEqual(message, _TIMEOUT_EXCEPTION)
        
        timeout_error2 = ServiceRequestError("Connection timeout occurred")
        
        retry_code2, message2 = _determine_client_retry_code(timeout_error2)
        self.assertEqual(retry_code2, RetryCode.CLIENT_TIMEOUT)
        self.assertEqual(message2, _TIMEOUT_EXCEPTION)

    def test_determine_client_retry_code_general_exception(self):
        exporter = BaseExporter(disable_offline_storage=True)
        
        error = _CLIENT_EXCEPTION
        
        retry_code, message = _determine_client_retry_code(error)
        self.assertEqual(retry_code, RetryCode.CLIENT_EXCEPTION)
        self.assertEqual(message, _CLIENT_EXCEPTION)

    def test_track_retry_items_stats_exporter(self):
        exporter = _StatsBeatExporter(disable_offline_storage=True)
        
        mock_customer_sdkstats = mock.Mock()
        exporter._customer_sdkstats_metrics = mock_customer_sdkstats
        
        test_envelopes = [TelemetryItem(name="test1", time=datetime.now())]
        
        error = Exception("Some error")
        
        # Only call _track_retry_items if should_collect_customer_sdkstats is True
        if exporter._customer_sdkstats_metrics and exporter._should_collect_customer_sdkstats():
            _track_retry_items(exporter._customer_sdkstats_metrics, test_envelopes, error)
        
        mock_customer_sdkstats.count_retry_items.assert_not_called()

    def test_track_retry_items_no_customer_sdkstats(self):
        exporter = BaseExporter(disable_offline_storage=True)
        
        self.assertIsNone(exporter._customer_sdkstats_metrics)
        
        test_envelopes = [TelemetryItem(name="test1", time=datetime.now())]
        
        error = Exception("Some error")
        
        _track_retry_items(exporter._customer_sdkstats_metrics, test_envelopes, error)

    @mock.patch.dict(
        os.environ,
        {
            "APPLICATIONINSIGHTS_STATSBEAT_DISABLED_ALL": "true",
            "APPLICATIONINSIGHTS_SDKSTATS_ENABLED_PREVIEW": "true",
        },
    )
    def test_track_retry_items_with_customer_sdkstats(self):
        with mock.patch("azure.monitor.opentelemetry.exporter.statsbeat._customer_sdkstats.collect_customer_sdkstats") as mock_collect:
            mock_customer_sdkstats = mock.Mock()
            
            def mock_collect_side_effect(exporter):
                setattr(exporter, '_customer_sdkstats_metrics', mock_customer_sdkstats)
            
            mock_collect.side_effect = mock_collect_side_effect
            
            exporter = BaseExporter(disable_offline_storage=True)
            
            test_envelopes = [
                TelemetryItem(name="test1", time=datetime.now()),
                TelemetryItem(name="test2", time=datetime.now()),
            ]
            
            error = ServiceRequestError("Connection failed")
            _track_retry_items(exporter._customer_sdkstats_metrics, test_envelopes, error)
            
            self.assertEqual(mock_customer_sdkstats.count_retry_items.call_count, 2)
            
            calls = mock_customer_sdkstats.count_retry_items.call_args_list
            self.assertEqual(calls[0][0][0], 1)
            self.assertEqual(calls[0][0][2], RetryCode.CLIENT_EXCEPTION)
            self.assertEqual(calls[1][0][0], 1)
            self.assertEqual(calls[1][0][2], RetryCode.CLIENT_EXCEPTION)

    @mock.patch.dict(
        os.environ,
        {
            "APPLICATIONINSIGHTS_STATSBEAT_DISABLED_ALL": "true",
            "APPLICATIONINSIGHTS_SDKSTATS_ENABLED_PREVIEW": "true",
        },
    )
    def test_track_retry_items_with_status_code_error(self):
        with mock.patch("azure.monitor.opentelemetry.exporter.statsbeat._customer_sdkstats.collect_customer_sdkstats") as mock_collect:
            mock_customer_sdkstats = mock.Mock()
            
            def mock_collect_side_effect(exporter):
                setattr(exporter, '_customer_sdkstats_metrics', mock_customer_sdkstats)
            
            mock_collect.side_effect = mock_collect_side_effect
            
            exporter = BaseExporter(disable_offline_storage=True)
            
            test_envelopes = [TelemetryItem(name="test1", time=datetime.now())]
            
            error = HttpResponseError()
            error.status_code = 429
            _track_retry_items(exporter._customer_sdkstats_metrics, test_envelopes, error)
            
            mock_customer_sdkstats.count_retry_items.assert_called_once()
            
            args, kwargs = mock_customer_sdkstats.count_retry_items.call_args
            self.assertEqual(args[0], 1)
            self.assertEqual(args[2], 429)

    @mock.patch.dict(
        os.environ,
        {
            "APPLICATIONINSIGHTS_STATSBEAT_DISABLED_ALL": "true",
            "APPLICATIONINSIGHTS_SDKSTATS_ENABLED_PREVIEW": "true",
        },
    )
    def test_transmission_success_tracks_successful_items(self):
        with mock.patch("azure.monitor.opentelemetry.exporter.statsbeat._customer_sdkstats.collect_customer_sdkstats") as mock_collect:
            mock_customer_sdkstats = mock.Mock()
            
            def mock_collect_side_effect(exporter):
                setattr(exporter, '_customer_sdkstats_metrics', mock_customer_sdkstats)
            
            mock_collect.side_effect = mock_collect_side_effect
            
            exporter = BaseExporter(disable_offline_storage=True)
            
            test_envelopes = [
                TelemetryItem(name="test1", time=datetime.now()),
                TelemetryItem(name="test2", time=datetime.now()),
            ]
            
            with mock.patch.object(AzureMonitorClient, "track") as mock_track:
                mock_track.return_value = TrackResponse(
                    items_received=2,
                    items_accepted=2,
                    errors=[],
                )
                
                result = exporter._transmit(test_envelopes)
                
                self.assertEqual(result, ExportResult.SUCCESS)
                
                self.assertEqual(mock_customer_sdkstats.count_successful_items.call_count, 2)

    @mock.patch.dict(
        os.environ,
        {
            "APPLICATIONINSIGHTS_STATSBEAT_DISABLED_ALL": "true",
            "APPLICATIONINSIGHTS_SDKSTATS_ENABLED_PREVIEW": "true",
        },
    )
    def test_transmission_206_tracks_dropped_items(self):
        with mock.patch("azure.monitor.opentelemetry.exporter.statsbeat._customer_sdkstats.collect_customer_sdkstats") as mock_collect:
            mock_customer_sdkstats = mock.Mock()
            
            def mock_collect_side_effect(exporter):
                setattr(exporter, '_customer_sdkstats_metrics', mock_customer_sdkstats)
            
            mock_collect.side_effect = mock_collect_side_effect
            
            exporter = BaseExporter(disable_offline_storage=True)
            
            test_envelopes = [
                TelemetryItem(name="test1", time=datetime.now()),
                TelemetryItem(name="test2", time=datetime.now()),
                TelemetryItem(name="test3", time=datetime.now()),
            ]
            
            with mock.patch.object(AzureMonitorClient, "track") as mock_track:
                mock_track.return_value = TrackResponse(
                    items_received=3,
                    items_accepted=2,
                    errors=[
                        TelemetryErrorDetails(
                            index=0,
                            status_code=400,
                            message="Invalid data",
                        ),
                    ],
                )
                
                result = exporter._transmit(test_envelopes)
                
                self.assertEqual(result, ExportResult.FAILED_NOT_RETRYABLE)
                
                mock_customer_sdkstats.count_dropped_items.assert_called_once()
                
                args, kwargs = mock_customer_sdkstats.count_dropped_items.call_args
                self.assertEqual(args[0], 1)  # count
                self.assertEqual(args[2], 400)  # status_code
                # The error parameter is now optional, so it's not passed when None
                # This means args only has 3 elements, not 4

    @mock.patch.dict(
        os.environ,
        {
            "APPLICATIONINSIGHTS_STATSBEAT_DISABLED_ALL": "true",
            "APPLICATIONINSIGHTS_SDKSTATS_ENABLED_PREVIEW": "true",
        },
    )
    def test_transmission_206_tracks_retry_items(self):
        with mock.patch("azure.monitor.opentelemetry.exporter.statsbeat._customer_sdkstats.collect_customer_sdkstats") as mock_collect:
            mock_customer_sdkstats = mock.Mock()
            
            def mock_collect_side_effect(exporter):
                setattr(exporter, '_customer_sdkstats_metrics', mock_customer_sdkstats)
            
            mock_collect.side_effect = mock_collect_side_effect
            
            exporter = BaseExporter(disable_offline_storage=False)
            
            exporter.storage.put = mock.Mock()
            
            test_envelopes = [
                TelemetryItem(name="test1", time=datetime.now()),
                TelemetryItem(name="test2", time=datetime.now()),
                TelemetryItem(name="test3", time=datetime.now()),
            ]
            
            with mock.patch.object(AzureMonitorClient, "track") as mock_track:
                mock_track.return_value = TrackResponse(
                    items_received=3,
                    items_accepted=2,
                    errors=[
                        TelemetryErrorDetails(
                            index=2,
                            status_code=500,
                            message="Server error",
                        ),
                    ],
                )
                
                result = exporter._transmit(test_envelopes)
                
                self.assertEqual(result, ExportResult.FAILED_NOT_RETRYABLE)
                
                exporter.storage.put.assert_called_once()

    @mock.patch.dict(
        os.environ,
        {
            "APPLICATIONINSIGHTS_STATSBEAT_DISABLED_ALL": "true",
            "APPLICATIONINSIGHTS_SDKSTATS_ENABLED_PREVIEW": "true",
        },
    )
    def test_transmission_service_request_error_tracks_retry_items(self):
        with mock.patch("azure.monitor.opentelemetry.exporter.statsbeat._customer_sdkstats.collect_customer_sdkstats") as mock_collect:
            mock_customer_sdkstats = mock.Mock()
            
            def mock_collect_side_effect(exporter):
                setattr(exporter, '_customer_sdkstats_metrics', mock_customer_sdkstats)
            
            mock_collect.side_effect = mock_collect_side_effect
            

            exporter = BaseExporter(disable_offline_storage=True)
            
            test_envelopes = [TelemetryItem(name="test1", time=datetime.now())]
            
            with mock.patch.object(AzureMonitorClient, "track", side_effect=ServiceRequestError("Connection failed")):
                result = exporter._transmit(test_envelopes)
                
                self.assertEqual(result, ExportResult.FAILED_RETRYABLE)
                
                mock_customer_sdkstats.count_retry_items.assert_called_once()
                
                args, kwargs = mock_customer_sdkstats.count_retry_items.call_args
                self.assertEqual(args[0], 1)
                self.assertEqual(args[2], RetryCode.CLIENT_EXCEPTION)  
                self.assertEqual(args[3], _CLIENT_EXCEPTION)  

    @mock.patch.dict(
        os.environ,
        {
            "APPLICATIONINSIGHTS_STATSBEAT_DISABLED_ALL": "false",
            "APPLICATIONINSIGHTS_SDKSTATS_ENABLED_PREVIEW": "true",
        },
    )
    def test_transmission_general_exception_tracks_dropped_items(self):
        with mock.patch("azure.monitor.opentelemetry.exporter.statsbeat._customer_sdkstats.collect_customer_sdkstats") as mock_collect:
            mock_customer_sdkstats = mock.Mock()
            
            def mock_collect_side_effect(exporter):
                setattr(exporter, '_customer_sdkstats_metrics', mock_customer_sdkstats)
            
            mock_collect.side_effect = mock_collect_side_effect
            
            exporter = BaseExporter(disable_offline_storage=True)
            
            test_envelopes = [TelemetryItem(name="test1", time=datetime.now())]
            
            with mock.patch.object(AzureMonitorClient, "track", side_effect=Exception("Unexpected error")):
                result = exporter._transmit(test_envelopes)
                
                self.assertEqual(result, ExportResult.FAILED_NOT_RETRYABLE)
                
                # We expect two calls: one for storage disabled, one for the exception
                expected_calls = [
                    mock.call(1, 'UNKNOWN', DropCode.CLIENT_STORAGE_DISABLED),
                    mock.call(1, 'UNKNOWN', DropCode.CLIENT_EXCEPTION, _CLIENT_EXCEPTION)
                ]
                mock_customer_sdkstats.count_dropped_items.assert_has_calls(expected_calls)
                self.assertEqual(mock_customer_sdkstats.count_dropped_items.call_count, 2)

    @mock.patch.dict(
        os.environ,
        {
            "APPLICATIONINSIGHTS_SDKSTATS_ENABLED_PREVIEW": "false",
        },
    )
    def test_constructor_customer_sdkstats_disabled(self):
        with mock.patch("azure.monitor.opentelemetry.exporter.statsbeat._customer_sdkstats.collect_customer_sdkstats") as mock_collect:
            exporter = BaseExporter(disable_offline_storage=True)
            
            mock_collect.assert_not_called()
            
            self.assertIsNone(exporter._customer_sdkstats_metrics)

    @mock.patch.dict(
        os.environ,
        {
            "APPLICATIONINSIGHTS_STATSBEAT_DISABLED_ALL": "false",
            "APPLICATIONINSIGHTS_SDKSTATS_ENABLED_PREVIEW": "true",
        },
    )
    def test_constructor_customer_sdkstats_enabled(self):
        with mock.patch("azure.monitor.opentelemetry.exporter.statsbeat._customer_sdkstats.collect_customer_sdkstats") as mock_collect:
            exporter = BaseExporter(disable_offline_storage=True)
            
            self.assertGreaterEqual(mock_collect.call_count, 1)
            
            exporter_calls = [call[0][0] for call in mock_collect.call_args_list]
            self.assertIn(exporter, exporter_calls)
            
            self.assertIsNone(exporter._customer_sdkstats_metrics)

    def test_is_customer_sdkstats_exporter_false(self):
        exporter = BaseExporter(disable_offline_storage=True)
        self.assertFalse(exporter._is_customer_sdkstats_exporter())

    def test_customer_sdkstats_metrics_initialization_none(self):
        exporter = BaseExporter(disable_offline_storage=True)
        self.assertIsNone(exporter._customer_sdkstats_metrics)

    # Tests for customer sdkstats tracking in _transmit method
    @mock.patch("azure.monitor.opentelemetry.exporter.export._base._track_retry_items")
    def test_transmit_track_retry_items_throttle_error(self, mock_track_retry):
        """Test that _track_retry_items is called when 429 (retryable) error occurs."""
        with mock.patch.object(AzureMonitorClient, "track", throw(HttpResponseError, message="throttled", response=MockResponse(429, "{}"))):
            exporter = BaseExporter(
                connection_string="InstrumentationKey=12345678-1234-5678-abcd-12345678abcd",
                disable_offline_storage=True
            )
            # Enable customer sdkstats collection
            exporter._should_collect_customer_sdkstats = mock.Mock(return_value=True)
            exporter._customer_sdkstats_metrics = mock.Mock()
            
            test_envelope = mock.Mock()
            result = exporter._transmit([test_envelope])
            
            self.assertEqual(result, ExportResult.FAILED_RETRYABLE)
            mock_track_retry.assert_called_once_with(
                exporter._customer_sdkstats_metrics, 
                [test_envelope], 
                mock.ANY  # HttpResponseError instance
            )

    @mock.patch("azure.monitor.opentelemetry.exporter.export._base._track_dropped_items")
    def test_transmit_track_dropped_items_true_throttle_error(self, mock_track_dropped):
        """Test that _track_dropped_items is called when true throttle error (402/439) occurs."""
        with mock.patch.object(AzureMonitorClient, "track", throw(HttpResponseError, message="quota exceeded", response=MockResponse(402, "{}"))):
            exporter = BaseExporter(
                connection_string="InstrumentationKey=12345678-1234-5678-abcd-12345678abcd",
                disable_offline_storage=True
            )
            # Enable customer sdkstats collection
            exporter._should_collect_customer_sdkstats = mock.Mock(return_value=True)
            exporter._customer_sdkstats_metrics = mock.Mock()
            
            test_envelope = mock.Mock()
            result = exporter._transmit([test_envelope])
            
            self.assertEqual(result, ExportResult.FAILED_NOT_RETRYABLE)
            mock_track_dropped.assert_called_once_with(
                exporter._customer_sdkstats_metrics, 
                [test_envelope], 
                402  # HTTP status code is passed directly
            )

    @mock.patch("azure.monitor.opentelemetry.exporter.export._base._track_dropped_items")
    def test_transmit_track_dropped_items_general_exception(self, mock_track_dropped):
        """Test that _track_dropped_items is called for general exceptions."""
        with mock.patch.object(AzureMonitorClient, "track", throw(Exception, "Generic error")):
            exporter = BaseExporter(
                connection_string="InstrumentationKey=12345678-1234-5678-abcd-12345678abcd",
                disable_offline_storage=True
            )
            # Enable customer sdkstats collection
            exporter._should_collect_customer_sdkstats = mock.Mock(return_value=True)
            exporter._customer_sdkstats_metrics = mock.Mock()
            
            test_envelope = mock.Mock()
            result = exporter._transmit([test_envelope])
            
            self.assertEqual(result, ExportResult.FAILED_NOT_RETRYABLE)
            mock_track_dropped.assert_called_once_with(
                exporter._customer_sdkstats_metrics, 
                [test_envelope], 
                DropCode.CLIENT_EXCEPTION, 
                mock.ANY  # Exception instance
            )

    @mock.patch("azure.monitor.opentelemetry.exporter.export._base._track_dropped_items")
    def test_transmit_track_dropped_items_non_retryable_http_error(self, mock_track_dropped):
        """Test that _track_dropped_items is called for non-retryable HTTP errors."""
        with mock.patch.object(AzureMonitorClient, "track", throw(HttpResponseError, message="bad request", response=MockResponse(400, "{}"))):
            exporter = BaseExporter(
                connection_string="InstrumentationKey=12345678-1234-5678-abcd-12345678abcd",
                disable_offline_storage=True
            )
            # Enable customer sdkstats collection
            exporter._should_collect_customer_sdkstats = mock.Mock(return_value=True)
            exporter._customer_sdkstats_metrics = mock.Mock()
            
            test_envelope = mock.Mock()
            result = exporter._transmit([test_envelope])
            
            self.assertEqual(result, ExportResult.FAILED_NOT_RETRYABLE)
            mock_track_dropped.assert_called_once_with(
                exporter._customer_sdkstats_metrics, 
                [test_envelope], 
                400  # HTTP status code is passed directly
            )

    @mock.patch("azure.monitor.opentelemetry.exporter.export._base._track_retry_items")
    def test_transmit_track_retry_items_retryable_http_error(self, mock_track_retry):
        """Test that _track_retry_items is called for retryable HTTP errors."""
        with mock.patch.object(AzureMonitorClient, "track", throw(HttpResponseError, message="server error", response=MockResponse(500, "{}"))):
            exporter = BaseExporter(
                connection_string="InstrumentationKey=12345678-1234-5678-abcd-12345678abcd",
                disable_offline_storage=True
            )
            # Enable customer sdkstats collection
            exporter._should_collect_customer_sdkstats = mock.Mock(return_value=True)
            exporter._customer_sdkstats_metrics = mock.Mock()
            
            test_envelope = mock.Mock()
            result = exporter._transmit([test_envelope])
            
            self.assertEqual(result, ExportResult.FAILED_RETRYABLE)
            mock_track_retry.assert_called_once_with(
                exporter._customer_sdkstats_metrics, 
                [test_envelope], 
                mock.ANY  # HttpResponseError instance
            )

    @mock.patch("azure.monitor.opentelemetry.exporter.export._base._track_retry_items")
    def test_transmit_track_retry_items_service_request_error(self, mock_track_retry):
        """Test that _track_retry_items is called for ServiceRequestError."""
        with mock.patch.object(AzureMonitorClient, "track", throw(ServiceRequestError, message="Request failed")):
            exporter = BaseExporter(
                connection_string="InstrumentationKey=12345678-1234-5678-abcd-12345678abcd",
                disable_offline_storage=True
            )
            # Enable customer sdkstats collection
            exporter._should_collect_customer_sdkstats = mock.Mock(return_value=True)
            exporter._customer_sdkstats_metrics = mock.Mock()
            
            test_envelope = mock.Mock()
            result = exporter._transmit([test_envelope])
            
            self.assertEqual(result, ExportResult.FAILED_RETRYABLE)
            mock_track_retry.assert_called_once_with(
                exporter._customer_sdkstats_metrics, 
                [test_envelope], 
                mock.ANY  # ServiceRequestError instance
            )

    @mock.patch("azure.monitor.opentelemetry.exporter.export._base._track_dropped_items")
    def test_transmit_track_dropped_items_redirect_error_no_headers(self, mock_track_dropped):
        """Test that _track_dropped_items is called for redirect errors without proper headers."""
        response = MockResponse(302, "{}")
        response.headers = {}  # No location header
        with mock.patch.object(AzureMonitorClient, "track", throw(HttpResponseError, message="redirect", response=response)):
            exporter = BaseExporter(
                connection_string="InstrumentationKey=12345678-1234-5678-abcd-12345678abcd",
                disable_offline_storage=True
            )
            # Enable customer sdkstats collection
            exporter._should_collect_customer_sdkstats = mock.Mock(return_value=True)
            exporter._customer_sdkstats_metrics = mock.Mock()
            
            test_envelope = mock.Mock()
            result = exporter._transmit([test_envelope])
            
            self.assertEqual(result, ExportResult.FAILED_NOT_RETRYABLE)
            mock_track_dropped.assert_called_once_with(
                exporter._customer_sdkstats_metrics, 
                [test_envelope], 
                302  # HTTP status code is passed directly
            )

    @mock.patch("azure.monitor.opentelemetry.exporter.export._base._track_dropped_items")
    def test_transmit_track_dropped_items_storage_disabled(self, mock_track_dropped):
        """Test that _track_dropped_items is called when storage is disabled for retryable items."""
        with mock.patch.object(AzureMonitorClient, "track") as mock_track:
            mock_track.return_value = TrackResponse(
                items_received=2,
                items_accepted=1,
                errors=[
                    TelemetryErrorDetails(
                        index=0,
                        status_code=500,
                        message="Internal server error"
                    )
                ]
            )
            
            exporter = BaseExporter(
                connection_string="InstrumentationKey=12345678-1234-5678-abcd-12345678abcd",
                disable_offline_storage=True  # Storage disabled
            )
            # Enable customer sdkstats collection
            exporter._should_collect_customer_sdkstats = mock.Mock(return_value=True)
            exporter._customer_sdkstats_metrics = mock.Mock()
            
            test_envelope1 = mock.Mock()
            test_envelope2 = mock.Mock()
            result = exporter._transmit([test_envelope1, test_envelope2])
            
            self.assertEqual(result, ExportResult.FAILED_NOT_RETRYABLE)
            mock_track_dropped.assert_called_once_with(
                exporter._customer_sdkstats_metrics,
                [test_envelope1],  # Only the failed envelope
                DropCode.CLIENT_STORAGE_DISABLED
            )

    @mock.patch("azure.monitor.opentelemetry.exporter.export._base._track_dropped_items")
    @mock.patch("azure.monitor.opentelemetry.exporter.export._base._track_retry_items")
    def test_transmit_no_tracking_when_customer_sdkstats_disabled(self, mock_track_retry, mock_track_dropped):
        """Test that tracking functions are not called when customer sdkstats is disabled."""
        with mock.patch.object(AzureMonitorClient, "track", throw(HttpResponseError, message="server error", response=MockResponse(500, "{}"))):
            exporter = BaseExporter(
                connection_string="InstrumentationKey=12345678-1234-5678-abcd-12345678abcd",
                disable_offline_storage=True
            )
            # Disable customer sdkstats collection
            exporter._should_collect_customer_sdkstats = mock.Mock(return_value=False)
            exporter._customer_sdkstats_metrics = mock.Mock()
            
            test_envelope = mock.Mock()
            result = exporter._transmit([test_envelope])
            
            self.assertEqual(result, ExportResult.FAILED_RETRYABLE)
            mock_track_retry.assert_not_called()
            mock_track_dropped.assert_not_called()

    @mock.patch("azure.monitor.opentelemetry.exporter.export._base._track_dropped_items")
    @mock.patch("azure.monitor.opentelemetry.exporter.export._base._track_retry_items")
    def test_transmit_no_tracking_when_customer_sdkstats_metrics_none(self, mock_track_retry, mock_track_dropped):
        """Test that tracking functions are not called when customer sdkstats metrics is None."""
        with mock.patch.object(AzureMonitorClient, "track", throw(HttpResponseError, message="server error", response=MockResponse(500, "{}"))):
            exporter = BaseExporter(
                connection_string="InstrumentationKey=12345678-1234-5678-abcd-12345678abcd",
                disable_offline_storage=True
            )
            # customer sdkstats metrics is None
            exporter._should_collect_customer_sdkstats = mock.Mock(return_value=True)
            exporter._customer_sdkstats_metrics = None
            
            test_envelope = mock.Mock()
            result = exporter._transmit([test_envelope])
            
            self.assertEqual(result, ExportResult.FAILED_RETRYABLE)
            mock_track_retry.assert_not_called()
            mock_track_dropped.assert_not_called()

    @mock.patch("azure.monitor.opentelemetry.exporter.export._base._track_dropped_items")
    def test_transmit_track_dropped_items_partial_failure_non_retryable(self, mock_track_dropped):
        """Test that _track_dropped_items is called for non-retryable partial failures."""
        with mock.patch.object(AzureMonitorClient, "track") as mock_track:
            mock_track.return_value = TrackResponse(
                items_received=2,
                items_accepted=1,
                errors=[
                    TelemetryErrorDetails(
                        index=0,
                        status_code=400,  # Non-retryable
                        message="Invalid data"
                    )
                ]
            )
            
            exporter = BaseExporter(
                connection_string="InstrumentationKey=12345678-1234-5678-abcd-12345678abcd",
                disable_offline_storage=True
            )
            # Enable customer sdkstats collection
            exporter._should_collect_customer_sdkstats = mock.Mock(return_value=True)
            exporter._customer_sdkstats_metrics = mock.Mock()
            
            test_envelope1 = mock.Mock()
            test_envelope2 = mock.Mock()
            result = exporter._transmit([test_envelope1, test_envelope2])
            
            self.assertEqual(result, ExportResult.FAILED_NOT_RETRYABLE)
            mock_track_dropped.assert_called_once_with(
                exporter._customer_sdkstats_metrics,
                [test_envelope1],  # Only the failed envelope
                400  # HTTP status code is passed directly
            )

    def test_track_dropped_items_no_error(self):
        """Test _track_dropped_items with no error (error=None)."""
        # Create mock customer sdkstats metrics
        mock_customer_sdkstats = mock.Mock()
        
        # Create test envelopes
        envelope1 = TelemetryItem(name="test1", time=datetime.now())
        envelope2 = TelemetryItem(name="test2", time=datetime.now())
        envelopes = [envelope1, envelope2]
        
        # Mock _get_telemetry_type to return consistent values
        with mock.patch("azure.monitor.opentelemetry.exporter.statsbeat._utils._get_telemetry_type") as mock_get_type:
            mock_get_type.side_effect = ["trace", "metric"]
            
            # Call _track_dropped_items with no error
            _track_dropped_items(
                mock_customer_sdkstats,
                envelopes,
                DropCode.CLIENT_STORAGE_DISABLED,
                error_message=None
            )
            
            # Verify that count_dropped_items was called for each envelope
            self.assertEqual(mock_customer_sdkstats.count_dropped_items.call_count, 2)
            
            # Check first call
            first_call = mock_customer_sdkstats.count_dropped_items.call_args_list[0]
            self.assertEqual(first_call[0], (1, "trace", DropCode.CLIENT_STORAGE_DISABLED))
            
            # Check second call
            second_call = mock_customer_sdkstats.count_dropped_items.call_args_list[1]
            self.assertEqual(second_call[0], (1, "metric", DropCode.CLIENT_STORAGE_DISABLED))

    def test_track_dropped_items_with_client_exception_error(self):
        """Test _track_dropped_items with CLIENT_EXCEPTION drop code and error string."""
        # Create mock customer sdkstats metrics
        mock_customer_sdkstats = mock.Mock()
        
        # Create test envelopes
        envelope1 = TelemetryItem(name="test1", time=datetime.now())
        envelope2 = TelemetryItem(name="test2", time=datetime.now())
        envelopes = [envelope1, envelope2]
        
        # Create error string
        error_message = _TIMEOUT_EXCEPTION
        
        # Mock _get_telemetry_type
        with mock.patch("azure.monitor.opentelemetry.exporter.statsbeat._utils._get_telemetry_type") as mock_get_type:
            mock_get_type.side_effect = ["trace", "metric"]
            
            # Call _track_dropped_items with CLIENT_EXCEPTION
            _track_dropped_items(
                mock_customer_sdkstats,
                envelopes,
                DropCode.CLIENT_EXCEPTION,
                error_message=error_message
            )
            
            # Verify that count_dropped_items was called for each envelope
            self.assertEqual(mock_customer_sdkstats.count_dropped_items.call_count, 2)
            
            # Check first call
            first_call = mock_customer_sdkstats.count_dropped_items.call_args_list[0]
            self.assertEqual(first_call[0], (1, "trace", DropCode.CLIENT_EXCEPTION, error_message))
            
            # Check second call
            second_call = mock_customer_sdkstats.count_dropped_items.call_args_list[1]
            self.assertEqual(second_call[0], (1, "metric", DropCode.CLIENT_EXCEPTION, error_message))

    def test_track_dropped_items_with_status_code_error_not_client_exception(self):
        """Test _track_dropped_items with error string and non-CLIENT_EXCEPTION drop code."""
        # Create mock customer sdkstats metrics
        mock_customer_sdkstats = mock.Mock()
        
        # Create test envelopes
        envelope1 = TelemetryItem(name="test1", time=datetime.now())
        envelopes = [envelope1]
        
        
        # Mock _get_telemetry_type
        with mock.patch("azure.monitor.opentelemetry.exporter.statsbeat._utils._get_telemetry_type") as mock_get_type:
            mock_get_type.return_value = "trace"
            
            # Call _track_dropped_items with non-CLIENT_EXCEPTION drop code
            _track_dropped_items(
                mock_customer_sdkstats,
                envelopes,
                500,  # Using status code as drop code
            )
            
            # With the current simplified implementation, any error (not None) will process all envelopes
            mock_customer_sdkstats.count_dropped_items.assert_called_once_with(
                1, "trace", 500
            )


    def test_track_dropped_items_no_customer_sdkstats_metrics(self):
        """Test _track_dropped_items with None customer_sdkstats_metrics."""
        # Create test envelopes
        envelope1 = TelemetryItem(name="test1", time=datetime.now())
        envelopes = [envelope1]
        
        # Call _track_dropped_items with None metrics
        result = _track_dropped_items(
            customer_sdkstats_metrics=None,
            envelopes=envelopes,
            drop_code=DropCode.CLIENT_STORAGE_DISABLED,
            error_message=None
        )
        
        # Should return None and not raise any exceptions
        self.assertIsNone(result)

    def test_track_dropped_items_empty_envelopes_list(self):
        """Test _track_dropped_items with empty envelopes list."""
        # Create mock customer sdkstats metrics
        mock_customer_sdkstats = mock.Mock()
        
        # Call _track_dropped_items with empty list
        _track_dropped_items(
            mock_customer_sdkstats,
            envelopes=[],
            drop_code=DropCode.CLIENT_STORAGE_DISABLED,
            error_message=None
        )
        
        # Should not call count_dropped_items since there are no envelopes
        mock_customer_sdkstats.count_dropped_items.assert_not_called()

    def test_track_dropped_items_integration_with_transmit_206_error_status_code(self):
        """Integration test for _track_dropped_items with 206 response containing status code errors."""
        with mock.patch("azure.monitor.opentelemetry.exporter.export._base._track_dropped_items") as mock_track_dropped:
            with mock.patch.object(AzureMonitorClient, "track") as mock_track:
                # Setup 206 response with mixed success/failure
                mock_track.return_value = TrackResponse(
                    items_received=3,
                    items_accepted=1,
                    errors=[
                        TelemetryErrorDetails(
                            index=0,
                            status_code=400,  # Non-retryable - should be tracked as dropped
                            message="Bad request"
                        ),
                        TelemetryErrorDetails(
                            index=2,
                            status_code=500,  # Retryable - should not be tracked as dropped initially
                            message="Server error"
                        )
                    ]
                )
                
                exporter = BaseExporter(
                    connection_string="InstrumentationKey=12345678-1234-5678-abcd-12345678abcd",
                    disable_offline_storage=True
                )
                # Enable customer sdkstats collection
                exporter._should_collect_customer_sdkstats = mock.Mock(return_value=True)
                exporter._customer_sdkstats_metrics = mock.Mock()
                
                test_envelopes = [
                    TelemetryItem(name="envelope0", time=datetime.now()),
                    TelemetryItem(name="envelope1", time=datetime.now()),
                    TelemetryItem(name="envelope2", time=datetime.now())
                ]
                
                result = exporter._transmit(test_envelopes)
                
                self.assertEqual(result, ExportResult.FAILED_NOT_RETRYABLE)
                
                # Verify _track_dropped_items was called for the non-retryable error (400)
                
                # Check if _track_dropped_items was called (regardless of the bug)
                self.assertTrue(mock_track_dropped.called)
                
                # Find the call that matches our expectations
                found_call = False
                for call in mock_track_dropped.call_args_list:
                    args = call[0]
                    if len(args) >= 3 and args[2] == 400:  # status_code as drop_code
                        found_call = True
                        break
                
                self.assertTrue(found_call, "Expected call to _track_dropped_items with status_code 400 not found")

    def test_track_dropped_items_with_various_drop_codes(self):
        """Test _track_dropped_items with different DropCode values."""
        # Create mock customer sdkstats metrics
        mock_customer_sdkstats = mock.Mock()
        envelope = TelemetryItem(name="test", time=datetime.now())
        
        drop_codes_to_test = [
            DropCode.CLIENT_STORAGE_DISABLED,
            DropCode.CLIENT_EXCEPTION,
            400,  # HTTP status code
            500,  # HTTP status code
        ]
        
        # Mock _get_telemetry_type
        with mock.patch("azure.monitor.opentelemetry.exporter.statsbeat._utils._get_telemetry_type") as mock_get_type:
            mock_get_type.return_value = "trace"
            
            for drop_code in drop_codes_to_test:
                mock_customer_sdkstats.reset_mock()
                
                # Test with no error
                _track_dropped_items(
                    mock_customer_sdkstats,
                    [envelope],
                    drop_code,
                    error_message=None
                )
                
                # Should call count_dropped_items for each drop_code
                mock_customer_sdkstats.count_dropped_items.assert_called_once_with(
                    1, "trace", drop_code
                )

    def test_track_dropped_items_regression_base_exporter_pattern(self):
        """Regression test that matches the actual usage pattern in _base.py."""
        # This test verifies the common pattern used in _base.py where:
        # 1. Status codes are used as drop codes
        # 2. Error messages are passed as strings
        # 3. Single envelope is wrapped in a list (fixing the bug in _base.py)
        
        mock_customer_sdkstats = mock.Mock()
        envelope = TelemetryItem(name="test", time=datetime.now())
        
        with mock.patch("azure.monitor.opentelemetry.exporter.statsbeat._utils._get_telemetry_type") as mock_get_type:
            mock_get_type.return_value = "trace"
            
            # Test the corrected pattern (envelope wrapped in list, error as string)
            _track_dropped_items(
                mock_customer_sdkstats,
                [envelope],  # Correct - envelope wrapped in list
                drop_code=400,  # Status code as drop code
            )
            
            mock_customer_sdkstats.count_dropped_items.assert_called_once_with(
                1, "trace", 400
            )
            
            # Test what would happen with the bug (single envelope instead of list)
            mock_customer_sdkstats.reset_mock()
            mock_get_type.reset_mock()
            
            # This would cause an error in real usage since envelope is not iterable
            with self.assertRaises(TypeError):
                _track_dropped_items(
                    mock_customer_sdkstats,
                    envelope,  # Bug - single envelope instead of list
                    drop_code=400,
                )

    @mock.patch("azure.monitor.opentelemetry.exporter.export._base._track_dropped_items")
    def test_transmit_circular_redirect_scenario_integration(self, mock_track_dropped):
        """Integration test that simulates the circular redirect scenario to verify custom message."""
        # This test simulates the actual circular redirect scenario that triggers the custom message
        
        # Create a redirect response with correct redirect status code (307 or 308)
        redirect_response = MockResponse(307, "{}")  # Use 307 which is in _REDIRECT_STATUS_CODES
        redirect_response.headers = {"location": "https://redirect.example.com"}
        
        with mock.patch.object(AzureMonitorClient, "track") as mock_track:
            # Mock the track method to raise HttpResponseError with redirect status
            mock_track.side_effect = HttpResponseError(
                message="Temporary Redirect", 
                response=redirect_response
            )
            
            exporter = BaseExporter(
                connection_string="InstrumentationKey=12345678-1234-5678-abcd-12345678abcd",
                disable_offline_storage=True
            )
            
            # Enable customer sdkstats collection  
            exporter._should_collect_customer_sdkstats = mock.Mock(return_value=True)
            exporter._customer_sdkstats_metrics = mock.Mock()
            
            # Set consecutive redirects to one less than max to simulate we've been redirecting
            # When the HttpResponseError is raised, _consecutive_redirects will be incremented
            # and then compared to max_redirects. We want it to equal max_redirects after increment.
            max_redirects = exporter.client._config.redirect_policy.max_redirects
            exporter._consecutive_redirects = max_redirects - 1  # Will become max_redirects after increment
            
            test_envelope = TelemetryItem(name="test", time=datetime.now())
            result = exporter._transmit([test_envelope])
            
            self.assertEqual(result, ExportResult.FAILED_NOT_RETRYABLE)
            
            # Verify _track_dropped_items was called with the circular redirect custom message
            mock_track_dropped.assert_called_with(
                exporter._customer_sdkstats_metrics,
                [test_envelope],
                DropCode.CLIENT_EXCEPTION,
                _CLIENT_EXCEPTION
            )

    @mock.patch("azure.monitor.opentelemetry.exporter.export._base._track_dropped_items")
    def test_transmit_redirect_parsing_error_scenario_integration(self, mock_track_dropped):
        """Integration test that simulates the redirect parsing error scenario to verify custom message."""
        # This test simulates the scenario where redirect headers are missing/malformed (lines 328-335)
        
        # Create a redirect response with NO headers (or empty headers)
        redirect_response = MockResponse(307, "{}")  # Use 307 which is in _REDIRECT_STATUS_CODES
        redirect_response.headers = {}  # Empty headers - will cause parsing error
        
        with mock.patch.object(AzureMonitorClient, "track") as mock_track:
            # Mock the track method to raise HttpResponseError with redirect status but no location header
            mock_track.side_effect = HttpResponseError(
                message="Temporary Redirect", 
                response=redirect_response
            )
            
            exporter = BaseExporter(
                connection_string="InstrumentationKey=12345678-1234-5678-abcd-12345678abcd",
                disable_offline_storage=True
            )
            
            # Enable customer sdkstats collection  
            exporter._should_collect_customer_sdkstats = mock.Mock(return_value=True)
            exporter._customer_sdkstats_metrics = mock.Mock()
            
            # Set consecutive redirects to be less than max to ensure we go into the redirect handling logic
            # but not the circular redirect scenario
            max_redirects = exporter.client._config.redirect_policy.max_redirects
            exporter._consecutive_redirects = 0  # Start with 0 redirects
            
            test_envelope = TelemetryItem(name="test", time=datetime.now())
            result = exporter._transmit([test_envelope])
            
            self.assertEqual(result, ExportResult.FAILED_NOT_RETRYABLE)
            
            # Verify _track_dropped_items was called with the redirect parsing error custom message
            mock_track_dropped.assert_called_with(
                exporter._customer_sdkstats_metrics,
                [test_envelope],
                DropCode.CLIENT_EXCEPTION,
                _CLIENT_EXCEPTION
            )
=======
    def test_determine_client_retry_code_timeout_error(self):
        exporter = BaseExporter(disable_offline_storage=True)
>>>>>>> 2eb11f63


def validate_telemetry_item(item1, item2):
    return (
        item1.name == item2.name
        and item1.time.year == item2.time.year
        and item1.time.month == item2.time.month
        and item1.time.day == item2.time.day
        and item1.time.hour == item2.time.hour
        and item1.time.minute == item2.time.minute
        and item1.time.second == item2.time.second
        and item1.time.microsecond == item2.time.microsecond
        and item1.version == item2.version
        and item1.sample_rate == item2.sample_rate
        and item1.sequence == item2.sequence
        and item1.instrumentation_key == item2.instrumentation_key
        and item1.tags == item2.tags
    )


class MockResponse:
    def __init__(self, status_code, text, headers={}, reason="test", content="{}"):
        self.status_code = status_code
        self.text = text
        self.headers = headers
        self.reason = reason
        self.content = content
        self.raw = MockRaw()


class MockRaw:
    def __init__(self):
        self.enforce_content_length = False
<|MERGE_RESOLUTION|>--- conflicted
+++ resolved
@@ -1535,1579 +1535,7 @@
                 
                 retry_code, message = _determine_client_retry_code(error)
                 self.assertEqual(retry_code, RetryCode.CLIENT_EXCEPTION)
-                self.assertEqual(message, str(error))
-
-    def test_determine_client_retry_code_http_status_codes(self):
-        exporter = BaseExporter(disable_offline_storage=True)
-        
-        status_codes = [401, 403, 408, 429, 500, 502, 503, 504]
-        
-        for status_code in status_codes:
-            # Create mock without message attribute to test _UNKNOWN fallback
-            error = mock.Mock(spec=['status_code'])
-            error.status_code = status_code
-            
-            retry_code, message = _determine_client_retry_code(error)
-            self.assertEqual(retry_code, status_code)
-            self.assertEqual(message, _UNKNOWN)
-
-    def test_determine_client_retry_code_service_request_error(self):
-        exporter = BaseExporter(disable_offline_storage=True)
-        
-        error = ServiceRequestError("Connection failed")
-        
-        retry_code, message = _determine_client_retry_code(error)
-        self.assertEqual(retry_code, RetryCode.CLIENT_EXCEPTION)
-        self.assertEqual(message, "Connection failed")
-
-    def test_determine_client_retry_code_service_request_error_with_message(self):
-        exporter = BaseExporter(disable_offline_storage=True)
-        
-        error = ServiceRequestError("Network error")
-        error.message = "Specific network error"
-        
-        retry_code, message = _determine_client_retry_code(error)
-        self.assertEqual(retry_code, RetryCode.CLIENT_EXCEPTION)
-        self.assertEqual(message, "Specific network error")
-
-<<<<<<< HEAD
-    @mock.patch.dict(
-        os.environ,
-        {
-            "APPLICATIONINSIGHTS_STATSBEAT_DISABLED_ALL": "true",
-            "APPLICATIONINSIGHTS_SDKSTATS_ENABLED_PREVIEW": "true",
-        },
-    )
-    @mock.patch('azure.monitor.opentelemetry.exporter.statsbeat._utils._track_dropped_items')
-    @mock.patch('azure.monitor.opentelemetry.exporter.export._base._track_dropped_items_from_storage')
-    def test_handle_transmit_from_storage_client_readonly_tracked(self, mock_track_dropped_from_storage, mock_track_dropped):
-        """Test that _handle_transmit_from_storage tracks CLIENT_READONLY when storage.put() returns CLIENT_READONLY"""
-        exporter = BaseExporter(disable_offline_storage=False)
-        
-        # Setup customer sdkstats
-        mock_customer_sdkstats = mock.Mock()
-        exporter._customer_sdkstats_metrics = mock_customer_sdkstats
-        exporter._should_collect_customer_sdkstats = mock.Mock(return_value=True)
-        
-        # Mock the storage to return CLIENT_READONLY
-        exporter.storage = mock.Mock()
-        exporter.storage.put.return_value = StorageExportResult.CLIENT_READONLY
-        
-        test_envelopes = [TelemetryItem(name="test", time=datetime.now())]
-        
-        # Set up side_effect for _track_dropped_items_from_storage
-        def side_effect(customer_sdkstats, result_from_storage_put, envelopes):
-            from azure.monitor.opentelemetry.exporter.statsbeat._utils import _track_dropped_items_from_storage
-            # Call the real function which will use our mocked _track_dropped_items
-            _track_dropped_items_from_storage(customer_sdkstats, result_from_storage_put, envelopes)
-            
-        mock_track_dropped_from_storage.side_effect = side_effect
-        
-        # Save the original readonly state 
-        original_readonly_state = _LOCAL_STORAGE_SETUP_STATE["READONLY"]
-        _LOCAL_STORAGE_SETUP_STATE["READONLY"] = True
-        
-        try:
-            # Call _handle_transmit_from_storage with FAILED_RETRYABLE
-            result = exporter._handle_transmit_from_storage(test_envelopes, ExportResult.FAILED_RETRYABLE)
-            
-            # Verify storage.put was called
-            exporter.storage.put.assert_called_once()
-            
-            # Verify that _track_dropped_items_from_storage was called with the right arguments
-            mock_track_dropped_from_storage.assert_called_once_with(
-                mock_customer_sdkstats, StorageExportResult.CLIENT_READONLY, test_envelopes
-            )
-            
-            # Verify that _track_dropped_items was called with CLIENT_READONLY
-            mock_track_dropped.assert_called_once_with(
-                mock_customer_sdkstats, test_envelopes, DropCode.CLIENT_READONLY
-            )
-            
-            # Verify _LOCAL_STORAGE_SETUP_STATE READONLY remains True (once set, it stays True)
-            self.assertTrue(_LOCAL_STORAGE_SETUP_STATE["READONLY"])
-            
-            # Verify the method returns None as expected
-            self.assertIsNone(result)
-        finally:
-            # Restore original state
-            _LOCAL_STORAGE_SETUP_STATE["READONLY"] = original_readonly_state
-
-    @mock.patch.dict(
-        os.environ,
-        {
-            "APPLICATIONINSIGHTS_STATSBEAT_DISABLED_ALL": "true",
-            "APPLICATIONINSIGHTS_SDKSTATS_ENABLED_PREVIEW": "true",
-        },
-    )
-    @mock.patch('azure.monitor.opentelemetry.exporter.statsbeat._utils._track_dropped_items')
-    @mock.patch('azure.monitor.opentelemetry.exporter.export._base._track_dropped_items_from_storage')
-    def test_handle_transmit_from_storage_client_persistence_capacity_tracked(self, mock_track_dropped_from_storage, mock_track_dropped):
-        """Test that _handle_transmit_from_storage tracks CLIENT_PERSISTENCE_CAPACITY when storage.put() returns CLIENT_PERSISTENCE_CAPACITY_REACHED"""
-        exporter = BaseExporter(disable_offline_storage=False)
-        
-        # Setup customer sdkstats
-        mock_customer_sdkstats = mock.Mock()
-        exporter._customer_sdkstats_metrics = mock_customer_sdkstats
-        exporter._should_collect_customer_sdkstats = mock.Mock(return_value=True)
-        
-        # Mock the storage to return CLIENT_PERSISTENCE_CAPACITY_REACHED
-        exporter.storage = mock.Mock()
-        exporter.storage.put.return_value = StorageExportResult.CLIENT_PERSISTENCE_CAPACITY_REACHED
-        
-        test_envelopes = [TelemetryItem(name="test", time=datetime.now())]
-        
-        # Set up side_effect for _track_dropped_items_from_storage
-        def side_effect(customer_sdkstats, result_from_storage_put, envelopes):
-            from azure.monitor.opentelemetry.exporter.statsbeat._utils import _track_dropped_items_from_storage
-            # Call the real function which will use our mocked _track_dropped_items
-            _track_dropped_items_from_storage(customer_sdkstats, result_from_storage_put, envelopes)
-            
-        mock_track_dropped_from_storage.side_effect = side_effect
-        
-        # Call _handle_transmit_from_storage with FAILED_RETRYABLE
-        result = exporter._handle_transmit_from_storage(test_envelopes, ExportResult.FAILED_RETRYABLE)
-        
-        # Verify storage.put was called
-        exporter.storage.put.assert_called_once()
-        
-        # Verify that _track_dropped_items_from_storage was called with the right arguments
-        mock_track_dropped_from_storage.assert_called_once_with(
-            mock_customer_sdkstats, StorageExportResult.CLIENT_PERSISTENCE_CAPACITY_REACHED, test_envelopes
-        )
-        
-        # Verify that _track_dropped_items was called with CLIENT_PERSISTENCE_CAPACITY
-        mock_track_dropped.assert_called_once_with(
-            mock_customer_sdkstats, test_envelopes, DropCode.CLIENT_PERSISTENCE_CAPACITY
-        )
-        
-        # Verify the method returns None as expected
-        self.assertIsNone(result)
-
-    @mock.patch.dict(
-        os.environ,
-        {
-            "APPLICATIONINSIGHTS_STATSBEAT_DISABLED_ALL": "true",
-            "APPLICATIONINSIGHTS_SDKSTATS_ENABLED_PREVIEW": "true",
-        },
-    )
-    @mock.patch('azure.monitor.opentelemetry.exporter.export._base._track_dropped_items_from_storage')
-    @mock.patch('azure.monitor.opentelemetry.exporter.export._base._track_dropped_items')
-    def test_handle_transmit_from_storage_client_exception_tracked(self, mock_track_dropped, mock_track_dropped_from_storage):
-        """Test that _handle_transmit_from_storage tracks CLIENT_EXCEPTION when storage.put() returns an error string and updates _LOCAL_STORAGE_SETUP_STATE"""
-        exporter = BaseExporter(disable_offline_storage=False)
-        
-        # Setup customer sdkstats
-        mock_customer_sdkstats = mock.Mock()
-        exporter._customer_sdkstats_metrics = mock_customer_sdkstats
-        exporter._should_collect_customer_sdkstats = mock.Mock(return_value=True)
-        
-        # Mock the storage to return an error string (not one of the enum values)
-        error_message = _STORAGE_EXCEPTION
-        exporter.storage = mock.Mock()
-        exporter.storage.put.return_value = error_message
-        
-        test_envelopes = [TelemetryItem(name="test", time=datetime.now())]
-        
-        # Set initial exception state
-        original_exception_state = _LOCAL_STORAGE_SETUP_STATE["EXCEPTION_OCCURRED"]
-        _LOCAL_STORAGE_SETUP_STATE["EXCEPTION_OCCURRED"] = error_message
-        
-        # Set up side_effect for _track_dropped_items_from_storage
-        def side_effect(customer_sdkstats, result_from_storage_put, envelopes):
-            from azure.monitor.opentelemetry.exporter.export._base import _track_dropped_items
-            if isinstance(result_from_storage_put, str):
-                _track_dropped_items(customer_sdkstats, envelopes, DropCode.CLIENT_EXCEPTION, result_from_storage_put)
-            
-        mock_track_dropped_from_storage.side_effect = side_effect
-        
-        try:
-            # Directly call storage.put and track_dropped_items_from_storage
-            envelopes_to_store = [x.as_dict() for x in test_envelopes]
-            result_from_storage = exporter.storage.put(envelopes_to_store)
-            
-            # Call _track_dropped_items_from_storage directly
-            mock_track_dropped_from_storage(mock_customer_sdkstats, result_from_storage, test_envelopes)
-            
-            # Verify storage.put was called
-            exporter.storage.put.assert_called_once()
-            
-            # Verify that _track_dropped_items_from_storage was called with error message
-            mock_track_dropped_from_storage.assert_called_once_with(
-                mock_customer_sdkstats, error_message, test_envelopes
-            )
-            
-            # Verify that _track_dropped_items was called with CLIENT_EXCEPTION and error message
-            mock_track_dropped.assert_called_once_with(
-                mock_customer_sdkstats, test_envelopes, DropCode.CLIENT_EXCEPTION, error_message
-            )
-            
-            # Verify _LOCAL_STORAGE_SETUP_STATE remains unchanged during execution
-            self.assertEqual(_LOCAL_STORAGE_SETUP_STATE["EXCEPTION_OCCURRED"], error_message)
-            
-        finally:
-            # Restore original state
-            _LOCAL_STORAGE_SETUP_STATE["EXCEPTION_OCCURRED"] = original_exception_state
-
-    @mock.patch.dict(
-        os.environ,
-        {
-            "APPLICATIONINSIGHTS_STATSBEAT_DISABLED_ALL": "true",
-            "APPLICATIONINSIGHTS_SDKSTATS_ENABLED_PREVIEW": "true",
-        },
-    )
-    @mock.patch('azure.monitor.opentelemetry.exporter.export._base._track_dropped_items')
-    def test_handle_transmit_from_storage_no_storage_client_storage_disabled_tracked(self, mock_track_dropped):
-        """Test that _handle_transmit_from_storage tracks CLIENT_STORAGE_DISABLED when storage is disabled"""
-        exporter = BaseExporter(disable_offline_storage=True)
-        
-        # Setup customer sdkstats
-        mock_customer_sdkstats = mock.Mock()
-        exporter._customer_sdkstats_metrics = mock_customer_sdkstats
-        exporter._should_collect_customer_sdkstats = mock.Mock(return_value=True)
-        
-        # Verify storage is None
-        self.assertIsNone(exporter.storage)
-        
-        test_envelopes = [TelemetryItem(name="test", time=datetime.now())]
-        
-        # Call _handle_transmit_from_storage with FAILED_RETRYABLE
-        result = exporter._handle_transmit_from_storage(test_envelopes, ExportResult.FAILED_RETRYABLE)
-        
-        # Verify that _track_dropped_items was called with CLIENT_STORAGE_DISABLED
-        mock_track_dropped.assert_called_once_with(mock_customer_sdkstats, test_envelopes, DropCode.CLIENT_STORAGE_DISABLED)
-        
-        # Verify no return value when storage is disabled
-        self.assertIsNone(result)
-
-    @mock.patch.dict(
-        os.environ,
-        {
-            "APPLICATIONINSIGHTS_STATSBEAT_DISABLED_ALL": "true",
-            "APPLICATIONINSIGHTS_SDKSTATS_ENABLED_PREVIEW": "true",
-        },
-    )
-    def test_handle_transmit_from_storage_success_triggers_transmit_from_storage(self, ):
-        """Test that _handle_transmit_from_storage calls _transmit_from_storage on SUCCESS"""
-        exporter = BaseExporter(disable_offline_storage=False)
-        
-        # Setup customer sdkstats
-        mock_customer_sdkstats = mock.Mock()
-        exporter._customer_sdkstats_metrics = mock_customer_sdkstats
-        exporter._should_collect_customer_sdkstats = mock.Mock(return_value=True)
-        
-        # Mock storage and _transmit_from_storage
-        exporter.storage = mock.Mock()
-        
-        test_envelopes = [TelemetryItem(name="test", time=datetime.now())]
-        
-        with mock.patch.object(exporter, '_transmit_from_storage') as mock_transmit_from_storage:
-            # Call _handle_transmit_from_storage with SUCCESS
-            result = exporter._handle_transmit_from_storage(test_envelopes, ExportResult.SUCCESS)
-            
-            # Verify _transmit_from_storage was called
-            mock_transmit_from_storage.assert_called_once()
-            
-            # Verify storage.put was not called for SUCCESS
-            exporter.storage.put.assert_not_called()
-            
-            # Verify no return value for SUCCESS
-            self.assertIsNone(result)
-
-    @mock.patch.dict(
-        os.environ,
-        {
-            "APPLICATIONINSIGHTS_STATSBEAT_DISABLED_ALL": "true",
-            "APPLICATIONINSIGHTS_SDKSTATS_ENABLED_PREVIEW": "true",
-        },
-    )
-    @mock.patch.dict(
-            os.environ,
-            {
-                "APPLICATIONINSIGHTS_STATSBEAT_DISABLED_ALL": "true",
-                "APPLICATIONINSIGHTS_SDKSTATS_ENABLED_PREVIEW": "true",
-            },
-        )
-    @mock.patch('azure.monitor.opentelemetry.exporter.export._base._track_dropped_items_from_storage')
-    @mock.patch('azure.monitor.opentelemetry.exporter.export._base._track_dropped_items')
-    def test_partial_success_206_client_exception_tracking(self, mock_track_dropped, mock_track_dropped_from_storage):
-        """Test that both _track_dropped_items_from_storage and _track_dropped_items are called correctly
-        when there's a 206 Partial Success with CLIENT_EXCEPTION scenario."""
-        # Set up side effect to call the real function but use our mock for _track_dropped_items
-        def side_effect(statsbeat, result_from_storage, telemetry):
-            from azure.monitor.opentelemetry.exporter.statsbeat._utils import _track_dropped_items
-            if isinstance(result_from_storage, str):
-                _track_dropped_items(statsbeat, telemetry, DropCode.CLIENT_EXCEPTION, result_from_storage)
-        mock_track_dropped_from_storage.side_effect = side_effect
-        
-        # Create base exporter
-        exporter = BaseExporter()
-        mock_customer_sdkstats = mock.Mock()
-        exporter._customer_sdkstats_metrics = mock_customer_sdkstats
-        exporter._should_collect_customer_sdkstats = mock.Mock(return_value=True)
-        
-        # Enable storage
-        exporter.storage = mock.Mock()
-        
-        # Create test envelopes for first batch that will be "accepted"
-        accepted_envelopes = [TelemetryItem(name="accepted", time=datetime.now())]
-        
-        # Create test envelopes for second batch that will be "retried" due to 206
-        resend_envelopes = [TelemetryItem(name="retried", time=datetime.now())]
-        
-        # Mock the storage.put method to return a string error (simulating CLIENT_EXCEPTION)
-        error_message = _CLIENT_EXCEPTION
-        exporter.storage.put.return_value = error_message
-        
-        # Mock transmit method to return partial success (206) and trigger track_dropped_items_from_storage
-        with mock.patch.object(AzureMonitorClient, "track") as mock_track:
-            # Setup mock for 206 response with one retryable error
-            mock_track.return_value = TrackResponse(
-                items_received=2,
-                items_accepted=1,
-                errors=[
-                    TelemetryErrorDetails(index=1, status_code=500, message="should retry"),
-                ],
-            )
-            
-            # Call _transmit to trigger the code path
-            result = exporter._transmit(accepted_envelopes + resend_envelopes)
-        
-        # Verify storage.put was called
-        exporter.storage.put.assert_called_once()
-        
-        # Verify _track_dropped_items_from_storage was called with the correct parameters
-        mock_track_dropped_from_storage.assert_called_once()
-        dropped_args = mock_track_dropped_from_storage.call_args[0]
-        self.assertEqual(dropped_args[0], mock_customer_sdkstats)
-        self.assertEqual(dropped_args[1], error_message)  # The error message from storage.put
-        
-        # Verify _track_dropped_items was called with CLIENT_EXCEPTION from our side_effect
-        mock_track_dropped.assert_called_once()
-        dropped_items_args = mock_track_dropped.call_args[0]
-        self.assertEqual(dropped_items_args[0], mock_customer_sdkstats)
-        self.assertEqual(dropped_items_args[2], DropCode.CLIENT_EXCEPTION)
-        self.assertEqual(dropped_items_args[3], error_message)
-        
-        # Verify result is FAILED_NOT_RETRYABLE as we already tried to store
-        self.assertEqual(result, ExportResult.FAILED_NOT_RETRYABLE)
-
-    @mock.patch.dict(
-        os.environ,
-        {
-            "APPLICATIONINSIGHTS_STATSBEAT_DISABLED_ALL": "true",
-            "APPLICATIONINSIGHTS_SDKSTATS_ENABLED_PREVIEW": "true",
-        },
-    )
-    @mock.patch('azure.monitor.opentelemetry.exporter.export._base._track_dropped_items_from_storage')
-    @mock.patch('azure.monitor.opentelemetry.exporter.export._base._track_dropped_items')
-    def test_LOCAL_STORAGE_SETUP_STATE_exception_isolation_with_errno(self, mock_track_dropped, mock_track_dropped_from_storage):
-        """Test that errno-based exceptions are properly isolated and don't affect readonly state"""
-        # Save original state
-        original_readonly_state = _LOCAL_STORAGE_SETUP_STATE["READONLY"]
-        original_exception_state = _LOCAL_STORAGE_SETUP_STATE["EXCEPTION_OCCURRED"]
-        
-        try:
-            # Test with both states - readonly True, exception state empty (normal post-reset state)
-            _LOCAL_STORAGE_SETUP_STATE["READONLY"] = True
-            _LOCAL_STORAGE_SETUP_STATE["EXCEPTION_OCCURRED"] = ""
-            
-            exporter = BaseExporter(disable_offline_storage=False)
-            mock_customer_sdkstats = mock.Mock()
-            exporter._customer_sdkstats_metrics = mock_customer_sdkstats
-            exporter._should_collect_customer_sdkstats = mock.Mock(return_value=True)
-            
-            # Mock storage.put() to return error string
-            exporter.storage = mock.Mock()
-            exporter.storage.put.return_value = "Storage error occurred"
-            
-            test_envelopes = [TelemetryItem(name="test", time=datetime.now())]
-            
-            # Instead of actually mocking the call, we'll side_effect to call the real function 
-            # but with our mocked _track_dropped_items
-            def side_effect(customer_sdkstats, result_from_storage_put, envelopes):
-                from azure.monitor.opentelemetry.exporter.export._base import _track_dropped_items
-                if isinstance(result_from_storage_put, str):
-                    _track_dropped_items(customer_sdkstats, envelopes, DropCode.CLIENT_EXCEPTION, result_from_storage_put)
-                
-            mock_track_dropped_from_storage.side_effect = side_effect
-            
-            # Directly call storage.put and track_dropped_items_from_storage instead of _handle_transmit_from_storage
-            envelopes_to_store = [x.as_dict() for x in test_envelopes]
-            result_from_storage = exporter.storage.put(envelopes_to_store)
-            
-            # Call _track_dropped_items_from_storage directly
-            mock_track_dropped_from_storage(mock_customer_sdkstats, result_from_storage, test_envelopes)
-            
-            # Verify that _track_dropped_items_from_storage was called with the right arguments
-            mock_track_dropped_from_storage.assert_called_once_with(
-                mock_customer_sdkstats, "Storage error occurred", test_envelopes
-            )
-            
-            # Verify that _track_dropped_items was called with CLIENT_EXCEPTION and the error message
-            mock_track_dropped.assert_called_once_with(
-                mock_customer_sdkstats, test_envelopes, DropCode.CLIENT_EXCEPTION, "Storage error occurred"
-            )
-            
-            # Verify readonly remains True, exception state remains empty
-            self.assertTrue(_LOCAL_STORAGE_SETUP_STATE["READONLY"])
-            self.assertEqual(_LOCAL_STORAGE_SETUP_STATE["EXCEPTION_OCCURRED"], "")
-            
-        finally:
-            # Restore original state
-            _LOCAL_STORAGE_SETUP_STATE["READONLY"] = original_readonly_state
-            _LOCAL_STORAGE_SETUP_STATE["EXCEPTION_OCCURRED"] = original_exception_state
-
-    # ===== Comprehensive _handle_transmit_from_storage Error Scenario Tests =====
-
-    @mock.patch.dict(
-        os.environ,
-        {
-            "APPLICATIONINSIGHTS_STATSBEAT_DISABLED_ALL": "true",
-            "APPLICATIONINSIGHTS_SDKSTATS_ENABLED_PREVIEW": "true",
-        },
-    )
-
-    @mock.patch.dict(
-        os.environ,
-        {
-            "APPLICATIONINSIGHTS_STATSBEAT_DISABLED_ALL": "true",
-            "APPLICATIONINSIGHTS_SDKSTATS_ENABLED_PREVIEW": "true",
-        },
-    )
-    @mock.patch('azure.monitor.opentelemetry.exporter.export._base._track_dropped_items_from_storage')
-    @mock.patch('azure.monitor.opentelemetry.exporter.export._base._track_dropped_items')
-    def test_handle_transmit_from_storage_localfilestorage_readonly_simulation(self, mock_track_dropped, mock_track_dropped_from_storage):
-        """Test LocalFileStorage(read-only filesystem) simulation during _check_and_set_folder_permissions"""
-        # Set up side effect to call the real function but use our mock for _track_dropped_items
-        def side_effect(statsbeat, result_from_storage_put, telemetry):
-            from azure.monitor.opentelemetry.exporter.export._base import _track_dropped_items
-            if result_from_storage_put == StorageExportResult.CLIENT_READONLY:
-                _track_dropped_items(statsbeat, telemetry, DropCode.CLIENT_READONLY)
-        mock_track_dropped_from_storage.side_effect = side_effect
-        """Test LocalFileStorage(read-only filesystem) simulation during _check_and_set_folder_permissions"""
-        # Save original state
-        original_readonly_state = _LOCAL_STORAGE_SETUP_STATE["READONLY"]
-        original_exception_state = _LOCAL_STORAGE_SETUP_STATE["EXCEPTION_OCCURRED"]
-        
-        try:
-            # Simulate (Read-only file system) during folder permissions check
-            _LOCAL_STORAGE_SETUP_STATE["READONLY"] = True
-            _LOCAL_STORAGE_SETUP_STATE["EXCEPTION_OCCURRED"] = ""
-            
-            exporter = BaseExporter(disable_offline_storage=False)
-            mock_customer_sdkstats = mock.Mock()
-            exporter._customer_sdkstats_metrics = mock_customer_sdkstats
-            exporter._should_collect_customer_sdkstats = mock.Mock(return_value=True)
-            
-            # Mock storage to return CLIENT_READONLY
-            exporter.storage = mock.Mock()
-            exporter.storage.put.return_value = StorageExportResult.CLIENT_READONLY
-            
-            test_envelopes = [TelemetryItem(name="test", time=datetime.now())]
-            
-            # Call _handle_transmit_from_storage with FAILED_RETRYABLE
-            result = exporter._handle_transmit_from_storage(test_envelopes, ExportResult.FAILED_RETRYABLE)
-            
-            # Verify storage.put was called
-            exporter.storage.put.assert_called_once()
-            
-            # Verify that _track_dropped_items was called with CLIENT_READONLY
-            mock_track_dropped.assert_called_once_with(
-                mock_customer_sdkstats, test_envelopes, DropCode.CLIENT_READONLY
-            )
-            
-            # Verify readonly state remains True (once set, it stays True)
-            self.assertTrue(_LOCAL_STORAGE_SETUP_STATE["READONLY"])
-            self.assertEqual(_LOCAL_STORAGE_SETUP_STATE["EXCEPTION_OCCURRED"], "")
-            
-            self.assertIsNone(result)
-            
-        finally:
-            # Restore original state
-            _LOCAL_STORAGE_SETUP_STATE["READONLY"] = original_readonly_state
-            _LOCAL_STORAGE_SETUP_STATE["EXCEPTION_OCCURRED"] = original_exception_state
-
-    @mock.patch.dict(
-        os.environ,
-        {
-            "APPLICATIONINSIGHTS_STATSBEAT_DISABLED_ALL": "true",
-            "APPLICATIONINSIGHTS_SDKSTATS_ENABLED_PREVIEW": "true",
-        },
-    )
-    @mock.patch.dict(
-    os.environ,
-    {
-        "APPLICATIONINSIGHTS_STATSBEAT_DISABLED_ALL": "true",
-        "APPLICATIONINSIGHTS_SDKSTATS_ENABLED_PREVIEW": "true",
-    },
-    )
-    @mock.patch('azure.monitor.opentelemetry.exporter.export._base._track_dropped_items_from_storage')
-    @mock.patch('azure.monitor.opentelemetry.exporter.export._base._track_dropped_items')
-    def test_partial_success_206_client_exception_tracking(self, mock_track_dropped, mock_track_dropped_from_storage):
-        """Test that both _track_dropped_items_from_storage and _track_dropped_items are called correctly
-        when there's a 206 Partial Success with CLIENT_EXCEPTION scenario."""
-        # Set up side effect to call the real function but use our mock for _track_dropped_items
-        def side_effect(statsbeat, result_from_storage, telemetry):
-            from azure.monitor.opentelemetry.exporter.export._base import _track_dropped_items
-            if isinstance(result_from_storage, str):
-                _track_dropped_items(statsbeat, telemetry, DropCode.CLIENT_EXCEPTION, result_from_storage)
-        mock_track_dropped_from_storage.side_effect = side_effect
-        
-        # Create base exporter
-        exporter = BaseExporter()
-        mock_customer_sdkstats = mock.Mock()
-        exporter._customer_sdkstats_metrics = mock_customer_sdkstats
-        exporter._should_collect_customer_sdkstats = mock.Mock(return_value=True)
-        
-        # Enable storage
-        exporter.storage = mock.Mock()
-        
-        # Create test envelopes for first batch that will be "accepted"
-        accepted_envelopes = [TelemetryItem(name="accepted", time=datetime.now())]
-        
-        # Create test envelopes for second batch that will be "retried" due to 206
-        resend_envelopes = [TelemetryItem(name="retried", time=datetime.now())]
-        
-        # Mock the storage.put method to return a string error (simulating CLIENT_EXCEPTION)
-        error_message = _CLIENT_EXCEPTION
-        exporter.storage.put.return_value = error_message
-        
-        # Mock transmit method to return partial success (206) and trigger track_dropped_items_from_storage
-        with mock.patch.object(AzureMonitorClient, "track") as mock_track:
-            # Setup mock for 206 response with one retryable error
-            mock_track.return_value = TrackResponse(
-                items_received=2,
-                items_accepted=1,
-                errors=[
-                    TelemetryErrorDetails(index=1, status_code=500, message="should retry"),
-                ],
-            )
-            
-            # Call _transmit to trigger the code path
-            result = exporter._transmit(accepted_envelopes + resend_envelopes)
-        
-        # Verify storage.put was called with the resend_envelopes
-        self.assertEqual(exporter.storage.put.call_count, 1)
-        
-        # Verify _track_dropped_items_from_storage was called with the correct parameters
-        mock_track_dropped_from_storage.assert_called_once_with(
-            mock_customer_sdkstats, error_message, resend_envelopes
-        )
-        
-        # Verify _track_dropped_items was called with CLIENT_EXCEPTION from our side_effect
-        mock_track_dropped.assert_called_once_with(
-            mock_customer_sdkstats, resend_envelopes, DropCode.CLIENT_EXCEPTION, error_message
-        )
-        
-        # Verify final result is FAILED_NOT_RETRYABLE because we already tried to store in offline storage
-        self.assertEqual(result, ExportResult.FAILED_NOT_RETRYABLE)
-
-    @mock.patch.dict(
-        os.environ,
-        {
-            "APPLICATIONINSIGHTS_STATSBEAT_DISABLED_ALL": "true",
-            "APPLICATIONINSIGHTS_SDKSTATS_ENABLED_PREVIEW": "true",
-        },
-    )
-    @mock.patch('azure.monitor.opentelemetry.exporter.export._base._track_dropped_items_from_storage')
-    @mock.patch('azure.monitor.opentelemetry.exporter.export._base._track_dropped_items')
-    def test_partial_success_206_persistence_capacity_tracking(self, mock_track_dropped, mock_track_dropped_from_storage):
-        """Test that both _track_dropped_items_from_storage and _track_dropped_items are called correctly
-        when there's a 206 Partial Success with CLIENT_PERSISTENCE_CAPACITY scenario."""
-        # Set up side effect to call the real function but use our mock for _track_dropped_items
-        def side_effect(statsbeat, result_from_storage, telemetry):
-            from azure.monitor.opentelemetry.exporter.export._base import _track_dropped_items
-            if result_from_storage == StorageExportResult.CLIENT_PERSISTENCE_CAPACITY_REACHED:
-                _track_dropped_items(statsbeat, telemetry, DropCode.CLIENT_PERSISTENCE_CAPACITY)
-        mock_track_dropped_from_storage.side_effect = side_effect
-        
-        # Create base exporter
-        exporter = BaseExporter()
-        mock_customer_sdkstats = mock.Mock()
-        exporter._customer_sdkstats_metrics = mock_customer_sdkstats
-        exporter._should_collect_customer_sdkstats = mock.Mock(return_value=True)
-        
-        # Enable storage
-        exporter.storage = mock.Mock()
-        
-        # Create test envelopes for first batch that will be "accepted"
-        accepted_envelopes = [TelemetryItem(name="accepted", time=datetime.now())]
-        
-        # Create test envelopes for second batch that will be "retried" due to 206
-        resend_envelopes = [TelemetryItem(name="retried", time=datetime.now())]
-        
-        # Mock the storage.put method to return CLIENT_PERSISTENCE_CAPACITY_REACHED
-        exporter.storage.put.return_value = StorageExportResult.CLIENT_PERSISTENCE_CAPACITY_REACHED
-        
-        # Mock transmit method to return partial success (206) and resend_envelopes
-        exporter._transmit = mock.Mock(return_value=(ExportResult.FAILED_RETRYABLE, resend_envelopes))
-        
-        # Call storage.put directly with resend_envelopes
-        test_envelopes = accepted_envelopes + resend_envelopes
-        envelopes_to_store = [x.as_dict() for x in resend_envelopes]
-        result_from_storage = exporter.storage.put(envelopes_to_store)
-        
-        # Call _track_dropped_items_from_storage directly since we're not using the normal flow
-        mock_track_dropped_from_storage(mock_customer_sdkstats, result_from_storage, resend_envelopes)
-        
-        # Verify storage.put was called with the resend_envelopes
-        self.assertEqual(exporter.storage.put.call_count, 1)
-        
-        # Verify _track_dropped_items_from_storage was called with the correct parameters
-        mock_track_dropped_from_storage.assert_called_once_with(
-            mock_customer_sdkstats, StorageExportResult.CLIENT_PERSISTENCE_CAPACITY_REACHED, resend_envelopes
-        )
-        
-        # Verify _track_dropped_items was called with CLIENT_PERSISTENCE_CAPACITY from our side_effect
-        mock_track_dropped.assert_called_once_with(
-            mock_customer_sdkstats, resend_envelopes, DropCode.CLIENT_PERSISTENCE_CAPACITY
-        )
-        
-        # Verify result_from_storage has the expected value
-        self.assertEqual(result_from_storage, StorageExportResult.CLIENT_PERSISTENCE_CAPACITY_REACHED)
-
-    @mock.patch('azure.monitor.opentelemetry.exporter.export._base._track_dropped_items_from_storage')
-    @mock.patch('azure.monitor.opentelemetry.exporter.export._base._track_dropped_items')
-    def test_handle_transmit_from_storage_localfilestorage_general_exception_simulation(self, mock_track_dropped, mock_track_dropped_from_storage):
-        """Test LocalFileStorage general exception simulation during _check_and_set_folder_permissions"""
-        # Set up side effect to call the real function but use our mock for _track_dropped_items
-        def side_effect(statsbeat, result_from_storage_put, telemetry):
-            from azure.monitor.opentelemetry.exporter.export._base import _track_dropped_items
-            from azure.monitor.opentelemetry.exporter.statsbeat._utils import get_local_storage_setup_state_exception
-            if get_local_storage_setup_state_exception() != "":
-                _track_dropped_items(statsbeat, telemetry, DropCode.CLIENT_EXCEPTION, result_from_storage_put)
-            elif isinstance(result_from_storage_put, str):
-                _track_dropped_items(statsbeat, telemetry, DropCode.CLIENT_EXCEPTION, result_from_storage_put)
-        mock_track_dropped_from_storage.side_effect = side_effect
-        """Test LocalFileStorage general exception simulation during _check_and_set_folder_permissions"""
-        # Save original state
-        original_readonly_state = _LOCAL_STORAGE_SETUP_STATE["READONLY"]
-        original_exception_state = _LOCAL_STORAGE_SETUP_STATE["EXCEPTION_OCCURRED"]
-        
-        try:
-            # Simulate general exception during folder permissions check
-            general_exception_message = "ValueError: Invalid path format"
-            _LOCAL_STORAGE_SETUP_STATE["READONLY"] = False
-            _LOCAL_STORAGE_SETUP_STATE["EXCEPTION_OCCURRED"] = general_exception_message
-            
-            exporter = BaseExporter(disable_offline_storage=False)
-            mock_customer_sdkstats = mock.Mock()
-            exporter._customer_sdkstats_metrics = mock_customer_sdkstats
-            exporter._should_collect_customer_sdkstats = mock.Mock(return_value=True)
-            
-            # Mock storage to return success, but we have exception state from folder permissions
-            exporter.storage = mock.Mock()
-            exporter.storage.put.return_value = "/path/to/successful/blob"  # Success path
-            
-            test_envelopes = [TelemetryItem(name="test", time=datetime.now())]
-            
-            # Call _handle_transmit_from_storage with FAILED_RETRYABLE
-            result = exporter._handle_transmit_from_storage(test_envelopes, ExportResult.FAILED_RETRYABLE)
-            
-            # Verify storage.put was called
-            exporter.storage.put.assert_called_once()
-            
-            # Verify that _track_dropped_items was called with CLIENT_EXCEPTION from folder permissions
-            mock_track_dropped.assert_called_once_with(
-                mock_customer_sdkstats, test_envelopes, DropCode.CLIENT_EXCEPTION, "/path/to/successful/blob"
-            )
-            
-            # Verify exception state was reset after handling
-            self.assertEqual(_LOCAL_STORAGE_SETUP_STATE["EXCEPTION_OCCURRED"], general_exception_message)
-            self.assertFalse(_LOCAL_STORAGE_SETUP_STATE["READONLY"])
-            
-            self.assertIsNone(result)
-            
-        finally:
-            # Restore original state
-            _LOCAL_STORAGE_SETUP_STATE["READONLY"] = original_readonly_state
-            _LOCAL_STORAGE_SETUP_STATE["EXCEPTION_OCCURRED"] = original_exception_state
-
-    @mock.patch.dict(
-        os.environ,
-        {
-            "APPLICATIONINSIGHTS_STATSBEAT_DISABLED_ALL": "true",
-            "APPLICATIONINSIGHTS_SDKSTATS_ENABLED_PREVIEW": "true",
-        },
-    )
-    @mock.patch('azure.monitor.opentelemetry.exporter.export._base._track_dropped_items_from_storage')
-    @mock.patch('azure.monitor.opentelemetry.exporter.export._base._track_dropped_items')
-    def test_handle_transmit_from_storage_localfileblob_put_exception_simulation(self, mock_track_dropped, mock_track_dropped_from_storage):
-        """Test LocalFileBlob.put() exception simulation (file write errors)"""
-        # Set up side effect to call the real function but use our mock for _track_dropped_items
-        def side_effect(statsbeat, result_from_storage_put, telemetry):
-            from azure.monitor.opentelemetry.exporter.export._base import _track_dropped_items
-            if isinstance(result_from_storage_put, str):
-                _track_dropped_items(statsbeat, telemetry, DropCode.CLIENT_EXCEPTION, result_from_storage_put)
-        mock_track_dropped_from_storage.side_effect = side_effect
-        """Test LocalFileBlob.put() exception simulation (file write errors)"""
-        # Save original state
-        original_readonly_state = _LOCAL_STORAGE_SETUP_STATE["READONLY"]
-        original_exception_state = _LOCAL_STORAGE_SETUP_STATE["EXCEPTION_OCCURRED"]
-        
-        try:
-            # Clean state - no prior exceptions
-            _LOCAL_STORAGE_SETUP_STATE["READONLY"] = False
-            _LOCAL_STORAGE_SETUP_STATE["EXCEPTION_OCCURRED"] = ""
-            
-            exporter = BaseExporter(disable_offline_storage=False)
-            mock_customer_sdkstats = mock.Mock()
-            exporter._customer_sdkstats_metrics = mock_customer_sdkstats
-            exporter._should_collect_customer_sdkstats = mock.Mock(return_value=True)
-            
-            # Mock storage.put() to return string error (like LocalFileBlob.put() does)
-            blob_error_message = _STORAGE_EXCEPTION
-            exporter.storage = mock.Mock()
-            exporter.storage.put.return_value = blob_error_message
-            
-            test_envelopes = [TelemetryItem(name="test", time=datetime.now())]
-            
-            # Call _handle_transmit_from_storage with FAILED_RETRYABLE
-            result = exporter._handle_transmit_from_storage(test_envelopes, ExportResult.FAILED_RETRYABLE)
-            
-            # Verify storage.put was called
-            exporter.storage.put.assert_called_once()
-            
-            # Verify that _track_dropped_items was called with CLIENT_EXCEPTION from blob put error
-            mock_track_dropped.assert_called_once_with(
-                mock_customer_sdkstats, test_envelopes, DropCode.CLIENT_EXCEPTION, blob_error_message
-            )
-            
-            # Verify states remain clean (blob errors don't affect global state)
-            self.assertFalse(_LOCAL_STORAGE_SETUP_STATE["READONLY"])
-            self.assertEqual(_LOCAL_STORAGE_SETUP_STATE["EXCEPTION_OCCURRED"], "")
-            
-            self.assertIsNone(result)
-            
-        finally:
-            # Restore original state
-            _LOCAL_STORAGE_SETUP_STATE["READONLY"] = original_readonly_state
-            _LOCAL_STORAGE_SETUP_STATE["EXCEPTION_OCCURRED"] = original_exception_state
-
-    @mock.patch.dict(
-        os.environ,
-        {
-            "APPLICATIONINSIGHTS_STATSBEAT_DISABLED_ALL": "true",
-            "APPLICATIONINSIGHTS_SDKSTATS_ENABLED_PREVIEW": "true",
-        },
-    )
-    @mock.patch('azure.monitor.opentelemetry.exporter.statsbeat._utils._track_dropped_items')
-    @mock.patch('azure.monitor.opentelemetry.exporter.export._base._track_dropped_items_from_storage')
-    def test_handle_transmit_from_storage_combined_folder_permissions_and_blob_errors(self, mock_track_dropped_from_storage, mock_track_dropped):
-        """Test combination of folder permissions exception state and subsequent blob errors"""
-        # Save original state
-        original_readonly_state = _LOCAL_STORAGE_SETUP_STATE["READONLY"]
-        original_exception_state = _LOCAL_STORAGE_SETUP_STATE["EXCEPTION_OCCURRED"]
-        
-        try:
-            # Simulate folder permissions exception occurred during storage setup
-            folder_exception_message = "OSError: [Errno 13] Permission denied during folder setup"
-            _LOCAL_STORAGE_SETUP_STATE["READONLY"] = False
-            _LOCAL_STORAGE_SETUP_STATE["EXCEPTION_OCCURRED"] = folder_exception_message
-            
-            exporter = BaseExporter(disable_offline_storage=False)
-            mock_customer_sdkstats = mock.Mock()
-            exporter._customer_sdkstats_metrics = mock_customer_sdkstats
-            exporter._should_collect_customer_sdkstats = mock.Mock(return_value=True)
-            
-            # Mock storage.put() to also return a blob error
-            blob_error_message = _STORAGE_EXCEPTION
-            exporter.storage = mock.Mock()
-            exporter.storage.put.return_value = blob_error_message
-            
-            test_envelopes = [TelemetryItem(name="test", time=datetime.now())]
-            
-            # Set up side_effect for _track_dropped_items_from_storage
-            def side_effect(customer_sdkstats, result_from_storage_put, envelopes):
-                from azure.monitor.opentelemetry.exporter.statsbeat._utils import _track_dropped_items_from_storage
-                # Call the real function which will use our mocked _track_dropped_items
-                _track_dropped_items_from_storage(customer_sdkstats, result_from_storage_put, envelopes)
-                
-            mock_track_dropped_from_storage.side_effect = side_effect
-            
-            # Call _handle_transmit_from_storage with FAILED_RETRYABLE
-            result = exporter._handle_transmit_from_storage(test_envelopes, ExportResult.FAILED_RETRYABLE)
-            
-            # Verify storage.put was called
-            exporter.storage.put.assert_called_once()
-            
-            # Verify that _track_dropped_items_from_storage was called with the blob error
-            mock_track_dropped_from_storage.assert_called_once_with(
-                mock_customer_sdkstats, blob_error_message, test_envelopes
-            )
-            
-            # Verify that _track_dropped_items was called with CLIENT_EXCEPTION from blob error
-            mock_track_dropped.assert_called_once_with(
-                mock_customer_sdkstats, test_envelopes, DropCode.CLIENT_EXCEPTION, blob_error_message
-            )
-            
-            # Verify folder exception state was reset after handling
-            self.assertEqual(_LOCAL_STORAGE_SETUP_STATE["EXCEPTION_OCCURRED"], folder_exception_message)
-            self.assertFalse(_LOCAL_STORAGE_SETUP_STATE["READONLY"])
-            
-            self.assertIsNone(result)
-            
-        finally:
-            # Restore original state
-            _LOCAL_STORAGE_SETUP_STATE["READONLY"] = original_readonly_state
-            _LOCAL_STORAGE_SETUP_STATE["EXCEPTION_OCCURRED"] = original_exception_state
-
-    @mock.patch.dict(
-        os.environ,
-        {
-            "APPLICATIONINSIGHTS_STATSBEAT_DISABLED_ALL": "true",
-            "APPLICATIONINSIGHTS_SDKSTATS_ENABLED_PREVIEW": "true",
-        },
-    )
-    @mock.patch('azure.monitor.opentelemetry.exporter.export._base._track_dropped_items_from_storage')
-    @mock.patch('azure.monitor.opentelemetry.exporter.export._base._track_dropped_items')
-    def test_handle_transmit_from_storage_readonly_filesystem_with_subsequent_errors(self, mock_track_dropped, mock_track_dropped_from_storage):
-        """Test readonly filesystem state with subsequent storage errors"""
-        # Set up side effect to call the real function but use our mock for _track_dropped_items
-        def side_effect(statsbeat, result_from_storage_put, telemetry):
-            from azure.monitor.opentelemetry.exporter.export._base import _track_dropped_items
-            if result_from_storage_put == StorageExportResult.CLIENT_READONLY:
-                _track_dropped_items(statsbeat, telemetry, DropCode.CLIENT_READONLY)
-        mock_track_dropped_from_storage.side_effect = side_effect
-        """Test readonly filesystem state with subsequent storage errors"""
-        # Save original state
-        original_readonly_state = _LOCAL_STORAGE_SETUP_STATE["READONLY"]
-        original_exception_state = _LOCAL_STORAGE_SETUP_STATE["EXCEPTION_OCCURRED"]
-        
-        try:
-            # Simulate readonly filesystem detected during folder permissions check
-            _LOCAL_STORAGE_SETUP_STATE["READONLY"] = True
-            _LOCAL_STORAGE_SETUP_STATE["EXCEPTION_OCCURRED"] = ""
-            
-            exporter = BaseExporter(disable_offline_storage=False)
-            mock_customer_sdkstats = mock.Mock()
-            exporter._customer_sdkstats_metrics = mock_customer_sdkstats
-            exporter._should_collect_customer_sdkstats = mock.Mock(return_value=True)
-            
-            # Mock storage.put() to return CLIENT_READONLY
-            exporter.storage = mock.Mock()
-            exporter.storage.put.return_value = StorageExportResult.CLIENT_READONLY
-            
-            test_envelopes = [TelemetryItem(name="test", time=datetime.now())]
-            
-            # Call _handle_transmit_from_storage with FAILED_RETRYABLE
-            result = exporter._handle_transmit_from_storage(test_envelopes, ExportResult.FAILED_RETRYABLE)
-            
-            # Verify storage.put was called
-            exporter.storage.put.assert_called_once()
-            
-            # Verify that _track_dropped_items was called with CLIENT_READONLY
-            mock_track_dropped.assert_called_once_with(
-                mock_customer_sdkstats, test_envelopes, DropCode.CLIENT_READONLY
-            )
-            
-            # Verify readonly state remains True (once set, it stays True)
-            self.assertTrue(_LOCAL_STORAGE_SETUP_STATE["READONLY"])
-            self.assertEqual(_LOCAL_STORAGE_SETUP_STATE["EXCEPTION_OCCURRED"], "")
-            
-            self.assertIsNone(result)
-            
-        finally:
-            # Restore original state
-            _LOCAL_STORAGE_SETUP_STATE["READONLY"] = original_readonly_state
-            _LOCAL_STORAGE_SETUP_STATE["EXCEPTION_OCCURRED"] = original_exception_state
-
-    @mock.patch.dict(
-        os.environ,
-        {
-            "APPLICATIONINSIGHTS_STATSBEAT_DISABLED_ALL": "true",
-            "APPLICATIONINSIGHTS_SDKSTATS_ENABLED_PREVIEW": "true",
-        },
-    )
-    @mock.patch('azure.monitor.opentelemetry.exporter.export._base._track_dropped_items')
-    def test_handle_transmit_from_storage_success_path_validation(self, mock_track_dropped):
-        """Test success path returns LocalFileBlob and doesn't trigger error handling"""
-        # Save original state
-        original_readonly_state = _LOCAL_STORAGE_SETUP_STATE["READONLY"]
-        original_exception_state = _LOCAL_STORAGE_SETUP_STATE["EXCEPTION_OCCURRED"]
-        
-        try:
-            # Clean state - no exceptions or readonly
-            _LOCAL_STORAGE_SETUP_STATE["READONLY"] = False
-            _LOCAL_STORAGE_SETUP_STATE["EXCEPTION_OCCURRED"] = ""
-            
-            exporter = BaseExporter(disable_offline_storage=False)
-            mock_customer_sdkstats = mock.Mock()
-            exporter._customer_sdkstats_metrics = mock_customer_sdkstats
-            exporter._should_collect_customer_sdkstats = mock.Mock(return_value=True)
-            
-            # Mock storage.put() to return a LocalFileBlob object (not a string)
-            # The success case is when LocalFileBlob.put() returns self (the LocalFileBlob instance)
-            # which means storage.put() returns a LocalFileBlob object
-            success_blob = mock.Mock()  # Mock LocalFileBlob object
-            exporter.storage = mock.Mock()
-            exporter.storage.put.return_value = success_blob
-            
-            test_envelopes = [TelemetryItem(name="test", time=datetime.now())]
-            
-            # Call _handle_transmit_from_storage with FAILED_RETRYABLE
-            result = exporter._handle_transmit_from_storage(test_envelopes, ExportResult.FAILED_RETRYABLE)
-            
-            # Verify storage.put was called
-            exporter.storage.put.assert_called_once()
-            
-            # Verify that _track_dropped_items was NOT called (success path - else clause)
-            mock_track_dropped.assert_not_called()
-            
-            # Verify states remain clean (success doesn't affect state)
-            self.assertFalse(_LOCAL_STORAGE_SETUP_STATE["READONLY"])
-            self.assertEqual(_LOCAL_STORAGE_SETUP_STATE["EXCEPTION_OCCURRED"], "")
-            
-            self.assertIsNone(result)
-            
-        finally:
-            # Restore original state
-            _LOCAL_STORAGE_SETUP_STATE["READONLY"] = original_readonly_state
-            _LOCAL_STORAGE_SETUP_STATE["EXCEPTION_OCCURRED"] = original_exception_state
-
-    @mock.patch.dict(
-        os.environ,
-        {
-            "APPLICATIONINSIGHTS_STATSBEAT_DISABLED_ALL": "true",
-            "APPLICATIONINSIGHTS_SDKSTATS_ENABLED_PREVIEW": "true",
-        },
-    )
-    @mock.patch('azure.monitor.opentelemetry.exporter.export._base._track_dropped_items')
-    @mock.patch.dict(
-        os.environ,
-        {
-            "APPLICATIONINSIGHTS_STATSBEAT_DISABLED_ALL": "true",
-            "APPLICATIONINSIGHTS_SDKSTATS_ENABLED_PREVIEW": "true",
-        },
-    )
-    @mock.patch('azure.monitor.opentelemetry.exporter.export._base._track_dropped_items')
-    def test_handle_transmit_from_storage_unexpected_return_value(self, mock_track_dropped1, mock_track_dropped2):
-        """Test that when storage.put() returns an unexpected value type (not StorageExportResult or str),
-        the method continues without any special handling."""
-        exporter = BaseExporter(disable_offline_storage=False)
-        mock_customer_sdkstats = mock.Mock()
-        exporter._customer_sdkstats_metrics = mock_customer_sdkstats
-        exporter._should_collect_customer_sdkstats = mock.Mock(return_value=True)
-        
-        # Mock storage.put() to return an unexpected value type (int)
-        exporter.storage = mock.Mock()
-        exporter.storage.put.return_value = 42  # Neither StorageExportResult nor str
-        
-        test_envelopes = [TelemetryItem(name="test", time=datetime.now())]
-        exporter._handle_transmit_from_storage(test_envelopes, ExportResult.FAILED_RETRYABLE)
-        
-        # Verify that no dropped items were tracked (since return value isn't handled)
-        mock_track_dropped1.assert_not_called()
-        mock_track_dropped2.assert_not_called()
-        # Verify that the customer sdkstats wasn't invoked
-        mock_customer_sdkstats.assert_not_called()
-
-    @mock.patch("azure.monitor.opentelemetry.exporter.export._base._track_dropped_items_from_storage")
-    @mock.patch("azure.monitor.opentelemetry.exporter.export._base._track_dropped_items")
-    def test_handle_transmit_from_storage_string_return_values_trigger_exception_tracking(self, mock_track_dropped, mock_track_dropped_from_storage):
-        """Test that string return values from storage.put() trigger CLIENT_EXCEPTION tracking"""
-        # Set up side effect to call the real function but use our mock for _track_dropped_items
-        def side_effect(statsbeat, result_from_storage_put, telemetry):
-            from azure.monitor.opentelemetry.exporter.export._base import _track_dropped_items
-            if isinstance(result_from_storage_put, str):
-                _track_dropped_items(statsbeat, telemetry, DropCode.CLIENT_EXCEPTION, result_from_storage_put)
-        mock_track_dropped_from_storage.side_effect = side_effect
-        """Test that string return values from storage.put() trigger CLIENT_EXCEPTION tracking"""
-        # Save original state
-        original_readonly_state = _LOCAL_STORAGE_SETUP_STATE["READONLY"]
-        original_exception_state = _LOCAL_STORAGE_SETUP_STATE["EXCEPTION_OCCURRED"]
-        
-        try:
-            # Clean state - no exceptions or readonly
-            _LOCAL_STORAGE_SETUP_STATE["READONLY"] = False
-            _LOCAL_STORAGE_SETUP_STATE["EXCEPTION_OCCURRED"] = ""
-            
-            exporter = BaseExporter(disable_offline_storage=False)
-            mock_customer_sdkstats = mock.Mock()
-            exporter._customer_sdkstats_metrics = mock_customer_sdkstats
-            exporter._should_collect_customer_sdkstats = mock.Mock(return_value=True)
-            
-            # Test different string return values that should trigger exception tracking
-            string_returns = [
-                "/tmp/telemetry/blob_12345.json",  # File path (success)
-                "Permission denied",               # Error message
-                "Disk full",                      # Error message
-                "",                               # Empty string
-                "Storage error occurred"          # Error message
-            ]
-            
-            for string_return in string_returns:
-                with self.subTest(string_return=string_return):
-                    # Reset mock for each test
-                    mock_track_dropped.reset_mock()
-                    
-                    # Mock storage.put() to return string value
-                    exporter.storage = mock.Mock()
-                    exporter.storage.put.return_value = string_return
-                    
-                    test_envelopes = [TelemetryItem(name="test", time=datetime.now())]
-                    
-                    # Call _handle_transmit_from_storage with FAILED_RETRYABLE
-                    result = exporter._handle_transmit_from_storage(test_envelopes, ExportResult.FAILED_RETRYABLE)
-                    
-                    # Verify storage.put was called
-                    exporter.storage.put.assert_called_once()
-                    
-                    # Verify that _track_dropped_items WAS called (string triggers exception tracking)
-                    mock_track_dropped.assert_called_once_with(
-                        mock_customer_sdkstats, test_envelopes, DropCode.CLIENT_EXCEPTION, string_return
-                    )
-                    
-                    # Verify states remain clean (storage.put() string errors don't affect global state)
-                    self.assertFalse(_LOCAL_STORAGE_SETUP_STATE["READONLY"])
-                    self.assertEqual(_LOCAL_STORAGE_SETUP_STATE["EXCEPTION_OCCURRED"], "")
-                    
-                    self.assertIsNone(result)
-            
-        finally:
-            # Restore original state
-            _LOCAL_STORAGE_SETUP_STATE["READONLY"] = original_readonly_state
-            _LOCAL_STORAGE_SETUP_STATE["EXCEPTION_OCCURRED"] = original_exception_state
-
-    def test_local_storage_state_exception_get_set_operations(self):
-        """Test the validity of get and set operations for exception state in local storage state"""
-        from azure.monitor.opentelemetry.exporter.statsbeat._state import (
-            get_local_storage_setup_state_exception,
-            set_local_storage_setup_state_exception,
-            _LOCAL_STORAGE_SETUP_STATE,
-            _LOCAL_STORAGE_SETUP_STATE_LOCK
-        )
-        
-        # Save original state
-        original_exception_state = _LOCAL_STORAGE_SETUP_STATE["EXCEPTION_OCCURRED"]
-        
-        try:
-            # Test 1: Initial state should be None
-            self.assertEqual(get_local_storage_setup_state_exception(), "")
-            
-            # Test 2: Set string value and verify get operation
-            test_error = "Test storage exception"
-            set_local_storage_setup_state_exception(test_error)
-            self.assertEqual(get_local_storage_setup_state_exception(), test_error)
-            
-            # Test 3: Set empty string and verify get operation
-            set_local_storage_setup_state_exception("")
-            self.assertEqual(get_local_storage_setup_state_exception(), "")
-            
-            # Test 4: Set complex error message and verify get operation
-            complex_error = "OSError: [Errno 28] No space left on device: '/tmp/storage/file.blob'"
-            set_local_storage_setup_state_exception(complex_error)
-            self.assertEqual(get_local_storage_setup_state_exception(), complex_error)
-            
-            # Test 5: Verify thread safety by directly accessing state
-            with _LOCAL_STORAGE_SETUP_STATE_LOCK:
-                direct_value = _LOCAL_STORAGE_SETUP_STATE["EXCEPTION_OCCURRED"]
-            self.assertEqual(direct_value, complex_error)
-            self.assertEqual(get_local_storage_setup_state_exception(), direct_value)
-            
-            # Test 6: Test multiple rapid set/get operations
-            test_values = [
-                "Error 1",
-                "Error 2", 
-                "Error 3",
-                "",
-                "Final error"
-            ]
-            
-            for value in test_values:
-                with self.subTest(value=value):
-                    set_local_storage_setup_state_exception(value)
-                    self.assertEqual(get_local_storage_setup_state_exception(), value)
-            
-            # Test 8: Verify that set operation doesn't affect other state values
-            original_readonly = _LOCAL_STORAGE_SETUP_STATE["READONLY"]
-            set_local_storage_setup_state_exception("New exception")
-            self.assertEqual(_LOCAL_STORAGE_SETUP_STATE["READONLY"], original_readonly)
-            self.assertEqual(get_local_storage_setup_state_exception(), "New exception")
-            
-        finally:
-            # Restore original state
-            _LOCAL_STORAGE_SETUP_STATE["EXCEPTION_OCCURRED"] = original_exception_state
-
-    def test_local_storage_state_exception_concurrent_access(self):
-        """Test concurrent access to exception state get/set operations"""
-        import threading
-        import time
-        from azure.monitor.opentelemetry.exporter.statsbeat._state import (
-            get_local_storage_setup_state_exception,
-            set_local_storage_setup_state_exception,
-            _LOCAL_STORAGE_SETUP_STATE
-        )
-        
-        # Save original state
-        original_exception_state = _LOCAL_STORAGE_SETUP_STATE["EXCEPTION_OCCURRED"]
-        results = []
-        errors = []
-        
-        def worker_thread(thread_id):
-            try:
-                for i in range(10):
-                    # Set a unique value
-                    value = f"Thread-{thread_id}-Error-{i}"
-                    set_local_storage_setup_state_exception(value)
-                    
-                    # Small delay to increase chance of race conditions
-                    time.sleep(0.001)
-                    
-                    # Get the value and verify it's either our value or another thread's value
-                    retrieved_value = get_local_storage_setup_state_exception()
-                    results.append((thread_id, i, value, retrieved_value))
-                    
-                    # Verify it's a valid value (either ours or from another thread)
-                    if retrieved_value is not None:
-                        self.assertIsInstance(retrieved_value, str)
-                        self.assertTrue(retrieved_value.startswith("Thread-"))
-            except Exception as e:
-                errors.append(f"Thread {thread_id}: {e}")
-        
-        try:
-            # Reset to original state
-            set_local_storage_setup_state_exception("")
-            
-            # Start multiple threads
-            threads = []
-            for i in range(5):
-                thread = threading.Thread(target=worker_thread, args=(i,))
-                threads.append(thread)
-                thread.start()
-            
-            # Wait for all threads to complete
-            for thread in threads:
-                thread.join()
-            
-            # Verify no errors occurred
-            self.assertEqual(len(errors), 0, f"Errors in concurrent access: {errors}")
-            
-            # Verify we got results from all threads
-            self.assertEqual(len(results), 50)  # 5 threads * 10 operations each
-            
-            # Verify final state is valid
-            final_value = get_local_storage_setup_state_exception()
-            if final_value is not None:
-                self.assertIsInstance(final_value, str)
-                self.assertTrue(final_value.startswith("Thread-"))
-            
-        finally:
-            # Restore original state
-            _LOCAL_STORAGE_SETUP_STATE["EXCEPTION_OCCURRED"] = original_exception_state
-
-    def test_local_storage_state_readonly_get_operations(self):
-        """Test the get operation for readonly state in local storage state"""
-        from azure.monitor.opentelemetry.exporter.statsbeat._state import (
-            get_local_storage_setup_state_readonly,
-            _LOCAL_STORAGE_SETUP_STATE,
-            _LOCAL_STORAGE_SETUP_STATE_LOCK
-        )
-        
-        # Save original state
-        original_readonly_state = _LOCAL_STORAGE_SETUP_STATE["READONLY"]
-        
-        try:
-            # Test 1: Initial state should be False
-            self.assertEqual(get_local_storage_setup_state_readonly(), False)
-            
-            # Test 2: Set True directly and verify get operation
-            with _LOCAL_STORAGE_SETUP_STATE_LOCK:
-                _LOCAL_STORAGE_SETUP_STATE["READONLY"] = True
-            self.assertEqual(get_local_storage_setup_state_readonly(), True)
-            
-            # Test 3: Set False directly and verify get operation
-            with _LOCAL_STORAGE_SETUP_STATE_LOCK:
-                _LOCAL_STORAGE_SETUP_STATE["READONLY"] = False
-            self.assertEqual(get_local_storage_setup_state_readonly(), False)
-            
-            # Test 4: Verify get operation doesn't affect other state values
-            original_exception = _LOCAL_STORAGE_SETUP_STATE["EXCEPTION_OCCURRED"]
-            with _LOCAL_STORAGE_SETUP_STATE_LOCK:
-                _LOCAL_STORAGE_SETUP_STATE["READONLY"] = True
-            
-            # Get readonly state multiple times
-            for _ in range(5):
-                self.assertEqual(get_local_storage_setup_state_readonly(), True)
-            
-            # Verify exception state wasn't affected
-            self.assertEqual(_LOCAL_STORAGE_SETUP_STATE["EXCEPTION_OCCURRED"], original_exception)
-            
-        finally:
-            # Restore original state
-            _LOCAL_STORAGE_SETUP_STATE["READONLY"] = original_readonly_state
-
-    @mock.patch.dict(
-        os.environ,
-        {
-            "APPLICATIONINSIGHTS_STATSBEAT_DISABLED_ALL": "true",
-            "APPLICATIONINSIGHTS_SDKSTATS_ENABLED_PREVIEW": "true",
-        },
-    )
-    def test_should_collect_customer_sdkstats_enabled(self):
-        exporter = BaseExporter(disable_offline_storage=True)
-        self.assertTrue(exporter._should_collect_customer_sdkstats())
-
-    @mock.patch.dict(
-        os.environ,
-        {
-            "APPLICATIONINSIGHTS_STATSBEAT_DISABLED_ALL": "false",
-            "APPLICATIONINSIGHTS_SDKSTATS_ENABLED_PREVIEW": "false",
-        },
-    )
-    def test_should_collect_customer_sdkstats_disabled(self):
-        exporter = BaseExporter(disable_offline_storage=True)
-        self.assertFalse(exporter._should_collect_customer_sdkstats())
-
-    def test_should_collect_customer_sdkstats_env_not_set(self):
-        with mock.patch.dict(os.environ, {}, clear=True):
-            exporter = BaseExporter(
-                connection_string="InstrumentationKey=363331ca-f431-4119-bdcd-31a75920f958;IngestionEndpoint=https://eastus-8.in.applicationinsights.azure.com/",
-                disable_offline_storage=True
-            )
-            self.assertFalse(exporter._should_collect_customer_sdkstats())
-
-    def test_should_collect_customer_sdkstats_instrumentation_collection(self):
-        with mock.patch.dict(
-            os.environ,
-            {
-                "APPLICATIONINSIGHTS_STATSBEAT_DISABLED_ALL": "true",
-                "APPLICATIONINSIGHTS_SDKSTATS_ENABLED_PREVIEW": "true",
-            },
-        ):
-            exporter = BaseExporter(disable_offline_storage=True, instrumentation_collection=True)
-            self.assertFalse(exporter._should_collect_customer_sdkstats())
-
-    @mock.patch.dict(
-        os.environ,
-        {
-            "APPLICATIONINSIGHTS_STATSBEAT_DISABLED_ALL": "true",
-            "APPLICATIONINSIGHTS_SDKSTATS_ENABLED_PREVIEW": "true",
-        },
-    )
-    @mock.patch('azure.monitor.opentelemetry.exporter.export._base._track_dropped_items')
-    def test_base_exporter_storage_put_readonly_tracked(self, mock_track_dropped):
-        """Test that BaseExporter tracks CLIENT_READONLY when storage.put() returns CLIENT_READONLY"""
-        exporter = BaseExporter(disable_offline_storage=False)
-        
-        # Setup customer sdkstats
-        mock_customer_sdkstats = mock.Mock()
-        exporter._customer_sdkstats_metrics = mock_customer_sdkstats
-        exporter._should_collect_customer_sdkstats = mock.Mock(return_value=True)
-        
-        # Mock the storage to return CLIENT_READONLY
-        exporter.storage = mock.Mock()
-        exporter.storage.gets.return_value = []  # No blobs from storage
-        exporter.storage.put.return_value = StorageExportResult.CLIENT_READONLY
-        
-        # This should trigger the storage status check in _transmit_from_storage
-        exporter._transmit_from_storage()
-        
-        # Verify that _track_dropped_items was called with CLIENT_READONLY
-        # Note: Since no envelopes are processed from storage, this should not be called in current implementation
-        mock_track_dropped.assert_not_called()
-
-    @mock.patch.dict(
-        os.environ,
-        {
-            "APPLICATIONINSIGHTS_STATSBEAT_DISABLED_ALL": "true",
-            "APPLICATIONINSIGHTS_SDKSTATS_ENABLED_PREVIEW": "true",
-        },
-    )
-    @mock.patch('azure.monitor.opentelemetry.exporter.export._base._track_dropped_items')
-    def test_base_exporter_storage_put_capacity_reached_tracked(self, mock_track_dropped):
-        """Test that BaseExporter tracks CLIENT_PERSISTENCE_CAPACITY when storage.put() returns CLIENT_PERSISTENCE_CAPACITY_REACHED"""
-        exporter = BaseExporter(disable_offline_storage=False)
-        
-        # Setup customer sdkstats
-        mock_customer_sdkstats = mock.Mock()
-        exporter._customer_sdkstats_metrics = mock_customer_sdkstats
-        exporter._should_collect_customer_sdkstats = mock.Mock(return_value=True)
-        
-        # Mock the storage to return CLIENT_PERSISTENCE_CAPACITY_REACHED
-        exporter.storage = mock.Mock()
-        exporter.storage.gets.return_value = []  # No blobs from storage
-        exporter.storage.put.return_value = StorageExportResult.CLIENT_PERSISTENCE_CAPACITY_REACHED
-        
-        # This should trigger the storage status check in _transmit_from_storage
-        exporter._transmit_from_storage()
-        
-        # Verify that _track_dropped_items was called with CLIENT_PERSISTENCE_CAPACITY
-        # Note: Since no envelopes are processed from storage, this should not be called in current implementation
-        mock_track_dropped.assert_not_called()
-
-    # Custom Breeze Message Handling Tests
-    # These tests verify that custom error messages from Azure Monitor service (Breeze)
-    # are properly preserved and passed through the error handling chain.
-
-    def test_determine_client_retry_code_telemetry_error_details_with_custom_message(self):
-        """Test that TelemetryErrorDetails with custom message preserves the message for specific status codes."""
-        exporter = BaseExporter(disable_offline_storage=True)
-        
-        # Test various specific status codes with custom messages
-        test_cases = [
-            (401, "Authentication failed. Please check your instrumentation key."),
-            (403, "Forbidden access. Verify your permissions for this resource."),
-            (408, "Request timeout. The service took too long to respond."),
-            (429, "Rate limit exceeded for instrumentation key. Current rate: 1000 req/min, limit: 500 req/min."),
-            (500, "Internal server error. Please try again later."),
-            (502, "Bad gateway. The upstream server is unavailable."),
-            (503, "Service unavailable. The monitoring service is temporarily down."),
-            (504, "Gateway timeout. The request timed out while waiting for the upstream server."),
-        ]
-        
-        for status_code, custom_message in test_cases:
-            with self.subTest(status_code=status_code):
-                error = TelemetryErrorDetails(
-                    index=0,
-                    status_code=status_code,
-                    message=custom_message
-                )
-                
-                retry_code, message = _determine_client_retry_code(error)
-                self.assertEqual(retry_code, status_code)
-                self.assertEqual(message, custom_message)
-
-    def test_determine_client_retry_code_telemetry_error_details_without_message(self):
-        """Test that TelemetryErrorDetails without message returns _UNKNOWN for specific status codes."""
-        exporter = BaseExporter(disable_offline_storage=True)
-        
-        status_codes = [401, 403, 408, 429, 500, 502, 503, 504]
-        
-        for status_code in status_codes:
-            with self.subTest(status_code=status_code):
-                error = TelemetryErrorDetails(
-                    index=0,
-                    status_code=status_code,
-                    message=None
-                )
-                
-                retry_code, message = _determine_client_retry_code(error)
-                self.assertEqual(retry_code, status_code)
-                self.assertEqual(message, _UNKNOWN)
-
-    def test_determine_client_retry_code_telemetry_error_details_empty_message(self):
-        """Test that TelemetryErrorDetails with empty message returns _UNKNOWN for specific status codes."""
-        exporter = BaseExporter(disable_offline_storage=True)
-        
-        status_codes = [401, 403, 408, 429, 500, 502, 503, 504]
-        
-        for status_code in status_codes:
-            with self.subTest(status_code=status_code):
-                error = TelemetryErrorDetails(
-                    index=0,
-                    status_code=status_code,
-                    message=""
-                )
-                
-                retry_code, message = _determine_client_retry_code(error)
-                self.assertEqual(retry_code, status_code)
-                self.assertEqual(message, _UNKNOWN)
-
-    def test_determine_client_retry_code_http_response_error_with_custom_message(self):
-        """Test that HttpResponseError with custom message preserves the message for specific status codes."""
-        exporter = BaseExporter(disable_offline_storage=True)
-        
-        test_cases = [
-            (429, "Rate limit exceeded. Please reduce your request rate."),
-            (500, "Internal server error occurred during telemetry processing."),
-            (503, "Service temporarily unavailable due to high load."),
-        ]
-        
-        for status_code, custom_message in test_cases:
-            with self.subTest(status_code=status_code):
-                error = HttpResponseError()
-                error.status_code = status_code
-                error.message = custom_message
-                
-                retry_code, message = _determine_client_retry_code(error)
-                self.assertEqual(retry_code, status_code)
-                self.assertEqual(message, custom_message)
-
-    def test_determine_client_retry_code_generic_error_with_message_attribute(self):
-        """Test that generic errors with message attribute preserve the message for specific status codes."""
-        exporter = BaseExporter(disable_offline_storage=True)
-        
-        test_cases = [
-            (401, "Custom auth error from service"),
-            (429, "Custom rate limit message"),
-            (500, "Custom server error message"),
-        ]
-        
-        for status_code, custom_message in test_cases:
-            with self.subTest(status_code=status_code):
-                error = mock.Mock()
-                error.status_code = status_code
-                error.message = custom_message
-                
-                retry_code, message = _determine_client_retry_code(error)
-                self.assertEqual(retry_code, status_code)
-                self.assertEqual(message, custom_message)
-
-    def test_determine_client_retry_code_non_specific_status_codes(self):
-        """Test that non-specific status codes are handled with CLIENT_EXCEPTION."""
-        exporter = BaseExporter(disable_offline_storage=True)
-        
-        # Test non-specific status codes
-        non_specific_codes = [400, 404, 410, 413]
-        
-        for status_code in non_specific_codes:
-            with self.subTest(status_code=status_code):
-                error = mock.Mock()
-                error.status_code = status_code
-                error.message = f"Error message for {status_code}"
-                
-                retry_code, message = _determine_client_retry_code(error)
-                self.assertEqual(retry_code, RetryCode.CLIENT_EXCEPTION)
                 self.assertEqual(message, _CLIENT_EXCEPTION)
-
-    @mock.patch.dict(
-        os.environ,
-        {
-            "APPLICATIONINSIGHTS_STATSBEAT_DISABLED_ALL": "true",
-            "APPLICATIONINSIGHTS_SDKSTATS_ENABLED_PREVIEW": "true",
-        },
-    )
-    def test_track_retry_items_with_custom_breeze_messages(self):
-        """Test that _track_retry_items properly passes custom messages from Breeze errors."""
-        exporter = BaseExporter(disable_offline_storage=True)
-        exporter._customer_sdkstats_metrics = mock.Mock()
-        
-        # Create test envelopes
-        envelopes = [TelemetryItem(name="Test", time=datetime.now())]
-        
-        # Test TelemetryErrorDetails with custom message
-        error = TelemetryErrorDetails(
-            index=0,
-            status_code=429,
-            message="Rate limit exceeded for instrumentation key. Current rate: 1000 req/min, limit: 500 req/min."
-        )
-        
-        _track_retry_items(exporter._customer_sdkstats_metrics, envelopes, error)
-        
-        # Verify that count_retry_items was called with the custom message
-        exporter._customer_sdkstats_metrics.count_retry_items.assert_called_once_with(
-            1,
-            'UNKNOWN',  # telemetry type
-            429,        # status code
-            'Rate limit exceeded for instrumentation key. Current rate: 1000 req/min, limit: 500 req/min.'
-        )
-
-    @mock.patch.dict(
-        os.environ,
-        {
-            "APPLICATIONINSIGHTS_STATSBEAT_DISABLED_ALL": "true",
-            "APPLICATIONINSIGHTS_SDKSTATS_ENABLED_PREVIEW": "true",
-        },
-    )
-    def test_track_retry_items_with_http_response_error_custom_message(self):
-        """Test that _track_retry_items properly passes custom messages from HttpResponseError."""
-        exporter = BaseExporter(disable_offline_storage=True)
-        exporter._customer_sdkstats_metrics = mock.Mock()
-        
-        # Create test envelopes
-        envelopes = [TelemetryItem(name="Test", time=datetime.now())]
-        
-        # Test HttpResponseError with custom message
-        error = HttpResponseError()
-        error.status_code = 503
-        error.message = "Service temporarily unavailable due to maintenance."
-        
-        _track_retry_items(exporter._customer_sdkstats_metrics, envelopes, error)
-        
-        # Verify that count_retry_items was called with the custom message
-        exporter._customer_sdkstats_metrics.count_retry_items.assert_called_once_with(
-            1,
-            'UNKNOWN',  # telemetry type
-            503,        # status code
-            'Service temporarily unavailable due to maintenance.'
-        )
-
-    @mock.patch.dict(
-        os.environ,
-        {
-            "APPLICATIONINSIGHTS_STATSBEAT_DISABLED_ALL": "true",
-            "APPLICATIONINSIGHTS_SDKSTATS_ENABLED_PREVIEW": "true",
-        },
-    )
-    def test_track_retry_items_without_custom_message(self):
-        """Test that _track_retry_items handles errors without custom messages."""
-        exporter = BaseExporter(disable_offline_storage=True)
-        exporter._customer_sdkstats_metrics = mock.Mock()
-        
-        # Create test envelopes
-        envelopes = [TelemetryItem(name="Test", time=datetime.now())]
-        
-        # Test error without message attribute for specific status code
-        error = mock.Mock(spec=['status_code'])  # Only specify status_code attribute
-        error.status_code = 500
-        
-        _track_retry_items(exporter._customer_sdkstats_metrics, envelopes, error)
-        
-        # Verify that count_retry_items was called with _UNKNOWN message for specific status codes without custom message
-        exporter._customer_sdkstats_metrics.count_retry_items.assert_called_once_with(
-            1,
-            'UNKNOWN',  # telemetry type
-            500,        # status code
-            'UNKNOWN'   # message (_UNKNOWN is returned for specific status codes without custom message)
-        )
-
-    @mock.patch.dict(
-        os.environ,
-        {
-            "APPLICATIONINSIGHTS_STATSBEAT_DISABLED_ALL": "true",
-            "APPLICATIONINSIGHTS_SDKSTATS_ENABLED_PREVIEW": "true",
-        },
-    )
-    def test_track_retry_items_service_request_error_with_message(self):
-        """Test that _track_retry_items properly handles ServiceRequestError with message."""
-        exporter = BaseExporter(disable_offline_storage=True)
-        exporter._customer_sdkstats_metrics = mock.Mock()
-        
-        # Create test envelopes
-        envelopes = [TelemetryItem(name="Test", time=datetime.now())]
-        
-        # Test ServiceRequestError with message (using "timeout" to test timeout detection)
-        error = ServiceRequestTimeoutError("Connection timeout occurred")
-        
-        _track_retry_items(exporter._customer_sdkstats_metrics, envelopes, error)
-        
-        # Verify that count_retry_items was called with CLIENT_TIMEOUT
-        exporter._customer_sdkstats_metrics.count_retry_items.assert_called_once_with(
-            1,
-            'UNKNOWN',                        # telemetry type
-            RetryCode.CLIENT_TIMEOUT,         # retry code
-            _TIMEOUT_EXCEPTION     # message
-        )
-
-    @mock.patch.dict(
-        os.environ,
-        {
-            "APPLICATIONINSIGHTS_STATSBEAT_DISABLED_ALL": "true",
-            "APPLICATIONINSIGHTS_SDKSTATS_ENABLED_PREVIEW": "true",
-        },
-    )
-    def test_track_retry_items_service_request_error_no_timeout(self):
-        """Test that _track_retry_items properly handles ServiceRequestError without timeout in message."""
-        exporter = BaseExporter(disable_offline_storage=True)
-        exporter._customer_sdkstats_metrics = mock.Mock()
-        
-        # Create test envelopes
-        envelopes = [TelemetryItem(name="Test", time=datetime.now())]
-        
-        # Test ServiceRequestError with message that doesn't contain "timeout"
-        error = TimeoutError("Connection failed")
-        
-        _track_retry_items(exporter._customer_sdkstats_metrics, envelopes, error)
-        
-        # Verify that count_retry_items was called with CLIENT_EXCEPTION
-        exporter._customer_sdkstats_metrics.count_retry_items.assert_called_once_with(
-            1,
-            'UNKNOWN',                        # telemetry type
-            RetryCode.CLIENT_TIMEOUT,       # retry code
-            _TIMEOUT_EXCEPTION               # message
-        )
 
     def test_determine_client_retry_code_http_status_codes(self):
         exporter = BaseExporter(disable_offline_storage=True)
@@ -3152,1275 +1580,6 @@
     def test_track_retry_items_connection_error_network_exception(self):
         """Test that ConnectionError is properly categorized as _NETWORK_EXCEPTION in retry items tracking."""
         exporter = BaseExporter(disable_offline_storage=True)
-        mock_customer_sdkstats = mock.Mock()
-        exporter._customer_sdkstats_metrics = mock_customer_sdkstats
-        
-        # Create test envelopes
-        envelopes = [TelemetryItem(name="Test", time=datetime.now())]
-        
-        # Test ConnectionError with different messages
-        connection_errors = [
-            ConnectionError("Connection refused"),
-            ConnectionError("Network is unreachable"),
-            ConnectionError("Host is down"),
-            ConnectionError(""),  # Empty message
-        ]
-        
-        for error in connection_errors:
-            with self.subTest(error=str(error)):
-                # Reset the mock for each test
-                mock_customer_sdkstats.reset_mock()
-                
-                # Call _track_retry_items with ConnectionError
-                _track_retry_items(exporter._customer_sdkstats_metrics, envelopes, error)
-                
-                # Verify that count_retry_items was called with CLIENT_EXCEPTION and _NETWORK_EXCEPTION
-                mock_customer_sdkstats.count_retry_items.assert_called_once_with(
-                    1,
-                    'UNKNOWN',                      # telemetry type
-                    RetryCode.CLIENT_EXCEPTION,     # retry code
-                    _NETWORK_EXCEPTION              # message
-                )
-
-    def test_determine_client_retry_code_connection_error_network_exception(self):
-        """Test that _determine_client_retry_code properly categorizes ConnectionError as network exception."""
-        exporter = BaseExporter(disable_offline_storage=True)
-        
-        # Test various ConnectionError scenarios
-        test_cases = [
-            ConnectionError("Connection refused"),
-            ConnectionError("Network is unreachable"), 
-            ConnectionError("Host is down"),
-            ConnectionError("TCP connection failed"),
-            ConnectionError(),  # No message
-        ]
-        
-        for error in test_cases:
-            with self.subTest(error=str(error)):
-                retry_code, message = _determine_client_retry_code(error)
-                self.assertEqual(retry_code, RetryCode.CLIENT_EXCEPTION)
-                self.assertEqual(message, _NETWORK_EXCEPTION)
-
-
-    def test_regular_exporter_not_flagged_as_customer_sdkstats(self):
-        """Test that regular exporters are not identified as customer sdkstats exporters."""
-        # Test BaseExporter
-        base_exporter = BaseExporter(connection_string="InstrumentationKey=12345678-1234-1234-1234-123456789abc")
-        self.assertFalse(base_exporter._is_customer_sdkstats_exporter())
-        
-        # Test AzureMonitorTraceExporter
-        trace_exporter = AzureMonitorTraceExporter(connection_string="InstrumentationKey=12345678-1234-1234-1234-123456789abc")
-        self.assertFalse(trace_exporter._is_customer_sdkstats_exporter())
-        
-        # Test AzureMonitorMetricExporter
-        metric_exporter = AzureMonitorMetricExporter(connection_string="InstrumentationKey=12345678-1234-1234-1234-123456789abc")
-        self.assertFalse(metric_exporter._is_customer_sdkstats_exporter())
-
-    def test_statsbeat_exporter_not_flagged_as_customer_sdkstats(self):
-        """Test that regular statsbeat exporter is not identified as customer sdkstats exporter."""
-        statsbeat_exporter = _StatsBeatExporter(connection_string="InstrumentationKey=12345678-1234-1234-1234-123456789abc")
-        self.assertFalse(statsbeat_exporter._is_customer_sdkstats_exporter())
-
-    def test_customer_sdkstats_exporter_properly_flagged(self):
-        """Test that customer sdkstats exporter is properly identified when flag is set."""
-        # Create a metric exporter and manually set the customer sdkstats flag
-        exporter = AzureMonitorMetricExporter(
-            connection_string="InstrumentationKey=12345678-1234-1234-1234-123456789abc",
-            instrumentation_collection=True
-        )
-        
-        # Verify initially not flagged
-        self.assertFalse(exporter._is_customer_sdkstats_exporter())
-        
-        # Set the customer sdkstats flag
-        exporter._is_customer_sdkstats = True
-        
-        # Verify now properly flagged
-        self.assertTrue(exporter._is_customer_sdkstats_exporter())
-
-    def test_flag_attribute_missing_returns_false(self):
-        """Test that missing _is_customer_sdkstats attribute returns False (default behavior)."""
-        exporter = BaseExporter(connection_string="InstrumentationKey=12345678-1234-1234-1234-123456789abc")
-        
-        # Ensure the attribute doesn't exist
-        self.assertFalse(hasattr(exporter, '_is_customer_sdkstats'))
-        
-        # Verify getattr returns False as default
-        self.assertFalse(exporter._is_customer_sdkstats_exporter())
-
-    def test_flag_attribute_false_returns_false(self):
-        """Test that _is_customer_sdkstats = False explicitly returns False."""
-        exporter = BaseExporter(connection_string="InstrumentationKey=12345678-1234-1234-1234-123456789abc")
-        exporter._is_customer_sdkstats = False
-        
-        self.assertFalse(exporter._is_customer_sdkstats_exporter())
-
-    def test_flag_attribute_true_returns_true(self):
-        """Test that _is_customer_sdkstats = True returns True."""
-        exporter = BaseExporter(connection_string="InstrumentationKey=12345678-1234-1234-1234-123456789abc")
-        exporter._is_customer_sdkstats = True
-        
-        self.assertTrue(exporter._is_customer_sdkstats_exporter())
-
-    def test_flag_attribute_none_returns_false(self):
-        """Test that _is_customer_sdkstats = None returns False."""
-        exporter = BaseExporter(connection_string="InstrumentationKey=12345678-1234-1234-1234-123456789abc")
-        exporter._is_customer_sdkstats = None
-        
-        self.assertFalse(exporter._is_customer_sdkstats_exporter())
-
-    def test_flag_attribute_other_values_behavior(self):
-        """Test behavior with various non-boolean values for the flag."""
-        exporter = BaseExporter(connection_string="InstrumentationKey=12345678-1234-1234-1234-123456789abc")
-        
-        # Test with string "true" - should be truthy
-        exporter._is_customer_sdkstats = "true"
-        self.assertTrue(exporter._is_customer_sdkstats_exporter())
-        
-        # Test with string "false" - should be truthy (non-empty string)
-        exporter._is_customer_sdkstats = "false"
-        self.assertTrue(exporter._is_customer_sdkstats_exporter())
-        
-        # Test with empty string - should be falsy
-        exporter._is_customer_sdkstats = ""
-        self.assertFalse(exporter._is_customer_sdkstats_exporter())
-        
-        # Test with number 1 - should be truthy
-        exporter._is_customer_sdkstats = 1
-        self.assertTrue(exporter._is_customer_sdkstats_exporter())
-        
-        # Test with number 0 - should be falsy
-        exporter._is_customer_sdkstats = 0
-        self.assertFalse(exporter._is_customer_sdkstats_exporter())
-
-    @mock.patch.dict(os.environ, {"APPLICATIONINSIGHTS_SDKSTATS_ENABLED_PREVIEW": "true"})
-    def test_should_collect_customer_sdkstats_with_regular_exporter_flag_test(self):
-        """Test that regular exporters should collect customer sdkstats when enabled."""
-        # Mock customer sdkstats shutdown state and storage method
-        with mock.patch("azure.monitor.opentelemetry.exporter.statsbeat._state.get_customer_sdkstats_shutdown", return_value=False), \
-             mock.patch("azure.monitor.opentelemetry.exporter.statsbeat._customer_sdkstats.collect_customer_sdkstats"):
-            exporter = BaseExporter(
-                connection_string="InstrumentationKey=12345678-1234-1234-1234-123456789abc",
-                disable_offline_storage=True  # Disable storage to avoid missing method issue
-            )
-            
-            # Regular exporter should collect customer sdkstats
-            self.assertTrue(exporter._should_collect_customer_sdkstats())
-
-    @mock.patch.dict(os.environ, {"APPLICATIONINSIGHTS_SDKSTATS_ENABLED_PREVIEW": "true"})
-    def test_should_collect_customer_sdkstats_with_customer_sdkstats_exporter_flag_test(self):
-        """Test that customer sdkstats exporters should NOT collect customer sdkstats."""
-        # Mock customer sdkstats shutdown state
-        with mock.patch("azure.monitor.opentelemetry.exporter.statsbeat._state.get_customer_sdkstats_shutdown", return_value=False):
-            exporter = AzureMonitorMetricExporter(
-                connection_string="InstrumentationKey=12345678-1234-1234-1234-123456789abc",
-                instrumentation_collection=True
-            )
-            exporter._is_customer_sdkstats = True
-            
-            # customer sdkstats exporter should NOT collect customer sdkstats (prevents recursion)
-            self.assertFalse(exporter._should_collect_customer_sdkstats())
-
-    def test_customer_sdkstats_metrics_creation_with_flag_test(self):
-        """Test that CustomerSdkStatsMetrics properly sets the flag on its exporter."""
-        original_env = os.environ.get("APPLICATIONINSIGHTS_SDKSTATS_ENABLED_PREVIEW")
-        os.environ["APPLICATIONINSIGHTS_SDKSTATS_ENABLED_PREVIEW"] = "true"
-        
-        try:
-            # Mock to prevent actual metric collection setup
-            with mock.patch("azure.monitor.opentelemetry.exporter.statsbeat._customer_sdkstats.PeriodicExportingMetricReader"), \
-                 mock.patch("azure.monitor.opentelemetry.exporter.statsbeat._customer_sdkstats.MeterProvider"), \
-                 mock.patch("azure.monitor.opentelemetry.exporter.statsbeat._customer_sdkstats.get_compute_type", return_value="vm"):
-                connection_string = "InstrumentationKey=12345678-1234-1234-1234-123456789abc"
-
-                customer_sdkstats = CustomerSdkStatsMetrics(connection_string)
-
-                # Verify that the exporter was created and flagged
-                self.assertTrue(hasattr(customer_sdkstats, '_customer_sdkstats_exporter'))
-                self.assertTrue(customer_sdkstats._customer_sdkstats_exporter._is_customer_sdkstats_exporter())
-                
-        finally:
-            if original_env is not None:
-                os.environ["APPLICATIONINSIGHTS_SDKSTATS_ENABLED_PREVIEW"] = original_env
-            else:
-                os.environ.pop("APPLICATIONINSIGHTS_SDKSTATS_ENABLED_PREVIEW", None)
-
-    def test_multiple_exporters_independent_flags(self):
-        """Test that multiple exporters can have independent flag states."""
-        # Create multiple exporters
-        exporter1 = AzureMonitorMetricExporter(connection_string="InstrumentationKey=12345678-1234-1234-1234-123456789abc")
-        exporter2 = AzureMonitorMetricExporter(connection_string="InstrumentationKey=12345678-1234-1234-1234-123456789abc")
-        exporter3 = AzureMonitorTraceExporter(connection_string="InstrumentationKey=12345678-1234-1234-1234-123456789abc")
-        
-        # Initially, none should be flagged
-        self.assertFalse(exporter1._is_customer_sdkstats_exporter())
-        self.assertFalse(exporter2._is_customer_sdkstats_exporter())
-        self.assertFalse(exporter3._is_customer_sdkstats_exporter())
-        
-        # Flag only exporter2
-        exporter2._is_customer_sdkstats = True
-        
-        # Verify only exporter2 is flagged
-        self.assertFalse(exporter1._is_customer_sdkstats_exporter())
-        self.assertTrue(exporter2._is_customer_sdkstats_exporter())
-        self.assertFalse(exporter3._is_customer_sdkstats_exporter())
-        
-        # Flag exporter3
-        exporter3._is_customer_sdkstats = True
-        
-        # Verify exporter2 and exporter3 are flagged, but not exporter1
-        self.assertFalse(exporter1._is_customer_sdkstats_exporter())
-        self.assertTrue(exporter2._is_customer_sdkstats_exporter())
-        self.assertTrue(exporter3._is_customer_sdkstats_exporter())
-
-    def test_flag_modification_after_creation(self):
-        """Test that flag can be modified after exporter creation."""
-        exporter = BaseExporter(connection_string="InstrumentationKey=12345678-1234-1234-1234-123456789abc")
-        
-        # Initially not flagged
-        self.assertFalse(exporter._is_customer_sdkstats_exporter())
-        
-        # Set flag
-        exporter._is_customer_sdkstats = True
-        self.assertTrue(exporter._is_customer_sdkstats_exporter())
-        
-        # Unset flag
-        exporter._is_customer_sdkstats = False
-        self.assertFalse(exporter._is_customer_sdkstats_exporter())
-        
-        # Delete flag attribute
-        delattr(exporter, '_is_customer_sdkstats')
-        self.assertFalse(exporter._is_customer_sdkstats_exporter())
-
-    def test_getattr_with_different_default_values(self):
-        """Test that getattr behavior is consistent with different theoretical default values."""
-        exporter = BaseExporter(connection_string="InstrumentationKey=12345678-1234-1234-1234-123456789abc")
-        
-        # Test current implementation (default False)
-        self.assertEqual(getattr(exporter, '_is_customer_sdkstats', False), False)
-        
-        # Test what would happen with different defaults
-        self.assertEqual(getattr(exporter, '_is_customer_sdkstats', True), True)
-        self.assertEqual(getattr(exporter, '_is_customer_sdkstats', None), None)
-        self.assertEqual(getattr(exporter, '_is_customer_sdkstats', "default"), "default")
-        
-        # Set the attribute and verify getattr returns the actual value regardless of default
-        exporter._is_customer_sdkstats = True
-        self.assertEqual(getattr(exporter, '_is_customer_sdkstats', False), True)
-        self.assertEqual(getattr(exporter, '_is_customer_sdkstats', "other"), True)
-
-    @mock.patch.dict(os.environ, {"APPLICATIONINSIGHTS_SDKSTATS_ENABLED_PREVIEW": "true"})
-    def test_integration_scenario_mixed_exporters_flag_test(self):
-        """Integration test with mixed exporter types to ensure no interference."""
-        # Mock customer sdkstats shutdown state and storage method
-        with mock.patch("azure.monitor.opentelemetry.exporter.statsbeat._state.get_customer_sdkstats_shutdown", return_value=False), \
-             mock.patch("azure.monitor.opentelemetry.exporter.statsbeat._customer_sdkstats.collect_customer_sdkstats"):
-            # Create various types of exporters with storage disabled
-            trace_exporter = AzureMonitorTraceExporter(
-                connection_string="InstrumentationKey=12345678-1234-1234-1234-123456789abc",
-                disable_offline_storage=True
-            )
-            metric_exporter = AzureMonitorMetricExporter(
-                connection_string="InstrumentationKey=12345678-1234-1234-1234-123456789abc",
-                disable_offline_storage=True
-            )
-            
-            # Create a customer sdkstats exporter
-            customer_sdkstats_exporter = AzureMonitorMetricExporter(
-                connection_string="InstrumentationKey=12345678-1234-1234-1234-123456789abc",
-                instrumentation_collection=True,
-                disable_offline_storage=True
-            )
-            customer_sdkstats_exporter._is_customer_sdkstats = True
-            
-            # Verify identification
-            self.assertFalse(trace_exporter._is_customer_sdkstats_exporter())
-            self.assertFalse(metric_exporter._is_customer_sdkstats_exporter())
-            self.assertTrue(customer_sdkstats_exporter._is_customer_sdkstats_exporter())
-            
-            # Verify collection logic
-            self.assertTrue(trace_exporter._should_collect_customer_sdkstats())
-            self.assertTrue(metric_exporter._should_collect_customer_sdkstats())
-            self.assertFalse(customer_sdkstats_exporter._should_collect_customer_sdkstats())
-
-    def test_inheritance_flag_behavior(self):
-        """Test that flag behavior works correctly with inheritance."""
-        class CustomExporter(BaseExporter):
-            def __init__(self, **kwargs):
-                super().__init__(**kwargs)
-        
-        custom_exporter = CustomExporter(connection_string="InstrumentationKey=12345678-1234-1234-1234-123456789abc")
-        
-        # Should work the same as BaseExporter
-        self.assertFalse(custom_exporter._is_customer_sdkstats_exporter())
-        
-        custom_exporter._is_customer_sdkstats = True
-        self.assertTrue(custom_exporter._is_customer_sdkstats_exporter())
-
-    # End of customer sdkstats Flag Regression Tests
-
-    def test_determine_client_retry_code_timeout_error(self):
-        exporter = BaseExporter(disable_offline_storage=True)
-        
-        timeout_error = ServiceRequestTimeoutError("Request timed out")
-        
-        retry_code, message = _determine_client_retry_code(timeout_error)
-        self.assertEqual(retry_code, RetryCode.CLIENT_TIMEOUT)
-        self.assertEqual(message, _TIMEOUT_EXCEPTION)
-        
-        timeout_error2 = ServiceRequestError("Connection timeout occurred")
-        
-        retry_code2, message2 = _determine_client_retry_code(timeout_error2)
-        self.assertEqual(retry_code2, RetryCode.CLIENT_TIMEOUT)
-        self.assertEqual(message2, _TIMEOUT_EXCEPTION)
-
-    def test_determine_client_retry_code_general_exception(self):
-        exporter = BaseExporter(disable_offline_storage=True)
-        
-        error = _CLIENT_EXCEPTION
-        
-        retry_code, message = _determine_client_retry_code(error)
-        self.assertEqual(retry_code, RetryCode.CLIENT_EXCEPTION)
-        self.assertEqual(message, _CLIENT_EXCEPTION)
-
-    def test_track_retry_items_stats_exporter(self):
-        exporter = _StatsBeatExporter(disable_offline_storage=True)
-        
-        mock_customer_sdkstats = mock.Mock()
-        exporter._customer_sdkstats_metrics = mock_customer_sdkstats
-        
-        test_envelopes = [TelemetryItem(name="test1", time=datetime.now())]
-        
-        error = Exception("Some error")
-        
-        # Only call _track_retry_items if should_collect_customer_sdkstats is True
-        if exporter._customer_sdkstats_metrics and exporter._should_collect_customer_sdkstats():
-            _track_retry_items(exporter._customer_sdkstats_metrics, test_envelopes, error)
-        
-        mock_customer_sdkstats.count_retry_items.assert_not_called()
-
-    def test_track_retry_items_no_customer_sdkstats(self):
-        exporter = BaseExporter(disable_offline_storage=True)
-        
-        self.assertIsNone(exporter._customer_sdkstats_metrics)
-        
-        test_envelopes = [TelemetryItem(name="test1", time=datetime.now())]
-        
-        error = Exception("Some error")
-        
-        _track_retry_items(exporter._customer_sdkstats_metrics, test_envelopes, error)
-
-    @mock.patch.dict(
-        os.environ,
-        {
-            "APPLICATIONINSIGHTS_STATSBEAT_DISABLED_ALL": "true",
-            "APPLICATIONINSIGHTS_SDKSTATS_ENABLED_PREVIEW": "true",
-        },
-    )
-    def test_track_retry_items_with_customer_sdkstats(self):
-        with mock.patch("azure.monitor.opentelemetry.exporter.statsbeat._customer_sdkstats.collect_customer_sdkstats") as mock_collect:
-            mock_customer_sdkstats = mock.Mock()
-            
-            def mock_collect_side_effect(exporter):
-                setattr(exporter, '_customer_sdkstats_metrics', mock_customer_sdkstats)
-            
-            mock_collect.side_effect = mock_collect_side_effect
-            
-            exporter = BaseExporter(disable_offline_storage=True)
-            
-            test_envelopes = [
-                TelemetryItem(name="test1", time=datetime.now()),
-                TelemetryItem(name="test2", time=datetime.now()),
-            ]
-            
-            error = ServiceRequestError("Connection failed")
-            _track_retry_items(exporter._customer_sdkstats_metrics, test_envelopes, error)
-            
-            self.assertEqual(mock_customer_sdkstats.count_retry_items.call_count, 2)
-            
-            calls = mock_customer_sdkstats.count_retry_items.call_args_list
-            self.assertEqual(calls[0][0][0], 1)
-            self.assertEqual(calls[0][0][2], RetryCode.CLIENT_EXCEPTION)
-            self.assertEqual(calls[1][0][0], 1)
-            self.assertEqual(calls[1][0][2], RetryCode.CLIENT_EXCEPTION)
-
-    @mock.patch.dict(
-        os.environ,
-        {
-            "APPLICATIONINSIGHTS_STATSBEAT_DISABLED_ALL": "true",
-            "APPLICATIONINSIGHTS_SDKSTATS_ENABLED_PREVIEW": "true",
-        },
-    )
-    def test_track_retry_items_with_status_code_error(self):
-        with mock.patch("azure.monitor.opentelemetry.exporter.statsbeat._customer_sdkstats.collect_customer_sdkstats") as mock_collect:
-            mock_customer_sdkstats = mock.Mock()
-            
-            def mock_collect_side_effect(exporter):
-                setattr(exporter, '_customer_sdkstats_metrics', mock_customer_sdkstats)
-            
-            mock_collect.side_effect = mock_collect_side_effect
-            
-            exporter = BaseExporter(disable_offline_storage=True)
-            
-            test_envelopes = [TelemetryItem(name="test1", time=datetime.now())]
-            
-            error = HttpResponseError()
-            error.status_code = 429
-            _track_retry_items(exporter._customer_sdkstats_metrics, test_envelopes, error)
-            
-            mock_customer_sdkstats.count_retry_items.assert_called_once()
-            
-            args, kwargs = mock_customer_sdkstats.count_retry_items.call_args
-            self.assertEqual(args[0], 1)
-            self.assertEqual(args[2], 429)
-
-    @mock.patch.dict(
-        os.environ,
-        {
-            "APPLICATIONINSIGHTS_STATSBEAT_DISABLED_ALL": "true",
-            "APPLICATIONINSIGHTS_SDKSTATS_ENABLED_PREVIEW": "true",
-        },
-    )
-    def test_transmission_success_tracks_successful_items(self):
-        with mock.patch("azure.monitor.opentelemetry.exporter.statsbeat._customer_sdkstats.collect_customer_sdkstats") as mock_collect:
-            mock_customer_sdkstats = mock.Mock()
-            
-            def mock_collect_side_effect(exporter):
-                setattr(exporter, '_customer_sdkstats_metrics', mock_customer_sdkstats)
-            
-            mock_collect.side_effect = mock_collect_side_effect
-            
-            exporter = BaseExporter(disable_offline_storage=True)
-            
-            test_envelopes = [
-                TelemetryItem(name="test1", time=datetime.now()),
-                TelemetryItem(name="test2", time=datetime.now()),
-            ]
-            
-            with mock.patch.object(AzureMonitorClient, "track") as mock_track:
-                mock_track.return_value = TrackResponse(
-                    items_received=2,
-                    items_accepted=2,
-                    errors=[],
-                )
-                
-                result = exporter._transmit(test_envelopes)
-                
-                self.assertEqual(result, ExportResult.SUCCESS)
-                
-                self.assertEqual(mock_customer_sdkstats.count_successful_items.call_count, 2)
-
-    @mock.patch.dict(
-        os.environ,
-        {
-            "APPLICATIONINSIGHTS_STATSBEAT_DISABLED_ALL": "true",
-            "APPLICATIONINSIGHTS_SDKSTATS_ENABLED_PREVIEW": "true",
-        },
-    )
-    def test_transmission_206_tracks_dropped_items(self):
-        with mock.patch("azure.monitor.opentelemetry.exporter.statsbeat._customer_sdkstats.collect_customer_sdkstats") as mock_collect:
-            mock_customer_sdkstats = mock.Mock()
-            
-            def mock_collect_side_effect(exporter):
-                setattr(exporter, '_customer_sdkstats_metrics', mock_customer_sdkstats)
-            
-            mock_collect.side_effect = mock_collect_side_effect
-            
-            exporter = BaseExporter(disable_offline_storage=True)
-            
-            test_envelopes = [
-                TelemetryItem(name="test1", time=datetime.now()),
-                TelemetryItem(name="test2", time=datetime.now()),
-                TelemetryItem(name="test3", time=datetime.now()),
-            ]
-            
-            with mock.patch.object(AzureMonitorClient, "track") as mock_track:
-                mock_track.return_value = TrackResponse(
-                    items_received=3,
-                    items_accepted=2,
-                    errors=[
-                        TelemetryErrorDetails(
-                            index=0,
-                            status_code=400,
-                            message="Invalid data",
-                        ),
-                    ],
-                )
-                
-                result = exporter._transmit(test_envelopes)
-                
-                self.assertEqual(result, ExportResult.FAILED_NOT_RETRYABLE)
-                
-                mock_customer_sdkstats.count_dropped_items.assert_called_once()
-                
-                args, kwargs = mock_customer_sdkstats.count_dropped_items.call_args
-                self.assertEqual(args[0], 1)  # count
-                self.assertEqual(args[2], 400)  # status_code
-                # The error parameter is now optional, so it's not passed when None
-                # This means args only has 3 elements, not 4
-
-    @mock.patch.dict(
-        os.environ,
-        {
-            "APPLICATIONINSIGHTS_STATSBEAT_DISABLED_ALL": "true",
-            "APPLICATIONINSIGHTS_SDKSTATS_ENABLED_PREVIEW": "true",
-        },
-    )
-    def test_transmission_206_tracks_retry_items(self):
-        with mock.patch("azure.monitor.opentelemetry.exporter.statsbeat._customer_sdkstats.collect_customer_sdkstats") as mock_collect:
-            mock_customer_sdkstats = mock.Mock()
-            
-            def mock_collect_side_effect(exporter):
-                setattr(exporter, '_customer_sdkstats_metrics', mock_customer_sdkstats)
-            
-            mock_collect.side_effect = mock_collect_side_effect
-            
-            exporter = BaseExporter(disable_offline_storage=False)
-            
-            exporter.storage.put = mock.Mock()
-            
-            test_envelopes = [
-                TelemetryItem(name="test1", time=datetime.now()),
-                TelemetryItem(name="test2", time=datetime.now()),
-                TelemetryItem(name="test3", time=datetime.now()),
-            ]
-            
-            with mock.patch.object(AzureMonitorClient, "track") as mock_track:
-                mock_track.return_value = TrackResponse(
-                    items_received=3,
-                    items_accepted=2,
-                    errors=[
-                        TelemetryErrorDetails(
-                            index=2,
-                            status_code=500,
-                            message="Server error",
-                        ),
-                    ],
-                )
-                
-                result = exporter._transmit(test_envelopes)
-                
-                self.assertEqual(result, ExportResult.FAILED_NOT_RETRYABLE)
-                
-                exporter.storage.put.assert_called_once()
-
-    @mock.patch.dict(
-        os.environ,
-        {
-            "APPLICATIONINSIGHTS_STATSBEAT_DISABLED_ALL": "true",
-            "APPLICATIONINSIGHTS_SDKSTATS_ENABLED_PREVIEW": "true",
-        },
-    )
-    def test_transmission_service_request_error_tracks_retry_items(self):
-        with mock.patch("azure.monitor.opentelemetry.exporter.statsbeat._customer_sdkstats.collect_customer_sdkstats") as mock_collect:
-            mock_customer_sdkstats = mock.Mock()
-            
-            def mock_collect_side_effect(exporter):
-                setattr(exporter, '_customer_sdkstats_metrics', mock_customer_sdkstats)
-            
-            mock_collect.side_effect = mock_collect_side_effect
-            
-
-            exporter = BaseExporter(disable_offline_storage=True)
-            
-            test_envelopes = [TelemetryItem(name="test1", time=datetime.now())]
-            
-            with mock.patch.object(AzureMonitorClient, "track", side_effect=ServiceRequestError("Connection failed")):
-                result = exporter._transmit(test_envelopes)
-                
-                self.assertEqual(result, ExportResult.FAILED_RETRYABLE)
-                
-                mock_customer_sdkstats.count_retry_items.assert_called_once()
-                
-                args, kwargs = mock_customer_sdkstats.count_retry_items.call_args
-                self.assertEqual(args[0], 1)
-                self.assertEqual(args[2], RetryCode.CLIENT_EXCEPTION)  
-                self.assertEqual(args[3], _CLIENT_EXCEPTION)  
-
-    @mock.patch.dict(
-        os.environ,
-        {
-            "APPLICATIONINSIGHTS_STATSBEAT_DISABLED_ALL": "false",
-            "APPLICATIONINSIGHTS_SDKSTATS_ENABLED_PREVIEW": "true",
-        },
-    )
-    def test_transmission_general_exception_tracks_dropped_items(self):
-        with mock.patch("azure.monitor.opentelemetry.exporter.statsbeat._customer_sdkstats.collect_customer_sdkstats") as mock_collect:
-            mock_customer_sdkstats = mock.Mock()
-            
-            def mock_collect_side_effect(exporter):
-                setattr(exporter, '_customer_sdkstats_metrics', mock_customer_sdkstats)
-            
-            mock_collect.side_effect = mock_collect_side_effect
-            
-            exporter = BaseExporter(disable_offline_storage=True)
-            
-            test_envelopes = [TelemetryItem(name="test1", time=datetime.now())]
-            
-            with mock.patch.object(AzureMonitorClient, "track", side_effect=Exception("Unexpected error")):
-                result = exporter._transmit(test_envelopes)
-                
-                self.assertEqual(result, ExportResult.FAILED_NOT_RETRYABLE)
-                
-                # We expect two calls: one for storage disabled, one for the exception
-                expected_calls = [
-                    mock.call(1, 'UNKNOWN', DropCode.CLIENT_STORAGE_DISABLED),
-                    mock.call(1, 'UNKNOWN', DropCode.CLIENT_EXCEPTION, _CLIENT_EXCEPTION)
-                ]
-                mock_customer_sdkstats.count_dropped_items.assert_has_calls(expected_calls)
-                self.assertEqual(mock_customer_sdkstats.count_dropped_items.call_count, 2)
-
-    @mock.patch.dict(
-        os.environ,
-        {
-            "APPLICATIONINSIGHTS_SDKSTATS_ENABLED_PREVIEW": "false",
-        },
-    )
-    def test_constructor_customer_sdkstats_disabled(self):
-        with mock.patch("azure.monitor.opentelemetry.exporter.statsbeat._customer_sdkstats.collect_customer_sdkstats") as mock_collect:
-            exporter = BaseExporter(disable_offline_storage=True)
-            
-            mock_collect.assert_not_called()
-            
-            self.assertIsNone(exporter._customer_sdkstats_metrics)
-
-    @mock.patch.dict(
-        os.environ,
-        {
-            "APPLICATIONINSIGHTS_STATSBEAT_DISABLED_ALL": "false",
-            "APPLICATIONINSIGHTS_SDKSTATS_ENABLED_PREVIEW": "true",
-        },
-    )
-    def test_constructor_customer_sdkstats_enabled(self):
-        with mock.patch("azure.monitor.opentelemetry.exporter.statsbeat._customer_sdkstats.collect_customer_sdkstats") as mock_collect:
-            exporter = BaseExporter(disable_offline_storage=True)
-            
-            self.assertGreaterEqual(mock_collect.call_count, 1)
-            
-            exporter_calls = [call[0][0] for call in mock_collect.call_args_list]
-            self.assertIn(exporter, exporter_calls)
-            
-            self.assertIsNone(exporter._customer_sdkstats_metrics)
-
-    def test_is_customer_sdkstats_exporter_false(self):
-        exporter = BaseExporter(disable_offline_storage=True)
-        self.assertFalse(exporter._is_customer_sdkstats_exporter())
-
-    def test_customer_sdkstats_metrics_initialization_none(self):
-        exporter = BaseExporter(disable_offline_storage=True)
-        self.assertIsNone(exporter._customer_sdkstats_metrics)
-
-    # Tests for customer sdkstats tracking in _transmit method
-    @mock.patch("azure.monitor.opentelemetry.exporter.export._base._track_retry_items")
-    def test_transmit_track_retry_items_throttle_error(self, mock_track_retry):
-        """Test that _track_retry_items is called when 429 (retryable) error occurs."""
-        with mock.patch.object(AzureMonitorClient, "track", throw(HttpResponseError, message="throttled", response=MockResponse(429, "{}"))):
-            exporter = BaseExporter(
-                connection_string="InstrumentationKey=12345678-1234-5678-abcd-12345678abcd",
-                disable_offline_storage=True
-            )
-            # Enable customer sdkstats collection
-            exporter._should_collect_customer_sdkstats = mock.Mock(return_value=True)
-            exporter._customer_sdkstats_metrics = mock.Mock()
-            
-            test_envelope = mock.Mock()
-            result = exporter._transmit([test_envelope])
-            
-            self.assertEqual(result, ExportResult.FAILED_RETRYABLE)
-            mock_track_retry.assert_called_once_with(
-                exporter._customer_sdkstats_metrics, 
-                [test_envelope], 
-                mock.ANY  # HttpResponseError instance
-            )
-
-    @mock.patch("azure.monitor.opentelemetry.exporter.export._base._track_dropped_items")
-    def test_transmit_track_dropped_items_true_throttle_error(self, mock_track_dropped):
-        """Test that _track_dropped_items is called when true throttle error (402/439) occurs."""
-        with mock.patch.object(AzureMonitorClient, "track", throw(HttpResponseError, message="quota exceeded", response=MockResponse(402, "{}"))):
-            exporter = BaseExporter(
-                connection_string="InstrumentationKey=12345678-1234-5678-abcd-12345678abcd",
-                disable_offline_storage=True
-            )
-            # Enable customer sdkstats collection
-            exporter._should_collect_customer_sdkstats = mock.Mock(return_value=True)
-            exporter._customer_sdkstats_metrics = mock.Mock()
-            
-            test_envelope = mock.Mock()
-            result = exporter._transmit([test_envelope])
-            
-            self.assertEqual(result, ExportResult.FAILED_NOT_RETRYABLE)
-            mock_track_dropped.assert_called_once_with(
-                exporter._customer_sdkstats_metrics, 
-                [test_envelope], 
-                402  # HTTP status code is passed directly
-            )
-
-    @mock.patch("azure.monitor.opentelemetry.exporter.export._base._track_dropped_items")
-    def test_transmit_track_dropped_items_general_exception(self, mock_track_dropped):
-        """Test that _track_dropped_items is called for general exceptions."""
-        with mock.patch.object(AzureMonitorClient, "track", throw(Exception, "Generic error")):
-            exporter = BaseExporter(
-                connection_string="InstrumentationKey=12345678-1234-5678-abcd-12345678abcd",
-                disable_offline_storage=True
-            )
-            # Enable customer sdkstats collection
-            exporter._should_collect_customer_sdkstats = mock.Mock(return_value=True)
-            exporter._customer_sdkstats_metrics = mock.Mock()
-            
-            test_envelope = mock.Mock()
-            result = exporter._transmit([test_envelope])
-            
-            self.assertEqual(result, ExportResult.FAILED_NOT_RETRYABLE)
-            mock_track_dropped.assert_called_once_with(
-                exporter._customer_sdkstats_metrics, 
-                [test_envelope], 
-                DropCode.CLIENT_EXCEPTION, 
-                mock.ANY  # Exception instance
-            )
-
-    @mock.patch("azure.monitor.opentelemetry.exporter.export._base._track_dropped_items")
-    def test_transmit_track_dropped_items_non_retryable_http_error(self, mock_track_dropped):
-        """Test that _track_dropped_items is called for non-retryable HTTP errors."""
-        with mock.patch.object(AzureMonitorClient, "track", throw(HttpResponseError, message="bad request", response=MockResponse(400, "{}"))):
-            exporter = BaseExporter(
-                connection_string="InstrumentationKey=12345678-1234-5678-abcd-12345678abcd",
-                disable_offline_storage=True
-            )
-            # Enable customer sdkstats collection
-            exporter._should_collect_customer_sdkstats = mock.Mock(return_value=True)
-            exporter._customer_sdkstats_metrics = mock.Mock()
-            
-            test_envelope = mock.Mock()
-            result = exporter._transmit([test_envelope])
-            
-            self.assertEqual(result, ExportResult.FAILED_NOT_RETRYABLE)
-            mock_track_dropped.assert_called_once_with(
-                exporter._customer_sdkstats_metrics, 
-                [test_envelope], 
-                400  # HTTP status code is passed directly
-            )
-
-    @mock.patch("azure.monitor.opentelemetry.exporter.export._base._track_retry_items")
-    def test_transmit_track_retry_items_retryable_http_error(self, mock_track_retry):
-        """Test that _track_retry_items is called for retryable HTTP errors."""
-        with mock.patch.object(AzureMonitorClient, "track", throw(HttpResponseError, message="server error", response=MockResponse(500, "{}"))):
-            exporter = BaseExporter(
-                connection_string="InstrumentationKey=12345678-1234-5678-abcd-12345678abcd",
-                disable_offline_storage=True
-            )
-            # Enable customer sdkstats collection
-            exporter._should_collect_customer_sdkstats = mock.Mock(return_value=True)
-            exporter._customer_sdkstats_metrics = mock.Mock()
-            
-            test_envelope = mock.Mock()
-            result = exporter._transmit([test_envelope])
-            
-            self.assertEqual(result, ExportResult.FAILED_RETRYABLE)
-            mock_track_retry.assert_called_once_with(
-                exporter._customer_sdkstats_metrics, 
-                [test_envelope], 
-                mock.ANY  # HttpResponseError instance
-            )
-
-    @mock.patch("azure.monitor.opentelemetry.exporter.export._base._track_retry_items")
-    def test_transmit_track_retry_items_service_request_error(self, mock_track_retry):
-        """Test that _track_retry_items is called for ServiceRequestError."""
-        with mock.patch.object(AzureMonitorClient, "track", throw(ServiceRequestError, message="Request failed")):
-            exporter = BaseExporter(
-                connection_string="InstrumentationKey=12345678-1234-5678-abcd-12345678abcd",
-                disable_offline_storage=True
-            )
-            # Enable customer sdkstats collection
-            exporter._should_collect_customer_sdkstats = mock.Mock(return_value=True)
-            exporter._customer_sdkstats_metrics = mock.Mock()
-            
-            test_envelope = mock.Mock()
-            result = exporter._transmit([test_envelope])
-            
-            self.assertEqual(result, ExportResult.FAILED_RETRYABLE)
-            mock_track_retry.assert_called_once_with(
-                exporter._customer_sdkstats_metrics, 
-                [test_envelope], 
-                mock.ANY  # ServiceRequestError instance
-            )
-
-    @mock.patch("azure.monitor.opentelemetry.exporter.export._base._track_dropped_items")
-    def test_transmit_track_dropped_items_redirect_error_no_headers(self, mock_track_dropped):
-        """Test that _track_dropped_items is called for redirect errors without proper headers."""
-        response = MockResponse(302, "{}")
-        response.headers = {}  # No location header
-        with mock.patch.object(AzureMonitorClient, "track", throw(HttpResponseError, message="redirect", response=response)):
-            exporter = BaseExporter(
-                connection_string="InstrumentationKey=12345678-1234-5678-abcd-12345678abcd",
-                disable_offline_storage=True
-            )
-            # Enable customer sdkstats collection
-            exporter._should_collect_customer_sdkstats = mock.Mock(return_value=True)
-            exporter._customer_sdkstats_metrics = mock.Mock()
-            
-            test_envelope = mock.Mock()
-            result = exporter._transmit([test_envelope])
-            
-            self.assertEqual(result, ExportResult.FAILED_NOT_RETRYABLE)
-            mock_track_dropped.assert_called_once_with(
-                exporter._customer_sdkstats_metrics, 
-                [test_envelope], 
-                302  # HTTP status code is passed directly
-            )
-
-    @mock.patch("azure.monitor.opentelemetry.exporter.export._base._track_dropped_items")
-    def test_transmit_track_dropped_items_storage_disabled(self, mock_track_dropped):
-        """Test that _track_dropped_items is called when storage is disabled for retryable items."""
-        with mock.patch.object(AzureMonitorClient, "track") as mock_track:
-            mock_track.return_value = TrackResponse(
-                items_received=2,
-                items_accepted=1,
-                errors=[
-                    TelemetryErrorDetails(
-                        index=0,
-                        status_code=500,
-                        message="Internal server error"
-                    )
-                ]
-            )
-            
-            exporter = BaseExporter(
-                connection_string="InstrumentationKey=12345678-1234-5678-abcd-12345678abcd",
-                disable_offline_storage=True  # Storage disabled
-            )
-            # Enable customer sdkstats collection
-            exporter._should_collect_customer_sdkstats = mock.Mock(return_value=True)
-            exporter._customer_sdkstats_metrics = mock.Mock()
-            
-            test_envelope1 = mock.Mock()
-            test_envelope2 = mock.Mock()
-            result = exporter._transmit([test_envelope1, test_envelope2])
-            
-            self.assertEqual(result, ExportResult.FAILED_NOT_RETRYABLE)
-            mock_track_dropped.assert_called_once_with(
-                exporter._customer_sdkstats_metrics,
-                [test_envelope1],  # Only the failed envelope
-                DropCode.CLIENT_STORAGE_DISABLED
-            )
-
-    @mock.patch("azure.monitor.opentelemetry.exporter.export._base._track_dropped_items")
-    @mock.patch("azure.monitor.opentelemetry.exporter.export._base._track_retry_items")
-    def test_transmit_no_tracking_when_customer_sdkstats_disabled(self, mock_track_retry, mock_track_dropped):
-        """Test that tracking functions are not called when customer sdkstats is disabled."""
-        with mock.patch.object(AzureMonitorClient, "track", throw(HttpResponseError, message="server error", response=MockResponse(500, "{}"))):
-            exporter = BaseExporter(
-                connection_string="InstrumentationKey=12345678-1234-5678-abcd-12345678abcd",
-                disable_offline_storage=True
-            )
-            # Disable customer sdkstats collection
-            exporter._should_collect_customer_sdkstats = mock.Mock(return_value=False)
-            exporter._customer_sdkstats_metrics = mock.Mock()
-            
-            test_envelope = mock.Mock()
-            result = exporter._transmit([test_envelope])
-            
-            self.assertEqual(result, ExportResult.FAILED_RETRYABLE)
-            mock_track_retry.assert_not_called()
-            mock_track_dropped.assert_not_called()
-
-    @mock.patch("azure.monitor.opentelemetry.exporter.export._base._track_dropped_items")
-    @mock.patch("azure.monitor.opentelemetry.exporter.export._base._track_retry_items")
-    def test_transmit_no_tracking_when_customer_sdkstats_metrics_none(self, mock_track_retry, mock_track_dropped):
-        """Test that tracking functions are not called when customer sdkstats metrics is None."""
-        with mock.patch.object(AzureMonitorClient, "track", throw(HttpResponseError, message="server error", response=MockResponse(500, "{}"))):
-            exporter = BaseExporter(
-                connection_string="InstrumentationKey=12345678-1234-5678-abcd-12345678abcd",
-                disable_offline_storage=True
-            )
-            # customer sdkstats metrics is None
-            exporter._should_collect_customer_sdkstats = mock.Mock(return_value=True)
-            exporter._customer_sdkstats_metrics = None
-            
-            test_envelope = mock.Mock()
-            result = exporter._transmit([test_envelope])
-            
-            self.assertEqual(result, ExportResult.FAILED_RETRYABLE)
-            mock_track_retry.assert_not_called()
-            mock_track_dropped.assert_not_called()
-
-    @mock.patch("azure.monitor.opentelemetry.exporter.export._base._track_dropped_items")
-    def test_transmit_track_dropped_items_partial_failure_non_retryable(self, mock_track_dropped):
-        """Test that _track_dropped_items is called for non-retryable partial failures."""
-        with mock.patch.object(AzureMonitorClient, "track") as mock_track:
-            mock_track.return_value = TrackResponse(
-                items_received=2,
-                items_accepted=1,
-                errors=[
-                    TelemetryErrorDetails(
-                        index=0,
-                        status_code=400,  # Non-retryable
-                        message="Invalid data"
-                    )
-                ]
-            )
-            
-            exporter = BaseExporter(
-                connection_string="InstrumentationKey=12345678-1234-5678-abcd-12345678abcd",
-                disable_offline_storage=True
-            )
-            # Enable customer sdkstats collection
-            exporter._should_collect_customer_sdkstats = mock.Mock(return_value=True)
-            exporter._customer_sdkstats_metrics = mock.Mock()
-            
-            test_envelope1 = mock.Mock()
-            test_envelope2 = mock.Mock()
-            result = exporter._transmit([test_envelope1, test_envelope2])
-            
-            self.assertEqual(result, ExportResult.FAILED_NOT_RETRYABLE)
-            mock_track_dropped.assert_called_once_with(
-                exporter._customer_sdkstats_metrics,
-                [test_envelope1],  # Only the failed envelope
-                400  # HTTP status code is passed directly
-            )
-
-    def test_track_dropped_items_no_error(self):
-        """Test _track_dropped_items with no error (error=None)."""
-        # Create mock customer sdkstats metrics
-        mock_customer_sdkstats = mock.Mock()
-        
-        # Create test envelopes
-        envelope1 = TelemetryItem(name="test1", time=datetime.now())
-        envelope2 = TelemetryItem(name="test2", time=datetime.now())
-        envelopes = [envelope1, envelope2]
-        
-        # Mock _get_telemetry_type to return consistent values
-        with mock.patch("azure.monitor.opentelemetry.exporter.statsbeat._utils._get_telemetry_type") as mock_get_type:
-            mock_get_type.side_effect = ["trace", "metric"]
-            
-            # Call _track_dropped_items with no error
-            _track_dropped_items(
-                mock_customer_sdkstats,
-                envelopes,
-                DropCode.CLIENT_STORAGE_DISABLED,
-                error_message=None
-            )
-            
-            # Verify that count_dropped_items was called for each envelope
-            self.assertEqual(mock_customer_sdkstats.count_dropped_items.call_count, 2)
-            
-            # Check first call
-            first_call = mock_customer_sdkstats.count_dropped_items.call_args_list[0]
-            self.assertEqual(first_call[0], (1, "trace", DropCode.CLIENT_STORAGE_DISABLED))
-            
-            # Check second call
-            second_call = mock_customer_sdkstats.count_dropped_items.call_args_list[1]
-            self.assertEqual(second_call[0], (1, "metric", DropCode.CLIENT_STORAGE_DISABLED))
-
-    def test_track_dropped_items_with_client_exception_error(self):
-        """Test _track_dropped_items with CLIENT_EXCEPTION drop code and error string."""
-        # Create mock customer sdkstats metrics
-        mock_customer_sdkstats = mock.Mock()
-        
-        # Create test envelopes
-        envelope1 = TelemetryItem(name="test1", time=datetime.now())
-        envelope2 = TelemetryItem(name="test2", time=datetime.now())
-        envelopes = [envelope1, envelope2]
-        
-        # Create error string
-        error_message = _TIMEOUT_EXCEPTION
-        
-        # Mock _get_telemetry_type
-        with mock.patch("azure.monitor.opentelemetry.exporter.statsbeat._utils._get_telemetry_type") as mock_get_type:
-            mock_get_type.side_effect = ["trace", "metric"]
-            
-            # Call _track_dropped_items with CLIENT_EXCEPTION
-            _track_dropped_items(
-                mock_customer_sdkstats,
-                envelopes,
-                DropCode.CLIENT_EXCEPTION,
-                error_message=error_message
-            )
-            
-            # Verify that count_dropped_items was called for each envelope
-            self.assertEqual(mock_customer_sdkstats.count_dropped_items.call_count, 2)
-            
-            # Check first call
-            first_call = mock_customer_sdkstats.count_dropped_items.call_args_list[0]
-            self.assertEqual(first_call[0], (1, "trace", DropCode.CLIENT_EXCEPTION, error_message))
-            
-            # Check second call
-            second_call = mock_customer_sdkstats.count_dropped_items.call_args_list[1]
-            self.assertEqual(second_call[0], (1, "metric", DropCode.CLIENT_EXCEPTION, error_message))
-
-    def test_track_dropped_items_with_status_code_error_not_client_exception(self):
-        """Test _track_dropped_items with error string and non-CLIENT_EXCEPTION drop code."""
-        # Create mock customer sdkstats metrics
-        mock_customer_sdkstats = mock.Mock()
-        
-        # Create test envelopes
-        envelope1 = TelemetryItem(name="test1", time=datetime.now())
-        envelopes = [envelope1]
-        
-        
-        # Mock _get_telemetry_type
-        with mock.patch("azure.monitor.opentelemetry.exporter.statsbeat._utils._get_telemetry_type") as mock_get_type:
-            mock_get_type.return_value = "trace"
-            
-            # Call _track_dropped_items with non-CLIENT_EXCEPTION drop code
-            _track_dropped_items(
-                mock_customer_sdkstats,
-                envelopes,
-                500,  # Using status code as drop code
-            )
-            
-            # With the current simplified implementation, any error (not None) will process all envelopes
-            mock_customer_sdkstats.count_dropped_items.assert_called_once_with(
-                1, "trace", 500
-            )
-
-
-    def test_track_dropped_items_no_customer_sdkstats_metrics(self):
-        """Test _track_dropped_items with None customer_sdkstats_metrics."""
-        # Create test envelopes
-        envelope1 = TelemetryItem(name="test1", time=datetime.now())
-        envelopes = [envelope1]
-        
-        # Call _track_dropped_items with None metrics
-        result = _track_dropped_items(
-            customer_sdkstats_metrics=None,
-            envelopes=envelopes,
-            drop_code=DropCode.CLIENT_STORAGE_DISABLED,
-            error_message=None
-        )
-        
-        # Should return None and not raise any exceptions
-        self.assertIsNone(result)
-
-    def test_track_dropped_items_empty_envelopes_list(self):
-        """Test _track_dropped_items with empty envelopes list."""
-        # Create mock customer sdkstats metrics
-        mock_customer_sdkstats = mock.Mock()
-        
-        # Call _track_dropped_items with empty list
-        _track_dropped_items(
-            mock_customer_sdkstats,
-            envelopes=[],
-            drop_code=DropCode.CLIENT_STORAGE_DISABLED,
-            error_message=None
-        )
-        
-        # Should not call count_dropped_items since there are no envelopes
-        mock_customer_sdkstats.count_dropped_items.assert_not_called()
-
-    def test_track_dropped_items_integration_with_transmit_206_error_status_code(self):
-        """Integration test for _track_dropped_items with 206 response containing status code errors."""
-        with mock.patch("azure.monitor.opentelemetry.exporter.export._base._track_dropped_items") as mock_track_dropped:
-            with mock.patch.object(AzureMonitorClient, "track") as mock_track:
-                # Setup 206 response with mixed success/failure
-                mock_track.return_value = TrackResponse(
-                    items_received=3,
-                    items_accepted=1,
-                    errors=[
-                        TelemetryErrorDetails(
-                            index=0,
-                            status_code=400,  # Non-retryable - should be tracked as dropped
-                            message="Bad request"
-                        ),
-                        TelemetryErrorDetails(
-                            index=2,
-                            status_code=500,  # Retryable - should not be tracked as dropped initially
-                            message="Server error"
-                        )
-                    ]
-                )
-                
-                exporter = BaseExporter(
-                    connection_string="InstrumentationKey=12345678-1234-5678-abcd-12345678abcd",
-                    disable_offline_storage=True
-                )
-                # Enable customer sdkstats collection
-                exporter._should_collect_customer_sdkstats = mock.Mock(return_value=True)
-                exporter._customer_sdkstats_metrics = mock.Mock()
-                
-                test_envelopes = [
-                    TelemetryItem(name="envelope0", time=datetime.now()),
-                    TelemetryItem(name="envelope1", time=datetime.now()),
-                    TelemetryItem(name="envelope2", time=datetime.now())
-                ]
-                
-                result = exporter._transmit(test_envelopes)
-                
-                self.assertEqual(result, ExportResult.FAILED_NOT_RETRYABLE)
-                
-                # Verify _track_dropped_items was called for the non-retryable error (400)
-                
-                # Check if _track_dropped_items was called (regardless of the bug)
-                self.assertTrue(mock_track_dropped.called)
-                
-                # Find the call that matches our expectations
-                found_call = False
-                for call in mock_track_dropped.call_args_list:
-                    args = call[0]
-                    if len(args) >= 3 and args[2] == 400:  # status_code as drop_code
-                        found_call = True
-                        break
-                
-                self.assertTrue(found_call, "Expected call to _track_dropped_items with status_code 400 not found")
-
-    def test_track_dropped_items_with_various_drop_codes(self):
-        """Test _track_dropped_items with different DropCode values."""
-        # Create mock customer sdkstats metrics
-        mock_customer_sdkstats = mock.Mock()
-        envelope = TelemetryItem(name="test", time=datetime.now())
-        
-        drop_codes_to_test = [
-            DropCode.CLIENT_STORAGE_DISABLED,
-            DropCode.CLIENT_EXCEPTION,
-            400,  # HTTP status code
-            500,  # HTTP status code
-        ]
-        
-        # Mock _get_telemetry_type
-        with mock.patch("azure.monitor.opentelemetry.exporter.statsbeat._utils._get_telemetry_type") as mock_get_type:
-            mock_get_type.return_value = "trace"
-            
-            for drop_code in drop_codes_to_test:
-                mock_customer_sdkstats.reset_mock()
-                
-                # Test with no error
-                _track_dropped_items(
-                    mock_customer_sdkstats,
-                    [envelope],
-                    drop_code,
-                    error_message=None
-                )
-                
-                # Should call count_dropped_items for each drop_code
-                mock_customer_sdkstats.count_dropped_items.assert_called_once_with(
-                    1, "trace", drop_code
-                )
-
-    def test_track_dropped_items_regression_base_exporter_pattern(self):
-        """Regression test that matches the actual usage pattern in _base.py."""
-        # This test verifies the common pattern used in _base.py where:
-        # 1. Status codes are used as drop codes
-        # 2. Error messages are passed as strings
-        # 3. Single envelope is wrapped in a list (fixing the bug in _base.py)
-        
-        mock_customer_sdkstats = mock.Mock()
-        envelope = TelemetryItem(name="test", time=datetime.now())
-        
-        with mock.patch("azure.monitor.opentelemetry.exporter.statsbeat._utils._get_telemetry_type") as mock_get_type:
-            mock_get_type.return_value = "trace"
-            
-            # Test the corrected pattern (envelope wrapped in list, error as string)
-            _track_dropped_items(
-                mock_customer_sdkstats,
-                [envelope],  # Correct - envelope wrapped in list
-                drop_code=400,  # Status code as drop code
-            )
-            
-            mock_customer_sdkstats.count_dropped_items.assert_called_once_with(
-                1, "trace", 400
-            )
-            
-            # Test what would happen with the bug (single envelope instead of list)
-            mock_customer_sdkstats.reset_mock()
-            mock_get_type.reset_mock()
-            
-            # This would cause an error in real usage since envelope is not iterable
-            with self.assertRaises(TypeError):
-                _track_dropped_items(
-                    mock_customer_sdkstats,
-                    envelope,  # Bug - single envelope instead of list
-                    drop_code=400,
-                )
-
-    @mock.patch("azure.monitor.opentelemetry.exporter.export._base._track_dropped_items")
-    def test_transmit_circular_redirect_scenario_integration(self, mock_track_dropped):
-        """Integration test that simulates the circular redirect scenario to verify custom message."""
-        # This test simulates the actual circular redirect scenario that triggers the custom message
-        
-        # Create a redirect response with correct redirect status code (307 or 308)
-        redirect_response = MockResponse(307, "{}")  # Use 307 which is in _REDIRECT_STATUS_CODES
-        redirect_response.headers = {"location": "https://redirect.example.com"}
-        
-        with mock.patch.object(AzureMonitorClient, "track") as mock_track:
-            # Mock the track method to raise HttpResponseError with redirect status
-            mock_track.side_effect = HttpResponseError(
-                message="Temporary Redirect", 
-                response=redirect_response
-            )
-            
-            exporter = BaseExporter(
-                connection_string="InstrumentationKey=12345678-1234-5678-abcd-12345678abcd",
-                disable_offline_storage=True
-            )
-            
-            # Enable customer sdkstats collection  
-            exporter._should_collect_customer_sdkstats = mock.Mock(return_value=True)
-            exporter._customer_sdkstats_metrics = mock.Mock()
-            
-            # Set consecutive redirects to one less than max to simulate we've been redirecting
-            # When the HttpResponseError is raised, _consecutive_redirects will be incremented
-            # and then compared to max_redirects. We want it to equal max_redirects after increment.
-            max_redirects = exporter.client._config.redirect_policy.max_redirects
-            exporter._consecutive_redirects = max_redirects - 1  # Will become max_redirects after increment
-            
-            test_envelope = TelemetryItem(name="test", time=datetime.now())
-            result = exporter._transmit([test_envelope])
-            
-            self.assertEqual(result, ExportResult.FAILED_NOT_RETRYABLE)
-            
-            # Verify _track_dropped_items was called with the circular redirect custom message
-            mock_track_dropped.assert_called_with(
-                exporter._customer_sdkstats_metrics,
-                [test_envelope],
-                DropCode.CLIENT_EXCEPTION,
-                _CLIENT_EXCEPTION
-            )
-
-    @mock.patch("azure.monitor.opentelemetry.exporter.export._base._track_dropped_items")
-    def test_transmit_redirect_parsing_error_scenario_integration(self, mock_track_dropped):
-        """Integration test that simulates the redirect parsing error scenario to verify custom message."""
-        # This test simulates the scenario where redirect headers are missing/malformed (lines 328-335)
-        
-        # Create a redirect response with NO headers (or empty headers)
-        redirect_response = MockResponse(307, "{}")  # Use 307 which is in _REDIRECT_STATUS_CODES
-        redirect_response.headers = {}  # Empty headers - will cause parsing error
-        
-        with mock.patch.object(AzureMonitorClient, "track") as mock_track:
-            # Mock the track method to raise HttpResponseError with redirect status but no location header
-            mock_track.side_effect = HttpResponseError(
-                message="Temporary Redirect", 
-                response=redirect_response
-            )
-            
-            exporter = BaseExporter(
-                connection_string="InstrumentationKey=12345678-1234-5678-abcd-12345678abcd",
-                disable_offline_storage=True
-            )
-            
-            # Enable customer sdkstats collection  
-            exporter._should_collect_customer_sdkstats = mock.Mock(return_value=True)
-            exporter._customer_sdkstats_metrics = mock.Mock()
-            
-            # Set consecutive redirects to be less than max to ensure we go into the redirect handling logic
-            # but not the circular redirect scenario
-            max_redirects = exporter.client._config.redirect_policy.max_redirects
-            exporter._consecutive_redirects = 0  # Start with 0 redirects
-            
-            test_envelope = TelemetryItem(name="test", time=datetime.now())
-            result = exporter._transmit([test_envelope])
-            
-            self.assertEqual(result, ExportResult.FAILED_NOT_RETRYABLE)
-            
-            # Verify _track_dropped_items was called with the redirect parsing error custom message
-            mock_track_dropped.assert_called_with(
-                exporter._customer_sdkstats_metrics,
-                [test_envelope],
-                DropCode.CLIENT_EXCEPTION,
-                _CLIENT_EXCEPTION
-            )
-=======
-    def test_determine_client_retry_code_timeout_error(self):
-        exporter = BaseExporter(disable_offline_storage=True)
->>>>>>> 2eb11f63
 
 
 def validate_telemetry_item(item1, item2):
