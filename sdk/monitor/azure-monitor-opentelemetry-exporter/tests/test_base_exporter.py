--- conflicted
+++ resolved
@@ -1445,99 +1445,6 @@
                 self.assertEqual(retry_code, status_code)
                 self.assertEqual(message, custom_message)
 
-<<<<<<< HEAD
-    @mock.patch("azure.monitor.opentelemetry.exporter.statsbeat._statsbeat.shutdown_statsbeat_metrics")
-    def test_customer_sdkstats_shutdown_on_invalid_code(self, mock_shutdown_statsbeat):
-        """Test that customer sdkstats shutdown is called and state updated on invalid response codes"""
-        # Import needed components for verification
-        from azure.monitor.opentelemetry.exporter.statsbeat._customer_sdkstats import (
-            _CUSTOMER_SDKSTATS_STATE,
-            _CUSTOMER_SDKSTATS_STATE_LOCK,
-            CustomerSdkStatsMetrics
-        )
-        
-        # Set up test environment
-        exporter = BaseExporter()
-        envelope = TelemetryItem(name="test", time=datetime.now())
-        
-        # Set up mocks for the actual implementations
-        with _CUSTOMER_SDKSTATS_STATE_LOCK:
-            _CUSTOMER_SDKSTATS_STATE["SHUTDOWN"] = False
-        
-        # Set up a meter provider mock to ensure we have something to shutdown
-        mock_meter_provider = mock.MagicMock()
-        
-        # Create a mock instance for CustomerSdkStatsMetrics to be used in the global variable
-        mock_instance = mock.MagicMock()
-        mock_instance._customer_sdkstats_meter_provider = mock_meter_provider
-        
-        # Use the proper global state function to set the metrics
-        set_customer_sdkstats_metrics(mock_instance)
-        
-        try:
-            # Execute the test scenario
-            with mock.patch("requests.Session.request") as post:
-                post.return_value = MockResponse(400, "Invalid request")
-                result = exporter._transmit([envelope])
-                
-                # Verify the result is as expected
-                self.assertEqual(result, ExportResult.FAILED_NOT_RETRYABLE)
-                
-                # Verify the statsbeat shutdown was called
-                mock_shutdown_statsbeat.assert_called_once()
-                
-                # Verify the meter provider's shutdown was called
-                mock_meter_provider.shutdown.assert_called_once()
-                
-                # Verify that the state was properly updated to indicate shutdown happened
-                self.assertTrue(_CUSTOMER_SDKSTATS_STATE["SHUTDOWN"], 
-                    "The SHUTDOWN state should be set to True after invalid response code")
-        finally:
-            # Reset global state properly
-            set_customer_sdkstats_metrics(None)
-
-    @mock.patch("azure.monitor.opentelemetry.exporter.statsbeat._statsbeat.shutdown_statsbeat_metrics")
-    def test_customer_sdkstats_shutdown_on_failure_threshold(self, mock_shutdown_statsbeat):
-        """Test that customer sdkstats shutdown function properly updates the shutdown state"""
-        # This test verifies that the shutdown_customer_sdkstats_metrics function 
-        # properly updates the SHUTDOWN state when called
-        
-        # Import needed components for verification
-        from azure.monitor.opentelemetry.exporter.statsbeat._customer_sdkstats import (
-            shutdown_customer_sdkstats_metrics,
-            _CUSTOMER_SDKSTATS_STATE,
-            _CUSTOMER_SDKSTATS_STATE_LOCK,
-            CustomerSdkStatsMetrics
-        )
-        
-        # Set up a meter provider mock to ensure we have something to shutdown
-        mock_meter_provider = mock.MagicMock()
-        
-        # Create a mock instance for CustomerSdkStatsMetrics to be used in the global variable
-        mock_instance = mock.MagicMock()
-        mock_instance._customer_sdkstats_meter_provider = mock_meter_provider
-        
-        # Use the proper global state function to set the metrics
-        set_customer_sdkstats_metrics(mock_instance)
-        
-        try:
-            # Make sure state starts with SHUTDOWN as False
-            with _CUSTOMER_SDKSTATS_STATE_LOCK:
-                _CUSTOMER_SDKSTATS_STATE["SHUTDOWN"] = False
-            
-            # Call the actual shutdown function directly (no mocking)
-            shutdown_customer_sdkstats_metrics()
-            
-            # Verify the meter provider's shutdown was called
-            mock_meter_provider.shutdown.assert_called_once()
-            
-            # Verify that the state was properly updated by the function
-            self.assertTrue(_CUSTOMER_SDKSTATS_STATE["SHUTDOWN"], 
-                "The SHUTDOWN state should be set to True after shutdown_customer_sdkstats_metrics is called")
-        finally:
-            # Reset global state properly
-            set_customer_sdkstats_metrics(None)
-=======
     def test_determine_client_retry_code_telemetry_error_details_without_message(self):
         """Test that TelemetryErrorDetails without message returns _UNKNOWN for specific status codes."""
         exporter = BaseExporter(disable_offline_storage=True)
@@ -1561,7 +1468,6 @@
         exporter = BaseExporter(disable_offline_storage=True)
         
         status_codes = [401, 403, 408, 429, 500, 502, 503, 504]
->>>>>>> d1b981fa
         
         for status_code in status_codes:
             with self.subTest(status_code=status_code):
@@ -1632,38 +1538,11 @@
                 self.assertEqual(retry_code, RetryCode.CLIENT_EXCEPTION)
                 self.assertEqual(message, str(error))
 
-<<<<<<< HEAD
-    @mock.patch.dict(
-        os.environ,
-        {
-            "APPLICATIONINSIGHTS_STATSBEAT_DISABLED_ALL": "true",
-            "APPLICATIONINSIGHTS_SDKSTATS_ENABLED_PREVIEW": "true",
-        },
-    )
-    @mock.patch('azure.monitor.opentelemetry.exporter.statsbeat._utils._track_dropped_items')
-    def test_handle_transmit_from_storage_client_storage_disabled_tracked(self, mock_track_dropped):
-        """Test that _handle_transmit_from_storage tracks CLIENT_STORAGE_DISABLED when storage.put() returns CLIENT_STORAGE_DISABLED"""
-        exporter = BaseExporter(disable_offline_storage=False)
-        
-        # Setup customer sdkstats using global state
-        mock_customer_sdkstats = mock.Mock()
-        set_customer_sdkstats_metrics(mock_customer_sdkstats)
-        exporter._should_collect_customer_sdkstats = mock.Mock(return_value=True)
-        
-        # Mock the storage to return CLIENT_STORAGE_DISABLED
-        exporter.storage = mock.Mock()
-        exporter.storage.put.return_value = StorageExportResult.CLIENT_STORAGE_DISABLED
-=======
     def test_determine_client_retry_code_http_status_codes(self):
         exporter = BaseExporter(disable_offline_storage=True)
->>>>>>> d1b981fa
         
         status_codes = [401, 403, 408, 429, 500, 502, 503, 504]
         
-<<<<<<< HEAD
-        # Call _handle_transmit_from_storage with FAILED_RETRYABLE
-        result = exporter._handle_transmit_from_storage(test_envelopes, ExportResult.FAILED_RETRYABLE)
-=======
         for status_code in status_codes:
             # Create mock without message attribute to test _UNKNOWN fallback
             error = mock.Mock(spec=['status_code'])
@@ -1677,7 +1556,6 @@
         exporter = BaseExporter(disable_offline_storage=True)
         
         error = ServiceRequestError("Connection failed")
->>>>>>> d1b981fa
         
         retry_code, message = _determine_client_retry_code(error)
         self.assertEqual(retry_code, RetryCode.CLIENT_EXCEPTION)
@@ -1686,1757 +1564,6 @@
     def test_determine_client_retry_code_service_request_error_with_message(self):
         exporter = BaseExporter(disable_offline_storage=True)
         
-<<<<<<< HEAD
-        # Verify that _track_dropped_items was called with CLIENT_STORAGE_DISABLED
-        # Note: _track_dropped_items now uses global state, so it doesn't take customer_sdkstats as first parameter
-        mock_track_dropped.assert_called_once_with(
-            test_envelopes, DropCode.CLIENT_STORAGE_DISABLED
-        )
-        
-        # Verify global state contains our mock
-        self.assertEqual(get_customer_sdkstats_metrics(), mock_customer_sdkstats)
-
-    @mock.patch.dict(
-        os.environ,
-        {
-            "APPLICATIONINSIGHTS_STATSBEAT_DISABLED_ALL": "true",
-            "APPLICATIONINSIGHTS_SDKSTATS_ENABLED_PREVIEW": "true",
-        },
-    )
-    @mock.patch('azure.monitor.opentelemetry.exporter.statsbeat._utils._track_dropped_items')
-    def test_handle_transmit_from_storage_client_readonly_tracked(self, mock_track_dropped):
-        """Test that _handle_transmit_from_storage tracks CLIENT_READONLY when storage.put() returns CLIENT_READONLY"""
-        exporter = BaseExporter(disable_offline_storage=False)
-        
-        # Setup customer sdkstats using global state
-        mock_customer_sdkstats = mock.Mock()
-        set_customer_sdkstats_metrics(mock_customer_sdkstats)
-        exporter._should_collect_customer_sdkstats = mock.Mock(return_value=True)
-        
-        # Mock the storage to return CLIENT_READONLY
-        exporter.storage = mock.Mock()
-        exporter.storage.put.return_value = StorageExportResult.CLIENT_READONLY
-        
-        test_envelopes = [TelemetryItem(name="test", time=datetime.now())]
-        
-        # Save the original readonly state 
-        original_readonly_state = _LOCAL_STORAGE_SETUP_STATE["READONLY"]
-        _LOCAL_STORAGE_SETUP_STATE["READONLY"] = True
-        
-        try:
-            # Call _handle_transmit_from_storage with FAILED_RETRYABLE
-            result = exporter._handle_transmit_from_storage(test_envelopes, ExportResult.FAILED_RETRYABLE)
-            
-            # Verify storage.put was called
-            exporter.storage.put.assert_called_once()
-            
-            # Verify that _track_dropped_items was called with CLIENT_READONLY
-            # Note: _track_dropped_items now uses global state, so it doesn't take customer_sdkstats as first parameter
-            mock_track_dropped.assert_called_once_with(
-                test_envelopes, DropCode.CLIENT_READONLY
-            )
-            
-            # Verify _LOCAL_STORAGE_SETUP_STATE READONLY remains True (once set, it stays True)
-            self.assertTrue(_LOCAL_STORAGE_SETUP_STATE["READONLY"])
-            
-            # Verify the method returns None as expected
-            self.assertIsNone(result)
-            
-            # Verify global state contains our mock
-            self.assertEqual(get_customer_sdkstats_metrics(), mock_customer_sdkstats)
-        finally:
-            # Restore original state
-            _LOCAL_STORAGE_SETUP_STATE["READONLY"] = original_readonly_state
-
-    @mock.patch.dict(
-        os.environ,
-        {
-            "APPLICATIONINSIGHTS_STATSBEAT_DISABLED_ALL": "true",
-            "APPLICATIONINSIGHTS_SDKSTATS_ENABLED_PREVIEW": "true",
-        },
-    )
-    @mock.patch('azure.monitor.opentelemetry.exporter.statsbeat._utils._track_dropped_items')
-    def test_handle_transmit_from_storage_client_persistence_capacity_tracked(self, mock_track_dropped):
-        """Test that _handle_transmit_from_storage tracks CLIENT_PERSISTENCE_CAPACITY when storage.put() returns CLIENT_PERSISTENCE_CAPACITY_REACHED"""
-        exporter = BaseExporter(disable_offline_storage=False)
-        
-        # Setup customer sdkstats using global state
-        mock_customer_sdkstats = mock.Mock()
-        set_customer_sdkstats_metrics(mock_customer_sdkstats)
-        exporter._should_collect_customer_sdkstats = mock.Mock(return_value=True)
-        
-        # Mock the storage to return CLIENT_PERSISTENCE_CAPACITY_REACHED
-        exporter.storage = mock.Mock()
-        exporter.storage.put.return_value = StorageExportResult.CLIENT_PERSISTENCE_CAPACITY_REACHED
-        
-        test_envelopes = [TelemetryItem(name="test", time=datetime.now())]
-        
-        # Call _handle_transmit_from_storage with FAILED_RETRYABLE
-        result = exporter._handle_transmit_from_storage(test_envelopes, ExportResult.FAILED_RETRYABLE)
-        
-        # Verify storage.put was called
-        exporter.storage.put.assert_called_once()
-        
-        # Verify that _track_dropped_items was called with CLIENT_PERSISTENCE_CAPACITY
-        # Note: _track_dropped_items now uses global state, so it doesn't take customer_sdkstats as first parameter
-        mock_track_dropped.assert_called_once_with(
-            test_envelopes, DropCode.CLIENT_PERSISTENCE_CAPACITY
-        )
-        
-        # Verify the method returns None as expected
-        self.assertIsNone(result)
-        
-        # Verify global state contains our mock
-        self.assertEqual(get_customer_sdkstats_metrics(), mock_customer_sdkstats)
-
-    @mock.patch.dict(
-        os.environ,
-        {
-            "APPLICATIONINSIGHTS_STATSBEAT_DISABLED_ALL": "true",
-            "APPLICATIONINSIGHTS_SDKSTATS_ENABLED_PREVIEW": "true",
-        },
-    )
-    @mock.patch('azure.monitor.opentelemetry.exporter.statsbeat._utils._track_dropped_items')
-    def test_handle_transmit_from_storage_client_exception_tracked(self, mock_track_dropped):
-        """Test that _handle_transmit_from_storage tracks CLIENT_EXCEPTION when storage.put() returns an error string and updates _LOCAL_STORAGE_SETUP_STATE"""
-        exporter = BaseExporter(disable_offline_storage=False)
-        
-        # Setup customer sdkstats using global state
-        mock_customer_sdkstats = mock.Mock()
-        set_customer_sdkstats_metrics(mock_customer_sdkstats)
-        exporter._should_collect_customer_sdkstats = mock.Mock(return_value=True)
-        
-        # Mock the storage to return an error string (not one of the enum values)
-        error_message = "Storage write failed: Permission denied"
-        exporter.storage = mock.Mock()
-        exporter.storage.put.return_value = error_message
-        
-        test_envelopes = [TelemetryItem(name="test", time=datetime.now())]
-        
-        # Set initial exception state
-        original_exception_state = _LOCAL_STORAGE_SETUP_STATE["EXCEPTION_OCCURRED"]
-        _LOCAL_STORAGE_SETUP_STATE["EXCEPTION_OCCURRED"] = error_message
-        
-        try:
-            # Directly call storage.put 
-            envelopes_to_store = [x.as_dict() for x in test_envelopes]
-            result_from_storage = exporter.storage.put(envelopes_to_store)
-            
-            # Call _handle_transmit_from_storage to trigger the tracking
-            result = exporter._handle_transmit_from_storage(test_envelopes, ExportResult.FAILED_RETRYABLE)
-            
-            # Verify storage.put was called
-            exporter.storage.put.assert_called()
-            
-            # Verify that _track_dropped_items was called with CLIENT_EXCEPTION and error message
-            # Note: _track_dropped_items now uses global state, so it doesn't take customer_sdkstats as first parameter
-            mock_track_dropped.assert_called_with(
-                test_envelopes, DropCode.CLIENT_EXCEPTION, error_message
-            )
-            
-            # Verify _LOCAL_STORAGE_SETUP_STATE remains unchanged during execution
-            self.assertEqual(_LOCAL_STORAGE_SETUP_STATE["EXCEPTION_OCCURRED"], error_message)
-            
-            # Verify global state contains our mock
-            self.assertEqual(get_customer_sdkstats_metrics(), mock_customer_sdkstats)
-            
-        finally:
-            # Restore original state
-            _LOCAL_STORAGE_SETUP_STATE["EXCEPTION_OCCURRED"] = original_exception_state
-
-    @mock.patch.dict(
-        os.environ,
-        {
-            "APPLICATIONINSIGHTS_STATSBEAT_DISABLED_ALL": "true",
-            "APPLICATIONINSIGHTS_SDKSTATS_ENABLED_PREVIEW": "true",
-        },
-    )
-    @mock.patch('azure.monitor.opentelemetry.exporter.export._base._track_dropped_items')
-    def test_handle_transmit_from_storage_no_storage_client_storage_disabled_tracked(self, mock_track_dropped):
-        """Test that _handle_transmit_from_storage tracks CLIENT_STORAGE_DISABLED when storage is disabled"""
-        exporter = BaseExporter(disable_offline_storage=True)
-        
-        # Use global state management for customer sdkstats
-        mock_customer_sdkstats = mock.Mock()
-        set_customer_sdkstats_metrics(mock_customer_sdkstats)
-        exporter._should_collect_customer_sdkstats = mock.Mock(return_value=True)
-        
-        # Verify storage is None
-        self.assertIsNone(exporter.storage)
-        
-        test_envelopes = [TelemetryItem(name="test", time=datetime.now())]
-        
-        # Call _handle_transmit_from_storage with FAILED_RETRYABLE
-        result = exporter._handle_transmit_from_storage(test_envelopes, ExportResult.FAILED_RETRYABLE)
-        
-        # Verify that _track_dropped_items was called with CLIENT_STORAGE_DISABLED
-        # Note: _track_dropped_items now uses global state, so it doesn't take customer_sdkstats as first parameter
-        mock_track_dropped.assert_called_once_with(test_envelopes, DropCode.CLIENT_STORAGE_DISABLED)
-        
-        # Verify global state contains our mock
-        self.assertEqual(get_customer_sdkstats_metrics(), mock_customer_sdkstats)
-        
-        # Verify no return value when storage is disabled
-        self.assertIsNone(result)
-
-    @mock.patch.dict(
-        os.environ,
-        {
-            "APPLICATIONINSIGHTS_STATSBEAT_DISABLED_ALL": "true",
-            "APPLICATIONINSIGHTS_SDKSTATS_ENABLED_PREVIEW": "true",
-        },
-    )
-    def test_handle_transmit_from_storage_success_triggers_transmit_from_storage(self, ):
-        """Test that _handle_transmit_from_storage calls _transmit_from_storage on SUCCESS"""
-        exporter = BaseExporter(disable_offline_storage=False)
-        
-        # Setup customer sdkstats
-        mock_customer_sdkstats = mock.Mock()
-        exporter._customer_sdkstats_metrics = mock_customer_sdkstats
-        exporter._should_collect_customer_sdkstats = mock.Mock(return_value=True)
-        
-        # Mock storage and _transmit_from_storage
-        exporter.storage = mock.Mock()
-        
-        test_envelopes = [TelemetryItem(name="test", time=datetime.now())]
-        
-        with mock.patch.object(exporter, '_transmit_from_storage') as mock_transmit_from_storage:
-            # Call _handle_transmit_from_storage with SUCCESS
-            result = exporter._handle_transmit_from_storage(test_envelopes, ExportResult.SUCCESS)
-            
-            # Verify _transmit_from_storage was called
-            mock_transmit_from_storage.assert_called_once()
-            
-            # Verify storage.put was not called for SUCCESS
-            exporter.storage.put.assert_not_called()
-            
-            # Verify no return value for SUCCESS
-            self.assertIsNone(result)
-
-    @mock.patch.dict(
-        os.environ,
-        {
-            "APPLICATIONINSIGHTS_STATSBEAT_DISABLED_ALL": "true",
-            "APPLICATIONINSIGHTS_SDKSTATS_ENABLED_PREVIEW": "true",
-        },
-    )
-    @mock.patch.dict(
-            os.environ,
-            {
-                "APPLICATIONINSIGHTS_STATSBEAT_DISABLED_ALL": "true",
-                "APPLICATIONINSIGHTS_SDKSTATS_ENABLED_PREVIEW": "true",
-            },
-        )
-    @mock.patch('azure.monitor.opentelemetry.exporter.export._base._track_dropped_items_from_storage')
-    @mock.patch('azure.monitor.opentelemetry.exporter.export._base._track_dropped_items')
-    def test_partial_success_206_client_exception_tracking(self, mock_track_dropped, mock_track_dropped_from_storage):
-        """Test that both _track_dropped_items_from_storage and _track_dropped_items are called correctly
-        when there's a 206 Partial Success with CLIENT_EXCEPTION scenario."""
-        # Set up side effect to call the real function but use our mock for _track_dropped_items
-        def side_effect(statsbeat, result_from_storage, telemetry):
-            from azure.monitor.opentelemetry.exporter.export._base import _track_dropped_items
-            if isinstance(result_from_storage, str):
-                _track_dropped_items(telemetry, DropCode.CLIENT_EXCEPTION, result_from_storage)
-        mock_track_dropped_from_storage.side_effect = side_effect
-        
-        # Create base exporter
-        exporter = BaseExporter()
-        mock_customer_sdkstats = mock.Mock()
-        exporter._customer_sdkstats_metrics = mock_customer_sdkstats
-        exporter._should_collect_customer_sdkstats = mock.Mock(return_value=True)
-        
-        # Enable storage
-        exporter.storage = mock.Mock()
-        
-        # Create test envelopes for first batch that will be "accepted"
-        accepted_envelopes = [TelemetryItem(name="accepted", time=datetime.now())]
-        
-        # Create test envelopes for second batch that will be "retried" due to 206
-        resend_envelopes = [TelemetryItem(name="retried", time=datetime.now())]
-        
-        # Mock the storage.put method to return a string error (simulating CLIENT_EXCEPTION)
-        error_message = "Test error message for client exception"
-        exporter.storage.put.return_value = error_message
-        
-        # Mock transmit method to return partial success (206) and trigger track_dropped_items_from_storage
-        with mock.patch.object(AzureMonitorClient, "track") as mock_track:
-            # Setup mock for 206 response with one retryable error
-            mock_track.return_value = TrackResponse(
-                items_received=2,
-                items_accepted=1,
-                errors=[
-                    TelemetryErrorDetails(index=1, status_code=500, message="should retry"),
-                ],
-            )
-            
-            # Call _transmit to trigger the code path
-            result = exporter._transmit(accepted_envelopes + resend_envelopes)
-        
-        # Verify storage.put was called
-        exporter.storage.put.assert_called_once()
-        
-        # Verify _track_dropped_items was called with CLIENT_EXCEPTION 
-        # Note: _track_dropped_items now uses global state, so it doesn't take customer_sdkstats as first parameter
-        mock_track_dropped.assert_called_once()
-        dropped_items_args = mock_track_dropped.call_args[0]
-        self.assertEqual(dropped_items_args[1], DropCode.CLIENT_EXCEPTION)
-        self.assertEqual(dropped_items_args[2], error_message)
-        
-        # Verify result is FAILED_NOT_RETRYABLE as we already tried to store
-        self.assertEqual(result, ExportResult.FAILED_NOT_RETRYABLE)
-        
-        # Verify global state contains our mock
-        self.assertEqual(get_customer_sdkstats_metrics(), mock_customer_sdkstats)
-
-    @mock.patch.dict(
-        os.environ,
-        {
-            "APPLICATIONINSIGHTS_STATSBEAT_DISABLED_ALL": "true",
-            "APPLICATIONINSIGHTS_SDKSTATS_ENABLED_PREVIEW": "true",
-        },
-    )
-    @mock.patch('azure.monitor.opentelemetry.exporter.statsbeat._utils._track_dropped_items')
-    def test_LOCAL_STORAGE_SETUP_STATE_exception_isolation_with_errno(self, mock_track_dropped):
-        """Test that errno-based exceptions are properly isolated and don't affect readonly state"""
-        
-        # Save original state
-        original_readonly_state = _LOCAL_STORAGE_SETUP_STATE["READONLY"]
-        original_exception_state = _LOCAL_STORAGE_SETUP_STATE["EXCEPTION_OCCURRED"]
-        
-        try:
-            # Test with both states - readonly True, exception state empty (normal post-reset state)
-            _LOCAL_STORAGE_SETUP_STATE["READONLY"] = True
-            _LOCAL_STORAGE_SETUP_STATE["EXCEPTION_OCCURRED"] = ""
-            
-            exporter = BaseExporter(disable_offline_storage=False)
-            
-            # Set up mock customer sdkstats in global state
-            mock_customer_sdkstats = mock.Mock()
-            set_customer_sdkstats_metrics(mock_customer_sdkstats)
-            exporter._should_collect_customer_sdkstats = mock.Mock(return_value=True)
-            
-            # Mock storage.put() to return error string
-            exporter.storage = mock.Mock()
-            exporter.storage.put.return_value = "Storage error occurred"
-            
-            test_envelopes = [TelemetryItem(name="test", time=datetime.now())]
-            
-            # Call _handle_transmit_from_storage to trigger the tracking
-            result = exporter._handle_transmit_from_storage(test_envelopes, ExportResult.FAILED_RETRYABLE)
-            
-            # Verify storage.put was called
-            exporter.storage.put.assert_called()
-            
-            # Verify that _track_dropped_items was called with CLIENT_EXCEPTION and the error message
-            # Note: _track_dropped_items now uses global state, so it doesn't take customer_sdkstats as first parameter
-            mock_track_dropped.assert_called_with(
-                test_envelopes, DropCode.CLIENT_EXCEPTION, "Storage error occurred"
-            )
-            
-            # Verify global state contains our mock
-            self.assertEqual(get_customer_sdkstats_metrics(), mock_customer_sdkstats)
-            
-            # Verify readonly remains True, exception state remains empty
-            self.assertTrue(_LOCAL_STORAGE_SETUP_STATE["READONLY"])
-            self.assertEqual(_LOCAL_STORAGE_SETUP_STATE["EXCEPTION_OCCURRED"], "")
-            
-            # Verify the method returns None as expected
-            self.assertIsNone(result)
-            
-        finally:
-            # Restore original state
-            _LOCAL_STORAGE_SETUP_STATE["READONLY"] = original_readonly_state
-            _LOCAL_STORAGE_SETUP_STATE["EXCEPTION_OCCURRED"] = original_exception_state
-
-    # ===== Comprehensive _handle_transmit_from_storage Error Scenario Tests =====
-
-    @mock.patch.dict(
-        os.environ,
-        {
-            "APPLICATIONINSIGHTS_STATSBEAT_DISABLED_ALL": "true",
-            "APPLICATIONINSIGHTS_SDKSTATS_ENABLED_PREVIEW": "true",
-        },
-    )
-
-    @mock.patch.dict(
-        os.environ,
-        {
-            "APPLICATIONINSIGHTS_STATSBEAT_DISABLED_ALL": "true",
-            "APPLICATIONINSIGHTS_SDKSTATS_ENABLED_PREVIEW": "true",
-        },
-    )
-    @mock.patch('azure.monitor.opentelemetry.exporter.statsbeat._utils._track_dropped_items')
-    def test_handle_transmit_from_storage_localfilestorage_readonly_simulation(self, mock_track_dropped):
-        """Test LocalFileStorage(read-only filesystem) simulation during _check_and_set_folder_permissions"""
-        """Test LocalFileStorage(read-only filesystem) simulation during _check_and_set_folder_permissions"""
-        # Save original state
-        original_readonly_state = _LOCAL_STORAGE_SETUP_STATE["READONLY"]
-        original_exception_state = _LOCAL_STORAGE_SETUP_STATE["EXCEPTION_OCCURRED"]
-        
-        try:
-            # Simulate (Read-only file system) during folder permissions check
-            _LOCAL_STORAGE_SETUP_STATE["READONLY"] = True
-            _LOCAL_STORAGE_SETUP_STATE["EXCEPTION_OCCURRED"] = ""
-            
-            exporter = BaseExporter(disable_offline_storage=False)
-            
-            # Use global state management for customer sdkstats
-            mock_customer_sdkstats = mock.Mock()
-            set_customer_sdkstats_metrics(mock_customer_sdkstats)
-            exporter._should_collect_customer_sdkstats = mock.Mock(return_value=True)
-            
-            # Mock storage to return CLIENT_READONLY
-            exporter.storage = mock.Mock()
-            exporter.storage.put.return_value = StorageExportResult.CLIENT_READONLY
-            
-            test_envelopes = [TelemetryItem(name="test", time=datetime.now())]
-            
-            # Call _handle_transmit_from_storage with FAILED_RETRYABLE
-            result = exporter._handle_transmit_from_storage(test_envelopes, ExportResult.FAILED_RETRYABLE)
-            
-            # Verify storage.put was called
-            exporter.storage.put.assert_called_once()
-            
-            # Verify that _track_dropped_items was called with CLIENT_READONLY
-            # Note: _track_dropped_items now uses global state, so it doesn't take customer_sdkstats as first parameter
-            mock_track_dropped.assert_called_once_with(
-                test_envelopes, DropCode.CLIENT_READONLY
-            )
-            
-            # Verify global state contains our mock
-            self.assertEqual(get_customer_sdkstats_metrics(), mock_customer_sdkstats)
-            
-            # Verify readonly state remains True (once set, it stays True)
-            self.assertTrue(_LOCAL_STORAGE_SETUP_STATE["READONLY"])
-            self.assertEqual(_LOCAL_STORAGE_SETUP_STATE["EXCEPTION_OCCURRED"], "")
-            
-            self.assertIsNone(result)
-            
-        finally:
-            # Restore original state
-            _LOCAL_STORAGE_SETUP_STATE["READONLY"] = original_readonly_state
-            _LOCAL_STORAGE_SETUP_STATE["EXCEPTION_OCCURRED"] = original_exception_state
-
-    @mock.patch.dict(
-        os.environ,
-        {
-            "APPLICATIONINSIGHTS_STATSBEAT_DISABLED_ALL": "true",
-            "APPLICATIONINSIGHTS_SDKSTATS_ENABLED_PREVIEW": "true",
-        },
-    )
-    @mock.patch('azure.monitor.opentelemetry.exporter.statsbeat._utils._track_dropped_items')
-    def test_partial_success_206_client_exception_tracking(self, mock_track_dropped):
-        """Test that both _track_dropped_items_from_storage and _track_dropped_items are called correctly
-        when there's a 206 Partial Success with CLIENT_EXCEPTION scenario."""
-        
-        # Create base exporter
-        exporter = BaseExporter()
-        mock_customer_sdkstats = mock.Mock()
-        set_customer_sdkstats_metrics(mock_customer_sdkstats)
-        exporter._should_collect_customer_sdkstats = mock.Mock(return_value=True)
-        
-        # Enable storage
-        exporter.storage = mock.Mock()
-        
-        # Create test envelopes for first batch that will be "accepted"
-        accepted_envelopes = [TelemetryItem(name="accepted", time=datetime.now())]
-        
-        # Create test envelopes for second batch that will be "retried" due to 206
-        resend_envelopes = [TelemetryItem(name="retried", time=datetime.now())]
-        
-        # Mock the storage.put method to return a string error (simulating CLIENT_EXCEPTION)
-        error_message = "Test error message for client exception"
-        exporter.storage.put.return_value = error_message
-        
-        # Mock transmit method to return partial success (206) and trigger track_dropped_items_from_storage
-        with mock.patch.object(AzureMonitorClient, "track") as mock_track:
-            # Setup mock for 206 response with one retryable error
-            mock_track.return_value = TrackResponse(
-                items_received=2,
-                items_accepted=1,
-                errors=[
-                    TelemetryErrorDetails(index=1, status_code=500, message="should retry"),
-                ],
-            )
-            
-            # Call _transmit to trigger the code path
-            result = exporter._transmit(accepted_envelopes + resend_envelopes)
-        
-        # Verify storage.put was called with the resend_envelopes
-        self.assertEqual(exporter.storage.put.call_count, 1)
-        
-        # Verify _track_dropped_items was called with CLIENT_EXCEPTION 
-        # Note: _track_dropped_items now uses global state, so it doesn't take customer_sdkstats as first parameter
-        mock_track_dropped.assert_called_once_with(
-            resend_envelopes, DropCode.CLIENT_EXCEPTION, error_message
-        )
-        
-        # Verify final result is FAILED_NOT_RETRYABLE because we already tried to store in offline storage
-        self.assertEqual(result, ExportResult.FAILED_NOT_RETRYABLE)
-        
-        # Verify global state contains our mock
-        self.assertEqual(get_customer_sdkstats_metrics(), mock_customer_sdkstats)
-
-    @mock.patch.dict(
-        os.environ,
-        {
-            "APPLICATIONINSIGHTS_STATSBEAT_DISABLED_ALL": "true",
-            "APPLICATIONINSIGHTS_SDKSTATS_ENABLED_PREVIEW": "true",
-        },
-    )
-    @mock.patch('azure.monitor.opentelemetry.exporter.statsbeat._utils._track_dropped_items')
-    def test_partial_success_206_persistence_capacity_tracking(self, mock_track_dropped):
-        """Test that both _track_dropped_items_from_storage and _track_dropped_items are called correctly
-        when there's a 206 Partial Success with CLIENT_PERSISTENCE_CAPACITY scenario."""
-        
-        # Create base exporter
-        exporter = BaseExporter()
-        mock_customer_sdkstats = mock.Mock()
-        set_customer_sdkstats_metrics(mock_customer_sdkstats)
-        exporter._should_collect_customer_sdkstats = mock.Mock(return_value=True)
-        
-        # Enable storage
-        exporter.storage = mock.Mock()
-        
-        # Create test envelopes for first batch that will be "accepted"
-        accepted_envelopes = [TelemetryItem(name="accepted", time=datetime.now())]
-        
-        # Create test envelopes for second batch that will be "retried" due to 206
-        resend_envelopes = [TelemetryItem(name="retried", time=datetime.now())]
-        
-        # Mock the storage.put method to return CLIENT_PERSISTENCE_CAPACITY_REACHED
-        exporter.storage.put.return_value = StorageExportResult.CLIENT_PERSISTENCE_CAPACITY_REACHED
-        
-        # Mock transmit method to return partial success (206) and resend_envelopes
-        exporter._transmit = mock.Mock(return_value=(ExportResult.FAILED_RETRYABLE, resend_envelopes))
-        
-        # Call storage.put directly with resend_envelopes
-        test_envelopes = accepted_envelopes + resend_envelopes
-        envelopes_to_store = [x.as_dict() for x in resend_envelopes]
-        result_from_storage = exporter.storage.put(envelopes_to_store)
-        
-        # Trigger the tracking by calling _handle_transmit_from_storage 
-        exporter._handle_transmit_from_storage(resend_envelopes, ExportResult.FAILED_RETRYABLE)
-        
-        # Verify storage.put was called with the resend_envelopes
-        self.assertEqual(exporter.storage.put.call_count, 2)  # Called twice now
-        
-        # Verify _track_dropped_items was called with CLIENT_PERSISTENCE_CAPACITY
-        # Note: _track_dropped_items now uses global state, so it doesn't take customer_sdkstats as first parameter
-        mock_track_dropped.assert_called_once_with(
-            resend_envelopes, DropCode.CLIENT_PERSISTENCE_CAPACITY
-        )
-        
-        # Verify result_from_storage has the expected value
-        self.assertEqual(result_from_storage, StorageExportResult.CLIENT_PERSISTENCE_CAPACITY_REACHED)
-        
-        # Verify global state contains our mock
-        self.assertEqual(get_customer_sdkstats_metrics(), mock_customer_sdkstats)
-
-    @mock.patch('azure.monitor.opentelemetry.exporter.statsbeat._utils._track_dropped_items')
-    def test_handle_transmit_from_storage_localfilestorage_general_exception_simulation(self, mock_track_dropped):
-        """Test LocalFileStorage general exception simulation during _check_and_set_folder_permissions"""
-        
-        # Save original state
-        original_readonly_state = _LOCAL_STORAGE_SETUP_STATE["READONLY"]
-        original_exception_state = _LOCAL_STORAGE_SETUP_STATE["EXCEPTION_OCCURRED"]
-        
-        try:
-            # Simulate general exception during folder permissions check
-            general_exception_message = "ValueError: Invalid path format"
-            _LOCAL_STORAGE_SETUP_STATE["READONLY"] = False
-            _LOCAL_STORAGE_SETUP_STATE["EXCEPTION_OCCURRED"] = general_exception_message
-            
-            exporter = BaseExporter(disable_offline_storage=False)
-            mock_customer_sdkstats = mock.Mock()
-            set_customer_sdkstats_metrics(mock_customer_sdkstats)
-            exporter._should_collect_customer_sdkstats = mock.Mock(return_value=True)
-            
-            # Mock storage to return success, but we have exception state from folder permissions
-            exporter.storage = mock.Mock()
-            exporter.storage.put.return_value = "/path/to/successful/blob"  # Success path
-            
-            test_envelopes = [TelemetryItem(name="test", time=datetime.now())]
-            
-            # Call _handle_transmit_from_storage with FAILED_RETRYABLE
-            result = exporter._handle_transmit_from_storage(test_envelopes, ExportResult.FAILED_RETRYABLE)
-            
-            # Verify storage.put was called
-            exporter.storage.put.assert_called_once()
-            
-            # Verify that _track_dropped_items was called with CLIENT_EXCEPTION from folder permissions
-            # Note: _track_dropped_items now uses global state, so it doesn't take customer_sdkstats as first parameter
-            mock_track_dropped.assert_called_once_with(
-                test_envelopes, DropCode.CLIENT_EXCEPTION, "/path/to/successful/blob"
-            )
-            
-            # Verify exception state was reset after handling
-            self.assertEqual(_LOCAL_STORAGE_SETUP_STATE["EXCEPTION_OCCURRED"], general_exception_message)
-            self.assertFalse(_LOCAL_STORAGE_SETUP_STATE["READONLY"])
-            
-            self.assertIsNone(result)
-            
-            # Verify global state contains our mock
-            self.assertEqual(get_customer_sdkstats_metrics(), mock_customer_sdkstats)
-            
-        finally:
-            # Restore original state
-            _LOCAL_STORAGE_SETUP_STATE["READONLY"] = original_readonly_state
-            _LOCAL_STORAGE_SETUP_STATE["EXCEPTION_OCCURRED"] = original_exception_state
-
-    @mock.patch.dict(
-        os.environ,
-        {
-            "APPLICATIONINSIGHTS_STATSBEAT_DISABLED_ALL": "true",
-            "APPLICATIONINSIGHTS_SDKSTATS_ENABLED_PREVIEW": "true",
-        },
-    )
-    @mock.patch('azure.monitor.opentelemetry.exporter.statsbeat._utils._track_dropped_items')
-    def test_handle_transmit_from_storage_localfileblob_put_exception_simulation(self, mock_track_dropped):
-        """Test LocalFileBlob.put() exception simulation (file write errors)"""
-        
-        # Save original state
-        original_readonly_state = _LOCAL_STORAGE_SETUP_STATE["READONLY"]
-        original_exception_state = _LOCAL_STORAGE_SETUP_STATE["EXCEPTION_OCCURRED"]
-        
-        try:
-            # Clean state - no prior exceptions
-            _LOCAL_STORAGE_SETUP_STATE["READONLY"] = False
-            _LOCAL_STORAGE_SETUP_STATE["EXCEPTION_OCCURRED"] = ""
-            
-            exporter = BaseExporter(disable_offline_storage=False)
-            mock_customer_sdkstats = mock.Mock()
-            set_customer_sdkstats_metrics(mock_customer_sdkstats)
-            exporter._should_collect_customer_sdkstats = mock.Mock(return_value=True)
-            
-            # Mock storage.put() to return string error (like LocalFileBlob.put() does)
-            blob_error_message = "[Errno 28] No space left on device"
-            exporter.storage = mock.Mock()
-            exporter.storage.put.return_value = blob_error_message
-            
-            test_envelopes = [TelemetryItem(name="test", time=datetime.now())]
-            
-            # Call _handle_transmit_from_storage with FAILED_RETRYABLE
-            result = exporter._handle_transmit_from_storage(test_envelopes, ExportResult.FAILED_RETRYABLE)
-            
-            # Verify storage.put was called
-            exporter.storage.put.assert_called_once()
-            
-            # Verify that _track_dropped_items was called with CLIENT_EXCEPTION from blob put error
-            # Note: _track_dropped_items now uses global state, so it doesn't take customer_sdkstats as first parameter
-            mock_track_dropped.assert_called_once_with(
-                test_envelopes, DropCode.CLIENT_EXCEPTION, blob_error_message
-            )
-            
-            # Verify states remain clean (blob errors don't affect global state)
-            self.assertFalse(_LOCAL_STORAGE_SETUP_STATE["READONLY"])
-            self.assertEqual(_LOCAL_STORAGE_SETUP_STATE["EXCEPTION_OCCURRED"], "")
-            
-            self.assertIsNone(result)
-            
-            # Verify global state contains our mock
-            self.assertEqual(get_customer_sdkstats_metrics(), mock_customer_sdkstats)
-            
-        finally:
-            # Restore original state
-            _LOCAL_STORAGE_SETUP_STATE["READONLY"] = original_readonly_state
-            _LOCAL_STORAGE_SETUP_STATE["EXCEPTION_OCCURRED"] = original_exception_state
-
-    @mock.patch.dict(
-        os.environ,
-        {
-            "APPLICATIONINSIGHTS_STATSBEAT_DISABLED_ALL": "true",
-            "APPLICATIONINSIGHTS_SDKSTATS_ENABLED_PREVIEW": "true",
-        },
-    )
-    @mock.patch('azure.monitor.opentelemetry.exporter.statsbeat._utils._track_dropped_items')
-    def test_handle_transmit_from_storage_localfileblob_rename_exception_simulation(self, mock_track_dropped):
-        """Test LocalFileBlob.put() rename exception simulation (atomic write failure)"""
-        
-        # Save original state
-        original_readonly_state = _LOCAL_STORAGE_SETUP_STATE["READONLY"]
-        original_exception_state = _LOCAL_STORAGE_SETUP_STATE["EXCEPTION_OCCURRED"]
-        
-        try:
-            # Clean state - no prior exceptions
-            _LOCAL_STORAGE_SETUP_STATE["READONLY"] = False
-            _LOCAL_STORAGE_SETUP_STATE["EXCEPTION_OCCURRED"] = ""
-            
-            exporter = BaseExporter(disable_offline_storage=False)
-            mock_customer_sdkstats = mock.Mock()
-            set_customer_sdkstats_metrics(mock_customer_sdkstats)
-            exporter._should_collect_customer_sdkstats = mock.Mock(return_value=True)
-            
-            # Mock storage.put() to return string error (rename/atomic write failure)
-            rename_error_message = "[Errno 1] Operation not permitted: rename failure"
-            exporter.storage = mock.Mock()
-            exporter.storage.put.return_value = rename_error_message
-            
-            test_envelopes = [TelemetryItem(name="test", time=datetime.now())]
-            
-            # Call _handle_transmit_from_storage with FAILED_RETRYABLE
-            result = exporter._handle_transmit_from_storage(test_envelopes, ExportResult.FAILED_RETRYABLE)
-            
-            # Verify storage.put was called
-            exporter.storage.put.assert_called_once()
-            
-            # Verify that _track_dropped_items was called with CLIENT_EXCEPTION from rename error
-            # Note: _track_dropped_items now uses global state, so it doesn't take customer_sdkstats as first parameter
-            mock_track_dropped.assert_called_once_with(
-                test_envelopes, DropCode.CLIENT_EXCEPTION, rename_error_message
-            )
-            
-            # Verify states remain clean (blob errors don't affect global state)
-            self.assertFalse(_LOCAL_STORAGE_SETUP_STATE["READONLY"])
-            self.assertEqual(_LOCAL_STORAGE_SETUP_STATE["EXCEPTION_OCCURRED"], "")
-            
-            self.assertIsNone(result)
-            
-            # Verify global state contains our mock
-            self.assertEqual(get_customer_sdkstats_metrics(), mock_customer_sdkstats)
-            
-        finally:
-            # Restore original state
-            _LOCAL_STORAGE_SETUP_STATE["READONLY"] = original_readonly_state
-            _LOCAL_STORAGE_SETUP_STATE["EXCEPTION_OCCURRED"] = original_exception_state
-
-    @mock.patch.dict(
-        os.environ,
-        {
-            "APPLICATIONINSIGHTS_STATSBEAT_DISABLED_ALL": "true",
-            "APPLICATIONINSIGHTS_SDKSTATS_ENABLED_PREVIEW": "true",
-        },
-    )
-    @mock.patch('azure.monitor.opentelemetry.exporter.statsbeat._utils._track_dropped_items')
-    def test_handle_transmit_from_storage_localfileblob_json_serialization_exception_simulation(self, mock_track_dropped):
-        """Test LocalFileBlob.put() JSON serialization exception simulation"""
-        
-        # Save original state
-        original_readonly_state = _LOCAL_STORAGE_SETUP_STATE["READONLY"]
-        original_exception_state = _LOCAL_STORAGE_SETUP_STATE["EXCEPTION_OCCURRED"]
-        
-        try:
-            # Clean state - no prior exceptions
-            _LOCAL_STORAGE_SETUP_STATE["READONLY"] = False
-            _LOCAL_STORAGE_SETUP_STATE["EXCEPTION_OCCURRED"] = ""
-            
-            exporter = BaseExporter(disable_offline_storage=False)
-            mock_customer_sdkstats = mock.Mock()
-            set_customer_sdkstats_metrics(mock_customer_sdkstats)
-            exporter._should_collect_customer_sdkstats = mock.Mock(return_value=True)
-            
-            # Mock storage.put() to return string error (JSON serialization failure)
-            json_error_message = "TypeError: Object of type datetime is not JSON serializable"
-            exporter.storage = mock.Mock()
-            exporter.storage.put.return_value = json_error_message
-            
-            test_envelopes = [TelemetryItem(name="test", time=datetime.now())]
-            
-            # Call _handle_transmit_from_storage with FAILED_RETRYABLE
-            result = exporter._handle_transmit_from_storage(test_envelopes, ExportResult.FAILED_RETRYABLE)
-            
-            # Verify storage.put was called
-            exporter.storage.put.assert_called_once()
-            
-            # Verify that _track_dropped_items was called with CLIENT_EXCEPTION from JSON error
-            # Note: _track_dropped_items now uses global state, so it doesn't take customer_sdkstats as first parameter
-            mock_track_dropped.assert_called_once_with(
-                test_envelopes, DropCode.CLIENT_EXCEPTION, json_error_message
-            )
-            
-            # Verify states remain clean (blob errors don't affect global state)
-            self.assertFalse(_LOCAL_STORAGE_SETUP_STATE["READONLY"])
-            self.assertEqual(_LOCAL_STORAGE_SETUP_STATE["EXCEPTION_OCCURRED"], "")
-            
-            self.assertIsNone(result)
-            
-            # Verify global state contains our mock
-            self.assertEqual(get_customer_sdkstats_metrics(), mock_customer_sdkstats)
-            
-        finally:
-            # Restore original state
-            _LOCAL_STORAGE_SETUP_STATE["READONLY"] = original_readonly_state
-            _LOCAL_STORAGE_SETUP_STATE["EXCEPTION_OCCURRED"] = original_exception_state
-
-    @mock.patch.dict(
-        os.environ,
-        {
-            "APPLICATIONINSIGHTS_STATSBEAT_DISABLED_ALL": "true",
-            "APPLICATIONINSIGHTS_SDKSTATS_ENABLED_PREVIEW": "true",
-        },
-    )
-    @mock.patch('azure.monitor.opentelemetry.exporter.statsbeat._utils._track_dropped_items')
-    def test_handle_transmit_from_storage_combined_folder_permissions_and_blob_errors(self, mock_track_dropped):
-        """Test combination of folder permissions exception state and subsequent blob errors"""
-        # Save original state
-        original_readonly_state = _LOCAL_STORAGE_SETUP_STATE["READONLY"]
-        original_exception_state = _LOCAL_STORAGE_SETUP_STATE["EXCEPTION_OCCURRED"]
-        
-        try:
-            # Simulate folder permissions exception occurred during storage setup
-            folder_exception_message = "OSError: [Errno 13] Permission denied during folder setup"
-            _LOCAL_STORAGE_SETUP_STATE["READONLY"] = False
-            _LOCAL_STORAGE_SETUP_STATE["EXCEPTION_OCCURRED"] = folder_exception_message
-            
-            exporter = BaseExporter(disable_offline_storage=False)
-            mock_customer_sdkstats = mock.Mock()
-            set_customer_sdkstats_metrics(mock_customer_sdkstats)
-            exporter._should_collect_customer_sdkstats = mock.Mock(return_value=True)
-            
-            # Mock storage.put() to also return a blob error
-            blob_error_message = "IOError: Disk full during blob write"
-            exporter.storage = mock.Mock()
-            exporter.storage.put.return_value = blob_error_message
-            
-            test_envelopes = [TelemetryItem(name="test", time=datetime.now())]
-            
-            # Set up side_effect for _track_dropped_items_from_storage
-            def side_effect(customer_sdkstats, result_from_storage_put, envelopes):
-                from azure.monitor.opentelemetry.exporter.statsbeat._utils import _track_dropped_items_from_storage
-            
-            test_envelopes = [TelemetryItem(name="test", time=datetime.now())]
-            
-            # Call _handle_transmit_from_storage with FAILED_RETRYABLE
-            result = exporter._handle_transmit_from_storage(test_envelopes, ExportResult.FAILED_RETRYABLE)
-            
-            # Verify storage.put was called
-            exporter.storage.put.assert_called_once()
-            
-            # Verify that _track_dropped_items was called with CLIENT_EXCEPTION from blob error
-            # Note: _track_dropped_items now uses global state, so it doesn't take customer_sdkstats as first parameter
-            mock_track_dropped.assert_called_once_with(
-                test_envelopes, DropCode.CLIENT_EXCEPTION, blob_error_message
-            )
-            
-            # Verify folder exception state was reset after handling
-            self.assertEqual(_LOCAL_STORAGE_SETUP_STATE["EXCEPTION_OCCURRED"], folder_exception_message)
-            self.assertFalse(_LOCAL_STORAGE_SETUP_STATE["READONLY"])
-            
-            self.assertIsNone(result)
-            
-            # Verify global state contains our mock
-            self.assertEqual(get_customer_sdkstats_metrics(), mock_customer_sdkstats)
-            
-        finally:
-            # Restore original state
-            _LOCAL_STORAGE_SETUP_STATE["READONLY"] = original_readonly_state
-            _LOCAL_STORAGE_SETUP_STATE["EXCEPTION_OCCURRED"] = original_exception_state
-
-    @mock.patch.dict(
-        os.environ,
-        {
-            "APPLICATIONINSIGHTS_STATSBEAT_DISABLED_ALL": "true",
-            "APPLICATIONINSIGHTS_SDKSTATS_ENABLED_PREVIEW": "true",
-        },
-    )
-    @mock.patch('azure.monitor.opentelemetry.exporter.statsbeat._utils._track_dropped_items')
-    def test_handle_transmit_from_storage_readonly_filesystem_with_subsequent_errors(self, mock_track_dropped):
-        """Test readonly filesystem state with subsequent storage errors"""
-        """Test readonly filesystem state with subsequent storage errors"""
-        # Save original state
-        original_readonly_state = _LOCAL_STORAGE_SETUP_STATE["READONLY"]
-        original_exception_state = _LOCAL_STORAGE_SETUP_STATE["EXCEPTION_OCCURRED"]
-        
-        try:
-            # Simulate readonly filesystem detected during folder permissions check
-            _LOCAL_STORAGE_SETUP_STATE["READONLY"] = True
-            _LOCAL_STORAGE_SETUP_STATE["EXCEPTION_OCCURRED"] = ""
-            
-            exporter = BaseExporter(disable_offline_storage=False)
-            
-            # Use global state management for customer sdkstats
-            mock_customer_sdkstats = mock.Mock()
-            set_customer_sdkstats_metrics(mock_customer_sdkstats)
-            exporter._should_collect_customer_sdkstats = mock.Mock(return_value=True)
-            
-            # Mock storage.put() to return CLIENT_READONLY
-            exporter.storage = mock.Mock()
-            exporter.storage.put.return_value = StorageExportResult.CLIENT_READONLY
-            
-            test_envelopes = [TelemetryItem(name="test", time=datetime.now())]
-            
-            # Call _handle_transmit_from_storage with FAILED_RETRYABLE
-            result = exporter._handle_transmit_from_storage(test_envelopes, ExportResult.FAILED_RETRYABLE)
-            
-            # Verify storage.put was called
-            exporter.storage.put.assert_called_once()
-            
-            # Verify that _track_dropped_items was called with CLIENT_READONLY
-            # Note: _track_dropped_items now uses global state, so it doesn't take customer_sdkstats as first parameter
-            mock_track_dropped.assert_called_once_with(
-                test_envelopes, DropCode.CLIENT_READONLY
-            )
-            
-            # Verify global state contains our mock
-            self.assertEqual(get_customer_sdkstats_metrics(), mock_customer_sdkstats)
-            
-            # Verify readonly state remains True (once set, it stays True)
-            self.assertTrue(_LOCAL_STORAGE_SETUP_STATE["READONLY"])
-            self.assertEqual(_LOCAL_STORAGE_SETUP_STATE["EXCEPTION_OCCURRED"], "")
-            
-            self.assertIsNone(result)
-            
-        finally:
-            # Restore original state
-            _LOCAL_STORAGE_SETUP_STATE["READONLY"] = original_readonly_state
-            _LOCAL_STORAGE_SETUP_STATE["EXCEPTION_OCCURRED"] = original_exception_state
-
-    @mock.patch.dict(
-        os.environ,
-        {
-            "APPLICATIONINSIGHTS_STATSBEAT_DISABLED_ALL": "true",
-            "APPLICATIONINSIGHTS_SDKSTATS_ENABLED_PREVIEW": "true",
-        },
-    )
-    @mock.patch('azure.monitor.opentelemetry.exporter.export._base._track_dropped_items')
-    def test_handle_transmit_from_storage_success_path_validation(self, mock_track_dropped):
-        """Test success path returns LocalFileBlob and doesn't trigger error handling"""
-        # Save original state
-        original_readonly_state = _LOCAL_STORAGE_SETUP_STATE["READONLY"]
-        original_exception_state = _LOCAL_STORAGE_SETUP_STATE["EXCEPTION_OCCURRED"]
-        
-        try:
-            # Clean state - no exceptions or readonly
-            _LOCAL_STORAGE_SETUP_STATE["READONLY"] = False
-            _LOCAL_STORAGE_SETUP_STATE["EXCEPTION_OCCURRED"] = ""
-            
-            exporter = BaseExporter(disable_offline_storage=False)
-            mock_customer_sdkstats = mock.Mock()
-            exporter._customer_sdkstats_metrics = mock_customer_sdkstats
-            exporter._should_collect_customer_sdkstats = mock.Mock(return_value=True)
-            
-            # Mock storage.put() to return a LocalFileBlob object (not a string)
-            # The success case is when LocalFileBlob.put() returns self (the LocalFileBlob instance)
-            # which means storage.put() returns a LocalFileBlob object
-            success_blob = mock.Mock()  # Mock LocalFileBlob object
-            exporter.storage = mock.Mock()
-            exporter.storage.put.return_value = success_blob
-            
-            test_envelopes = [TelemetryItem(name="test", time=datetime.now())]
-            
-            # Call _handle_transmit_from_storage with FAILED_RETRYABLE
-            result = exporter._handle_transmit_from_storage(test_envelopes, ExportResult.FAILED_RETRYABLE)
-            
-            # Verify storage.put was called
-            exporter.storage.put.assert_called_once()
-            
-            # Verify that _track_dropped_items was NOT called (success path - else clause)
-            mock_track_dropped.assert_not_called()
-            
-            # Verify states remain clean (success doesn't affect state)
-            self.assertFalse(_LOCAL_STORAGE_SETUP_STATE["READONLY"])
-            self.assertEqual(_LOCAL_STORAGE_SETUP_STATE["EXCEPTION_OCCURRED"], "")
-            
-            self.assertIsNone(result)
-            
-        finally:
-            # Restore original state
-            _LOCAL_STORAGE_SETUP_STATE["READONLY"] = original_readonly_state
-            _LOCAL_STORAGE_SETUP_STATE["EXCEPTION_OCCURRED"] = original_exception_state
-
-    @mock.patch.dict(
-        os.environ,
-        {
-            "APPLICATIONINSIGHTS_STATSBEAT_DISABLED_ALL": "true",
-            "APPLICATIONINSIGHTS_SDKSTATS_ENABLED_PREVIEW": "true",
-        },
-    )
-    @mock.patch('azure.monitor.opentelemetry.exporter.export._base._track_dropped_items')
-    @mock.patch.dict(
-        os.environ,
-        {
-            "APPLICATIONINSIGHTS_STATSBEAT_DISABLED_ALL": "true",
-            "APPLICATIONINSIGHTS_SDKSTATS_ENABLED_PREVIEW": "true",
-        },
-    )
-    @mock.patch('azure.monitor.opentelemetry.exporter.export._base._track_dropped_items')
-    def test_handle_transmit_from_storage_unexpected_return_value(self, mock_track_dropped1, mock_track_dropped2):
-        """Test that when storage.put() returns an unexpected value type (not StorageExportResult or str),
-        the method continues without any special handling."""
-        exporter = BaseExporter(disable_offline_storage=False)
-        mock_customer_sdkstats = mock.Mock()
-        exporter._customer_sdkstats_metrics = mock_customer_sdkstats
-        exporter._should_collect_customer_sdkstats = mock.Mock(return_value=True)
-        
-        # Mock storage.put() to return an unexpected value type (int)
-        exporter.storage = mock.Mock()
-        exporter.storage.put.return_value = 42  # Neither StorageExportResult nor str
-        
-        test_envelopes = [TelemetryItem(name="test", time=datetime.now())]
-        exporter._handle_transmit_from_storage(test_envelopes, ExportResult.FAILED_RETRYABLE)
-        
-        # Verify that no dropped items were tracked (since return value isn't handled)
-        mock_track_dropped1.assert_not_called()
-        mock_track_dropped2.assert_not_called()
-        # Verify that the customer sdkstats wasn't invoked
-        mock_customer_sdkstats.assert_not_called()
-
-    @mock.patch("azure.monitor.opentelemetry.exporter.statsbeat._utils._track_dropped_items")
-    def test_handle_transmit_from_storage_string_return_values_trigger_exception_tracking(self, mock_track_dropped):
-        """Test that string return values from storage.put() trigger CLIENT_EXCEPTION tracking"""
-        """Test that string return values from storage.put() trigger CLIENT_EXCEPTION tracking"""
-        # Save original state
-        original_readonly_state = _LOCAL_STORAGE_SETUP_STATE["READONLY"]
-        original_exception_state = _LOCAL_STORAGE_SETUP_STATE["EXCEPTION_OCCURRED"]
-        
-        try:
-            # Clean state - no exceptions or readonly
-            _LOCAL_STORAGE_SETUP_STATE["READONLY"] = False
-            _LOCAL_STORAGE_SETUP_STATE["EXCEPTION_OCCURRED"] = ""
-            
-            exporter = BaseExporter(disable_offline_storage=False)
-            
-            # Use global state management for customer sdkstats
-            mock_customer_sdkstats = mock.Mock()
-            set_customer_sdkstats_metrics(mock_customer_sdkstats)
-            exporter._should_collect_customer_sdkstats = mock.Mock(return_value=True)
-            
-            # Test different string return values that should trigger exception tracking
-            string_returns = [
-                "/tmp/telemetry/blob_12345.json",  # File path (success)
-                "Permission denied",               # Error message
-                "Disk full",                      # Error message
-                "",                               # Empty string
-                "Storage error occurred"          # Error message
-            ]
-            
-            for string_return in string_returns:
-                with self.subTest(string_return=string_return):
-                    # Reset mock for each test
-                    mock_track_dropped.reset_mock()
-                    
-                    # Mock storage.put() to return string value
-                    exporter.storage = mock.Mock()
-                    exporter.storage.put.return_value = string_return
-                    
-                    test_envelopes = [TelemetryItem(name="test", time=datetime.now())]
-                    
-                    # Call _handle_transmit_from_storage with FAILED_RETRYABLE
-                    result = exporter._handle_transmit_from_storage(test_envelopes, ExportResult.FAILED_RETRYABLE)
-                    
-                    # Verify storage.put was called
-                    exporter.storage.put.assert_called_once()
-                    
-                    # Verify that _track_dropped_items WAS called (string triggers exception tracking)
-                    # Note: _track_dropped_items now uses global state, so it doesn't take customer_sdkstats as first parameter
-                    mock_track_dropped.assert_called_once_with(
-                        test_envelopes, DropCode.CLIENT_EXCEPTION, string_return
-                    )
-                    
-                    # Verify global state contains our mock
-                    self.assertEqual(get_customer_sdkstats_metrics(), mock_customer_sdkstats)
-                    
-                    # Verify states remain clean (storage.put() string errors don't affect global state)
-                    self.assertFalse(_LOCAL_STORAGE_SETUP_STATE["READONLY"])
-                    self.assertEqual(_LOCAL_STORAGE_SETUP_STATE["EXCEPTION_OCCURRED"], "")
-                    
-                    self.assertIsNone(result)
-            
-        finally:
-            # Restore original state
-            _LOCAL_STORAGE_SETUP_STATE["READONLY"] = original_readonly_state
-            _LOCAL_STORAGE_SETUP_STATE["EXCEPTION_OCCURRED"] = original_exception_state
-
-    @mock.patch.dict(
-        os.environ,
-        {
-            "APPLICATIONINSIGHTS_STATSBEAT_DISABLED_ALL": "true",
-            "APPLICATIONINSIGHTS_SDKSTATS_ENABLED_PREVIEW": "true",
-        },
-    )
-    @mock.patch('azure.monitor.opentelemetry.exporter.statsbeat._utils._track_dropped_items')
-    def test_LOCAL_STORAGE_SETUP_STATE_readonly_and_exception_mixed_scenarios(self, mock_track_dropped):
-        """Test mixed scenarios where both readonly and exception conditions occur"""
-        from azure.monitor.opentelemetry.exporter.statsbeat._state import (
-            get_customer_sdkstats_metrics,
-        )
-        
-        # Save original state
-        original_readonly_state = _LOCAL_STORAGE_SETUP_STATE["READONLY"]
-        original_exception_state = _LOCAL_STORAGE_SETUP_STATE["EXCEPTION_OCCURRED"]
-        
-        try:
-            exporter = BaseExporter(disable_offline_storage=False)
-            
-            # Set up mock customer sdkstats in global state
-            mock_customer_sdkstats = mock.Mock()
-            set_customer_sdkstats_metrics(mock_customer_sdkstats)
-            exporter._should_collect_customer_sdkstats = mock.Mock(return_value=True)
-            exporter.storage = mock.Mock()
-            
-            test_envelopes = [TelemetryItem(name="test", time=datetime.now())]
-            
-            # Scenario 1: Start with both states set, handle readonly first
-            _LOCAL_STORAGE_SETUP_STATE["READONLY"] = True
-            _LOCAL_STORAGE_SETUP_STATE["EXCEPTION_OCCURRED"] = "Storage error occurred"
-            
-            # Handle readonly condition
-            exporter.storage.put.return_value = StorageExportResult.CLIENT_READONLY
-            result1 = exporter._handle_transmit_from_storage(test_envelopes, ExportResult.FAILED_RETRYABLE)
-            
-            # Verify readonly remains True (once set, it stays True), exception state preserved
-            self.assertTrue(_LOCAL_STORAGE_SETUP_STATE["READONLY"])
-            self.assertEqual(_LOCAL_STORAGE_SETUP_STATE["EXCEPTION_OCCURRED"], "Storage error occurred")
-            self.assertIsNone(result1)
-            
-            # Verify _track_dropped_items was called with CLIENT_READONLY
-            # Note: _track_dropped_items now uses global state, so it doesn't take customer_sdkstats as first parameter
-            mock_track_dropped.assert_called_with(test_envelopes, DropCode.CLIENT_READONLY)
-            
-            # Scenario 2: Now handle the remaining exception
-            mock_track_dropped.reset_mock()
-            exporter.storage.put.return_value = "File system error: Permission denied"
-            result2 = exporter._handle_transmit_from_storage(test_envelopes, ExportResult.FAILED_RETRYABLE)
-            
-            # Verify exception was reset if exception state was updated, readonly state remains True
-            self.assertTrue(_LOCAL_STORAGE_SETUP_STATE["READONLY"])
-            self.assertEqual(_LOCAL_STORAGE_SETUP_STATE["EXCEPTION_OCCURRED"], "Storage error occurred")
-            self.assertIsNone(result2)
-            
-            # Verify _track_dropped_items was called with CLIENT_EXCEPTION and the error message
-            # Note: _track_dropped_items now uses global state, so it doesn't take customer_sdkstats as first parameter
-            mock_track_dropped.assert_called_with(test_envelopes, DropCode.CLIENT_EXCEPTION, "File system error: Permission denied")
-            
-            # Scenario 3: Set both states again, handle exception first this time
-            mock_track_dropped.reset_mock()
-            _LOCAL_STORAGE_SETUP_STATE["READONLY"] = True
-            _LOCAL_STORAGE_SETUP_STATE["EXCEPTION_OCCURRED"] = "Another error"
-            
-            # Handle exception condition first
-            exporter.storage.put.return_value = "Disk full error"
-            result3 = exporter._handle_transmit_from_storage(test_envelopes, ExportResult.FAILED_RETRYABLE)
-            
-            self.assertEqual(_LOCAL_STORAGE_SETUP_STATE["READONLY"], True)
-            self.assertEqual(_LOCAL_STORAGE_SETUP_STATE["EXCEPTION_OCCURRED"], "Another error")
-            self.assertIsNone(result3)
-            
-            # Verify _track_dropped_items was called with CLIENT_EXCEPTION and the error message
-            # Note: _track_dropped_items now uses global state, so it doesn't take customer_sdkstats as first parameter
-            mock_track_dropped.assert_called_with(test_envelopes, DropCode.CLIENT_EXCEPTION, "Disk full error")
-            
-            # Scenario 4: Now handle the remaining readonly condition
-            mock_track_dropped.reset_mock()
-            exporter.storage.put.return_value = StorageExportResult.CLIENT_READONLY
-            result4 = exporter._handle_transmit_from_storage(test_envelopes, ExportResult.FAILED_RETRYABLE)
-            
-            # Verify readonly remains True (once set, it stays True), if exception state was changed, should be reset after recording dropped items
-            self.assertTrue(_LOCAL_STORAGE_SETUP_STATE["READONLY"])
-            self.assertEqual(_LOCAL_STORAGE_SETUP_STATE["EXCEPTION_OCCURRED"], "Another error")
-            self.assertIsNone(result4)
-            
-            # Verify _track_dropped_items was called with CLIENT_READONLY
-            # Note: _track_dropped_items now uses global state, so it doesn't take customer_sdkstats as first parameter
-            mock_track_dropped.assert_called_with(test_envelopes, DropCode.CLIENT_READONLY)
-            
-            # Verify global state contains our mock
-            self.assertEqual(get_customer_sdkstats_metrics(), mock_customer_sdkstats)
-            
-        finally:
-            # Restore original state
-            _LOCAL_STORAGE_SETUP_STATE["READONLY"] = original_readonly_state
-            _LOCAL_STORAGE_SETUP_STATE["EXCEPTION_OCCURRED"] = original_exception_state
-
-    def test_local_storage_state_exception_get_set_operations(self):
-        """Test the validity of get and set operations for exception state in local storage state"""
-        from azure.monitor.opentelemetry.exporter.statsbeat._state import (
-            get_local_storage_setup_state_exception,
-            set_local_storage_setup_state_exception,
-            _LOCAL_STORAGE_SETUP_STATE,
-            _LOCAL_STORAGE_SETUP_STATE_LOCK
-        )
-        
-        # Save original state
-        original_exception_state = _LOCAL_STORAGE_SETUP_STATE["EXCEPTION_OCCURRED"]
-        
-        try:
-            # Test 1: Initial state should be None
-            self.assertEqual(get_local_storage_setup_state_exception(), "")
-            
-            # Test 2: Set string value and verify get operation
-            test_error = "Test storage exception"
-            set_local_storage_setup_state_exception(test_error)
-            self.assertEqual(get_local_storage_setup_state_exception(), test_error)
-            
-            # Test 3: Set empty string and verify get operation
-            set_local_storage_setup_state_exception("")
-            self.assertEqual(get_local_storage_setup_state_exception(), "")
-            
-            # Test 4: Set complex error message and verify get operation
-            complex_error = "OSError: [Errno 28] No space left on device: '/tmp/storage/file.blob'"
-            set_local_storage_setup_state_exception(complex_error)
-            self.assertEqual(get_local_storage_setup_state_exception(), complex_error)
-            
-            # Test 5: Verify thread safety by directly accessing state
-            with _LOCAL_STORAGE_SETUP_STATE_LOCK:
-                direct_value = _LOCAL_STORAGE_SETUP_STATE["EXCEPTION_OCCURRED"]
-            self.assertEqual(direct_value, complex_error)
-            self.assertEqual(get_local_storage_setup_state_exception(), direct_value)
-            
-            # Test 6: Test multiple rapid set/get operations
-            test_values = [
-                "Error 1",
-                "Error 2", 
-                "Error 3",
-                "",
-                "Final error"
-            ]
-            
-            for value in test_values:
-                with self.subTest(value=value):
-                    set_local_storage_setup_state_exception(value)
-                    self.assertEqual(get_local_storage_setup_state_exception(), value)
-            
-            # Test 8: Verify that set operation doesn't affect other state values
-            original_readonly = _LOCAL_STORAGE_SETUP_STATE["READONLY"]
-            set_local_storage_setup_state_exception("New exception")
-            self.assertEqual(_LOCAL_STORAGE_SETUP_STATE["READONLY"], original_readonly)
-            self.assertEqual(get_local_storage_setup_state_exception(), "New exception")
-            
-        finally:
-            # Restore original state
-            _LOCAL_STORAGE_SETUP_STATE["EXCEPTION_OCCURRED"] = original_exception_state
-
-    def test_local_storage_state_exception_concurrent_access(self):
-        """Test concurrent access to exception state get/set operations"""
-        import threading
-        import time
-        from azure.monitor.opentelemetry.exporter.statsbeat._state import (
-            get_local_storage_setup_state_exception,
-            set_local_storage_setup_state_exception,
-            _LOCAL_STORAGE_SETUP_STATE
-        )
-        
-        # Save original state
-        original_exception_state = _LOCAL_STORAGE_SETUP_STATE["EXCEPTION_OCCURRED"]
-        results = []
-        errors = []
-        
-        def worker_thread(thread_id):
-            try:
-                for i in range(10):
-                    # Set a unique value
-                    value = f"Thread-{thread_id}-Error-{i}"
-                    set_local_storage_setup_state_exception(value)
-                    
-                    # Small delay to increase chance of race conditions
-                    time.sleep(0.001)
-                    
-                    # Get the value and verify it's either our value or another thread's value
-                    retrieved_value = get_local_storage_setup_state_exception()
-                    results.append((thread_id, i, value, retrieved_value))
-                    
-                    # Verify it's a valid value (either ours or from another thread)
-                    if retrieved_value is not None:
-                        self.assertIsInstance(retrieved_value, str)
-                        self.assertTrue(retrieved_value.startswith("Thread-"))
-            except Exception as e:
-                errors.append(f"Thread {thread_id}: {e}")
-        
-        try:
-            # Reset to original state
-            set_local_storage_setup_state_exception("")
-            
-            # Start multiple threads
-            threads = []
-            for i in range(5):
-                thread = threading.Thread(target=worker_thread, args=(i,))
-                threads.append(thread)
-                thread.start()
-            
-            # Wait for all threads to complete
-            for thread in threads:
-                thread.join()
-            
-            # Verify no errors occurred
-            self.assertEqual(len(errors), 0, f"Errors in concurrent access: {errors}")
-            
-            # Verify we got results from all threads
-            self.assertEqual(len(results), 50)  # 5 threads * 10 operations each
-            
-            # Verify final state is valid
-            final_value = get_local_storage_setup_state_exception()
-            if final_value is not None:
-                self.assertIsInstance(final_value, str)
-                self.assertTrue(final_value.startswith("Thread-"))
-            
-        finally:
-            # Restore original state
-            _LOCAL_STORAGE_SETUP_STATE["EXCEPTION_OCCURRED"] = original_exception_state
-
-    def test_local_storage_state_readonly_get_operations(self):
-        """Test the get operation for readonly state in local storage state"""
-        from azure.monitor.opentelemetry.exporter.statsbeat._state import (
-            get_local_storage_setup_state_readonly,
-            _LOCAL_STORAGE_SETUP_STATE,
-            _LOCAL_STORAGE_SETUP_STATE_LOCK
-        )
-        
-        # Save original state
-        original_readonly_state = _LOCAL_STORAGE_SETUP_STATE["READONLY"]
-        
-        try:
-            # Test 1: Initial state should be False
-            self.assertEqual(get_local_storage_setup_state_readonly(), False)
-            
-            # Test 2: Set True directly and verify get operation
-            with _LOCAL_STORAGE_SETUP_STATE_LOCK:
-                _LOCAL_STORAGE_SETUP_STATE["READONLY"] = True
-            self.assertEqual(get_local_storage_setup_state_readonly(), True)
-            
-            # Test 3: Set False directly and verify get operation
-            with _LOCAL_STORAGE_SETUP_STATE_LOCK:
-                _LOCAL_STORAGE_SETUP_STATE["READONLY"] = False
-            self.assertEqual(get_local_storage_setup_state_readonly(), False)
-            
-            # Test 4: Verify get operation doesn't affect other state values
-            original_exception = _LOCAL_STORAGE_SETUP_STATE["EXCEPTION_OCCURRED"]
-            with _LOCAL_STORAGE_SETUP_STATE_LOCK:
-                _LOCAL_STORAGE_SETUP_STATE["READONLY"] = True
-            
-            # Get readonly state multiple times
-            for _ in range(5):
-                self.assertEqual(get_local_storage_setup_state_readonly(), True)
-            
-            # Verify exception state wasn't affected
-            self.assertEqual(_LOCAL_STORAGE_SETUP_STATE["EXCEPTION_OCCURRED"], original_exception)
-            
-        finally:
-            # Restore original state
-            _LOCAL_STORAGE_SETUP_STATE["READONLY"] = original_readonly_state
-
-    @mock.patch.dict(
-        os.environ,
-        {
-            "APPLICATIONINSIGHTS_STATSBEAT_DISABLED_ALL": "true",
-            "APPLICATIONINSIGHTS_SDKSTATS_ENABLED_PREVIEW": "true",
-        },
-    )
-    def test_should_collect_customer_sdkstats_enabled(self):
-        exporter = BaseExporter(disable_offline_storage=True)
-        self.assertTrue(exporter._should_collect_customer_sdkstats())
-
-    @mock.patch.dict(
-        os.environ,
-        {
-            "APPLICATIONINSIGHTS_STATSBEAT_DISABLED_ALL": "false",
-            "APPLICATIONINSIGHTS_SDKSTATS_ENABLED_PREVIEW": "false",
-        },
-    )
-    def test_should_collect_customer_sdkstats_disabled(self):
-        exporter = BaseExporter(disable_offline_storage=True)
-        self.assertFalse(exporter._should_collect_customer_sdkstats())
-
-    def test_should_collect_customer_sdkstats_env_not_set(self):
-        set_customer_sdkstats_metrics(None)  # Ensure no customer sdkstats
-        with mock.patch.dict(os.environ, {"APPLICATIONINSIGHTS_SDKSTATS_ENABLED_PREVIEW": "false"}, clear=True):
-            exporter = BaseExporter(
-                connection_string="InstrumentationKey=363331ca-f431-4119-bdcd-31a75920f958;IngestionEndpoint=https://eastus-8.in.applicationinsights.azure.com/",
-                disable_offline_storage=True
-            )
-            self.assertFalse(exporter._should_collect_customer_sdkstats())
-
-    def test_should_collect_customer_sdkstats_instrumentation_collection(self):
-        with mock.patch.dict(
-            os.environ,
-            {
-                "APPLICATIONINSIGHTS_STATSBEAT_DISABLED_ALL": "true",
-                "APPLICATIONINSIGHTS_SDKSTATS_ENABLED_PREVIEW": "true",
-            },
-        ):
-            exporter = BaseExporter(disable_offline_storage=True, instrumentation_collection=True)
-            self.assertFalse(exporter._should_collect_customer_sdkstats())
-
-    @mock.patch.dict(
-        os.environ,
-        {
-            "APPLICATIONINSIGHTS_STATSBEAT_DISABLED_ALL": "true",
-            "APPLICATIONINSIGHTS_SDKSTATS_ENABLED_PREVIEW": "true",
-        },
-    )
-    @mock.patch('azure.monitor.opentelemetry.exporter.export._base._track_dropped_items')
-    def test_base_exporter_storage_put_readonly_tracked(self, mock_track_dropped):
-        """Test that BaseExporter tracks CLIENT_READONLY when storage.put() returns CLIENT_READONLY"""
-        exporter = BaseExporter(disable_offline_storage=False)
-        
-        # Setup customer sdkstats
-        mock_customer_sdkstats = mock.Mock()
-        exporter._customer_sdkstats_metrics = mock_customer_sdkstats
-        exporter._should_collect_customer_sdkstats = mock.Mock(return_value=True)
-        
-        # Mock the storage to return CLIENT_READONLY
-        exporter.storage = mock.Mock()
-        exporter.storage.gets.return_value = []  # No blobs from storage
-        exporter.storage.put.return_value = StorageExportResult.CLIENT_READONLY
-        
-        # This should trigger the storage status check in _transmit_from_storage
-        exporter._transmit_from_storage()
-        
-        # Verify that _track_dropped_items was called with CLIENT_READONLY
-        # Note: Since no envelopes are processed from storage, this should not be called in current implementation
-        mock_track_dropped.assert_not_called()
-
-    @mock.patch.dict(
-        os.environ,
-        {
-            "APPLICATIONINSIGHTS_STATSBEAT_DISABLED_ALL": "true",
-            "APPLICATIONINSIGHTS_SDKSTATS_ENABLED_PREVIEW": "true",
-        },
-    )
-    @mock.patch('azure.monitor.opentelemetry.exporter.export._base._track_dropped_items')
-    def test_base_exporter_storage_put_exception_tracked(self, mock_track_dropped):
-        """Test that BaseExporter tracks CLIENT_EXCEPTION when storage.put() returns an error string"""
-        exporter = BaseExporter(disable_offline_storage=False)
-        
-        # Setup customer sdkstats
-        mock_customer_sdkstats = mock.Mock()
-        exporter._customer_sdkstats_metrics = mock_customer_sdkstats
-        exporter._should_collect_customer_sdkstats = mock.Mock(return_value=True)
-        
-        # Mock the storage to return an error string
-        exporter.storage = mock.Mock()
-        exporter.storage.gets.return_value = []  # No blobs from storage
-        error_message = "Storage write failed: Permission denied"
-        exporter.storage.put.return_value = error_message
-        
-        # This should trigger the storage status check in _transmit_from_storage
-        exporter._transmit_from_storage()
-        
-        # Verify that _track_dropped_items was called with CLIENT_EXCEPTION
-        # Note: Since no envelopes are processed from storage, this should not be called in current implementation
-        mock_track_dropped.assert_not_called()
-
-    @mock.patch.dict(
-        os.environ,
-        {
-            "APPLICATIONINSIGHTS_STATSBEAT_DISABLED_ALL": "true",
-            "APPLICATIONINSIGHTS_SDKSTATS_ENABLED_PREVIEW": "true",
-        },
-    )
-    @mock.patch('azure.monitor.opentelemetry.exporter.export._base._track_dropped_items')
-    def test_base_exporter_storage_put_capacity_reached_tracked(self, mock_track_dropped):
-        """Test that BaseExporter tracks CLIENT_PERSISTENCE_CAPACITY when storage.put() returns CLIENT_PERSISTENCE_CAPACITY_REACHED"""
-        exporter = BaseExporter(disable_offline_storage=False)
-        
-        # Setup customer sdkstats
-        mock_customer_sdkstats = mock.Mock()
-        exporter._customer_sdkstats_metrics = mock_customer_sdkstats
-        exporter._should_collect_customer_sdkstats = mock.Mock(return_value=True)
-        
-        # Mock the storage to return CLIENT_PERSISTENCE_CAPACITY_REACHED
-        exporter.storage = mock.Mock()
-        exporter.storage.gets.return_value = []  # No blobs from storage
-        exporter.storage.put.return_value = StorageExportResult.CLIENT_PERSISTENCE_CAPACITY_REACHED
-        
-        # This should trigger the storage status check in _transmit_from_storage
-        exporter._transmit_from_storage()
-        
-        # Verify that _track_dropped_items was called with CLIENT_PERSISTENCE_CAPACITY
-        # Note: Since no envelopes are processed from storage, this should not be called in current implementation
-        mock_track_dropped.assert_not_called()
-
-    # Custom Breeze Message Handling Tests
-    # These tests verify that custom error messages from Azure Monitor service (Breeze)
-    # are properly preserved and passed through the error handling chain.
-
-    def test_determine_client_retry_code_telemetry_error_details_with_custom_message(self):
-        """Test that TelemetryErrorDetails with custom message preserves the message for specific status codes."""
-        exporter = BaseExporter(disable_offline_storage=True)
-        
-        # Test various specific status codes with custom messages
-        test_cases = [
-            (401, "Authentication failed. Please check your instrumentation key."),
-            (403, "Forbidden access. Verify your permissions for this resource."),
-            (408, "Request timeout. The service took too long to respond."),
-            (429, "Rate limit exceeded for instrumentation key. Current rate: 1000 req/min, limit: 500 req/min."),
-            (500, "Internal server error. Please try again later."),
-            (502, "Bad gateway. The upstream server is unavailable."),
-            (503, "Service unavailable. The monitoring service is temporarily down."),
-            (504, "Gateway timeout. The request timed out while waiting for the upstream server."),
-        ]
-        
-        for status_code, custom_message in test_cases:
-            with self.subTest(status_code=status_code):
-                error = TelemetryErrorDetails(
-                    index=0,
-                    status_code=status_code,
-                    message=custom_message
-                )
-                
-                retry_code, message = _determine_client_retry_code(error)
-                self.assertEqual(retry_code, status_code)
-                self.assertEqual(message, custom_message)
-
-    def test_determine_client_retry_code_telemetry_error_details_without_message(self):
-        """Test that TelemetryErrorDetails without message returns _UNKNOWN for specific status codes."""
-        exporter = BaseExporter(disable_offline_storage=True)
-        
-        status_codes = [401, 403, 408, 429, 500, 502, 503, 504]
-        
-        for status_code in status_codes:
-            with self.subTest(status_code=status_code):
-                error = TelemetryErrorDetails(
-                    index=0,
-                    status_code=status_code,
-                    message=None
-                )
-                
-                retry_code, message = _determine_client_retry_code(error)
-                self.assertEqual(retry_code, status_code)
-                self.assertEqual(message, _UNKNOWN)
-
-    def test_determine_client_retry_code_telemetry_error_details_empty_message(self):
-        """Test that TelemetryErrorDetails with empty message returns _UNKNOWN for specific status codes."""
-        exporter = BaseExporter(disable_offline_storage=True)
-        
-        status_codes = [401, 403, 408, 429, 500, 502, 503, 504]
-        
-        for status_code in status_codes:
-            with self.subTest(status_code=status_code):
-                error = TelemetryErrorDetails(
-                    index=0,
-                    status_code=status_code,
-                    message=""
-                )
-                
-                retry_code, message = _determine_client_retry_code(error)
-                self.assertEqual(retry_code, status_code)
-                self.assertEqual(message, _UNKNOWN)
-
-    def test_determine_client_retry_code_http_response_error_with_custom_message(self):
-        """Test that HttpResponseError with custom message preserves the message for specific status codes."""
-        exporter = BaseExporter(disable_offline_storage=True)
-        
-        test_cases = [
-            (429, "Rate limit exceeded. Please reduce your request rate."),
-            (500, "Internal server error occurred during telemetry processing."),
-            (503, "Service temporarily unavailable due to high load."),
-        ]
-        
-        for status_code, custom_message in test_cases:
-            with self.subTest(status_code=status_code):
-                error = HttpResponseError()
-                error.status_code = status_code
-                error.message = custom_message
-                
-                retry_code, message = _determine_client_retry_code(error)
-                self.assertEqual(retry_code, status_code)
-                self.assertEqual(message, custom_message)
-
-    def test_determine_client_retry_code_generic_error_with_message_attribute(self):
-        """Test that generic errors with message attribute preserve the message for specific status codes."""
-        exporter = BaseExporter(disable_offline_storage=True)
-        
-        test_cases = [
-            (401, "Custom auth error from service"),
-            (429, "Custom rate limit message"),
-            (500, "Custom server error message"),
-        ]
-        
-        for status_code, custom_message in test_cases:
-            with self.subTest(status_code=status_code):
-                error = mock.Mock()
-                error.status_code = status_code
-                error.message = custom_message
-                
-                retry_code, message = _determine_client_retry_code(error)
-                self.assertEqual(retry_code, status_code)
-                self.assertEqual(message, custom_message)
-
-    def test_determine_client_retry_code_non_specific_status_codes(self):
-        """Test that non-specific status codes are handled with CLIENT_EXCEPTION."""
-        exporter = BaseExporter(disable_offline_storage=True)
-        
-        # Test non-specific status codes
-        non_specific_codes = [400, 404, 410, 413]
-        
-        for status_code in non_specific_codes:
-            with self.subTest(status_code=status_code):
-                error = mock.Mock()
-                error.status_code = status_code
-                error.message = f"Error message for {status_code}"
-                
-                retry_code, message = _determine_client_retry_code(error)
-                self.assertEqual(retry_code, RetryCode.CLIENT_EXCEPTION)
-                self.assertEqual(message, str(error))
-
-    @mock.patch.dict(
-        os.environ,
-        {
-            "APPLICATIONINSIGHTS_STATSBEAT_DISABLED_ALL": "true",
-            "APPLICATIONINSIGHTS_SDKSTATS_ENABLED_PREVIEW": "true",
-        },
-    )
-    def test_track_retry_items_with_custom_breeze_messages(self):
-        """Test that _track_retry_items properly passes custom messages from Breeze errors."""
-        exporter = BaseExporter(disable_offline_storage=True)
-        mock_customer_sdkstats = mock.Mock()
-        set_customer_sdkstats_metrics(mock_customer_sdkstats)  # Set up global state
-        
-        # Create test envelopes
-        envelopes = [TelemetryItem(name="Test", time=datetime.now())]
-        
-        # Test TelemetryErrorDetails with custom message
-        error = TelemetryErrorDetails(
-            index=0,
-            status_code=429,
-            message="Rate limit exceeded for instrumentation key. Current rate: 1000 req/min, limit: 500 req/min."
-        )
-        
-        _track_retry_items(envelopes, error)
-        
-        # Verify that count_retry_items was called with the custom message
-        mock_customer_sdkstats.count_retry_items.assert_called_once_with(
-            1,
-            'UNKNOWN',  # telemetry type
-            429,        # status code
-            'Rate limit exceeded for instrumentation key. Current rate: 1000 req/min, limit: 500 req/min.'
-        )
-
-    @mock.patch.dict(
-        os.environ,
-        {
-            "APPLICATIONINSIGHTS_STATSBEAT_DISABLED_ALL": "true",
-            "APPLICATIONINSIGHTS_SDKSTATS_ENABLED_PREVIEW": "true",
-        },
-    )
-    def test_track_retry_items_with_http_response_error_custom_message(self):
-        """Test that _track_retry_items properly passes custom messages from HttpResponseError."""
-        exporter = BaseExporter(disable_offline_storage=True)
-        mock_customer_sdkstats = mock.Mock()
-        set_customer_sdkstats_metrics(mock_customer_sdkstats)  # Set up global state
-        
-        # Create test envelopes
-        envelopes = [TelemetryItem(name="Test", time=datetime.now())]
-        
-        # Test HttpResponseError with custom message
-        error = HttpResponseError()
-        error.status_code = 503
-        error.message = "Service temporarily unavailable due to maintenance."
-
-        _track_retry_items(envelopes, error)
-
-        # Verify that count_retry_items was called with the custom message
-        mock_customer_sdkstats.count_retry_items.assert_called_once_with(
-            1,
-            'UNKNOWN',  # telemetry type
-            503,        # status code
-            'Service temporarily unavailable due to maintenance.'
-        )
-
-    @mock.patch.dict(
-        os.environ,
-        {
-            "APPLICATIONINSIGHTS_STATSBEAT_DISABLED_ALL": "true",
-            "APPLICATIONINSIGHTS_SDKSTATS_ENABLED_PREVIEW": "true",
-        },
-    )
-    def test_track_retry_items_without_custom_message(self):
-        """Test that _track_retry_items handles errors without custom messages."""
-        exporter = BaseExporter(disable_offline_storage=True)
-        mock_customer_sdkstats = mock.Mock()
-        set_customer_sdkstats_metrics(mock_customer_sdkstats)  # Set up global state
-        
-        # Create test envelopes
-        envelopes = [TelemetryItem(name="Test", time=datetime.now())]
-        
-        # Test error without message attribute for specific status code
-        error = mock.Mock(spec=['status_code'])  # Only specify status_code attribute
-        error.status_code = 500
-
-        _track_retry_items(envelopes, error)
-
-        # Verify that count_retry_items was called with _UNKNOWN message for specific status codes without custom message
-        mock_customer_sdkstats.count_retry_items.assert_called_once_with(
-            1,
-            'UNKNOWN',  # telemetry type
-            500,        # status code
-            'UNKNOWN'   # message (_UNKNOWN is returned for specific status codes without custom message)
-        )
-
-    @mock.patch.dict(
-        os.environ,
-        {
-            "APPLICATIONINSIGHTS_STATSBEAT_DISABLED_ALL": "true",
-            "APPLICATIONINSIGHTS_SDKSTATS_ENABLED_PREVIEW": "true",
-        },
-    )
-    def test_track_retry_items_service_request_error_with_message(self):
-        """Test that _track_retry_items properly handles ServiceRequestError with message."""
-        exporter = BaseExporter(disable_offline_storage=True)
-        mock_customer_sdkstats = mock.Mock()
-        set_customer_sdkstats_metrics(mock_customer_sdkstats)  # Set up global state
-        
-        # Create test envelopes
-        envelopes = [TelemetryItem(name="Test", time=datetime.now())]
-        
-        # Test ServiceRequestError with message (using "timeout" to test timeout detection)
-        error = ServiceRequestError("Connection timeout occurred")
-
-        _track_retry_items(envelopes, error)
-
-        # Verify that count_retry_items was called with CLIENT_TIMEOUT
-        mock_customer_sdkstats.count_retry_items.assert_called_once_with(
-            1,
-            'UNKNOWN',                        # telemetry type
-            RetryCode.CLIENT_TIMEOUT,         # retry code
-            'Connection timeout occurred'     # message
-        )
-
-    @mock.patch.dict(
-        os.environ,
-        {
-            "APPLICATIONINSIGHTS_STATSBEAT_DISABLED_ALL": "true",
-            "APPLICATIONINSIGHTS_SDKSTATS_ENABLED_PREVIEW": "true",
-        },
-    )
-    def test_track_retry_items_service_request_error_no_timeout(self):
-        """Test that _track_retry_items properly handles ServiceRequestError without timeout in message."""
-        exporter = BaseExporter(disable_offline_storage=True)
-        mock_customer_sdkstats = mock.Mock()
-        set_customer_sdkstats_metrics(mock_customer_sdkstats)  # Set up global state
-        
-        # Create test envelopes
-        envelopes = [TelemetryItem(name="Test", time=datetime.now())]
-        
-        # Test ServiceRequestError with message that doesn't contain "timeout"
-        error = ServiceRequestError("Connection failed")
-
-        _track_retry_items(envelopes, error)
-
-        # Verify that count_retry_items was called with CLIENT_EXCEPTION
-        mock_customer_sdkstats.count_retry_items.assert_called_once_with(
-            1,
-            'UNKNOWN',                        # telemetry type
-            RetryCode.CLIENT_EXCEPTION,       # retry code
-            'Connection failed'               # message
-        )
-
-    def test_determine_client_retry_code_http_status_codes(self):
-        exporter = BaseExporter(disable_offline_storage=True)
-        
-        status_codes = [401, 403, 408, 429, 500, 502, 503, 504]
-        
-        for status_code in status_codes:
-            # Create mock without message attribute to test _UNKNOWN fallback
-            error = mock.Mock(spec=['status_code'])
-            error.status_code = status_code
-            
-            retry_code, message = _determine_client_retry_code(error)
-            self.assertEqual(retry_code, status_code)
-            self.assertEqual(message, _UNKNOWN)
-
-    def test_determine_client_retry_code_service_request_error(self):
-        exporter = BaseExporter(disable_offline_storage=True)
-        
-        error = ServiceRequestError("Connection failed")
-        
-        retry_code, message = _determine_client_retry_code(error)
-        self.assertEqual(retry_code, RetryCode.CLIENT_EXCEPTION)
-        self.assertEqual(message, "Connection failed")
-
-    def test_determine_client_retry_code_service_request_error_with_message(self):
-        exporter = BaseExporter(disable_offline_storage=True)
-        
         error = ServiceRequestError("Network error")
         error.message = "Specific network error"
         
@@ -3446,1476 +1573,6 @@
 
     def test_determine_client_retry_code_timeout_error(self):
         exporter = BaseExporter(disable_offline_storage=True)
-
-    # customer sdkstats Flag Regression Tests
-    # These tests ensure that the _is_customer_sdkstats_exporter() method using
-    # getattr(self, '_is_customer_sdkstats', False) works correctly across
-    # all scenarios and edge cases.
-
-    def test_regular_exporter_not_flagged_as_customer_sdkstats(self):
-        """Test that regular exporters are not identified as customer sdkstats exporters."""
-        # Test BaseExporter
-        base_exporter = BaseExporter(connection_string="InstrumentationKey=12345678-1234-1234-1234-123456789abc")
-        self.assertFalse(base_exporter._is_customer_sdkstats_exporter())
-        
-        # Test AzureMonitorTraceExporter
-        trace_exporter = AzureMonitorTraceExporter(connection_string="InstrumentationKey=12345678-1234-1234-1234-123456789abc")
-        self.assertFalse(trace_exporter._is_customer_sdkstats_exporter())
-        
-        # Test AzureMonitorMetricExporter
-        metric_exporter = AzureMonitorMetricExporter(connection_string="InstrumentationKey=12345678-1234-1234-1234-123456789abc")
-        self.assertFalse(metric_exporter._is_customer_sdkstats_exporter())
-
-    def test_statsbeat_exporter_not_flagged_as_customer_sdkstats(self):
-        """Test that regular statsbeat exporter is not identified as customer sdkstats exporter."""
-        statsbeat_exporter = _StatsBeatExporter(connection_string="InstrumentationKey=12345678-1234-1234-1234-123456789abc")
-        self.assertFalse(statsbeat_exporter._is_customer_sdkstats_exporter())
-
-    def test_customer_sdkstats_exporter_properly_flagged(self):
-        """Test that customer sdkstats exporter is properly identified when flag is set."""
-        # Create a metric exporter and manually set the customer sdkstats flag
-        exporter = AzureMonitorMetricExporter(
-            connection_string="InstrumentationKey=12345678-1234-1234-1234-123456789abc",
-            instrumentation_collection=True
-        )
-        
-        # Verify initially not flagged
-        self.assertFalse(exporter._is_customer_sdkstats_exporter())
-        
-        # Set the customer sdkstats flag
-        exporter._is_customer_sdkstats = True
-        
-        # Verify now properly flagged
-        self.assertTrue(exporter._is_customer_sdkstats_exporter())
-
-    def test_flag_attribute_missing_returns_false(self):
-        """Test that missing _is_customer_sdkstats attribute returns False (default behavior)."""
-        exporter = BaseExporter(connection_string="InstrumentationKey=12345678-1234-1234-1234-123456789abc")
-        
-        # Ensure the attribute doesn't exist
-        self.assertFalse(hasattr(exporter, '_is_customer_sdkstats'))
-        
-        # Verify getattr returns False as default
-        self.assertFalse(exporter._is_customer_sdkstats_exporter())
-
-    def test_flag_attribute_false_returns_false(self):
-        """Test that _is_customer_sdkstats = False explicitly returns False."""
-        exporter = BaseExporter(connection_string="InstrumentationKey=12345678-1234-1234-1234-123456789abc")
-        exporter._is_customer_sdkstats = False
-        
-        self.assertFalse(exporter._is_customer_sdkstats_exporter())
-
-    def test_flag_attribute_true_returns_true(self):
-        """Test that _is_customer_sdkstats = True returns True."""
-        exporter = BaseExporter(connection_string="InstrumentationKey=12345678-1234-1234-1234-123456789abc")
-        exporter._is_customer_sdkstats = True
-        
-        self.assertTrue(exporter._is_customer_sdkstats_exporter())
-
-    def test_flag_attribute_none_returns_false(self):
-        """Test that _is_customer_sdkstats = None returns False."""
-        exporter = BaseExporter(connection_string="InstrumentationKey=12345678-1234-1234-1234-123456789abc")
-        exporter._is_customer_sdkstats = None
-        
-        self.assertFalse(exporter._is_customer_sdkstats_exporter())
-
-    def test_flag_attribute_other_values_behavior(self):
-        """Test behavior with various non-boolean values for the flag."""
-        exporter = BaseExporter(connection_string="InstrumentationKey=12345678-1234-1234-1234-123456789abc")
-        
-        # Test with string "true" - should be truthy
-        exporter._is_customer_sdkstats = "true"
-        self.assertTrue(exporter._is_customer_sdkstats_exporter())
-        
-        # Test with string "false" - should be truthy (non-empty string)
-        exporter._is_customer_sdkstats = "false"
-        self.assertTrue(exporter._is_customer_sdkstats_exporter())
-        
-        # Test with empty string - should be falsy
-        exporter._is_customer_sdkstats = ""
-        self.assertFalse(exporter._is_customer_sdkstats_exporter())
-        
-        # Test with number 1 - should be truthy
-        exporter._is_customer_sdkstats = 1
-        self.assertTrue(exporter._is_customer_sdkstats_exporter())
-        
-        # Test with number 0 - should be falsy
-        exporter._is_customer_sdkstats = 0
-        self.assertFalse(exporter._is_customer_sdkstats_exporter())
-
-    @mock.patch.dict(os.environ, {"APPLICATIONINSIGHTS_SDKSTATS_ENABLED_PREVIEW": "true"})
-    def test_should_collect_customer_sdkstats_with_regular_exporter_flag_test(self):
-        """Test that regular exporters should collect customer sdkstats when enabled."""
-        # Mock customer sdkstats shutdown state and storage method
-        with mock.patch("azure.monitor.opentelemetry.exporter.statsbeat._state.get_customer_sdkstats_shutdown", return_value=False), \
-             mock.patch("azure.monitor.opentelemetry.exporter.statsbeat._customer_sdkstats.collect_customer_sdkstats"):
-            exporter = BaseExporter(
-                connection_string="InstrumentationKey=12345678-1234-1234-1234-123456789abc",
-                disable_offline_storage=True  # Disable storage to avoid missing method issue
-            )
-            
-            # Regular exporter should collect customer sdkstats
-            self.assertTrue(exporter._should_collect_customer_sdkstats())
-
-    @mock.patch.dict(os.environ, {"APPLICATIONINSIGHTS_SDKSTATS_ENABLED_PREVIEW": "true"})
-    def test_should_collect_customer_sdkstats_with_customer_sdkstats_exporter_flag_test(self):
-        """Test that customer sdkstats exporters should NOT collect customer sdkstats."""
-        # Mock customer sdkstats shutdown state
-        with mock.patch("azure.monitor.opentelemetry.exporter.statsbeat._state.get_customer_sdkstats_shutdown", return_value=False):
-            exporter = AzureMonitorMetricExporter(
-                connection_string="InstrumentationKey=12345678-1234-1234-1234-123456789abc",
-                instrumentation_collection=True
-            )
-            exporter._is_customer_sdkstats = True
-            
-            # customer sdkstats exporter should NOT collect customer sdkstats (prevents recursion)
-            self.assertFalse(exporter._should_collect_customer_sdkstats())
-
-    def test_customer_sdkstats_metrics_creation_with_flag_test(self):
-        """Test that CustomerSdkStatsMetrics properly sets the flag on its exporter."""
-        original_env = os.environ.get("APPLICATIONINSIGHTS_SDKSTATS_ENABLED_PREVIEW")
-        os.environ["APPLICATIONINSIGHTS_SDKSTATS_ENABLED_PREVIEW"] = "true"
-        
-        try:
-            # Mock to prevent actual metric collection setup
-            with mock.patch("azure.monitor.opentelemetry.exporter.statsbeat._customer_sdkstats.PeriodicExportingMetricReader"), \
-                 mock.patch("azure.monitor.opentelemetry.exporter.statsbeat._customer_sdkstats.MeterProvider"), \
-                 mock.patch("azure.monitor.opentelemetry.exporter.statsbeat._customer_sdkstats.get_compute_type", return_value="vm"):
-                connection_string = "InstrumentationKey=12345678-1234-1234-1234-123456789abc"
-
-                customer_sdkstats = CustomerSdkStatsMetrics(connection_string)
-
-                # Verify that the exporter was created and flagged
-                self.assertTrue(hasattr(customer_sdkstats, '_customer_sdkstats_exporter'))
-                self.assertTrue(customer_sdkstats._customer_sdkstats_exporter._is_customer_sdkstats_exporter())
-                
-        finally:
-            if original_env is not None:
-                os.environ["APPLICATIONINSIGHTS_SDKSTATS_ENABLED_PREVIEW"] = original_env
-            else:
-                os.environ.pop("APPLICATIONINSIGHTS_SDKSTATS_ENABLED_PREVIEW", None)
-
-    def test_multiple_exporters_independent_flags(self):
-        """Test that multiple exporters can have independent flag states."""
-        # Create multiple exporters
-        exporter1 = AzureMonitorMetricExporter(connection_string="InstrumentationKey=12345678-1234-1234-1234-123456789abc")
-        exporter2 = AzureMonitorMetricExporter(connection_string="InstrumentationKey=12345678-1234-1234-1234-123456789abc")
-        exporter3 = AzureMonitorTraceExporter(connection_string="InstrumentationKey=12345678-1234-1234-1234-123456789abc")
-        
-        # Initially, none should be flagged
-        self.assertFalse(exporter1._is_customer_sdkstats_exporter())
-        self.assertFalse(exporter2._is_customer_sdkstats_exporter())
-        self.assertFalse(exporter3._is_customer_sdkstats_exporter())
-        
-        # Flag only exporter2
-        exporter2._is_customer_sdkstats = True
-        
-        # Verify only exporter2 is flagged
-        self.assertFalse(exporter1._is_customer_sdkstats_exporter())
-        self.assertTrue(exporter2._is_customer_sdkstats_exporter())
-        self.assertFalse(exporter3._is_customer_sdkstats_exporter())
-        
-        # Flag exporter3
-        exporter3._is_customer_sdkstats = True
-        
-        # Verify exporter2 and exporter3 are flagged, but not exporter1
-        self.assertFalse(exporter1._is_customer_sdkstats_exporter())
-        self.assertTrue(exporter2._is_customer_sdkstats_exporter())
-        self.assertTrue(exporter3._is_customer_sdkstats_exporter())
-
-    def test_flag_modification_after_creation(self):
-        """Test that flag can be modified after exporter creation."""
-        exporter = BaseExporter(connection_string="InstrumentationKey=12345678-1234-1234-1234-123456789abc")
-        
-        # Initially not flagged
-        self.assertFalse(exporter._is_customer_sdkstats_exporter())
-        
-        # Set flag
-        exporter._is_customer_sdkstats = True
-        self.assertTrue(exporter._is_customer_sdkstats_exporter())
-        
-        # Unset flag
-        exporter._is_customer_sdkstats = False
-        self.assertFalse(exporter._is_customer_sdkstats_exporter())
-        
-        # Delete flag attribute
-        delattr(exporter, '_is_customer_sdkstats')
-        self.assertFalse(exporter._is_customer_sdkstats_exporter())
-
-    def test_getattr_with_different_default_values(self):
-        """Test that getattr behavior is consistent with different theoretical default values."""
-        exporter = BaseExporter(connection_string="InstrumentationKey=12345678-1234-1234-1234-123456789abc")
-        
-        # Test current implementation (default False)
-        self.assertEqual(getattr(exporter, '_is_customer_sdkstats', False), False)
-        
-        # Test what would happen with different defaults
-        self.assertEqual(getattr(exporter, '_is_customer_sdkstats', True), True)
-        self.assertEqual(getattr(exporter, '_is_customer_sdkstats', None), None)
-        self.assertEqual(getattr(exporter, '_is_customer_sdkstats', "default"), "default")
-        
-        # Set the attribute and verify getattr returns the actual value regardless of default
-        exporter._is_customer_sdkstats = True
-        self.assertEqual(getattr(exporter, '_is_customer_sdkstats', False), True)
-        self.assertEqual(getattr(exporter, '_is_customer_sdkstats', "other"), True)
-
-    @mock.patch.dict(os.environ, {"APPLICATIONINSIGHTS_SDKSTATS_ENABLED_PREVIEW": "true"})
-    def test_integration_scenario_mixed_exporters_flag_test(self):
-        """Integration test with mixed exporter types to ensure no interference."""
-        # Mock customer sdkstats shutdown state and storage method
-        with mock.patch("azure.monitor.opentelemetry.exporter.statsbeat._state.get_customer_sdkstats_shutdown", return_value=False), \
-             mock.patch("azure.monitor.opentelemetry.exporter.statsbeat._customer_sdkstats.collect_customer_sdkstats"):
-            # Create various types of exporters with storage disabled
-            trace_exporter = AzureMonitorTraceExporter(
-                connection_string="InstrumentationKey=12345678-1234-1234-1234-123456789abc",
-                disable_offline_storage=True
-            )
-            metric_exporter = AzureMonitorMetricExporter(
-                connection_string="InstrumentationKey=12345678-1234-1234-1234-123456789abc",
-                disable_offline_storage=True
-            )
-            
-            # Create a customer sdkstats exporter
-            customer_sdkstats_exporter = AzureMonitorMetricExporter(
-                connection_string="InstrumentationKey=12345678-1234-1234-1234-123456789abc",
-                instrumentation_collection=True,
-                disable_offline_storage=True
-            )
-            customer_sdkstats_exporter._is_customer_sdkstats = True
-            
-            # Verify identification
-            self.assertFalse(trace_exporter._is_customer_sdkstats_exporter())
-            self.assertFalse(metric_exporter._is_customer_sdkstats_exporter())
-            self.assertTrue(customer_sdkstats_exporter._is_customer_sdkstats_exporter())
-            
-            # Verify collection logic
-            self.assertTrue(trace_exporter._should_collect_customer_sdkstats())
-            self.assertTrue(metric_exporter._should_collect_customer_sdkstats())
-            self.assertFalse(customer_sdkstats_exporter._should_collect_customer_sdkstats())
-
-    def test_inheritance_flag_behavior(self):
-        """Test that flag behavior works correctly with inheritance."""
-        class CustomExporter(BaseExporter):
-            def __init__(self, **kwargs):
-                super().__init__(**kwargs)
-        
-        custom_exporter = CustomExporter(connection_string="InstrumentationKey=12345678-1234-1234-1234-123456789abc")
-        
-        # Should work the same as BaseExporter
-        self.assertFalse(custom_exporter._is_customer_sdkstats_exporter())
-        
-        custom_exporter._is_customer_sdkstats = True
-        self.assertTrue(custom_exporter._is_customer_sdkstats_exporter())
-
-    # End of customer sdkstats Flag Regression Tests
-
-    def test_determine_client_retry_code_timeout_error(self):
-        exporter = BaseExporter(disable_offline_storage=True)
-        
-        timeout_error = ServiceRequestError("Request timed out")
-        
-        retry_code, message = _determine_client_retry_code(timeout_error)
-        self.assertEqual(retry_code, RetryCode.CLIENT_TIMEOUT)
-        self.assertEqual(message, "Request timed out")
-        
-        timeout_error2 = ServiceRequestError("Connection timeout occurred")
-        
-        retry_code2, message2 = _determine_client_retry_code(timeout_error2)
-        self.assertEqual(retry_code2, RetryCode.CLIENT_TIMEOUT)
-        self.assertEqual(message2, "Connection timeout occurred")
-
-    def test_determine_client_retry_code_general_exception(self):
-        exporter = BaseExporter(disable_offline_storage=True)
-        
-        error = Exception("Something went wrong")
-        
-        retry_code, message = _determine_client_retry_code(error)
-        self.assertEqual(retry_code, RetryCode.CLIENT_EXCEPTION)
-        self.assertEqual(message, "Something went wrong")
-
-    def test_track_retry_items_stats_exporter(self):
-        exporter = _StatsBeatExporter(disable_offline_storage=True)
-        
-        mock_customer_sdkstats = mock.Mock()
-        exporter._customer_sdkstats_metrics = mock_customer_sdkstats
-        
-        test_envelopes = [TelemetryItem(name="test1", time=datetime.now())]
-        
-        error = Exception("Some error")
-        
-        # Only call _track_retry_items if should_collect_customer_sdkstats is True
-        if exporter._customer_sdkstats_metrics and exporter._should_collect_customer_sdkstats():
-            _track_retry_items(test_envelopes, error)
-
-        mock_customer_sdkstats.count_retry_items.assert_not_called()
-
-    def test_track_retry_items_no_customer_sdkstats(self):
-        exporter = BaseExporter(disable_offline_storage=True)
-        
-        # Explicitly set global state to None for this test
-        set_customer_sdkstats_metrics(None)
-        
-        # With global state management, verify that global state is None
-        self.assertIsNone(get_customer_sdkstats_metrics())
-        
-        test_envelopes = [TelemetryItem(name="test1", time=datetime.now())]
-        
-        error = Exception("Some error")
-
-        _track_retry_items(test_envelopes, error)
-
-    @mock.patch.dict(
-        os.environ,
-        {
-            "APPLICATIONINSIGHTS_STATSBEAT_DISABLED_ALL": "true",
-            "APPLICATIONINSIGHTS_SDKSTATS_ENABLED_PREVIEW": "true",
-        },
-    )
-    def test_track_retry_items_with_customer_sdkstats(self):
-        mock_customer_sdkstats = mock.Mock()
-        set_customer_sdkstats_metrics(mock_customer_sdkstats)  # Set up global state
-        
-        exporter = BaseExporter(disable_offline_storage=True)
-        
-        test_envelopes = [
-            TelemetryItem(name="test1", time=datetime.now()),
-            TelemetryItem(name="test2", time=datetime.now()),
-        ]
-        
-        error = ServiceRequestError("Connection failed")
-        _track_retry_items(test_envelopes, error)
-
-        self.assertEqual(mock_customer_sdkstats.count_retry_items.call_count, 2)
-        
-        calls = mock_customer_sdkstats.count_retry_items.call_args_list
-        self.assertEqual(calls[0][0][0], 1)
-        self.assertEqual(calls[0][0][2], RetryCode.CLIENT_EXCEPTION)
-        self.assertEqual(calls[1][0][0], 1)
-        self.assertEqual(calls[1][0][2], RetryCode.CLIENT_EXCEPTION)
-
-    @mock.patch.dict(
-        os.environ,
-        {
-            "APPLICATIONINSIGHTS_STATSBEAT_DISABLED_ALL": "true",
-            "APPLICATIONINSIGHTS_SDKSTATS_ENABLED_PREVIEW": "true",
-        },
-    )
-    def test_track_retry_items_with_status_code_error(self):
-        mock_customer_sdkstats = mock.Mock()
-        set_customer_sdkstats_metrics(mock_customer_sdkstats)  # Set up global state
-        
-        exporter = BaseExporter(disable_offline_storage=True)
-        
-        test_envelopes = [TelemetryItem(name="test1", time=datetime.now())]
-        
-        error = HttpResponseError()
-        error.status_code = 429
-        _track_retry_items(test_envelopes, error)
-
-        mock_customer_sdkstats.count_retry_items.assert_called_once()
-        
-        args, kwargs = mock_customer_sdkstats.count_retry_items.call_args
-        self.assertEqual(args[0], 1)
-        self.assertEqual(args[2], 429)
-
-    @mock.patch.dict(
-        os.environ,
-        {
-            "APPLICATIONINSIGHTS_STATSBEAT_DISABLED_ALL": "true",
-            "APPLICATIONINSIGHTS_SDKSTATS_ENABLED_PREVIEW": "true",
-        },
-    )
-    def test_transmission_success_tracks_successful_items(self):
-        mock_customer_sdkstats = mock.Mock()
-        set_customer_sdkstats_metrics(mock_customer_sdkstats)  # Set up global state
-        
-        exporter = BaseExporter(disable_offline_storage=True)
-        
-        test_envelopes = [
-            TelemetryItem(name="test1", time=datetime.now()),
-            TelemetryItem(name="test2", time=datetime.now()),
-        ]
-        
-        with mock.patch.object(AzureMonitorClient, "track") as mock_track:
-            mock_track.return_value = TrackResponse(
-                items_received=2,
-                items_accepted=2,
-                errors=[],
-            )
-            
-            result = exporter._transmit(test_envelopes)
-            
-            self.assertEqual(result, ExportResult.SUCCESS)
-            
-            self.assertEqual(mock_customer_sdkstats.count_successful_items.call_count, 2)
-
-    @mock.patch.dict(
-        os.environ,
-        {
-            "APPLICATIONINSIGHTS_STATSBEAT_DISABLED_ALL": "true",
-            "APPLICATIONINSIGHTS_SDKSTATS_ENABLED_PREVIEW": "true",
-        },
-    )
-    def test_transmission_206_tracks_dropped_items(self):
-        mock_customer_sdkstats = mock.Mock()
-        set_customer_sdkstats_metrics(mock_customer_sdkstats)  # Set up global state
-        
-        exporter = BaseExporter(disable_offline_storage=True)
-        
-        test_envelopes = [
-            TelemetryItem(name="test1", time=datetime.now()),
-            TelemetryItem(name="test2", time=datetime.now()),
-            TelemetryItem(name="test3", time=datetime.now()),
-        ]
-        
-        with mock.patch.object(AzureMonitorClient, "track") as mock_track:
-            mock_track.return_value = TrackResponse(
-                items_received=3,
-                items_accepted=2,
-                errors=[
-                    TelemetryErrorDetails(
-                        index=0,
-                        status_code=400,
-                        message="Invalid data",
-                    ),
-                ],
-            )
-            
-            result = exporter._transmit(test_envelopes)
-            
-            self.assertEqual(result, ExportResult.FAILED_NOT_RETRYABLE)
-            
-            mock_customer_sdkstats.count_dropped_items.assert_called_once()
-            
-            args, kwargs = mock_customer_sdkstats.count_dropped_items.call_args
-            self.assertEqual(args[0], 1)  # count
-            self.assertEqual(args[2], 400)  # status_code
-            # The error parameter is now optional, so it's not passed when None
-            # This means args only has 3 elements, not 4
-
-    @mock.patch.dict(
-        os.environ,
-        {
-            "APPLICATIONINSIGHTS_STATSBEAT_DISABLED_ALL": "true",
-            "APPLICATIONINSIGHTS_SDKSTATS_ENABLED_PREVIEW": "true",
-        },
-    )
-    def test_transmission_206_tracks_retry_items(self):
-        mock_customer_sdkstats = mock.Mock()
-        set_customer_sdkstats_metrics(mock_customer_sdkstats)  # Set up global state
-        
-        exporter = BaseExporter(disable_offline_storage=False)
-        
-        exporter.storage.put = mock.Mock()
-        
-        test_envelopes = [
-            TelemetryItem(name="test1", time=datetime.now()),
-            TelemetryItem(name="test2", time=datetime.now()),
-            TelemetryItem(name="test3", time=datetime.now()),
-        ]
-        
-        with mock.patch.object(AzureMonitorClient, "track") as mock_track:
-            mock_track.return_value = TrackResponse(
-                items_received=3,
-                items_accepted=2,
-                errors=[
-                    TelemetryErrorDetails(
-                        index=2,
-                        status_code=500,
-                        message="Server error",
-                    ),
-                ],
-            )
-            
-            result = exporter._transmit(test_envelopes)
-            
-            self.assertEqual(result, ExportResult.FAILED_NOT_RETRYABLE)
-            
-            exporter.storage.put.assert_called_once()
-
-    @mock.patch.dict(
-        os.environ,
-        {
-            "APPLICATIONINSIGHTS_STATSBEAT_DISABLED_ALL": "true",
-            "APPLICATIONINSIGHTS_SDKSTATS_ENABLED_PREVIEW": "true",
-        },
-    )
-    def test_transmission_service_request_error_tracks_retry_items(self):
-        mock_customer_sdkstats = mock.Mock()
-        set_customer_sdkstats_metrics(mock_customer_sdkstats)  # Set up global state
-        
-        exporter = BaseExporter(disable_offline_storage=True)
-        
-        test_envelopes = [TelemetryItem(name="test1", time=datetime.now())]
-        
-        with mock.patch.object(AzureMonitorClient, "track", side_effect=ServiceRequestError("Connection failed")):
-            result = exporter._transmit(test_envelopes)
-            
-            self.assertEqual(result, ExportResult.FAILED_RETRYABLE)
-            
-            mock_customer_sdkstats.count_retry_items.assert_called_once()
-            
-            args, kwargs = mock_customer_sdkstats.count_retry_items.call_args
-            self.assertEqual(args[0], 1)
-            self.assertEqual(args[2], RetryCode.CLIENT_EXCEPTION)  
-            self.assertEqual(args[3], "Connection failed")  
-
-
-    @mock.patch.dict(
-        os.environ,
-        {
-            "APPLICATIONINSIGHTS_SDKSTATS_ENABLED_PREVIEW": "false",
-        },
-    )
-    def test_constructor_customer_sdkstats_disabled(self):
-        from azure.monitor.opentelemetry.exporter.statsbeat._state import (
-            get_customer_sdkstats_metrics,
-        )
-        
-        with mock.patch("azure.monitor.opentelemetry.exporter.statsbeat._customer_sdkstats.collect_customer_sdkstats") as mock_collect:
-            exporter = BaseExporter(disable_offline_storage=True)
-            
-            # Verify collect_customer_sdkstats was not called when disabled
-            mock_collect.assert_not_called()
-            
-            # Verify global state remains None when customer sdkstats is disabled
-            self.assertIsNone(get_customer_sdkstats_metrics())
-
-    @mock.patch.dict(
-        os.environ,
-        {
-            "APPLICATIONINSIGHTS_STATSBEAT_DISABLED_ALL": "false",
-            "APPLICATIONINSIGHTS_SDKSTATS_ENABLED_PREVIEW": "true",
-        },
-    )
-    def test_constructor_customer_sdkstats_enabled(self):
-        from azure.monitor.opentelemetry.exporter.statsbeat._state import (
-            get_customer_sdkstats_metrics,
-        )
-        
-        with mock.patch("azure.monitor.opentelemetry.exporter.statsbeat._customer_sdkstats.collect_customer_sdkstats") as mock_collect:
-            exporter = BaseExporter(disable_offline_storage=True)
-            
-            # Verify collect_customer_sdkstats was called when enabled
-            self.assertGreaterEqual(mock_collect.call_count, 1)
-            
-            exporter_calls = [call[0][0] for call in mock_collect.call_args_list]
-            self.assertIn(exporter, exporter_calls)
-            
-            # With global state management, the global state may or may not be set
-            # depending on whether collect_customer_sdkstats actually created metrics
-            # (which depends on the mock behavior and environment conditions)
-
-    def test_is_customer_sdkstats_exporter_false(self):
-        exporter = BaseExporter(disable_offline_storage=True)
-        self.assertFalse(exporter._is_customer_sdkstats_exporter())
-
-    @mock.patch.dict(
-        os.environ,
-        {
-            "APPLICATIONINSIGHTS_SDKSTATS_ENABLED_PREVIEW": "false",
-        },
-    )
-    def test_customer_sdkstats_metrics_initialization_none(self):
-        from azure.monitor.opentelemetry.exporter.statsbeat._state import (
-            get_customer_sdkstats_metrics,
-        )
-        
-        exporter = BaseExporter(disable_offline_storage=True)
-        
-        # With global state management and customer sdkstats disabled,
-        # the global state should remain None
-        self.assertIsNone(get_customer_sdkstats_metrics())
-
-    # Tests for customer sdkstats tracking in _transmit method
-    @mock.patch("azure.monitor.opentelemetry.exporter.export._base._track_retry_items")
-    def test_transmit_track_retry_items_throttle_error(self, mock_track_retry):
-        """Test that _track_retry_items is called when 429 (retryable) error occurs."""
-        with mock.patch.object(AzureMonitorClient, "track", throw(HttpResponseError, message="throttled", response=MockResponse(429, "{}"))):
-            exporter = BaseExporter(
-                connection_string="InstrumentationKey=12345678-1234-5678-abcd-12345678abcd",
-                disable_offline_storage=True
-            )
-            # Enable customer sdkstats collection
-            exporter._should_collect_customer_sdkstats = mock.Mock(return_value=True)
-            
-            # Use global state management for customer sdkstats
-            mock_customer_sdkstats = mock.Mock()
-            set_customer_sdkstats_metrics(mock_customer_sdkstats)
-            
-            test_envelope = mock.Mock()
-            result = exporter._transmit([test_envelope])
-            
-            self.assertEqual(result, ExportResult.FAILED_RETRYABLE)
-            # _track_retry_items now uses global state, so it doesn't take customer_sdkstats as first parameter
-            mock_track_retry.assert_called_once_with(
-                [test_envelope], 
-                mock.ANY  # HttpResponseError instance
-            )
-            
-            # Verify global state contains our mock
-            self.assertEqual(get_customer_sdkstats_metrics(), mock_customer_sdkstats)
-
-    @mock.patch("azure.monitor.opentelemetry.exporter.export._base._track_dropped_items")
-    def test_transmit_track_dropped_items_true_throttle_error(self, mock_track_dropped):
-        """Test that _track_dropped_items is called when true throttle error (402/439) occurs."""
-        with mock.patch.object(AzureMonitorClient, "track", throw(HttpResponseError, message="quota exceeded", response=MockResponse(402, "{}"))):
-            exporter = BaseExporter(
-                connection_string="InstrumentationKey=12345678-1234-5678-abcd-12345678abcd",
-                disable_offline_storage=True
-            )
-            # Enable customer sdkstats collection
-            exporter._should_collect_customer_sdkstats = mock.Mock(return_value=True)
-            
-            # Use global state management for customer sdkstats
-            mock_customer_sdkstats = mock.Mock()
-            set_customer_sdkstats_metrics(mock_customer_sdkstats)
-            
-            test_envelope = mock.Mock()
-            result = exporter._transmit([test_envelope])
-            
-            self.assertEqual(result, ExportResult.FAILED_NOT_RETRYABLE)
-            # _track_dropped_items now uses global state, so it doesn't take customer_sdkstats as first parameter
-            mock_track_dropped.assert_called_once_with(
-                [test_envelope], 
-                402  # HTTP status code is passed directly
-            )
-            
-            # Verify global state contains our mock
-            self.assertEqual(get_customer_sdkstats_metrics(), mock_customer_sdkstats)
-
-    @mock.patch("azure.monitor.opentelemetry.exporter.export._base._track_dropped_items")
-    def test_transmit_track_dropped_items_general_exception(self, mock_track_dropped):
-        """Test that _track_dropped_items is called for general exceptions."""
-        with mock.patch.object(AzureMonitorClient, "track", throw(Exception, "Generic error")):
-            exporter = BaseExporter(
-                connection_string="InstrumentationKey=12345678-1234-5678-abcd-12345678abcd",
-                disable_offline_storage=True
-            )
-            # Enable customer sdkstats collection
-            exporter._should_collect_customer_sdkstats = mock.Mock(return_value=True)
-            
-            # Use global state management for customer sdkstats
-            mock_customer_sdkstats = mock.Mock()
-            set_customer_sdkstats_metrics(mock_customer_sdkstats)
-            
-            test_envelope = mock.Mock()
-            result = exporter._transmit([test_envelope])
-            
-            self.assertEqual(result, ExportResult.FAILED_NOT_RETRYABLE)
-            # _track_dropped_items now uses global state, so it doesn't take customer_sdkstats as first parameter
-            mock_track_dropped.assert_called_once_with(
-                [test_envelope], 
-                DropCode.CLIENT_EXCEPTION, 
-                mock.ANY  # Exception instance
-            )
-            
-            # Verify global state contains our mock
-            self.assertEqual(get_customer_sdkstats_metrics(), mock_customer_sdkstats)
-
-    @mock.patch.dict(
-        os.environ,
-        {
-            "APPLICATIONINSIGHTS_STATSBEAT_DISABLED_ALL": "true",
-            "APPLICATIONINSIGHTS_SDKSTATS_ENABLED_PREVIEW": "true",
-        },
-    )
-    @mock.patch("azure.monitor.opentelemetry.exporter.export._base._track_dropped_items")
-    def test_transmit_track_dropped_items_non_retryable_http_error(self, mock_track_dropped):
-        """Test that _track_dropped_items is called for non-retryable HTTP errors."""
-        # Reset mock to ensure clean state for this test
-        mock_track_dropped.reset_mock()
-        
-        with mock.patch.object(AzureMonitorClient, "track", throw(HttpResponseError, message="bad request", response=MockResponse(400, "{}"))):
-            exporter = BaseExporter(
-                connection_string="InstrumentationKey=12345678-1234-5678-abcd-12345678abcd",
-                disable_offline_storage=True
-            )
-            
-            # Use global state management for customer sdkstats
-            mock_customer_sdkstats = mock.Mock()
-            set_customer_sdkstats_metrics(mock_customer_sdkstats)
-            
-            test_envelope = mock.Mock()
-            result = exporter._transmit([test_envelope])
-            
-            self.assertEqual(result, ExportResult.FAILED_NOT_RETRYABLE)
-            # _track_dropped_items is called with just the envelopes and status code for HTTP errors
-            mock_track_dropped.assert_called_once_with(
-                [test_envelope], 
-                400  # HTTP status code
-            )
-
-    @mock.patch("azure.monitor.opentelemetry.exporter.export._base._track_retry_items")
-    def test_transmit_track_retry_items_retryable_http_error(self, mock_track_retry):
-        """Test that _track_retry_items is called for retryable HTTP errors."""
-        with mock.patch.object(AzureMonitorClient, "track", throw(HttpResponseError, message="server error", response=MockResponse(500, "{}"))):
-            exporter = BaseExporter(
-                connection_string="InstrumentationKey=12345678-1234-5678-abcd-12345678abcd",
-                disable_offline_storage=True
-            )
-            # Enable customer sdkstats collection
-            exporter._should_collect_customer_sdkstats = mock.Mock(return_value=True)
-            
-            # Use global state management for customer sdkstats
-            mock_customer_sdkstats = mock.Mock()
-            set_customer_sdkstats_metrics(mock_customer_sdkstats)
-            
-            test_envelope = mock.Mock()
-            result = exporter._transmit([test_envelope])
-            
-            self.assertEqual(result, ExportResult.FAILED_RETRYABLE)
-            # _track_retry_items now uses global state, so it doesn't take customer_sdkstats as first parameter
-            mock_track_retry.assert_called_once_with(
-                [test_envelope], 
-                mock.ANY  # HttpResponseError instance
-            )
-            
-            # Verify global state contains our mock
-            self.assertEqual(get_customer_sdkstats_metrics(), mock_customer_sdkstats)
-
-    @mock.patch("azure.monitor.opentelemetry.exporter.export._base._track_retry_items")
-    def test_transmit_track_retry_items_service_request_error(self, mock_track_retry):
-        """Test that _track_retry_items is called for ServiceRequestError."""
-        with mock.patch.object(AzureMonitorClient, "track", throw(ServiceRequestError, message="Request failed")):
-            exporter = BaseExporter(
-                connection_string="InstrumentationKey=12345678-1234-5678-abcd-12345678abcd",
-                disable_offline_storage=True
-            )
-            # Enable customer sdkstats collection
-            exporter._should_collect_customer_sdkstats = mock.Mock(return_value=True)
-            
-            # Use global state management for customer sdkstats
-            mock_customer_sdkstats = mock.Mock()
-            set_customer_sdkstats_metrics(mock_customer_sdkstats)
-            
-            test_envelope = mock.Mock()
-            result = exporter._transmit([test_envelope])
-            
-            self.assertEqual(result, ExportResult.FAILED_RETRYABLE)
-            # _track_retry_items now uses global state, so it doesn't take customer_sdkstats as first parameter
-            mock_track_retry.assert_called_once_with(
-                [test_envelope], 
-                mock.ANY  # ServiceRequestError instance
-            )
-            
-            # Verify global state contains our mock
-            self.assertEqual(get_customer_sdkstats_metrics(), mock_customer_sdkstats)
-
-    @mock.patch("azure.monitor.opentelemetry.exporter.export._base._track_dropped_items")
-    def test_transmit_track_dropped_items_redirect_error_no_headers(self, mock_track_dropped):
-        """Test that _track_dropped_items is called for redirect errors without proper headers."""
-        response = MockResponse(302, "{}")
-        response.headers = {}  # No location header
-        with mock.patch.object(AzureMonitorClient, "track", throw(HttpResponseError, message="redirect", response=response)):
-            exporter = BaseExporter(
-                connection_string="InstrumentationKey=12345678-1234-5678-abcd-12345678abcd",
-                disable_offline_storage=True
-            )
-            # Enable customer sdkstats collection
-            exporter._should_collect_customer_sdkstats = mock.Mock(return_value=True)
-            
-            # Use global state management for customer sdkstats
-            mock_customer_sdkstats = mock.Mock()
-            set_customer_sdkstats_metrics(mock_customer_sdkstats)
-            
-            test_envelope = mock.Mock()
-            result = exporter._transmit([test_envelope])
-            
-            self.assertEqual(result, ExportResult.FAILED_NOT_RETRYABLE)
-            # _track_dropped_items now uses global state, so it doesn't take customer_sdkstats as first parameter
-            mock_track_dropped.assert_called_once_with(
-                [test_envelope], 
-                302  # HTTP status code is passed directly
-            )
-            
-            # Verify global state contains our mock
-            self.assertEqual(get_customer_sdkstats_metrics(), mock_customer_sdkstats)
-
-    @mock.patch("azure.monitor.opentelemetry.exporter.export._base._track_dropped_items")
-    def test_transmit_track_dropped_items_storage_disabled(self, mock_track_dropped):
-        """Test that _track_dropped_items is called when storage is disabled for retryable items."""
-        with mock.patch.object(AzureMonitorClient, "track") as mock_track:
-            mock_track.return_value = TrackResponse(
-                items_received=2,
-                items_accepted=1,
-                errors=[
-                    TelemetryErrorDetails(
-                        index=0,
-                        status_code=500,
-                        message="Internal server error"
-                    )
-                ]
-            )
-            
-            exporter = BaseExporter(
-                connection_string="InstrumentationKey=12345678-1234-5678-abcd-12345678abcd",
-                disable_offline_storage=True  # Storage disabled
-            )
-            # Enable customer sdkstats collection
-            exporter._should_collect_customer_sdkstats = mock.Mock(return_value=True)
-            
-            # Use global state management for customer sdkstats
-            mock_customer_sdkstats = mock.Mock()
-            set_customer_sdkstats_metrics(mock_customer_sdkstats)
-            
-            test_envelope1 = mock.Mock()
-            test_envelope2 = mock.Mock()
-            result = exporter._transmit([test_envelope1, test_envelope2])
-            
-            self.assertEqual(result, ExportResult.FAILED_NOT_RETRYABLE)
-            # _track_dropped_items now uses global state, so it doesn't take customer_sdkstats as first parameter
-            mock_track_dropped.assert_called_once_with(
-                [test_envelope1],  # Only the failed envelope
-                DropCode.CLIENT_STORAGE_DISABLED
-            )
-            
-            # Verify global state contains our mock
-            self.assertEqual(get_customer_sdkstats_metrics(), mock_customer_sdkstats)
-
-    @mock.patch("azure.monitor.opentelemetry.exporter.export._base._track_dropped_items")
-    @mock.patch("azure.monitor.opentelemetry.exporter.export._base._track_retry_items")
-    def test_transmit_no_tracking_when_customer_sdkstats_disabled(self, mock_track_retry, mock_track_dropped):
-        """Test that tracking functions are not called when customer sdkstats is disabled."""
-        with mock.patch.object(AzureMonitorClient, "track", throw(HttpResponseError, message="server error", response=MockResponse(500, "{}"))):
-            exporter = BaseExporter(
-                connection_string="InstrumentationKey=12345678-1234-5678-abcd-12345678abcd",
-                disable_offline_storage=True
-            )
-            # Disable customer sdkstats collection
-            exporter._should_collect_customer_sdkstats = mock.Mock(return_value=False)
-            exporter._customer_sdkstats_metrics = mock.Mock()
-            
-            test_envelope = mock.Mock()
-            result = exporter._transmit([test_envelope])
-            
-            self.assertEqual(result, ExportResult.FAILED_RETRYABLE)
-            mock_track_retry.assert_not_called()
-            mock_track_dropped.assert_not_called()
-
-    def test_transmit_no_tracking_when_customer_sdkstats_metrics_none(self):
-        """Test that tracking functions don't perform counts when customer sdkstats metrics is None."""
-        # Set global state to None to simulate no customer sdkstats metrics
-        set_customer_sdkstats_metrics(None)
-        
-        with mock.patch.object(AzureMonitorClient, "track", throw(HttpResponseError, message="server error", response=MockResponse(500, "{}"))):
-            exporter = BaseExporter(
-                connection_string="InstrumentationKey=12345678-1234-5678-abcd-12345678abcd",
-                disable_offline_storage=True
-            )
-            
-            test_envelope = mock.Mock()
-            result = exporter._transmit([test_envelope])
-            
-            self.assertEqual(result, ExportResult.FAILED_RETRYABLE)
-            # Since customer sdkstats is None, no counting should occur
-            # This test verifies that the tracking functions handle None gracefully
-
-    @mock.patch("azure.monitor.opentelemetry.exporter.export._base._track_dropped_items")
-    def test_transmit_track_dropped_items_partial_failure_non_retryable(self, mock_track_dropped):
-        """Test that _track_dropped_items is called for non-retryable partial failures."""
-        with mock.patch.object(AzureMonitorClient, "track") as mock_track:
-            mock_track.return_value = TrackResponse(
-                items_received=2,
-                items_accepted=1,
-                errors=[
-                    TelemetryErrorDetails(
-                        index=0,
-                        status_code=400,  # Non-retryable
-                        message="Invalid data"
-                    )
-                ]
-            )
-            
-            exporter = BaseExporter(
-                connection_string="InstrumentationKey=12345678-1234-5678-abcd-12345678abcd",
-                disable_offline_storage=True
-            )
-            # Enable customer sdkstats collection
-            exporter._should_collect_customer_sdkstats = mock.Mock(return_value=True)
-            
-            # Use global state management for customer sdkstats
-            mock_customer_sdkstats = mock.Mock()
-            set_customer_sdkstats_metrics(mock_customer_sdkstats)
-            
-            test_envelope1 = mock.Mock()
-            test_envelope2 = mock.Mock()
-            result = exporter._transmit([test_envelope1, test_envelope2])
-            
-            self.assertEqual(result, ExportResult.FAILED_NOT_RETRYABLE)
-            # _track_dropped_items now uses global state, so it doesn't take customer_sdkstats as first parameter
-            mock_track_dropped.assert_called_once_with(
-                [test_envelope1],  # Only the failed envelope
-                400  # HTTP status code is passed directly
-            )
-            
-            # Verify global state contains our mock
-            self.assertEqual(get_customer_sdkstats_metrics(), mock_customer_sdkstats)
-
-    def test_track_dropped_items_no_error(self):
-        """Test _track_dropped_items with no error (error=None)."""
-        # Create mock customer sdkstats metrics
-        mock_customer_sdkstats = mock.Mock()
-        
-        # Set the mock in global state
-        set_customer_sdkstats_metrics(mock_customer_sdkstats)
-        
-        # Create test envelopes
-        envelope1 = TelemetryItem(name="test1", time=datetime.now())
-        envelope2 = TelemetryItem(name="test2", time=datetime.now())
-        envelopes = [envelope1, envelope2]
-        
-        # Mock _get_telemetry_type to return consistent values
-        with mock.patch("azure.monitor.opentelemetry.exporter.statsbeat._utils._get_telemetry_type") as mock_get_type:
-            mock_get_type.side_effect = ["dependency", "requests"]
-            
-            # Call _track_dropped_items with no error
-            _track_dropped_items(
-                envelopes,
-                DropCode.CLIENT_STORAGE_DISABLED,
-                error_message=None
-            )
-            
-            # Verify that count_dropped_items was called for each envelope
-            self.assertEqual(mock_customer_sdkstats.count_dropped_items.call_count, 2)
-            
-            # Check first call
-            first_call = mock_customer_sdkstats.count_dropped_items.call_args_list[0]
-            self.assertEqual(first_call[0], (1, "dependency", DropCode.CLIENT_STORAGE_DISABLED))
-            
-            # Check second call
-            second_call = mock_customer_sdkstats.count_dropped_items.call_args_list[1]
-            self.assertEqual(second_call[0], (1, "requests", DropCode.CLIENT_STORAGE_DISABLED))
-
-    def test_track_dropped_items_with_error_index(self):
-        """Test _track_dropped_items with error string."""
-        # Create mock customer sdkstats metrics
-        mock_customer_sdkstats = mock.Mock()
-        
-        # Set the mock in global state
-        set_customer_sdkstats_metrics(mock_customer_sdkstats)
-        
-        # Create test envelopes
-        envelope1 = TelemetryItem(name="test1", time=datetime.now())
-        envelope2 = TelemetryItem(name="test2", time=datetime.now())
-        envelope3 = TelemetryItem(name="test3", time=datetime.now())
-        envelopes = [envelope1, envelope2, envelope3]
-        
-        # Create error string
-        error_message = "Bad Request: Invalid telemetry data"
-        
-        # Mock _get_telemetry_type
-        with mock.patch("azure.monitor.opentelemetry.exporter.statsbeat._utils._get_telemetry_type") as mock_get_type:
-            mock_get_type.side_effect = ["TRACE", "METRIC", "LOG"]
-
-            # Call _track_dropped_items with error string
-            _track_dropped_items(
-                envelopes,
-                DropCode.CLIENT_EXCEPTION,
-                error_message=error_message
-            )
-            
-            # With the current simplified implementation, all envelopes are processed when error is not None
-            self.assertEqual(mock_customer_sdkstats.count_dropped_items.call_count, 3)
-            
-            # Check the calls
-            calls = mock_customer_sdkstats.count_dropped_items.call_args_list
-            self.assertEqual(calls[0][0], (1, "TRACE", DropCode.CLIENT_EXCEPTION, error_message))
-            self.assertEqual(calls[1][0], (1, "METRIC", DropCode.CLIENT_EXCEPTION, error_message))
-            self.assertEqual(calls[2][0], (1, "LOG", DropCode.CLIENT_EXCEPTION, error_message))
-
-    def test_track_dropped_items_with_client_exception_error(self):
-        """Test _track_dropped_items with CLIENT_EXCEPTION drop code and error string."""
-        # Create mock customer sdkstats metrics
-        mock_customer_sdkstats = mock.Mock()
-        
-        # Set the mock in global state
-        set_customer_sdkstats_metrics(mock_customer_sdkstats)
-        
-        # Create test envelopes
-        envelope1 = TelemetryItem(name="test1", time=datetime.now())
-        envelope2 = TelemetryItem(name="test2", time=datetime.now())
-        envelopes = [envelope1, envelope2]
-        
-        # Create error string
-        error_message = "Connection timeout"
-        
-        # Mock _get_telemetry_type
-        with mock.patch("azure.monitor.opentelemetry.exporter.statsbeat._utils._get_telemetry_type") as mock_get_type:
-            mock_get_type.side_effect = ["TRACE", "METRIC"]
-            
-            # Call _track_dropped_items with CLIENT_EXCEPTION
-            _track_dropped_items(
-                envelopes,
-                DropCode.CLIENT_EXCEPTION,
-                error_message=error_message
-            )
-            
-            # Verify that count_dropped_items was called for each envelope
-            self.assertEqual(mock_customer_sdkstats.count_dropped_items.call_count, 2)
-            
-            # Check first call
-            first_call = mock_customer_sdkstats.count_dropped_items.call_args_list[0]
-            self.assertEqual(first_call[0], (1, "TRACE", DropCode.CLIENT_EXCEPTION, error_message))
-            
-            # Check second call
-            second_call = mock_customer_sdkstats.count_dropped_items.call_args_list[1]
-            self.assertEqual(second_call[0], (1, "METRIC", DropCode.CLIENT_EXCEPTION, error_message))
-
-    def test_track_dropped_items_with_status_code_error_not_client_exception(self):
-        """Test _track_dropped_items with error string and non-CLIENT_EXCEPTION drop code."""
-        # Create mock customer sdkstats metrics
-        mock_customer_sdkstats = mock.Mock()
-        set_customer_sdkstats_metrics(mock_customer_sdkstats)  # Set up global state
-        
-        # Create test envelopes
-        envelope1 = TelemetryItem(name="test1", time=datetime.now())
-        envelopes = [envelope1]
-        
-        # Create error string
-        error_message = "Internal Server Error"
-        
-        # Mock _get_telemetry_type
-        with mock.patch("azure.monitor.opentelemetry.exporter.statsbeat._utils._get_telemetry_type") as mock_get_type:
-            mock_get_type.return_value = "TRACE"
-            
-            # Call _track_dropped_items with non-CLIENT_EXCEPTION drop code
-            _track_dropped_items(
-                envelopes,
-                500,  # Using status code as drop code
-                error_message=error_message
-            )
-            
-            # With the current simplified implementation, any error (not None) will process all envelopes
-            mock_customer_sdkstats.count_dropped_items.assert_called_once_with(
-                1, "TRACE", 500, error_message
-            )
-
-    def test_track_dropped_items_with_error_none_index(self):
-        """Test _track_dropped_items with error string."""
-        # Create mock customer sdkstats metrics
-        mock_customer_sdkstats = mock.Mock()
-        set_customer_sdkstats_metrics(mock_customer_sdkstats)  # Set up global state
-        
-        # Create test envelopes
-        envelope1 = TelemetryItem(name="test1", time=datetime.now())
-        envelopes = [envelope1]
-        
-        # Create error string
-        error_message = "Bad Request"
-        
-        # Mock _get_telemetry_type
-        with mock.patch("azure.monitor.opentelemetry.exporter.statsbeat._utils._get_telemetry_type") as mock_get_type:
-            mock_get_type.return_value = "TRACE"
-            
-            # Call _track_dropped_items
-            _track_dropped_items(
-                envelopes,
-                DropCode.CLIENT_EXCEPTION,
-                error_message=error_message
-            )
-            
-            # With current implementation, any non-None error will process all envelopes
-            mock_customer_sdkstats.count_dropped_items.assert_called_once_with(
-                1, "TRACE", DropCode.CLIENT_EXCEPTION, error_message
-            )
-
-    def test_track_dropped_items_no_customer_sdkstats_metrics(self):
-        """Test _track_dropped_items with None customer_sdkstats_metrics."""
-        # Create test envelopes
-        envelope1 = TelemetryItem(name="test1", time=datetime.now())
-        envelopes = [envelope1]
-        
-        # Call _track_dropped_items with None metrics
-        result = _track_dropped_items(
-            envelopes=envelopes,
-            drop_code=DropCode.CLIENT_STORAGE_DISABLED,
-            error_message=None
-        )
-        
-        # Should return None and not raise any exceptions
-        self.assertIsNone(result)
-
-    def test_track_dropped_items_empty_envelopes_list(self):
-        """Test _track_dropped_items with empty envelopes list."""
-        # Create mock customer sdkstats metrics
-        mock_customer_sdkstats = mock.Mock()
-        
-        # Call _track_dropped_items with empty list
-        _track_dropped_items(
-            envelopes=[],
-            drop_code=DropCode.CLIENT_STORAGE_DISABLED,
-            error_message=None
-        )
-        
-        # Should not call count_dropped_items since there are no envelopes
-        mock_customer_sdkstats.count_dropped_items.assert_not_called()
-
-    @mock.patch.dict(
-        os.environ,
-        {
-            "APPLICATIONINSIGHTS_STATSBEAT_DISABLED_ALL": "true",
-            "APPLICATIONINSIGHTS_SDKSTATS_ENABLED_PREVIEW": "true",
-        },
-    )
-    def test_track_dropped_items_integration_with_transmit_206_error_status_code(self):
-        """Integration test for _track_dropped_items with 206 response containing status code errors."""
-        with mock.patch("azure.monitor.opentelemetry.exporter.export._base._track_dropped_items") as mock_track_dropped:
-            with mock.patch.object(AzureMonitorClient, "track") as mock_track:
-                mock_track_dropped.reset_mock()
-                # Setup 206 response with mixed success/failure
-                mock_track.return_value = TrackResponse(
-                    items_received=3,
-                    items_accepted=1,
-                    errors=[
-                        TelemetryErrorDetails(
-                            index=0,
-                            status_code=400,  # Non-retryable - should be tracked as dropped
-                            message="Bad request"
-                        ),
-                        TelemetryErrorDetails(
-                            index=2,
-                            status_code=500,  # Retryable - should not be tracked as dropped initially
-                            message="Server error"
-                        )
-                    ]
-                )
-                
-                # Set up global customer sdkstats state for tracking
-                mock_customer_sdkstats = mock.Mock()
-                set_customer_sdkstats_metrics(mock_customer_sdkstats)
-                
-                exporter = BaseExporter(
-                    connection_string="InstrumentationKey=12345678-1234-5678-abcd-12345678abcd",
-                    disable_offline_storage=True
-                )
-                
-                test_envelopes = [
-                    TelemetryItem(name="envelope0", time=datetime.now()),
-                    TelemetryItem(name="envelope1", time=datetime.now()),
-                    TelemetryItem(name="envelope2", time=datetime.now())
-                ]
-                
-                result = exporter._transmit(test_envelopes)
-                
-                self.assertEqual(result, ExportResult.FAILED_NOT_RETRYABLE)
-                
-                # Verify _track_dropped_items was called for the non-retryable error (400)
-                
-                # Check if _track_dropped_items was called (regardless of the bug)
-                self.assertTrue(mock_track_dropped.called)
-                
-                # Find the call that matches our expectations
-                found_call = False
-                for call in mock_track_dropped.call_args_list:
-                    args = call[0]
-                    if len(args) >= 2 and args[1] == 400:  # status_code as drop_code (second argument)
-                        found_call = True
-                        break
-                
-                self.assertTrue(found_call, "Expected call to _track_dropped_items with status_code 400 not found")
-
-    def test_track_dropped_items_with_various_drop_codes(self):
-        """Test _track_dropped_items with different DropCode values."""
-        # Create mock customer sdkstats metrics
-        mock_customer_sdkstats = mock.Mock()
-        set_customer_sdkstats_metrics(mock_customer_sdkstats)  # Set up global state
-        envelope = TelemetryItem(name="test", time=datetime.now())
-        
-        drop_codes_to_test = [
-            DropCode.CLIENT_STORAGE_DISABLED,
-            DropCode.CLIENT_EXCEPTION,
-            400,  # HTTP status code
-            500,  # HTTP status code
-        ]
-        
-        # Mock _get_telemetry_type
-        with mock.patch("azure.monitor.opentelemetry.exporter.statsbeat._utils._get_telemetry_type") as mock_get_type:
-            mock_get_type.return_value = "TRACE"
-            
-            for drop_code in drop_codes_to_test:
-                mock_customer_sdkstats.reset_mock()
-                
-                # Test with no error
-                _track_dropped_items(
-                    [envelope],
-                    drop_code,
-                    error_message=None
-                )
-                
-                # Should call count_dropped_items for each drop_code
-                mock_customer_sdkstats.count_dropped_items.assert_called_once_with(
-                    1, "TRACE", drop_code
-                )
-
-    def test_track_dropped_items_with_status_code_as_drop_code_and_error(self):
-        """Test _track_dropped_items using HTTP status code as drop_code with error string."""
-        # Create mock customer sdkstats metrics
-        mock_customer_sdkstats = mock.Mock()
-        set_customer_sdkstats_metrics(mock_customer_sdkstats)  # Set up global state
-        envelope = TelemetryItem(name="test", time=datetime.now())
-        
-        # Create error string
-        error_message = "Bad Request"
-        
-        # Mock _get_telemetry_type
-        with mock.patch("azure.monitor.opentelemetry.exporter.statsbeat._utils._get_telemetry_type") as mock_get_type:
-            mock_get_type.return_value = "TRACE"
-            
-            # Call _track_dropped_items using status code as drop_code (common pattern in _base.py)
-            _track_dropped_items(
-                [envelope],
-                drop_code=400,  # Status code as drop code
-                error_message=error_message
-            )
-            
-            # Should call count_dropped_items with status code as drop_code
-            mock_customer_sdkstats.count_dropped_items.assert_called_once_with(
-                1, "TRACE", 400, error_message
-            )
-
-    def test_track_dropped_items_error_with_string_conversion(self):
-        """Test _track_dropped_items with different string error types."""
-        # Create mock customer sdkstats metrics
-        mock_customer_sdkstats = mock.Mock()
-        
-        # Set the mock in global state
-        set_customer_sdkstats_metrics(mock_customer_sdkstats)
-        
-        envelope = TelemetryItem(name="test", time=datetime.now())
-        
-        # Test different error string cases
-        error_cases = [
-            "Test exception",
-            "Invalid value error",
-            "Connection timeout",
-            "Server internal error"
-        ]
-        
-        # Mock _get_telemetry_type
-        with mock.patch("azure.monitor.opentelemetry.exporter.statsbeat._utils._get_telemetry_type") as mock_get_type:
-            mock_get_type.return_value = "TRACE"
-            
-            for error_message in error_cases:
-                mock_customer_sdkstats.reset_mock()
-                
-                _track_dropped_items(
-                    [envelope],
-                    DropCode.CLIENT_EXCEPTION,
-                    error_message=error_message
-                )
-                
-                # Should call count_dropped_items with the error string
-                mock_customer_sdkstats.count_dropped_items.assert_called_once_with(
-                    1, "TRACE", DropCode.CLIENT_EXCEPTION, error_message
-                )
-
-    def test_track_dropped_items_regression_base_exporter_pattern(self):
-        """Regression test that matches the actual usage pattern in _base.py."""
-        # This test verifies the common pattern used in _base.py where:
-        # 1. Status codes are used as drop codes
-        # 2. Error messages are passed as strings
-        # 3. Single envelope is wrapped in a list (fixing the bug in _base.py)
-        
-        mock_customer_sdkstats = mock.Mock()
-        set_customer_sdkstats_metrics(mock_customer_sdkstats)  # Set up global state
-        envelope = TelemetryItem(name="test", time=datetime.now())
-        
-        # Create error message string (what should be passed instead of error object)
-        error_message = "Bad Request - Invalid telemetry"
-        
-        with mock.patch("azure.monitor.opentelemetry.exporter.statsbeat._utils._get_telemetry_type") as mock_get_type:
-            mock_get_type.return_value = "TRACE"
-            
-            # Test the corrected pattern (envelope wrapped in list, error as string)
-            _track_dropped_items(
-                [envelope],  # Correct - envelope wrapped in list
-                drop_code=400,  # Status code as drop code
-                error_message=error_message  # Error as string
-            )
-            
-            mock_customer_sdkstats.count_dropped_items.assert_called_once_with(
-                1, "TRACE", 400, error_message
-            )
-            
-            # Test what would happen with the bug (single envelope instead of list)
-            mock_customer_sdkstats.reset_mock()
-            mock_get_type.reset_mock()
-            
-            # This would cause an error in real usage since envelope is not iterable
-            with self.assertRaises(TypeError):
-                _track_dropped_items(
-                    envelope,  # Bug - single envelope instead of list
-                    drop_code=400,
-                    error_message=error_message
-                )
-
-
-            
-    def test_track_dropped_items_custom_message_vs_no_message_comparison(self):
-        """Test _track_dropped_items comparing custom message vs no message scenarios."""
-        # This test demonstrates the difference between providing a custom message
-        # and not providing any error message
-        
-        mock_customer_sdkstats = mock.Mock()
-        set_customer_sdkstats_metrics(mock_customer_sdkstats)  # Set up global state
-        envelope = TelemetryItem(name="test_trace", time=datetime.now())
-        
-        with mock.patch("azure.monitor.opentelemetry.exporter.statsbeat._utils._get_telemetry_type") as mock_get_type:
-            mock_get_type.return_value = "TRACE"
-            
-            # Test 1: Call with custom message
-            custom_message = "Custom error description for debugging"
-            _track_dropped_items(
-                [envelope],
-                drop_code=DropCode.CLIENT_EXCEPTION,
-                error_message=custom_message
-            )
-            
-            # Verify custom message is included
-            mock_customer_sdkstats.count_dropped_items.assert_called_with(
-                1, "TRACE", DropCode.CLIENT_EXCEPTION, custom_message
-            )
-            
-            # Reset mock for second test
-            mock_customer_sdkstats.reset_mock()
-            
-            # Test 2: Call without error message (default None)
-            _track_dropped_items(
-                [envelope],
-                drop_code=DropCode.CLIENT_EXCEPTION
-                # error parameter omitted, should default to None
-            )
-            
-            # Verify no error message is passed (only 3 arguments)
-            mock_customer_sdkstats.count_dropped_items.assert_called_with(
-                1, "TRACE", DropCode.CLIENT_EXCEPTION
-            )
-            
-            # Verify the calls were different
-            self.assertEqual(mock_customer_sdkstats.count_dropped_items.call_count, 1)
-            
-            # Check that the second call didn't include the error message
-            args, kwargs = mock_customer_sdkstats.count_dropped_items.call_args
-            self.assertEqual(len(args), 3)  # Should only have 3 args when no error message
-=======
-        error = ServiceRequestError("Network error")
-        error.message = "Specific network error"
-        
-        retry_code, message = _determine_client_retry_code(error)
-        self.assertEqual(retry_code, RetryCode.CLIENT_EXCEPTION)
-        self.assertEqual(message, "Specific network error")
-
-    def test_determine_client_retry_code_timeout_error(self):
-        exporter = BaseExporter(disable_offline_storage=True)
->>>>>>> d1b981fa
-
-    def test_track_dropped_items_not_called_when_status_code_is_none(self):
-        """Test that _track_dropped_items is not called when response_error.status_code is None."""
-        # Create mock customer sdkstats metrics
-        mock_customer_sdkstats = mock.Mock()
-        
-        # Set the mock in global state
-        set_customer_sdkstats_metrics(mock_customer_sdkstats)
-        
-        # Create an exporter
-        exporter = BaseExporter(disable_offline_storage=True)
-        
-        # Create test envelopes
-        test_envelopes = [TelemetryItem(name="test", time=datetime.now())]
-        
-        # Mock the Azure Monitor client to raise HttpResponseError with None status_code
-        with mock.patch.object(AzureMonitorClient, "track") as mock_track:
-            # Create a mock response with None status_code
-            mock_response = mock.Mock()
-            mock_response.status_code = None
-            
-            # Create HttpResponseError with None status_code
-            error = HttpResponseError(response=mock_response)
-            error.status_code = None  # Explicitly set to None
-            
-            mock_track.side_effect = error
-            
-            # Patch _track_dropped_items to verify it's not called
-            with mock.patch("azure.monitor.opentelemetry.exporter.export._base._track_dropped_items") as mock_track_dropped:
-                # Call _transmit which should handle the HttpResponseError
-                result = exporter._transmit(test_envelopes)
-                
-                # Verify that _track_dropped_items was not called
-                mock_track_dropped.assert_not_called()
-                
-                # Verify the result indicates failure (non-retryable since status_code is None)
-                self.assertEqual(result, ExportResult.FAILED_NOT_RETRYABLE)
-
-    def test_track_dropped_items_rejects_invalid_drop_code_types(self):
-        """Test that _track_dropped_items and count_dropped_items handle invalid drop_code types appropriately."""
-        # Create mock customer sdkstats metrics
-        mock_customer_sdkstats = mock.Mock()
-        
-        # Set the mock in global state
-        set_customer_sdkstats_metrics(mock_customer_sdkstats)
-        
-        # Create test envelope
-        envelope = TelemetryItem(name="test", time=datetime.now())
-        
-        # Test with valid DropCode enum - should work
-        with mock.patch("azure.monitor.opentelemetry.exporter.statsbeat._utils._get_telemetry_type") as mock_get_type:
-            mock_get_type.return_value = "requests"
-            
-            # This should work fine
-            _track_dropped_items([envelope], DropCode.CLIENT_EXCEPTION)
-            mock_customer_sdkstats.count_dropped_items.assert_called_with(
-                1, "requests", DropCode.CLIENT_EXCEPTION
-            )
-            
-            # Reset mock
-            mock_customer_sdkstats.reset_mock()
-            
-            # Test with valid int - should work
-            _track_dropped_items([envelope], 400)
-            mock_customer_sdkstats.count_dropped_items.assert_called_with(
-                1, "requests", 400
-            )
-            
-            # Reset mock
-            mock_customer_sdkstats.reset_mock()
-        
-        # Test with actual CustomerSdkStatsMetrics to see real behavior with invalid types
-        from azure.monitor.opentelemetry.exporter.statsbeat._customer_sdkstats import CustomerSdkStatsMetrics
-        
-        # Test with None
-        with mock.patch.dict(os.environ, {"APPLICATIONINSIGHTS_SDKSTATS_ENABLED_PREVIEW": "true"}):
-            actual_metrics = CustomerSdkStatsMetrics("InstrumentationKey=test")
-            
-            # None should be handled gracefully (returns "unknown_reason" but doesn't crash)
-            try:
-                actual_metrics.count_dropped_items(1, "requests", None)
-                none_handled = True
-            except (TypeError, AttributeError, ValueError) as e:
-                none_handled = False
-                
-            # Test with string (invalid type)
-            try:
-                actual_metrics.count_dropped_items(1, "requests", "invalid_string")
-                string_handled = True
-            except (TypeError, AttributeError, ValueError) as e:
-                string_handled = False
-                
-            # Test with list (invalid type)
-            try:
-                actual_metrics.count_dropped_items(1, "requests", [1, 2, 3])
-                list_handled = True
-            except (TypeError, AttributeError, ValueError) as e:
-                list_handled = False
-        
-        # Verify that invalid types are handled appropriately
-        # The current implementation treats unknown types gracefully without crashing
-        # This documents the current behavior - if we want stricter validation,
-        # we would need to modify the implementation
-        
-        # At minimum, verify that the function doesn't crash with invalid input
-        # This is a defensive programming test
-        self.assertTrue(True)  # Test passes if we reach here without exceptions
 
 
 def validate_telemetry_item(item1, item2):
