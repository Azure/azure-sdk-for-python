--- conflicted
+++ resolved
@@ -364,7 +364,6 @@
         
         # Verify etag was included in headers
         headers = call_args[0][2]
-<<<<<<< HEAD
         self.assertEqual(headers["If-None-Match"], "test-etag")
 
     @patch.dict(os.environ, {"APPLICATIONINSIGHTS_CONTROLPLANE_DISABLED": "true"})
@@ -397,7 +396,4 @@
         # When no env var is set, get_configuration_manager should return instance
         manager = get_configuration_manager()
         self.assertIsNotNone(manager)
-        self.assertIsInstance(manager, _ConfigurationManager)
-=======
-        self.assertEqual(headers["If-None-Match"], "test-etag")
->>>>>>> 7b2e6deb
+        self.assertIsInstance(manager, _ConfigurationManager)