# Copyright (c) Microsoft Corporation. All rights reserved.
# Licensed under the MIT License.
import json
import os
import platform
import shutil
import unittest
from unittest import mock
from functools import partial

# pylint: disable=import-error
from opentelemetry.semconv.attributes.exception_attributes import (
    EXCEPTION_MESSAGE,
    EXCEPTION_STACKTRACE,
    EXCEPTION_TYPE,
)
from opentelemetry.sdk import _logs
from opentelemetry.sdk.util.instrumentation import InstrumentationScope
from opentelemetry.sdk.resources import Resource
from opentelemetry.sdk._logs.export import LogExportResult
from opentelemetry._logs.severity import SeverityNumber

from azure.monitor.opentelemetry.exporter.export._base import ExportResult
from azure.monitor.opentelemetry.exporter.export.logs._exporter import (
    AzureMonitorLogExporter,
    _get_log_export_result,
    _get_severity_level,
)
from azure.monitor.opentelemetry.exporter._constants import (
    _APPLICATION_INSIGHTS_EVENT_MARKER_ATTRIBUTE,
)
from azure.monitor.opentelemetry.exporter._generated.models import ContextTagKeys
from azure.monitor.opentelemetry.exporter._utils import (
    azure_monitor_context,
    ns_to_iso_str,
)


def throw(exc_type, *args, **kwargs):
    def func(*_args, **_kwargs):
        raise exc_type(*args, **kwargs)

    return func


class NotSerializeableClass:
    def __str__(self) -> str:
        return "This class is not serializeable"


# pylint: disable=import-error
# pylint: disable=protected-access
# pylint: disable=too-many-lines
class TestAzureLogExporter(unittest.TestCase):
    _exporter_class = AzureMonitorLogExporter

    @classmethod
    def setUpClass(cls):
        os.environ.clear()
        os.environ["APPINSIGHTS_INSTRUMENTATIONKEY"] = "1234abcd-5678-4efa-8abc-1234567890ab"
        os.environ["APPLICATIONINSIGHTS_STATSBEAT_DISABLED_ALL"] = "true"
        cls._exporter = cls._exporter_class()
        cls._log_data = _logs.LogData(
            _logs.LogRecord(
                timestamp=1646865018558419456,
                trace_id=125960616039069540489478540494783893221,
                span_id=2909973987304607650,
                severity_text="WARNING",
                trace_flags=None,
                severity_number=SeverityNumber.WARN,
                body="Test message",
                resource=Resource.create(attributes={"asd": "test_resource"}),
                attributes={"test": "attribute"},
            ),
            InstrumentationScope("test_name"),
        )
        cls._log_data_empty = _logs.LogData(
            _logs.LogRecord(
                timestamp=1646865018558419456,
                trace_id=125960616039069540489478540494783893221,
                span_id=2909973987304607650,
                severity_text="WARNING",
                trace_flags=None,
                severity_number=SeverityNumber.WARN,
                body="",
                resource=Resource.create(attributes={"asd": "test_resource"}),
                attributes={"test": "attribute"},
<<<<<<< HEAD
=======
            ),
            InstrumentationScope("test_name"),
        )
        cls._log_data_none = _logs.LogData(
            _logs.LogRecord(
                timestamp=1646865018558419456,
                trace_id=125960616039069540489478540494783893221,
                span_id=2909973987304607650,
                severity_text="WARNING",
                trace_flags=None,
                severity_number=SeverityNumber.WARN,
                body=None,
                resource=Resource.create(attributes={"asd": "test_resource"}),
                attributes={"test": "attribute"},
            ),
            InstrumentationScope("test_name"),
        )
        cls._log_data_complex_body = _logs.LogData(
            _logs.LogRecord(
                timestamp=1646865018558419456,
                trace_id=125960616039069540489478540494783893221,
                span_id=2909973987304607650,
                severity_text="WARNING",
                trace_flags=None,
                severity_number=SeverityNumber.WARN,
                body={"foo": {"bar": "baz", "qux": 42}},
                resource=Resource.create(attributes={"asd": "test_resource"}),
                attributes={"test": "attribute"},
            ),
            InstrumentationScope("test_name"),
        )
        cls._log_data_complex_body_not_serializeable = _logs.LogData(
            _logs.LogRecord(
                timestamp=1646865018558419456,
                trace_id=125960616039069540489478540494783893221,
                span_id=2909973987304607650,
                severity_text="WARNING",
                trace_flags=None,
                severity_number=SeverityNumber.WARN,
                body=NotSerializeableClass(),
                resource=Resource.create(attributes={"asd": "test_resource"}),
                attributes={"test": "attribute"},
            ),
            InstrumentationScope("test_name"),
        )
        cls._log_data_event = _logs.LogData(
            _logs.LogRecord(
                timestamp=1646865018558419456,
                trace_id=125960616039069540489478540494783893221,
                span_id=2909973987304607650,
                severity_text="INFO",
                trace_flags=None,
                severity_number=SeverityNumber.INFO,
                body="Test Event",
                resource=Resource.create(attributes={"asd": "test_resource"}),
                attributes={
                    "event_key": "event_attribute",
                    _APPLICATION_INSIGHTS_EVENT_MARKER_ATTRIBUTE: True,
                },
>>>>>>> 9f827d35
            ),
            InstrumentationScope("test_name"),
        )
        cls._log_data_event_complex_body = _logs.LogData(
            _logs.LogRecord(
                timestamp=1646865018558419456,
                trace_id=125960616039069540489478540494783893221,
                span_id=2909973987304607650,
<<<<<<< HEAD
                severity_text="WARNING",
                trace_flags=None,
                severity_number=SeverityNumber.WARN,
                body=None,
                resource=Resource.create(attributes={"asd": "test_resource"}),
                attributes={"test": "attribute"},
=======
                severity_text="INFO",
                trace_flags=None,
                severity_number=SeverityNumber.INFO,
                body={"foo": {"bar": "baz", "qux": 42}},
                resource=Resource.create(attributes={"asd": "test_resource"}),
                attributes={
                    "event_key": "event_attribute",
                    _APPLICATION_INSIGHTS_EVENT_MARKER_ATTRIBUTE: True,
                },
>>>>>>> 9f827d35
            ),
            InstrumentationScope("test_name"),
        )
        cls._log_data_event_complex_body_not_serializeable = _logs.LogData(
            _logs.LogRecord(
                timestamp=1646865018558419456,
                trace_id=125960616039069540489478540494783893221,
                span_id=2909973987304607650,
                severity_text="INFO",
                trace_flags=None,
                severity_number=SeverityNumber.INFO,
<<<<<<< HEAD
                body="Test Event",
=======
                body=NotSerializeableClass(),
>>>>>>> 9f827d35
                resource=Resource.create(attributes={"asd": "test_resource"}),
                attributes={
                    "event_key": "event_attribute",
                    _APPLICATION_INSIGHTS_EVENT_MARKER_ATTRIBUTE: True,
                },
            ),
            InstrumentationScope("test_name"),
        )
        cls._exc_data = _logs.LogData(
            _logs.LogRecord(
                timestamp=1646865018558419456,
                trace_id=125960616039069540489478540494783893221,
                span_id=2909973987304607650,
                severity_text="EXCEPTION",
                trace_flags=None,
                severity_number=SeverityNumber.FATAL,
                body="Test message",
                resource=Resource.create(attributes={"asd": "test_resource"}),
                attributes={
                    "test": "attribute",
                    EXCEPTION_TYPE: "ZeroDivisionError",
                    EXCEPTION_MESSAGE: "division by zero",
                    EXCEPTION_STACKTRACE: 'Traceback (most recent call last):\n  File "test.py", line 38, in <module>\n    raise ZeroDivisionError()\nZeroDivisionError\n',
                },
            ),
            InstrumentationScope("test_name"),
        )
        cls._exc_data_with_exc_body = _logs.LogData(
            _logs.LogRecord(
                timestamp=1646865018558419456,
                trace_id=125960616039069540489478540494783893221,
                span_id=2909973987304607650,
                severity_text="EXCEPTION",
                trace_flags=None,
                severity_number=SeverityNumber.FATAL,
                body=Exception("test exception message"),
                resource=Resource.create(attributes={"asd": "test_resource"}),
                attributes={
                    "test": "attribute",
                    EXCEPTION_TYPE: "ZeroDivisionError",
                    EXCEPTION_MESSAGE: "division by zero",
                    EXCEPTION_STACKTRACE: 'Traceback (most recent call last):\n  File "test.py", line 38, in <module>\n    raise ZeroDivisionError()\nZeroDivisionError\n',
                },
            ),
            InstrumentationScope("test_name"),
        )
        cls._exc_data_blank_exception = _logs.LogData(
            _logs.LogRecord(
                timestamp=1646865018558419456,
                trace_id=125960616039069540489478540494783893221,
                span_id=2909973987304607650,
                severity_text="EXCEPTION",
                trace_flags=None,
                severity_number=SeverityNumber.FATAL,
                body="test exception",
                resource=Resource.create(attributes={"asd": "test_resource"}),
                attributes={"test": "attribute", EXCEPTION_TYPE: "", EXCEPTION_MESSAGE: "", EXCEPTION_STACKTRACE: ""},
            ),
            InstrumentationScope("test_name"),
        )
        cls._exc_data_empty = _logs.LogData(
            _logs.LogRecord(
                timestamp=1646865018558419456,
                trace_id=125960616039069540489478540494783893221,
                span_id=2909973987304607650,
                severity_text="EXCEPTION",
                trace_flags=None,
                severity_number=SeverityNumber.FATAL,
                body="",
                resource=Resource.create(attributes={"asd": "test_resource"}),
                attributes={"test": "attribute", EXCEPTION_TYPE: "", EXCEPTION_MESSAGE: "", EXCEPTION_STACKTRACE: ""},
            ),
            InstrumentationScope("test_name"),
        )

    @classmethod
    def tearDownClass(cls):
        shutil.rmtree(cls._exporter.storage._path, True)

    def test_constructor(self):
        """Test the constructor."""
        exporter = AzureMonitorLogExporter(
            connection_string="InstrumentationKey=4321abcd-5678-4efa-8abc-1234567890ab",
        )
        self.assertEqual(
            exporter._instrumentation_key,
            "4321abcd-5678-4efa-8abc-1234567890ab",
        )
        self.assertIsNotNone(exporter.storage)

    def test_from_connection_string(self):
        exporter = AzureMonitorLogExporter.from_connection_string(
            "InstrumentationKey=4321abcd-5678-4efa-8abc-1234567890ab"
        )
        self.assertTrue(isinstance(exporter, AzureMonitorLogExporter))
        self.assertEqual(
            exporter._instrumentation_key,
            "4321abcd-5678-4efa-8abc-1234567890ab",
        )

    def test_export_empty(self):
        exporter = self._exporter
        result = exporter.export([])
        self.assertEqual(result, LogExportResult.SUCCESS)

    def test_export_failure(self):
        exporter = self._exporter
        with mock.patch(
            "azure.monitor.opentelemetry.exporter.AzureMonitorLogExporter._transmit"
        ) as transmit:  # noqa: E501
            transmit.return_value = ExportResult.FAILED_RETRYABLE
            storage_mock = mock.Mock()
            exporter.storage.put = storage_mock
            result = exporter.export([self._log_data])
        self.assertEqual(result, LogExportResult.FAILURE)
        self.assertEqual(storage_mock.call_count, 1)

    def test_export_success(self):
        exporter = self._exporter
        with mock.patch(
            "azure.monitor.opentelemetry.exporter.AzureMonitorLogExporter._transmit"
        ) as transmit:  # noqa: E501
            transmit.return_value = ExportResult.SUCCESS
            storage_mock = mock.Mock()
            exporter._transmit_from_storage = storage_mock
            result = exporter.export([self._log_data])
            self.assertEqual(result, LogExportResult.SUCCESS)
            self.assertEqual(storage_mock.call_count, 1)

    @mock.patch("azure.monitor.opentelemetry.exporter.export.logs._exporter._logger")
    def test_export_exception(self, logger_mock):
        exporter = self._exporter
        with mock.patch(
            "azure.monitor.opentelemetry.exporter.AzureMonitorLogExporter._transmit",
            throw(Exception),
        ):  # noqa: E501
            result = exporter.export([self._log_data])
            self.assertEqual(result, LogExportResult.FAILURE)
            self.assertEqual(logger_mock.exception.called, True)

    def test_export_not_retryable(self):
        exporter = self._exporter
        with mock.patch(
            "azure.monitor.opentelemetry.exporter.AzureMonitorLogExporter._transmit"
        ) as transmit:  # noqa: E501
            transmit.return_value = ExportResult.FAILED_NOT_RETRYABLE
            result = exporter.export([self._log_data])
            self.assertEqual(result, LogExportResult.FAILURE)

    def test_log_to_envelope_partA(self):
        exporter = self._exporter
        old_resource = self._log_data.log_record.resource
        resource = Resource(
            {
                "service.name": "testServiceName",
                "service.namespace": "testServiceNamespace",
                "service.instance.id": "testServiceInstanceId",
            }
        )
        self._log_data.log_record.resource = resource
        envelope = exporter._log_to_envelope(self._log_data)

        self.assertEqual(envelope.instrumentation_key, "1234abcd-5678-4efa-8abc-1234567890ab")
        self.assertIsNotNone(envelope.tags)
        self.assertEqual(
            envelope.tags.get(ContextTagKeys.AI_DEVICE_ID), azure_monitor_context[ContextTagKeys.AI_DEVICE_ID]
        )
        self.assertEqual(
            envelope.tags.get(ContextTagKeys.AI_DEVICE_LOCALE), azure_monitor_context[ContextTagKeys.AI_DEVICE_LOCALE]
        )
        self.assertEqual(
            envelope.tags.get(ContextTagKeys.AI_DEVICE_OS_VERSION),
            azure_monitor_context[ContextTagKeys.AI_DEVICE_OS_VERSION],
        )
        self.assertEqual(
            envelope.tags.get(ContextTagKeys.AI_DEVICE_TYPE), azure_monitor_context[ContextTagKeys.AI_DEVICE_TYPE]
        )
        self.assertEqual(
            envelope.tags.get(ContextTagKeys.AI_INTERNAL_SDK_VERSION),
            azure_monitor_context[ContextTagKeys.AI_INTERNAL_SDK_VERSION],
        )

        self.assertEqual(envelope.tags.get(ContextTagKeys.AI_CLOUD_ROLE), "testServiceNamespace.testServiceName")
        self.assertEqual(envelope.tags.get(ContextTagKeys.AI_CLOUD_ROLE_INSTANCE), "testServiceInstanceId")
        self.assertEqual(envelope.tags.get(ContextTagKeys.AI_INTERNAL_NODE_NAME), "testServiceInstanceId")
        trace_id = self._log_data.log_record.trace_id
        self.assertEqual(envelope.tags.get(ContextTagKeys.AI_OPERATION_ID), "{:032x}".format(trace_id))
        span_id = self._log_data.log_record.span_id
        self.assertEqual(envelope.tags.get(ContextTagKeys.AI_OPERATION_PARENT_ID), "{:016x}".format(span_id))
        self._log_data.log_record.resource = old_resource

    def test_log_to_envelope_partA_default(self):
        exporter = self._exporter
        old_resource = self._log_data.log_record.resource
        resource = Resource({"service.name": "testServiceName"})
        self._log_data.log_record.resource = resource
        envelope = exporter._log_to_envelope(self._log_data)
        self.assertEqual(envelope.tags.get(ContextTagKeys.AI_CLOUD_ROLE), "testServiceName")
        self.assertEqual(envelope.tags.get(ContextTagKeys.AI_CLOUD_ROLE_INSTANCE), platform.node())
        self.assertEqual(
            envelope.tags.get(ContextTagKeys.AI_INTERNAL_NODE_NAME),
            envelope.tags.get(ContextTagKeys.AI_CLOUD_ROLE_INSTANCE),
        )
        self._log_data.log_record.resource = old_resource

    def test_log_to_envelope_log(self):
        exporter = self._exporter
        envelope = exporter._log_to_envelope(self._log_data)
        record = self._log_data.log_record
        self.assertEqual(envelope.name, "Microsoft.ApplicationInsights.Message")
        self.assertEqual(envelope.time, ns_to_iso_str(record.timestamp))
        self.assertEqual(envelope.data.base_type, "MessageData")
        self.assertEqual(envelope.data.base_data.message, record.body)
        self.assertEqual(envelope.data.base_data.severity_level, 2)
        self.assertEqual(envelope.data.base_data.properties["test"], "attribute")

    def test_log_to_envelope_log_none(self):
        exporter = self._exporter
        envelope = exporter._log_to_envelope(self._log_data_none)
        self.assertEqual(envelope.name, "Microsoft.ApplicationInsights.Message")
        self.assertEqual(envelope.data.base_type, "MessageData")
<<<<<<< HEAD
        self.assertEqual(envelope.data.base_data.message, "n/a")
=======
        self.assertEqual(envelope.data.base_data.message, "")
>>>>>>> 9f827d35

    def test_log_to_envelope_log_empty(self):
        exporter = self._exporter
        envelope = exporter._log_to_envelope(self._log_data_empty)
        self.assertEqual(envelope.name, "Microsoft.ApplicationInsights.Message")
        self.assertEqual(envelope.data.base_type, "MessageData")
<<<<<<< HEAD
        self.assertEqual(envelope.data.base_data.message, "n/a")
=======
        self.assertEqual(envelope.data.base_data.message, "")

    def test_log_to_envelope_log_complex_body(self):
        exporter = self._exporter
        envelope = exporter._log_to_envelope(self._log_data_complex_body)
        self.assertEqual(envelope.name, "Microsoft.ApplicationInsights.Message")
        self.assertEqual(envelope.data.base_type, "MessageData")
        self.assertEqual(envelope.data.base_data.message, json.dumps(self._log_data_complex_body.log_record.body))

    def test_log_to_envelope_log_complex_body_not_serializeable(self):
        exporter = self._exporter
        envelope = exporter._log_to_envelope(self._log_data_complex_body_not_serializeable)
        self.assertEqual(envelope.name, "Microsoft.ApplicationInsights.Message")
        self.assertEqual(envelope.data.base_type, "MessageData")
        self.assertEqual(
            envelope.data.base_data.message, str(self._log_data_complex_body_not_serializeable.log_record.body)
        )
>>>>>>> 9f827d35

    def test_log_to_envelope_exception_with_string_message(self):
        exporter = self._exporter
        envelope = exporter._log_to_envelope(self._exc_data)
        record = self._log_data.log_record
        self.assertEqual(envelope.name, "Microsoft.ApplicationInsights.Exception")
        self.assertEqual(envelope.time, ns_to_iso_str(record.timestamp))
        self.assertEqual(envelope.data.base_type, "ExceptionData")
        self.assertEqual(envelope.data.base_data.severity_level, 4)
        self.assertEqual(envelope.data.base_data.properties["test"], "attribute")
        self.assertEqual(len(envelope.data.base_data.exceptions), 1)
        self.assertEqual(envelope.data.base_data.exceptions[0].type_name, "ZeroDivisionError")
        self.assertEqual(envelope.data.base_data.exceptions[0].message, "Test message")
        self.assertTrue(envelope.data.base_data.exceptions[0].has_full_stack)
        self.assertEqual(
            envelope.data.base_data.exceptions[0].stack,
            'Traceback (most recent call last):\n  File "test.py", line 38, in <module>\n    raise ZeroDivisionError()\nZeroDivisionError\n',
        )

    def test_log_to_envelope_exception_with_exc_message(self):
        exporter = self._exporter
        envelope = exporter._log_to_envelope(self._exc_data_with_exc_body)
        record = self._log_data.log_record
        self.assertEqual(envelope.name, "Microsoft.ApplicationInsights.Exception")
        self.assertEqual(envelope.time, ns_to_iso_str(record.timestamp))
        self.assertEqual(envelope.data.base_type, "ExceptionData")
        self.assertEqual(envelope.data.base_data.severity_level, 4)
        self.assertEqual(envelope.data.base_data.properties["test"], "attribute")
        self.assertEqual(len(envelope.data.base_data.exceptions), 1)
        self.assertEqual(envelope.data.base_data.exceptions[0].type_name, "ZeroDivisionError")
        self.assertEqual(envelope.data.base_data.exceptions[0].message, "test exception message")
        self.assertTrue(envelope.data.base_data.exceptions[0].has_full_stack)
        self.assertEqual(
            envelope.data.base_data.exceptions[0].stack,
            'Traceback (most recent call last):\n  File "test.py", line 38, in <module>\n    raise ZeroDivisionError()\nZeroDivisionError\n',
        )

    def test_log_to_envelope_exception_empty(self):
        exporter = self._exporter
        envelope = exporter._log_to_envelope(self._exc_data_empty)
        record = self._log_data.log_record
        self.assertEqual(envelope.name, "Microsoft.ApplicationInsights.Exception")
        self.assertEqual(envelope.time, ns_to_iso_str(record.timestamp))
        self.assertEqual(envelope.data.base_type, "ExceptionData")
        self.assertEqual(envelope.data.base_data.severity_level, 4)
        self.assertEqual(envelope.data.base_data.properties["test"], "attribute")
        self.assertEqual(len(envelope.data.base_data.exceptions), 1)
        self.assertEqual(envelope.data.base_data.exceptions[0].type_name, "Exception")
        self.assertEqual(envelope.data.base_data.exceptions[0].message, "Exception")
        self.assertTrue(envelope.data.base_data.exceptions[0].has_full_stack)
        self.assertEqual(envelope.data.base_data.exceptions[0].stack, "")

    def test_log_to_envelope_exception_with_blank_exception(self):
        exporter = self._exporter
        envelope = exporter._log_to_envelope(self._exc_data_blank_exception)
        record = self._log_data.log_record
        self.assertEqual(envelope.name, "Microsoft.ApplicationInsights.Exception")
        self.assertEqual(envelope.time, ns_to_iso_str(record.timestamp))
        self.assertEqual(envelope.data.base_type, "ExceptionData")
        self.assertEqual(envelope.data.base_data.severity_level, 4)
        self.assertEqual(envelope.data.base_data.properties["test"], "attribute")
        self.assertEqual(len(envelope.data.base_data.exceptions), 1)
        self.assertEqual(envelope.data.base_data.exceptions[0].type_name, "Exception")
        self.assertEqual(envelope.data.base_data.exceptions[0].message, "test exception")
        self.assertTrue(envelope.data.base_data.exceptions[0].has_full_stack)
        self.assertEqual(envelope.data.base_data.exceptions[0].stack, "")

    def test_log_to_envelope_event(self):
        exporter = self._exporter
        envelope = exporter._log_to_envelope(self._log_data_event)
        record = self._log_data_event.log_record
        self.assertEqual(envelope.name, "Microsoft.ApplicationInsights.Event")
        self.assertEqual(envelope.time, ns_to_iso_str(record.timestamp))
        self.assertEqual(envelope.data.base_type, "EventData")
        self.assertEqual(envelope.data.base_data.name, record.body)
        self.assertEqual(envelope.data.base_data.properties["event_key"], "event_attribute")

    def test_log_to_envelope_event_complex_body(self):
        exporter = self._exporter
        envelope = exporter._log_to_envelope(self._log_data_event_complex_body)
        record = self._log_data_event_complex_body.log_record
        self.assertEqual(envelope.name, "Microsoft.ApplicationInsights.Event")
        self.assertEqual(envelope.time, ns_to_iso_str(record.timestamp))
        self.assertEqual(envelope.data.base_type, "EventData")
        self.assertEqual(envelope.data.base_data.name, json.dumps(record.body))
        self.assertEqual(envelope.data.base_data.properties["event_key"], "event_attribute")

    def test_log_to_envelope_event_complex_body_not_serializeable(self):
        exporter = self._exporter
        envelope = exporter._log_to_envelope(self._log_data_event_complex_body_not_serializeable)
        record = self._log_data_event_complex_body_not_serializeable.log_record
        self.assertEqual(envelope.name, "Microsoft.ApplicationInsights.Event")
        self.assertEqual(envelope.time, ns_to_iso_str(record.timestamp))
        self.assertEqual(envelope.data.base_type, "EventData")
        self.assertEqual(envelope.data.base_data.name, str(record.body))
        self.assertEqual(envelope.data.base_data.properties["event_key"], "event_attribute")

    def test_log_to_envelope_timestamp(self):
        exporter = self._exporter
        old_record = self._log_data.log_record
        self._log_data.log_record.timestamp = None
        self._log_data.log_record.observed_timestamp = 1646865018558419457
        envelope = exporter._log_to_envelope(self._log_data)
        record = self._log_data.log_record
        self.assertEqual(envelope.time, ns_to_iso_str(record.observed_timestamp))
        self._log_data.log_record = old_record


class TestAzureLogExporterWithDisabledStorage(TestAzureLogExporter):
    _exporter_class = partial(AzureMonitorLogExporter, disable_offline_storage=True)

    @classmethod
    def tearDownClass(cls):
        pass

    def test_constructor(self):
        """Test the constructor."""
        exporter = AzureMonitorLogExporter(
            connection_string="InstrumentationKey=4321abcd-5678-4efa-8abc-1234567890ab",
            disable_offline_storage=True,
        )
        self.assertEqual(
            exporter._instrumentation_key,
            "4321abcd-5678-4efa-8abc-1234567890ab",
        )
        self.assertEqual(exporter.storage, None)

    def test_shutdown(self):
        exporter = self._exporter
        exporter.shutdown()
        self.assertEqual(exporter.storage, None)

    def test_export_failure(self):
        exporter = self._exporter
        with mock.patch(
            "azure.monitor.opentelemetry.exporter.AzureMonitorLogExporter._transmit"
        ) as transmit:  # noqa: E501
            transmit.return_value = ExportResult.FAILED_NOT_RETRYABLE
            transmit_from_storage_mock = mock.Mock()
            exporter._handle_transmit_from_storage = transmit_from_storage_mock
            result = exporter.export([self._log_data])
            self.assertEqual(result, LogExportResult.FAILURE)
            self.assertEqual(exporter.storage, None)
            self.assertEqual(transmit_from_storage_mock.call_count, 1)

    def test_export_success(self):
        exporter = self._exporter
        with mock.patch(
            "azure.monitor.opentelemetry.exporter.AzureMonitorLogExporter._transmit"
        ) as transmit:  # noqa: E501
            transmit.return_value = ExportResult.SUCCESS
            storage_mock = mock.Mock()
            exporter._transmit_from_storage = storage_mock
            result = exporter.export([self._log_data])
            self.assertEqual(result, LogExportResult.SUCCESS)
            self.assertEqual(storage_mock.call_count, 0)


class TestAzureLogExporterUtils(unittest.TestCase):
    def test_get_log_export_result(self):
        self.assertEqual(
            _get_log_export_result(ExportResult.SUCCESS),
            LogExportResult.SUCCESS,
        )
        self.assertEqual(
            _get_log_export_result(ExportResult.FAILED_NOT_RETRYABLE),
            LogExportResult.FAILURE,
        )
        self.assertEqual(
            _get_log_export_result(ExportResult.FAILED_RETRYABLE),
            LogExportResult.FAILURE,
        )
        self.assertEqual(_get_log_export_result(None), LogExportResult.FAILURE)

    def test_get_severity_level(self):
        for sev_num in SeverityNumber:
            num = sev_num.value
            level = _get_severity_level(sev_num)
            print(num)
            if num in range(0, 9):
                self.assertEqual(level, 0)
            elif num in range(9, 13):
                self.assertEqual(level, 1)
            elif num in range(13, 17):
                self.assertEqual(level, 2)
            elif num in range(17, 21):
                self.assertEqual(level, 3)
            else:
                self.assertEqual(level, 4)<|MERGE_RESOLUTION|>--- conflicted
+++ resolved
@@ -85,8 +85,6 @@
                 body="",
                 resource=Resource.create(attributes={"asd": "test_resource"}),
                 attributes={"test": "attribute"},
-<<<<<<< HEAD
-=======
             ),
             InstrumentationScope("test_name"),
         )
@@ -146,7 +144,6 @@
                     "event_key": "event_attribute",
                     _APPLICATION_INSIGHTS_EVENT_MARKER_ATTRIBUTE: True,
                 },
->>>>>>> 9f827d35
             ),
             InstrumentationScope("test_name"),
         )
@@ -155,14 +152,6 @@
                 timestamp=1646865018558419456,
                 trace_id=125960616039069540489478540494783893221,
                 span_id=2909973987304607650,
-<<<<<<< HEAD
-                severity_text="WARNING",
-                trace_flags=None,
-                severity_number=SeverityNumber.WARN,
-                body=None,
-                resource=Resource.create(attributes={"asd": "test_resource"}),
-                attributes={"test": "attribute"},
-=======
                 severity_text="INFO",
                 trace_flags=None,
                 severity_number=SeverityNumber.INFO,
@@ -172,7 +161,6 @@
                     "event_key": "event_attribute",
                     _APPLICATION_INSIGHTS_EVENT_MARKER_ATTRIBUTE: True,
                 },
->>>>>>> 9f827d35
             ),
             InstrumentationScope("test_name"),
         )
@@ -184,11 +172,7 @@
                 severity_text="INFO",
                 trace_flags=None,
                 severity_number=SeverityNumber.INFO,
-<<<<<<< HEAD
-                body="Test Event",
-=======
                 body=NotSerializeableClass(),
->>>>>>> 9f827d35
                 resource=Resource.create(attributes={"asd": "test_resource"}),
                 attributes={
                     "event_key": "event_attribute",
@@ -410,20 +394,13 @@
         envelope = exporter._log_to_envelope(self._log_data_none)
         self.assertEqual(envelope.name, "Microsoft.ApplicationInsights.Message")
         self.assertEqual(envelope.data.base_type, "MessageData")
-<<<<<<< HEAD
-        self.assertEqual(envelope.data.base_data.message, "n/a")
-=======
         self.assertEqual(envelope.data.base_data.message, "")
->>>>>>> 9f827d35
 
     def test_log_to_envelope_log_empty(self):
         exporter = self._exporter
         envelope = exporter._log_to_envelope(self._log_data_empty)
         self.assertEqual(envelope.name, "Microsoft.ApplicationInsights.Message")
         self.assertEqual(envelope.data.base_type, "MessageData")
-<<<<<<< HEAD
-        self.assertEqual(envelope.data.base_data.message, "n/a")
-=======
         self.assertEqual(envelope.data.base_data.message, "")
 
     def test_log_to_envelope_log_complex_body(self):
@@ -441,7 +418,6 @@
         self.assertEqual(
             envelope.data.base_data.message, str(self._log_data_complex_body_not_serializeable.log_record.body)
         )
->>>>>>> 9f827d35
 
     def test_log_to_envelope_exception_with_string_message(self):
         exporter = self._exporter
