# Copyright (c) Microsoft Corporation. All rights reserved.
# Licensed under the MIT License.
import json
import os
import platform
import re
import sys
import threading
from typing import Iterable

import requests

from opentelemetry.metrics import CallbackOptions, Observation
from opentelemetry.sdk.metrics import MeterProvider

from azure.monitor.opentelemetry.exporter import VERSION
from azure.monitor.opentelemetry.exporter._constants import (
    _ATTACH_METRIC_NAME,
<<<<<<< HEAD
    _FEATURE_METRIC_NAME,
=======
>>>>>>> 7a125a66
    _REQ_DURATION_NAME,
    _REQ_EXCEPTION_NAME,
    _REQ_FAILURE_NAME,
    _REQ_RETRY_NAME,
    _REQ_SUCCESS_NAME,
    _REQ_THROTTLE_NAME,
)
from azure.monitor.opentelemetry.exporter.statsbeat._state import (
    _REQUESTS_MAP_LOCK,
    _REQUESTS_MAP,
)


_AIMS_URI = "http://169.254.169.254/metadata/instance/compute"
_AIMS_API_VERSION = "api-version=2017-12-01"
_AIMS_FORMAT = "format=json"

_ENDPOINT_TYPES = ["breeze"]
_RP_NAMES = ["appsvc", "functions", "vm", "unknown"]

_HOST_PATTERN = re.compile('^https?://(?:www\\.)?([^/.]+)')


<<<<<<< HEAD
class _FEATURE_TYPES:
    FEATURE = 0
    INSTRUMENTATION = 1


class _StatsbeatFeature:
    NONE = 0
    DISK_RETRY = 1
    AAD = 2


# cSpell:disable

# pylint: disable=unused-argument
# pylint: disable=protected-access
def _get_failure_count(options: CallbackOptions) -> Iterable[Observation]:
    observations = []
    attributes = dict(_StatsbeatMetrics._COMMON_ATTRIBUTES)
    attributes.update(_StatsbeatMetrics._NETWORK_ATTRIBUTES)
    with _REQUESTS_MAP_LOCK:
        for code, count in _REQUESTS_MAP.get(_REQ_FAILURE_NAME[1], {}).items():
            # only observe if value is not 0
            if count != 0:
                attributes["statusCode"] = code
                observations.append(
                    Observation(int(count), dict(attributes))
                )
                _REQUESTS_MAP[_REQ_FAILURE_NAME[1]][code] = 0
    return observations


# pylint: disable=unused-argument
# pylint: disable=protected-access
def _get_average_duration(options: CallbackOptions) -> Iterable[Observation]:
    observations = []
    attributes = dict(_StatsbeatMetrics._COMMON_ATTRIBUTES)
    attributes.update(_StatsbeatMetrics._NETWORK_ATTRIBUTES)
    with _REQUESTS_MAP_LOCK:
        interval_duration = _REQUESTS_MAP.get(_REQ_DURATION_NAME[1], 0)
        interval_count = _REQUESTS_MAP.get("count", 0)
        # only observe if value is not 0
        if interval_duration > 0 and interval_count > 0:
            result = interval_duration / interval_count
            observations.append(
                Observation(result * 1000, dict(attributes))
            )
            _REQUESTS_MAP[_REQ_DURATION_NAME[1]] = 0
            _REQUESTS_MAP["count"] = 0
    return observations


# pylint: disable=unused-argument
# pylint: disable=protected-access
def _get_retry_count(options: CallbackOptions) -> Iterable[Observation]:
    observations = []
    attributes = dict(_StatsbeatMetrics._COMMON_ATTRIBUTES)
    attributes.update(_StatsbeatMetrics._NETWORK_ATTRIBUTES)
    with _REQUESTS_MAP_LOCK:
        for code, count in _REQUESTS_MAP.get(_REQ_RETRY_NAME[1], {}).items():
            # only observe if value is not 0
            if count != 0:
                attributes["statusCode"] = code
                observations.append(
                    Observation(int(count), dict(attributes))
                )
                _REQUESTS_MAP[_REQ_RETRY_NAME[1]][code] = 0
    return observations


# pylint: disable=unused-argument
# pylint: disable=protected-access
def _get_throttle_count(options: CallbackOptions) -> Iterable[Observation]:
    observations = []
    attributes = dict(_StatsbeatMetrics._COMMON_ATTRIBUTES)
    attributes.update(_StatsbeatMetrics._NETWORK_ATTRIBUTES)
    with _REQUESTS_MAP_LOCK:
        for code, count in _REQUESTS_MAP.get(_REQ_THROTTLE_NAME[1], {}).items():
            # only observe if value is not 0
            if count != 0:
                attributes["statusCode"] = code
                observations.append(
                    Observation(int(count), dict(attributes))
                )
                _REQUESTS_MAP[_REQ_THROTTLE_NAME[1]][code] = 0
    return observations


# pylint: disable=unused-argument
# pylint: disable=protected-access
def _get_exception_count(options: CallbackOptions) -> Iterable[Observation]:
    observations = []
    attributes = dict(_StatsbeatMetrics._COMMON_ATTRIBUTES)
    attributes.update(_StatsbeatMetrics._NETWORK_ATTRIBUTES)
    with _REQUESTS_MAP_LOCK:
        for code, count in _REQUESTS_MAP.get(_REQ_EXCEPTION_NAME[1], {}).items():
            # only observe if value is not 0
            if count != 0:
                attributes["exceptionType"] = code
                observations.append(
                    Observation(int(count), dict(attributes))
                )
                _REQUESTS_MAP[_REQ_EXCEPTION_NAME[1]][code] = 0
    return observations


=======
>>>>>>> 7a125a66
# pylint: disable=R0902
class _StatsbeatMetrics:

    _COMMON_ATTRIBUTES = {
        "rp": _RP_NAMES[3],
        "attach": "sdk", # TODO: attach
        "cikey": None,
        "runtimeVersion": platform.python_version(),
        "os": platform.system(),
        "language": "Python",
        "version": VERSION
    }

    _NETWORK_ATTRIBUTES = {
        "endpoint": _ENDPOINT_TYPES[0],  # breeze
        "host": None,
    }

    _FEATURE_ATTRIBUTES = {
        "feature": None,  # 64-bit long, bits represent features enabled
        "type": _FEATURE_TYPES.FEATURE,
    }

    def __init__(
        self,
        meter_provider: MeterProvider,
        instrumentation_key: str,
        endpoint: str,
<<<<<<< HEAD
        enable_local_storage: bool,
        long_interval_threshold: int,
    ) -> None:
        self._ikey = instrumentation_key
        self._feature = _StatsbeatFeature.NONE
        if enable_local_storage:
            self._feature |= _StatsbeatFeature.DISK_RETRY
        # TODO: AAD
=======
        long_interval_threshold: int,
    ) -> None:
        self._ikey = instrumentation_key
>>>>>>> 7a125a66
        self._meter = meter_provider.get_meter(__name__)
        self._long_interval_threshold = long_interval_threshold
        # Start interal count at the max size for initial statsbeat export
        self._long_interval_count = sys.maxsize
        self._long_interval_lock = threading.Lock()
        _StatsbeatMetrics._COMMON_ATTRIBUTES["cikey"] = instrumentation_key
        _StatsbeatMetrics._NETWORK_ATTRIBUTES["host"] = _shorten_host(endpoint)
<<<<<<< HEAD
        _StatsbeatMetrics._FEATURE_ATTRIBUTES["feature"] = self._feature
=======
>>>>>>> 7a125a66

        self._vm_retry = True  # True if we want to attempt to find if in VM
        self._vm_data = {}

        # Initial metrics - metrics exported on application start

        # Attach metrics - metrics related to identifying which rp is application being run in
        self._attach_metric = self._meter.create_observable_gauge(
            _ATTACH_METRIC_NAME[0],
            callbacks=[self._get_attach_metric],
            unit="",
            description="Statsbeat metric tracking tracking rp information"
        )

<<<<<<< HEAD
        # Feature metrics - metrics related to features/instrumentations being used
        self._feature_metric = self._meter.create_observable_gauge(
            _FEATURE_METRIC_NAME[0],
            callbacks=[self._get_feature_metric],
            unit="",
            description="Statsbeat metric tracking tracking rp information"
        )

=======
>>>>>>> 7a125a66
    # pylint: disable=unused-argument
    # pylint: disable=protected-access
    def _get_attach_metric(self, options: CallbackOptions) -> Iterable[Observation]:
        observations = []
        with self._long_interval_lock:
            # if long interval theshold not met, it is not time to export
            # statsbeat metrics that are long intervals
            if self._long_interval_count < self._long_interval_threshold:
                return observations
            # reset the count if long interval theshold is met
            self._long_interval_count = 0
        rp = ''
        rpId = ''
        os_type = platform.system()
        # rp, rpId
        if os.environ.get("WEBSITE_SITE_NAME") is not None:
            # Web apps
            rp = _RP_NAMES[0]
            rpId = '{}/{}'.format(
                        os.environ.get("WEBSITE_SITE_NAME"),
                        os.environ.get("WEBSITE_HOME_STAMPNAME", '')
            )
        elif os.environ.get("FUNCTIONS_WORKER_RUNTIME") is not None:
            # Function apps
            rp = _RP_NAMES[1]
            rpId = os.environ.get("WEBSITE_HOSTNAME")
        elif self._vm_retry and self._get_azure_compute_metadata():
            # VM
            rp = _RP_NAMES[2]
            rpId = '{}/{}'.format(
                        self._vm_data.get("vmId", ''),
                        self._vm_data.get("subscriptionId", ''))
            os_type = self._vm_data.get("osType", '')
        else:
            # Not in any rp or VM metadata failed
            rp = _RP_NAMES[3]
            rpId = _RP_NAMES[3]

        _StatsbeatMetrics._COMMON_ATTRIBUTES["rp"] = rp
        _StatsbeatMetrics._COMMON_ATTRIBUTES["os"] = os_type or platform.system()
        attributes = dict(_StatsbeatMetrics._COMMON_ATTRIBUTES)
        attributes['rpId'] = rpId
        observations.append(Observation(1, dict(attributes)))
        return observations

    def _get_azure_compute_metadata(self) -> bool:
        try:
            request_url = "{0}?{1}&{2}".format(
                _AIMS_URI, _AIMS_API_VERSION, _AIMS_FORMAT)
            response = requests.get(
                request_url, headers={"MetaData": "True"}, timeout=5.0)
        except (requests.exceptions.ConnectionError, requests.Timeout):
            # Not in VM
            self._vm_retry = False
            return False
        except requests.exceptions.RequestException:
            self._vm_retry = True  # retry
            return False

        try:
            text = response.text
            self._vm_data = json.loads(text)
        except Exception:  # pylint: disable=broad-except
            # Error in reading response body, retry
            self._vm_retry = True
            return False

        # Vm data is perpetually updated
        self._vm_retry = True
        return True

<<<<<<< HEAD
    # pylint: disable=unused-argument
    # pylint: disable=protected-access
    def _get_feature_metric(self, options: CallbackOptions) -> Iterable[Observation]:
        observations = []
        # Don't send observation if no features enabled
        if self._feature is _StatsbeatFeature.NONE:
            return observations
        attributes = dict(_StatsbeatMetrics._COMMON_ATTRIBUTES)
        attributes.update(_StatsbeatMetrics._FEATURE_ATTRIBUTES)
        observations.append(Observation(1, dict(attributes)))
        return observations

=======
>>>>>>> 7a125a66
    # pylint: disable=W0201
    def init_non_initial_metrics(self):
        # Network metrics - metrics related to request calls to ingestion service
        self._success_count = self._meter.create_observable_gauge(
            _REQ_SUCCESS_NAME[0],
            callbacks=[self._get_success_count],
            unit="count",
            description="Statsbeat metric tracking request success count"
        )
        self._failure_count = self._meter.create_observable_gauge(
            _REQ_FAILURE_NAME[0],
            callbacks=[self._get_failure_count],
            unit="count",
            description="Statsbeat metric tracking request failure count"
        )
        self._retry_count = self._meter.create_observable_gauge(
            _REQ_RETRY_NAME[0],
            callbacks=[self._get_retry_count],
            unit="count",
            description="Statsbeat metric tracking request retry count"
        )
        self._throttle_count = self._meter.create_observable_gauge(
            _REQ_THROTTLE_NAME[0],
            callbacks=[self._get_throttle_count],
            unit="count",
            description="Statsbeat metric tracking request throttle count"
        )
        self._exception_count = self._meter.create_observable_gauge(
            _REQ_EXCEPTION_NAME[0],
            callbacks=[self._get_exception_count],
            unit="count",
            description="Statsbeat metric tracking request exception count"
        )
        self._average_duration = self._meter.create_observable_gauge(
            _REQ_DURATION_NAME[0],
            callbacks=[self._get_average_duration],
            unit="avg",
            description="Statsbeat metric tracking average request duration"
        )

    # pylint: disable=unused-argument
    # pylint: disable=protected-access
    def _get_success_count(self, options: CallbackOptions) -> Iterable[Observation]:
        # get_success_count is special in such that it is the indicator of when
        # a short interval collection has happened, which is why we increment
        # the long_interval_count when it is called
        with self._long_interval_lock:
            self._long_interval_count = self._long_interval_count + 1
        observations = []
        attributes = dict(_StatsbeatMetrics._COMMON_ATTRIBUTES)
        attributes.update(_StatsbeatMetrics._NETWORK_ATTRIBUTES)
        attributes["statusCode"] = 200
        with _REQUESTS_MAP_LOCK:
            # only observe if value is not 0
            count = _REQUESTS_MAP.get(_REQ_SUCCESS_NAME[1], 0)
            if count != 0:
                observations.append(
                    Observation(int(count), dict(attributes))
                )
                _REQUESTS_MAP[_REQ_SUCCESS_NAME[1]] = 0
        return observations

<<<<<<< HEAD
=======

    # pylint: disable=unused-argument
    # pylint: disable=protected-access
    # pylint: disable=no-self-use
    def _get_failure_count(self, options: CallbackOptions) -> Iterable[Observation]:
        observations = []
        attributes = dict(_StatsbeatMetrics._COMMON_ATTRIBUTES)
        attributes.update(_StatsbeatMetrics._NETWORK_ATTRIBUTES)
        with _REQUESTS_MAP_LOCK:
            for code, count in _REQUESTS_MAP.get(_REQ_FAILURE_NAME[1], {}).items():
                # only observe if value is not 0
                if count != 0:
                    attributes["statusCode"] = code
                    observations.append(
                        Observation(int(count), dict(attributes))
                    )
                    _REQUESTS_MAP[_REQ_FAILURE_NAME[1]][code] = 0
        return observations


    # pylint: disable=unused-argument
    # pylint: disable=protected-access
    # pylint: disable=no-self-use
    def _get_average_duration(self, options: CallbackOptions) -> Iterable[Observation]:
        observations = []
        attributes = dict(_StatsbeatMetrics._COMMON_ATTRIBUTES)
        attributes.update(_StatsbeatMetrics._NETWORK_ATTRIBUTES)
        with _REQUESTS_MAP_LOCK:
            interval_duration = _REQUESTS_MAP.get(_REQ_DURATION_NAME[1], 0)
            interval_count = _REQUESTS_MAP.get("count", 0)
            # only observe if value is not 0
            if interval_duration > 0 and interval_count > 0:
                result = interval_duration / interval_count
                observations.append(
                    Observation(result * 1000, dict(attributes))
                )
                _REQUESTS_MAP[_REQ_DURATION_NAME[1]] = 0
                _REQUESTS_MAP["count"] = 0
        return observations


    # pylint: disable=unused-argument
    # pylint: disable=protected-access
    # pylint: disable=no-self-use
    def _get_retry_count(self, options: CallbackOptions) -> Iterable[Observation]:
        observations = []
        attributes = dict(_StatsbeatMetrics._COMMON_ATTRIBUTES)
        attributes.update(_StatsbeatMetrics._NETWORK_ATTRIBUTES)
        with _REQUESTS_MAP_LOCK:
            for code, count in _REQUESTS_MAP.get(_REQ_RETRY_NAME[1], {}).items():
                # only observe if value is not 0
                if count != 0:
                    attributes["statusCode"] = code
                    observations.append(
                        Observation(int(count), dict(attributes))
                    )
                    _REQUESTS_MAP[_REQ_RETRY_NAME[1]][code] = 0
        return observations


    # pylint: disable=unused-argument
    # pylint: disable=protected-access
    # pylint: disable=no-self-use
    def _get_throttle_count(self, options: CallbackOptions) -> Iterable[Observation]:
        observations = []
        attributes = dict(_StatsbeatMetrics._COMMON_ATTRIBUTES)
        attributes.update(_StatsbeatMetrics._NETWORK_ATTRIBUTES)
        with _REQUESTS_MAP_LOCK:
            for code, count in _REQUESTS_MAP.get(_REQ_THROTTLE_NAME[1], {}).items():
                # only observe if value is not 0
                if count != 0:
                    attributes["statusCode"] = code
                    observations.append(
                        Observation(int(count), dict(attributes))
                    )
                    _REQUESTS_MAP[_REQ_THROTTLE_NAME[1]][code] = 0
        return observations


    # pylint: disable=unused-argument
    # pylint: disable=protected-access
    # pylint: disable=no-self-use
    def _get_exception_count(self, options: CallbackOptions) -> Iterable[Observation]:
        observations = []
        attributes = dict(_StatsbeatMetrics._COMMON_ATTRIBUTES)
        attributes.update(_StatsbeatMetrics._NETWORK_ATTRIBUTES)
        with _REQUESTS_MAP_LOCK:
            for code, count in _REQUESTS_MAP.get(_REQ_EXCEPTION_NAME[1], {}).items():
                # only observe if value is not 0
                if count != 0:
                    attributes["exceptionType"] = code
                    observations.append(
                        Observation(int(count), dict(attributes))
                    )
                    _REQUESTS_MAP[_REQ_EXCEPTION_NAME[1]][code] = 0
        return observations

>>>>>>> 7a125a66
# cSpell:enable

def _shorten_host(host: str) -> str:
    if not host:
        host = ""
    match = _HOST_PATTERN.match(host)
    if match:
        host = match.group(1)
    return host<|MERGE_RESOLUTION|>--- conflicted
+++ resolved
@@ -16,10 +16,7 @@
 from azure.monitor.opentelemetry.exporter import VERSION
 from azure.monitor.opentelemetry.exporter._constants import (
     _ATTACH_METRIC_NAME,
-<<<<<<< HEAD
     _FEATURE_METRIC_NAME,
-=======
->>>>>>> 7a125a66
     _REQ_DURATION_NAME,
     _REQ_EXCEPTION_NAME,
     _REQ_FAILURE_NAME,
@@ -43,7 +40,6 @@
 _HOST_PATTERN = re.compile('^https?://(?:www\\.)?([^/.]+)')
 
 
-<<<<<<< HEAD
 class _FEATURE_TYPES:
     FEATURE = 0
     INSTRUMENTATION = 1
@@ -57,100 +53,6 @@
 
 # cSpell:disable
 
-# pylint: disable=unused-argument
-# pylint: disable=protected-access
-def _get_failure_count(options: CallbackOptions) -> Iterable[Observation]:
-    observations = []
-    attributes = dict(_StatsbeatMetrics._COMMON_ATTRIBUTES)
-    attributes.update(_StatsbeatMetrics._NETWORK_ATTRIBUTES)
-    with _REQUESTS_MAP_LOCK:
-        for code, count in _REQUESTS_MAP.get(_REQ_FAILURE_NAME[1], {}).items():
-            # only observe if value is not 0
-            if count != 0:
-                attributes["statusCode"] = code
-                observations.append(
-                    Observation(int(count), dict(attributes))
-                )
-                _REQUESTS_MAP[_REQ_FAILURE_NAME[1]][code] = 0
-    return observations
-
-
-# pylint: disable=unused-argument
-# pylint: disable=protected-access
-def _get_average_duration(options: CallbackOptions) -> Iterable[Observation]:
-    observations = []
-    attributes = dict(_StatsbeatMetrics._COMMON_ATTRIBUTES)
-    attributes.update(_StatsbeatMetrics._NETWORK_ATTRIBUTES)
-    with _REQUESTS_MAP_LOCK:
-        interval_duration = _REQUESTS_MAP.get(_REQ_DURATION_NAME[1], 0)
-        interval_count = _REQUESTS_MAP.get("count", 0)
-        # only observe if value is not 0
-        if interval_duration > 0 and interval_count > 0:
-            result = interval_duration / interval_count
-            observations.append(
-                Observation(result * 1000, dict(attributes))
-            )
-            _REQUESTS_MAP[_REQ_DURATION_NAME[1]] = 0
-            _REQUESTS_MAP["count"] = 0
-    return observations
-
-
-# pylint: disable=unused-argument
-# pylint: disable=protected-access
-def _get_retry_count(options: CallbackOptions) -> Iterable[Observation]:
-    observations = []
-    attributes = dict(_StatsbeatMetrics._COMMON_ATTRIBUTES)
-    attributes.update(_StatsbeatMetrics._NETWORK_ATTRIBUTES)
-    with _REQUESTS_MAP_LOCK:
-        for code, count in _REQUESTS_MAP.get(_REQ_RETRY_NAME[1], {}).items():
-            # only observe if value is not 0
-            if count != 0:
-                attributes["statusCode"] = code
-                observations.append(
-                    Observation(int(count), dict(attributes))
-                )
-                _REQUESTS_MAP[_REQ_RETRY_NAME[1]][code] = 0
-    return observations
-
-
-# pylint: disable=unused-argument
-# pylint: disable=protected-access
-def _get_throttle_count(options: CallbackOptions) -> Iterable[Observation]:
-    observations = []
-    attributes = dict(_StatsbeatMetrics._COMMON_ATTRIBUTES)
-    attributes.update(_StatsbeatMetrics._NETWORK_ATTRIBUTES)
-    with _REQUESTS_MAP_LOCK:
-        for code, count in _REQUESTS_MAP.get(_REQ_THROTTLE_NAME[1], {}).items():
-            # only observe if value is not 0
-            if count != 0:
-                attributes["statusCode"] = code
-                observations.append(
-                    Observation(int(count), dict(attributes))
-                )
-                _REQUESTS_MAP[_REQ_THROTTLE_NAME[1]][code] = 0
-    return observations
-
-
-# pylint: disable=unused-argument
-# pylint: disable=protected-access
-def _get_exception_count(options: CallbackOptions) -> Iterable[Observation]:
-    observations = []
-    attributes = dict(_StatsbeatMetrics._COMMON_ATTRIBUTES)
-    attributes.update(_StatsbeatMetrics._NETWORK_ATTRIBUTES)
-    with _REQUESTS_MAP_LOCK:
-        for code, count in _REQUESTS_MAP.get(_REQ_EXCEPTION_NAME[1], {}).items():
-            # only observe if value is not 0
-            if count != 0:
-                attributes["exceptionType"] = code
-                observations.append(
-                    Observation(int(count), dict(attributes))
-                )
-                _REQUESTS_MAP[_REQ_EXCEPTION_NAME[1]][code] = 0
-    return observations
-
-
-=======
->>>>>>> 7a125a66
 # pylint: disable=R0902
 class _StatsbeatMetrics:
 
@@ -179,7 +81,6 @@
         meter_provider: MeterProvider,
         instrumentation_key: str,
         endpoint: str,
-<<<<<<< HEAD
         enable_local_storage: bool,
         long_interval_threshold: int,
     ) -> None:
@@ -188,11 +89,7 @@
         if enable_local_storage:
             self._feature |= _StatsbeatFeature.DISK_RETRY
         # TODO: AAD
-=======
-        long_interval_threshold: int,
-    ) -> None:
         self._ikey = instrumentation_key
->>>>>>> 7a125a66
         self._meter = meter_provider.get_meter(__name__)
         self._long_interval_threshold = long_interval_threshold
         # Start interal count at the max size for initial statsbeat export
@@ -200,10 +97,7 @@
         self._long_interval_lock = threading.Lock()
         _StatsbeatMetrics._COMMON_ATTRIBUTES["cikey"] = instrumentation_key
         _StatsbeatMetrics._NETWORK_ATTRIBUTES["host"] = _shorten_host(endpoint)
-<<<<<<< HEAD
         _StatsbeatMetrics._FEATURE_ATTRIBUTES["feature"] = self._feature
-=======
->>>>>>> 7a125a66
 
         self._vm_retry = True  # True if we want to attempt to find if in VM
         self._vm_data = {}
@@ -218,7 +112,6 @@
             description="Statsbeat metric tracking tracking rp information"
         )
 
-<<<<<<< HEAD
         # Feature metrics - metrics related to features/instrumentations being used
         self._feature_metric = self._meter.create_observable_gauge(
             _FEATURE_METRIC_NAME[0],
@@ -227,8 +120,6 @@
             description="Statsbeat metric tracking tracking rp information"
         )
 
-=======
->>>>>>> 7a125a66
     # pylint: disable=unused-argument
     # pylint: disable=protected-access
     def _get_attach_metric(self, options: CallbackOptions) -> Iterable[Observation]:
@@ -300,7 +191,6 @@
         self._vm_retry = True
         return True
 
-<<<<<<< HEAD
     # pylint: disable=unused-argument
     # pylint: disable=protected-access
     def _get_feature_metric(self, options: CallbackOptions) -> Iterable[Observation]:
@@ -313,8 +203,6 @@
         observations.append(Observation(1, dict(attributes)))
         return observations
 
-=======
->>>>>>> 7a125a66
     # pylint: disable=W0201
     def init_non_initial_metrics(self):
         # Network metrics - metrics related to request calls to ingestion service
@@ -376,9 +264,6 @@
                 )
                 _REQUESTS_MAP[_REQ_SUCCESS_NAME[1]] = 0
         return observations
-
-<<<<<<< HEAD
-=======
 
     # pylint: disable=unused-argument
     # pylint: disable=protected-access
@@ -397,7 +282,6 @@
                     )
                     _REQUESTS_MAP[_REQ_FAILURE_NAME[1]][code] = 0
         return observations
-
 
     # pylint: disable=unused-argument
     # pylint: disable=protected-access
@@ -419,7 +303,6 @@
                 _REQUESTS_MAP["count"] = 0
         return observations
 
-
     # pylint: disable=unused-argument
     # pylint: disable=protected-access
     # pylint: disable=no-self-use
@@ -438,7 +321,6 @@
                     _REQUESTS_MAP[_REQ_RETRY_NAME[1]][code] = 0
         return observations
 
-
     # pylint: disable=unused-argument
     # pylint: disable=protected-access
     # pylint: disable=no-self-use
@@ -457,7 +339,6 @@
                     _REQUESTS_MAP[_REQ_THROTTLE_NAME[1]][code] = 0
         return observations
 
-
     # pylint: disable=unused-argument
     # pylint: disable=protected-access
     # pylint: disable=no-self-use
@@ -476,7 +357,6 @@
                     _REQUESTS_MAP[_REQ_EXCEPTION_NAME[1]][code] = 0
         return observations
 
->>>>>>> 7a125a66
 # cSpell:enable
 
 def _shorten_host(host: str) -> str:
