# Copyright (c) Microsoft Corporation. All rights reserved.
# Licensed under the MIT License.
import os
import threading
from typing import Dict, Union

from azure.monitor.opentelemetry.exporter._constants import (
    _APPLICATIONINSIGHTS_STATSBEAT_DISABLED_ALL,
    _APPLICATIONINSIGHTS_SDKSTATS_ENABLED_PREVIEW
)

_REQUESTS_MAP: Dict[str, Union[int, Dict[int, int]]] = {}
_REQUESTS_MAP_LOCK = threading.Lock()

_STATSBEAT_STATE = {
    "INITIAL_FAILURE_COUNT": 0,
    "INITIAL_SUCCESS": False,
    "SHUTDOWN": False,
    "CUSTOM_EVENTS_FEATURE_SET": False,
    "LIVE_METRICS_FEATURE_SET": False,
}
_STATSBEAT_STATE_LOCK = threading.Lock()
_STATSBEAT_FAILURE_COUNT_THRESHOLD = 3


_CUSTOMER_SDKSTATS_REQUESTS_LOCK = threading.Lock()

_CUSTOMER_SDKSTATS_METRICS = None
_CUSTOMER_SDKSTATS_METRICS_STATE_LOCK = threading.Lock()

_CUSTOMER_SDKSTATS_STATE = {
    "SHUTDOWN": False,
}
_CUSTOMER_SDKSTATS_STATE_LOCK = threading.Lock()

_LOCAL_STORAGE_SETUP_STATE = {
    "READONLY": False,
    "EXCEPTION_OCCURRED": ""
}

_LOCAL_STORAGE_SETUP_STATE_LOCK = threading.Lock()

def is_statsbeat_enabled():
    disabled = os.environ.get(_APPLICATIONINSIGHTS_STATSBEAT_DISABLED_ALL)
    return disabled is None or disabled.lower() != "true"


def increment_statsbeat_initial_failure_count():  # pylint: disable=name-too-long
    with _STATSBEAT_STATE_LOCK:
        _STATSBEAT_STATE["INITIAL_FAILURE_COUNT"] += 1


def increment_and_check_statsbeat_failure_count():  # pylint: disable=name-too-long
    increment_statsbeat_initial_failure_count()
    return get_statsbeat_initial_failure_count() >= _STATSBEAT_FAILURE_COUNT_THRESHOLD


def get_statsbeat_initial_failure_count():
    return _STATSBEAT_STATE["INITIAL_FAILURE_COUNT"]


def set_statsbeat_initial_success(success):
    with _STATSBEAT_STATE_LOCK:
        _STATSBEAT_STATE["INITIAL_SUCCESS"] = success


def get_statsbeat_initial_success():
    return _STATSBEAT_STATE["INITIAL_SUCCESS"]


def get_statsbeat_shutdown():
    return _STATSBEAT_STATE["SHUTDOWN"]


def get_statsbeat_custom_events_feature_set():
    return _STATSBEAT_STATE["CUSTOM_EVENTS_FEATURE_SET"]


def set_statsbeat_custom_events_feature_set():
    with _STATSBEAT_STATE_LOCK:
        _STATSBEAT_STATE["CUSTOM_EVENTS_FEATURE_SET"] = True


def get_statsbeat_live_metrics_feature_set():
    return _STATSBEAT_STATE["LIVE_METRICS_FEATURE_SET"]


def set_statsbeat_live_metrics_feature_set():
    with _STATSBEAT_STATE_LOCK:
        _STATSBEAT_STATE["LIVE_METRICS_FEATURE_SET"] = True


def get_customer_sdkstats_shutdown():
    return _CUSTOMER_SDKSTATS_STATE["SHUTDOWN"]


def get_local_storage_setup_state_readonly():
    return _LOCAL_STORAGE_SETUP_STATE["READONLY"]


def set_local_storage_setup_state_readonly():
    with _LOCAL_STORAGE_SETUP_STATE_LOCK:
        _LOCAL_STORAGE_SETUP_STATE["READONLY"] = True


def get_local_storage_setup_state_exception():
    return _LOCAL_STORAGE_SETUP_STATE["EXCEPTION_OCCURRED"]


def set_local_storage_setup_state_exception(value):
    with _LOCAL_STORAGE_SETUP_STATE_LOCK:
        _LOCAL_STORAGE_SETUP_STATE["EXCEPTION_OCCURRED"] = value

<<<<<<< HEAD

def is_customer_sdkstats_enabled():
    return os.environ.get(_APPLICATIONINSIGHTS_SDKSTATS_ENABLED_PREVIEW, "").lower() == "true"


def get_customer_sdkstats_metrics():
    return _CUSTOMER_SDKSTATS_METRICS

# pylint: disable=global-statement
def set_customer_sdkstats_metrics(metrics):
    global _CUSTOMER_SDKSTATS_METRICS
    with _CUSTOMER_SDKSTATS_METRICS_STATE_LOCK:
        _CUSTOMER_SDKSTATS_METRICS = metrics
=======
def set_statsbeat_shutdown(shutdown: bool):
    with _STATSBEAT_STATE_LOCK:
        _STATSBEAT_STATE["SHUTDOWN"] = shutdown
>>>>>>> d1b981fa
<|MERGE_RESOLUTION|>--- conflicted
+++ resolved
@@ -111,7 +111,10 @@
     with _LOCAL_STORAGE_SETUP_STATE_LOCK:
         _LOCAL_STORAGE_SETUP_STATE["EXCEPTION_OCCURRED"] = value
 
-<<<<<<< HEAD
+def set_statsbeat_shutdown(shutdown: bool):
+    with _STATSBEAT_STATE_LOCK:
+        _STATSBEAT_STATE["SHUTDOWN"] = shutdown
+
 
 def is_customer_sdkstats_enabled():
     return os.environ.get(_APPLICATIONINSIGHTS_SDKSTATS_ENABLED_PREVIEW, "").lower() == "true"
@@ -124,9 +127,4 @@
 def set_customer_sdkstats_metrics(metrics):
     global _CUSTOMER_SDKSTATS_METRICS
     with _CUSTOMER_SDKSTATS_METRICS_STATE_LOCK:
-        _CUSTOMER_SDKSTATS_METRICS = metrics
-=======
-def set_statsbeat_shutdown(shutdown: bool):
-    with _STATSBEAT_STATE_LOCK:
-        _STATSBEAT_STATE["SHUTDOWN"] = shutdown
->>>>>>> d1b981fa
+        _CUSTOMER_SDKSTATS_METRICS = metrics