--- conflicted
+++ resolved
@@ -183,16 +183,6 @@
                     str(message)
                 )
 
-<<<<<<< HEAD
-def _get_customer_sdkstats_export_interval() -> int:
-    customer_sdkstats_ei_env = os.environ.get(_APPLICATIONINSIGHTS_SDKSTATS_EXPORT_INTERVAL)
-    if customer_sdkstats_ei_env:
-        try:
-            return int(customer_sdkstats_ei_env)
-        except ValueError:
-            return _DEFAULT_STATS_SHORT_EXPORT_INTERVAL
-    return _DEFAULT_STATS_SHORT_EXPORT_INTERVAL
-=======
 def _track_dropped_items_from_storage(customer_statsbeat_metrics, result_from_storage_put, envelopes):
     if customer_statsbeat_metrics:
         if result_from_storage_put == StorageExportResult.CLIENT_STORAGE_DISABLED:
@@ -213,4 +203,12 @@
         else:
             # LocalFileBlob.put returns StorageExportResult.LOCAL_FILE_BLOB_SUCCESS here. Don't need to track anything in this case. # pylint: disable=line-too-long
             pass
->>>>>>> eecee5b7
+
+def _get_customer_sdkstats_export_interval() -> int:
+    customer_sdkstats_ei_env = os.environ.get(_APPLICATIONINSIGHTS_SDKSTATS_EXPORT_INTERVAL)
+    if customer_sdkstats_ei_env:
+        try:
+            return int(customer_sdkstats_ei_env)
+        except ValueError:
+            return _DEFAULT_STATS_SHORT_EXPORT_INTERVAL
+    return _DEFAULT_STATS_SHORT_EXPORT_INTERVAL