--- conflicted
+++ resolved
@@ -98,11 +98,8 @@
             _REQUESTS_MAP[type_name][value] = prev + 1
 
 
-<<<<<<< HEAD
 ## Customer SDK stats
 
-=======
->>>>>>> 1ea266b4
 def categorize_status_code(status_code: int) -> str:
     status_map = {
         400: "Bad request",
