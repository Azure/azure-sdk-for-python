# Copyright (c) Microsoft Corporation. All rights reserved.
# Licensed under the MIT License.
import os
<<<<<<< HEAD
from typing import Optional, List, Tuple, Union

=======
import logging
import json
from collections.abc import Iterable
from typing import Optional, List, Tuple, Dict
# mypy: disable-error-code="import-untyped"
>>>>>>> 10083517
from requests import ReadTimeout, Timeout
from azure.core.exceptions import ServiceRequestTimeoutError
from azure.monitor.opentelemetry.exporter._constants import (
    _REQUEST,
    RetryCode,
    RetryCodeType,
    DropCodeType,
    DropCode,
    _UNKNOWN,
    _DEPENDENCY,
)
from azure.monitor.opentelemetry.exporter._utils import _get_telemetry_type
from azure.monitor.opentelemetry.exporter._generated.models import TelemetryItem
from azure.monitor.opentelemetry.exporter.statsbeat._state import (
    get_local_storage_setup_state_exception,
    get_customer_sdkstats_metrics,
)

from azure.monitor.opentelemetry.exporter._constants import (
    _APPLICATIONINSIGHTS_STATS_CONNECTION_STRING_ENV_NAME,
    _APPLICATIONINSIGHTS_STATS_LONG_EXPORT_INTERVAL_ENV_NAME,
    _APPLICATIONINSIGHTS_STATS_SHORT_EXPORT_INTERVAL_ENV_NAME,
    _DEFAULT_NON_EU_STATS_CONNECTION_STRING,
    _DEFAULT_EU_STATS_CONNECTION_STRING,
    _DEFAULT_STATS_SHORT_EXPORT_INTERVAL,
    _DEFAULT_STATS_LONG_EXPORT_INTERVAL,
    _EU_ENDPOINTS,
    _REQ_DURATION_NAME,
    _REQ_SUCCESS_NAME,
    _APPLICATIONINSIGHTS_SDKSTATS_EXPORT_INTERVAL,
    _ONE_SETTINGS_DEFAULT_STATS_CONNECTION_STRING_KEY,
    _ONE_SETTINGS_SUPPORTED_DATA_BOUNDARIES_KEY,
    _exception_categories,
)

from azure.monitor.opentelemetry.exporter.statsbeat._state import (
    _REQUESTS_MAP,
    _REQUESTS_MAP_LOCK,
)

def _get_stats_connection_string(endpoint: str) -> str:
    cs_env = os.environ.get(_APPLICATIONINSIGHTS_STATS_CONNECTION_STRING_ENV_NAME)
    if cs_env:
        return cs_env
    for endpoint_location in _EU_ENDPOINTS:
        if endpoint_location in endpoint:
            # Use statsbeat EU endpoint if user is in EU region
            return _DEFAULT_EU_STATS_CONNECTION_STRING
    return _DEFAULT_NON_EU_STATS_CONNECTION_STRING


# seconds
def _get_stats_short_export_interval() -> int:
    ei_env = os.environ.get(_APPLICATIONINSIGHTS_STATS_SHORT_EXPORT_INTERVAL_ENV_NAME)
    if ei_env:
        try:
            value = int(ei_env)
            if value < 1:
                return _DEFAULT_STATS_SHORT_EXPORT_INTERVAL
            return value
        except ValueError:
            return _DEFAULT_STATS_SHORT_EXPORT_INTERVAL
    return _DEFAULT_STATS_SHORT_EXPORT_INTERVAL


# seconds
def _get_stats_long_export_interval() -> int:
    ei_env = os.environ.get(_APPLICATIONINSIGHTS_STATS_LONG_EXPORT_INTERVAL_ENV_NAME)
    if ei_env:
        try:
            value = int(ei_env)
            if value < 1:
                return _DEFAULT_STATS_LONG_EXPORT_INTERVAL
            return value
        except ValueError:
            return _DEFAULT_STATS_LONG_EXPORT_INTERVAL
    return _DEFAULT_STATS_LONG_EXPORT_INTERVAL


def _update_requests_map(type_name, value):
    # value can be either a count, duration, status_code or exc_name
    with _REQUESTS_MAP_LOCK:
        # Mapping is {type_name: count/duration}
        if type_name in (_REQ_SUCCESS_NAME[1], "count", _REQ_DURATION_NAME[1]):  # success, count, duration
            _REQUESTS_MAP[type_name] = _REQUESTS_MAP.get(type_name, 0) + value
        else:  # exception, failure, retry, throttle
            prev = 0
            # Mapping is {type_name: {value: count}
            if _REQUESTS_MAP.get(type_name):
                prev = _REQUESTS_MAP.get(type_name).get(value, 0)
            else:
                _REQUESTS_MAP[type_name] = {}
            _REQUESTS_MAP[type_name][value] = prev + 1


## Customer SDK stats

def categorize_status_code(status_code: int) -> str:
    status_map = {
        400: "Bad request",
        401: "Unauthorized",
        402: "Daily quota exceeded",
        403: "Forbidden",
        404: "Not found",
        408: "Request timeout",
        413: "Payload too large",
        429: "Too many requests",
        500: "Internal server error",
        502: "Bad gateway",
        503: "Service unavailable",
        504: "Gateway timeout",
    }
    if status_code in status_map:
        return status_map[status_code]
    if 400 <= status_code < 500:
        return "Client error 4xx"
    if 500 <= status_code < 600:
        return "Server error 5xx"
    return f"status_{status_code}"

def _determine_client_retry_code(error) -> Tuple[RetryCodeType, Optional[str]]:
    timeout_exception_types = (
        ServiceRequestTimeoutError,
        ReadTimeout,
        TimeoutError,
        Timeout,
    )
    network_exception_types = (
        ConnectionError,
        OSError,
    )
    if hasattr(error, 'status_code') and error.status_code in [401, 403, 408, 429, 500, 502, 503, 504]:
        # For specific status codes, preserve the custom message if available
        error_message = getattr(error, 'message', None) if hasattr(error, 'message') else None
        return (error.status_code, error_message or _UNKNOWN)

    if isinstance(error, timeout_exception_types):
        return (RetryCode.CLIENT_TIMEOUT, _exception_categories.TIMEOUT_EXCEPTION.value)

    if hasattr(error, 'message'):
        error_message = getattr(error, 'message', None) if hasattr(error, 'message') else None
        if error_message is not None and ('timeout' in error_message.lower() or 'timed out' in error_message.lower()):
            return (RetryCode.CLIENT_TIMEOUT, _exception_categories.TIMEOUT_EXCEPTION.value)

    if isinstance(error, network_exception_types):
        return (RetryCode.CLIENT_EXCEPTION, _exception_categories.NETWORK_EXCEPTION.value)

    return (RetryCode.CLIENT_EXCEPTION, _exception_categories.CLIENT_EXCEPTION.value)

def _track_successful_items(envelopes: List[TelemetryItem]):
    customer_sdkstats_metrics = get_customer_sdkstats_metrics()
    if not customer_sdkstats_metrics:
        return

    for envelope in envelopes:
        telemetry_type = _get_telemetry_type(envelope)
        customer_sdkstats_metrics.count_successful_items(
            1,
            telemetry_type
        )

def _track_dropped_items(
        envelopes: List[TelemetryItem],
        drop_code: DropCodeType,
        error_message: Optional[str] = None
    ):
    customer_sdkstats_metrics = get_customer_sdkstats_metrics()
    if not customer_sdkstats_metrics:
        return

    if error_message is None:
        for envelope in envelopes:
            telemetry_type = _get_telemetry_type(envelope)
            customer_sdkstats_metrics.count_dropped_items(
                1,
                telemetry_type,
                drop_code,
                _get_telemetry_success_flag(envelope) if telemetry_type in (_REQUEST, _DEPENDENCY) else True
            )
    else:
        for envelope in envelopes:
            telemetry_type = _get_telemetry_type(envelope)
            customer_sdkstats_metrics.count_dropped_items(
                1,
                telemetry_type,
                drop_code,
                _get_telemetry_success_flag(envelope) if telemetry_type in (_REQUEST, _DEPENDENCY) else True,
                error_message
            )

def _track_retry_items(envelopes: List[TelemetryItem], error) -> None:
    customer_sdkstats_metrics = get_customer_sdkstats_metrics()
    if not customer_sdkstats_metrics:
        return
    retry_code, message = _determine_client_retry_code(error)
    for envelope in envelopes:
        telemetry_type = _get_telemetry_type(envelope)
        if isinstance(retry_code, int):
            # For status codes, include the message if available
            if message:
                customer_sdkstats_metrics.count_retry_items(
                    1,
                    telemetry_type,
                    retry_code,
                    str(message)
                )
            else:
                customer_sdkstats_metrics.count_retry_items(
                    1,
                    telemetry_type,
                    retry_code
                )
        else:
            customer_sdkstats_metrics.count_retry_items(
                1,
                telemetry_type,
                retry_code,
                str(message)
            )

def _track_dropped_items_from_storage(result_from_storage_put, envelopes):
    customer_sdkstats_metrics = get_customer_sdkstats_metrics()
    if not customer_sdkstats_metrics:
        return
    # Use delayed import to avoid circular import
    from azure.monitor.opentelemetry.exporter._storage import StorageExportResult

    if result_from_storage_put == StorageExportResult.CLIENT_STORAGE_DISABLED:
        # Track items that would have been retried but are dropped since client has local storage disabled
        _track_dropped_items(envelopes, DropCode.CLIENT_STORAGE_DISABLED)
    elif result_from_storage_put == StorageExportResult.CLIENT_READONLY:
        # If filesystem is readonly, track dropped items in customer sdkstats
        _track_dropped_items(envelopes, DropCode.CLIENT_READONLY)
    elif result_from_storage_put == StorageExportResult.CLIENT_PERSISTENCE_CAPACITY_REACHED:
        # If data has to be dropped due to persistent storage being full, track dropped items
        _track_dropped_items(envelopes, DropCode.CLIENT_PERSISTENCE_CAPACITY)
    elif get_local_storage_setup_state_exception() != "":
        # For exceptions caught in _check_and_set_folder_permissions during storage setup
        _track_dropped_items(envelopes, DropCode.CLIENT_EXCEPTION, _exception_categories.STORAGE_EXCEPTION.value) # pylint: disable=line-too-long
    elif isinstance(result_from_storage_put, str):
        # For any exceptions occurred in put method of either LocalFileStorage or LocalFileBlob, track dropped item with reason # pylint: disable=line-too-long
        _track_dropped_items(envelopes, DropCode.CLIENT_EXCEPTION, _exception_categories.STORAGE_EXCEPTION.value) # pylint: disable=line-too-long
    else:
        # LocalFileBlob.put returns StorageExportResult.LOCAL_FILE_BLOB_SUCCESS here. Don't need to track anything in this case. # pylint: disable=line-too-long
        pass

# seconds
def _get_customer_sdkstats_export_interval() -> int:
    customer_sdkstats_ei_env = os.environ.get(_APPLICATIONINSIGHTS_SDKSTATS_EXPORT_INTERVAL)
    if customer_sdkstats_ei_env:
        try:
            return int(customer_sdkstats_ei_env)
        except ValueError:
            return _DEFAULT_STATS_SHORT_EXPORT_INTERVAL
    return _DEFAULT_STATS_SHORT_EXPORT_INTERVAL

<<<<<<< HEAD
def _get_telemetry_success_flag(envelope: TelemetryItem) -> Union[bool, None]:
    if not hasattr(envelope, "data") or envelope.data is None:
        return None

    if not hasattr(envelope.data, "base_type") or envelope.data.base_type is None:
        return None

    if not hasattr(envelope.data, "base_data") or envelope.data.base_data is None:
        return None

    base_type = envelope.data.base_type

    if base_type in ("RequestData", "RemoteDependencyData") and hasattr(envelope.data.base_data, "success"):
        if isinstance(envelope.data.base_data.success, bool):
            return envelope.data.base_data.success
    return None
=======

## OneSettings Config

# pylint: disable=too-many-return-statements
def _get_connection_string_for_region_from_config(target_region: str, settings: Dict[str, str]) -> Optional[str]:
    """Get the appropriate stats connection string for the given region.

    This function determines which data boundary the given region
    belongs to and returns the corresponding stats connection string. The logic:

    1. Checks if the given region is in any of the supported data boundary regions
    2. Returns the matching stats connection string for that boundary
    3. Falls back to DEFAULT if region is not found in any boundary

    :param target_region: The Azure region name (e.g., "westeurope", "eastus")
    :type target_region: str
    :param settings: Dictionary containing OneSettings configuration values
    :type settings: Dict[str, str]
    :return: The stats connection string for the region's data boundary,
            or None if no configuration is available
    :rtype: Optional[str]
    """
    logger = logging.getLogger(__name__)

    default_connection_string = settings.get(_ONE_SETTINGS_DEFAULT_STATS_CONNECTION_STRING_KEY)

    try:
        # Get supported data boundaries
        supported_boundaries = settings.get(_ONE_SETTINGS_SUPPORTED_DATA_BOUNDARIES_KEY)
        if not supported_boundaries:
            logger.warning("Supported data boundaries key not found in configuration")
            return default_connection_string

        # Parse if it's a JSON string
        if isinstance(supported_boundaries, str):
            supported_boundaries = json.loads(supported_boundaries)

        # supported_boundaries should be a list
        if not isinstance(supported_boundaries, Iterable):
            logger.warning("Supported data boundaries is not iterable")
            return default_connection_string

        # Check each supported boundary to find the region
        for boundary in supported_boundaries:
            # Skip DEFAULT
            if boundary.upper() == "DEFAULT":
                continue
            boundary_regions_key = f"{boundary}_REGIONS"
            boundary_regions = settings.get(boundary_regions_key)

            if boundary_regions:
                # Parse if it's a JSON string
                if isinstance(boundary_regions, str):
                    boundary_regions = json.loads(boundary_regions)

                # Check if the region is in this boundary's regions
                if isinstance(boundary_regions, list) and \
                    any(target_region.lower() == r.lower() for r in boundary_regions):
                    # Found the boundary, get the corresponding connection string
                    connection_string_key = f"{boundary}_STATS_CONNECTION_STRING"
                    connection_string = settings.get(connection_string_key)

                    if connection_string:
                        return connection_string

                    logger.warning("Connection string key '%s' not found in configuration",
                                    connection_string_key)

        # Region not found in any specific boundary, try DEFAULT
        if not default_connection_string:
            logger.warning("Default stats connection string not found in configuration")
            return None
        return default_connection_string
    except (ValueError, TypeError, KeyError) as ex:
        logger.warning("Error parsing configuration for region '%s': %s", target_region, str(ex))
        return None
    except Exception as ex:  # pylint: disable=broad-exception-caught
        logger.warning("Unexpected error getting stats connection string for region '%s': %s",
                     target_region, str(ex))
        return None
>>>>>>> 10083517
<|MERGE_RESOLUTION|>--- conflicted
+++ resolved
@@ -1,16 +1,11 @@
 # Copyright (c) Microsoft Corporation. All rights reserved.
 # Licensed under the MIT License.
 import os
-<<<<<<< HEAD
-from typing import Optional, List, Tuple, Union
-
-=======
 import logging
 import json
 from collections.abc import Iterable
-from typing import Optional, List, Tuple, Dict
+from typing import Optional, List, Tuple, Union, Dict
 # mypy: disable-error-code="import-untyped"
->>>>>>> 10083517
 from requests import ReadTimeout, Timeout
 from azure.core.exceptions import ServiceRequestTimeoutError
 from azure.monitor.opentelemetry.exporter._constants import (
@@ -267,24 +262,6 @@
             return _DEFAULT_STATS_SHORT_EXPORT_INTERVAL
     return _DEFAULT_STATS_SHORT_EXPORT_INTERVAL
 
-<<<<<<< HEAD
-def _get_telemetry_success_flag(envelope: TelemetryItem) -> Union[bool, None]:
-    if not hasattr(envelope, "data") or envelope.data is None:
-        return None
-
-    if not hasattr(envelope.data, "base_type") or envelope.data.base_type is None:
-        return None
-
-    if not hasattr(envelope.data, "base_data") or envelope.data.base_data is None:
-        return None
-
-    base_type = envelope.data.base_type
-
-    if base_type in ("RequestData", "RemoteDependencyData") and hasattr(envelope.data.base_data, "success"):
-        if isinstance(envelope.data.base_data.success, bool):
-            return envelope.data.base_data.success
-    return None
-=======
 
 ## OneSettings Config
 
@@ -365,4 +342,20 @@
         logger.warning("Unexpected error getting stats connection string for region '%s': %s",
                      target_region, str(ex))
         return None
->>>>>>> 10083517
+
+def _get_telemetry_success_flag(envelope: TelemetryItem) -> Union[bool, None]:
+    if not hasattr(envelope, "data") or envelope.data is None:
+        return None
+
+    if not hasattr(envelope.data, "base_type") or envelope.data.base_type is None:
+        return None
+
+    if not hasattr(envelope.data, "base_data") or envelope.data.base_data is None:
+        return None
+
+    base_type = envelope.data.base_type
+
+    if base_type in ("RequestData", "RemoteDependencyData") and hasattr(envelope.data.base_data, "success"):
+        if isinstance(envelope.data.base_data.success, bool):
+            return envelope.data.base_data.success
+    return None