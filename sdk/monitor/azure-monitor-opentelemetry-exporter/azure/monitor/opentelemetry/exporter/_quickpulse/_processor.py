--- conflicted
+++ resolved
@@ -14,21 +14,13 @@
         qpm = _QuickpulseManager._instance
         if qpm:
             qpm._record_log_record(log_data)
-<<<<<<< HEAD
-        super().emit(log_data)  # type: ignore
-=======
         super().emit(log_data)  # type: ignore[safe-super]
->>>>>>> 9f827d35
 
     def shutdown(self):
         pass
 
     def force_flush(self, timeout_millis: int = 30000):
-<<<<<<< HEAD
-        super().force_flush(timeout_millis=timeout_millis)  # type: ignore
-=======
         super().force_flush(timeout_millis=timeout_millis)  # type: ignore[safe-super]
->>>>>>> 9f827d35
 
 
 # pylint: disable=protected-access
