# Copyright (c) Microsoft Corporation. All rights reserved.
# Licensed under the MIT License.
import logging
from typing import Any, Optional
import weakref

from opentelemetry.context import (
    _SUPPRESS_INSTRUMENTATION_KEY,
    attach,
    detach,
    set_value,
)
from opentelemetry.sdk.metrics import (
    Counter,
    Histogram,
)
from opentelemetry.sdk.metrics._internal.point import MetricsData
from opentelemetry.sdk.metrics.export import (
    AggregationTemporality,
    MetricExporter,
    MetricExportResult,
    MetricsData as OTMetricsData,
    MetricReader,
)

from azure.core.pipeline.policies import ContentDecodePolicy
from azure.monitor.opentelemetry.exporter._quickpulse._constants import (
    _LONG_PING_INTERVAL_SECONDS,
    _POST_CANCEL_INTERVAL_SECONDS,
    _POST_INTERVAL_SECONDS,
    _QUICKPULSE_ETAG_HEADER_NAME,
    _QUICKPULSE_SUBSCRIBED_HEADER_NAME,
)
from azure.monitor.opentelemetry.exporter._quickpulse._generated._configuration import QuickpulseClientConfiguration
from azure.monitor.opentelemetry.exporter._quickpulse._generated._client import QuickpulseClient
from azure.monitor.opentelemetry.exporter._quickpulse._generated.models import MonitoringDataPoint
from azure.monitor.opentelemetry.exporter._quickpulse._policy import _QuickpulseRedirectPolicy
from azure.monitor.opentelemetry.exporter._quickpulse._state import (
    _get_and_clear_quickpulse_documents,
    _get_global_quickpulse_state,
    _get_quickpulse_etag,
    _is_ping_state,
    _set_global_quickpulse_state,
    _set_quickpulse_etag,
    _QuickpulseState,
)
from azure.monitor.opentelemetry.exporter._quickpulse._utils import (
    _metric_to_quick_pulse_data_points,
    _update_filter_configuration,
)
from azure.monitor.opentelemetry.exporter._connection_string_parser import ConnectionStringParser
from azure.monitor.opentelemetry.exporter._utils import (
    _get_auth_policy,
    _ticks_since_dot_net_epoch,
    PeriodicTask,
)


_logger = logging.getLogger(__name__)


_QUICKPULSE_METRIC_TEMPORALITIES = {
    # Use DELTA temporalities because we want to reset the counts every collection interval
    Counter: AggregationTemporality.DELTA,
    Histogram: AggregationTemporality.DELTA,
}


class _Response:
    """Response that encapsulates pipeline response and response headers from
    QuickPulse client.
    """

    def __init__(self, pipeline_response, deserialized, response_headers):
        self._pipeline_response = pipeline_response
        self._deserialized = deserialized
        self._response_headers = response_headers


class _UnsuccessfulQuickPulsePostError(Exception):
    """Exception raised to indicate unsuccessful QuickPulse post for backoff logic."""


class _QuickpulseExporter(MetricExporter):

    def __init__(self, **kwargs: Any) -> None:  # pylint: disable=unused-argument
        """Metric exporter for Quickpulse.

        :param str connection_string: The connection string used for your Application Insights resource.
        :keyword TokenCredential credential: Token credential, such as ManagedIdentityCredential or
            ClientSecretCredential, used for Azure Active Directory (AAD) authentication. Defaults to None.
        :rtype: None
        """
        parsed_connection_string = ConnectionStringParser(kwargs.get("connection_string"))

        self._live_endpoint = parsed_connection_string.live_endpoint
        self._instrumentation_key = parsed_connection_string.instrumentation_key
        self._credential = kwargs.get("credential")
        config = QuickpulseClientConfiguration(credential=self._credential)  # type: ignore
        qp_redirect_policy = _QuickpulseRedirectPolicy(permit_redirects=False)
        policies = [
            # Custom redirect policy for QP
            qp_redirect_policy,
            # Needed for serialization
            ContentDecodePolicy(),
            # Logging for client calls
            config.http_logging_policy,
            _get_auth_policy(self._credential, config.authentication_policy),
            config.authentication_policy,
            # Explicitly disabling to avoid tracing live metrics calls
            # DistributedTracingPolicy(),
        ]
        self._client = QuickpulseClient(
            credential=self._credential, endpoint=self._live_endpoint, policies=policies  # type: ignore
        )
        # Create a weakref of the client to the redirect policy so the endpoint can be
        # dynamically modified if redirect does occur
        qp_redirect_policy._qp_client_ref = weakref.ref(self._client)

        MetricExporter.__init__(
            self,
            preferred_temporality=_QUICKPULSE_METRIC_TEMPORALITIES,  # type: ignore
        )

    def export(
        self,
        metrics_data: OTMetricsData,
        timeout_millis: float = 10_000,  # pylint: disable=unused-argument
        **kwargs: Any,  # pylint: disable=unused-argument
    ) -> MetricExportResult:
        """Exports a batch of metric data

        :param metrics_data: OpenTelemetry Metric(s) to export.
        :type metrics_data: ~opentelemetry.sdk.metrics._internal.point.MetricsData
        :param timeout_millis: The maximum amount of time to wait for each export. Not currently used.
        :type timeout_millis: float
        :return: The result of the export.
        :rtype: ~opentelemetry.sdk.metrics.export.MetricExportResult
        """
        result = MetricExportResult.SUCCESS
        base_monitoring_data_point = kwargs.get("base_monitoring_data_point")
        if base_monitoring_data_point is None:
            return MetricExportResult.FAILURE
        data_points = _metric_to_quick_pulse_data_points(
            metrics_data,
            base_monitoring_data_point=base_monitoring_data_point,
            documents=_get_and_clear_quickpulse_documents(),
        )
        configuration_etag = _get_quickpulse_etag() or ""
        token = attach(set_value(_SUPPRESS_INSTRUMENTATION_KEY, True))
        try:
            post_response = self._client.publish(  # type: ignore
                endpoint=self._live_endpoint,
                monitoring_data_points=data_points,
                ikey=self._instrumentation_key,  # type: ignore
                configuration_etag=configuration_etag,
                transmission_time=_ticks_since_dot_net_epoch(),
                cls=_Response,
            )
            if not post_response:
                # If no response, assume unsuccessful
                result = MetricExportResult.FAILURE
            else:
<<<<<<< HEAD
                header = post_response._response_headers.get(
                    _QUICKPULSE_SUBSCRIBED_HEADER_NAME
                )  # pylint: disable=protected-access
=======
                header = post_response._response_headers.get(  # pylint: disable=protected-access
                    _QUICKPULSE_SUBSCRIBED_HEADER_NAME
                )
>>>>>>> 9f827d35
                if header != "true":
                    # User leaving the live metrics page will be treated as an unsuccessful
                    result = MetricExportResult.FAILURE
                else:
                    # Check if etag has changed
                    etag = post_response._response_headers.get(
                        _QUICKPULSE_ETAG_HEADER_NAME
                    )  # pylint: disable=protected-access
                    if etag and etag != configuration_etag:
                        config = post_response._pipeline_response.http_response.content
                        # Content will only be populated if configuration has changed (etag is different)
                        if config:
                            # Update and apply configuration changes
                            _update_filter_configuration(etag, config)
        except Exception:  # pylint: disable=broad-except,invalid-name
            _logger.exception("Exception occurred while publishing live metrics.")
            result = MetricExportResult.FAILURE
        finally:
            detach(token)
        return result

    def force_flush(
        self,
        timeout_millis: float = 10_000,
    ) -> bool:
        """
        Ensure that export of any metrics currently received by the exporter
        are completed as soon as possible. Called when SDK is flushed.

        :param timeout_millis: The maximum amount of time to wait for shutdown. Not currently used.
        :type timeout_millis: float
        :return: The result of the export.
        :rtype: bool
        """
        return True

    def shutdown(
        self,
        timeout_millis: float = 30_000,  # pylint: disable=unused-argument
        **kwargs: Any,  # pylint: disable=unused-argument
    ) -> None:
        """Shuts down the exporter.

        Called when the SDK is shut down.

        :param timeout_millis: The maximum amount of time to wait for shutdown. Not currently used.
        :type timeout_millis: float
        """

    def _ping(self, monitoring_data_point: MonitoringDataPoint) -> Optional[_Response]:
        ping_response = None
        token = attach(set_value(_SUPPRESS_INSTRUMENTATION_KEY, True))
        etag = _get_quickpulse_etag() or ""
        try:
            ping_response = self._client.is_subscribed(  # type: ignore
                endpoint=self._live_endpoint,
                monitoring_data_point=monitoring_data_point,
                ikey=self._instrumentation_key,  # type: ignore
                transmission_time=_ticks_since_dot_net_epoch(),
                machine_name=monitoring_data_point.machine_name,
                instance_name=monitoring_data_point.instance,
                stream_id=monitoring_data_point.stream_id,
                role_name=monitoring_data_point.role_name,
                invariant_version=monitoring_data_point.invariant_version,  # type: ignore
                configuration_etag=etag,
                cls=_Response,
            )
            return ping_response  # type: ignore
        except Exception:  # pylint: disable=broad-except,invalid-name
            _logger.exception("Exception occurred while pinging live metrics.")
        detach(token)
        return ping_response


class _QuickpulseMetricReader(MetricReader):

    def __init__(
        self,
        exporter: _QuickpulseExporter,
        base_monitoring_data_point: MonitoringDataPoint,
    ) -> None:
        self._exporter = exporter
        self._base_monitoring_data_point = base_monitoring_data_point
        self._elapsed_num_seconds = 0
        self._worker = PeriodicTask(
            interval=_POST_INTERVAL_SECONDS,
            function=self._ticker,
            name="QuickpulseMetricReader",
        )
        self._worker.daemon = True
        super().__init__(
            preferred_temporality=self._exporter._preferred_temporality,
            preferred_aggregation=self._exporter._preferred_aggregation,
        )
        self._worker.start()

    # pylint: disable=protected-access
    def _ticker(self) -> None:
        if _is_ping_state():
            # Send a ping if elapsed number of request meets the threshold
            if self._elapsed_num_seconds % _get_global_quickpulse_state().value == 0:
                ping_response = self._exporter._ping(
                    self._base_monitoring_data_point,
                )
                if ping_response:
<<<<<<< HEAD
                    try:
                        subscribed = ping_response._response_headers.get(_QUICKPULSE_SUBSCRIBED_HEADER_NAME)
                        if subscribed and subscribed == "true":
                            # Switch state to post if subscribed
                            _set_global_quickpulse_state(_QuickpulseState.POST_SHORT)
                            self._elapsed_num_seconds = 0
                            # Update config etag
                            etag = ping_response._response_headers.get(_QUICKPULSE_ETAG_HEADER_NAME)
                            if etag is None:
                                etag = ""
                            if _get_quickpulse_etag() != etag:
                                _set_quickpulse_etag(etag)
                            # TODO: Set default document filter config from response body
                            # config = ping_response._pipeline_response.http_response.content
                        else:
                            # Backoff after _LONG_PING_INTERVAL_SECONDS (60s) of no successful requests
                            if (
                                _get_global_quickpulse_state() is _QuickpulseState.PING_SHORT
                                and self._elapsed_num_seconds >= _LONG_PING_INTERVAL_SECONDS
                            ):
                                _set_global_quickpulse_state(_QuickpulseState.PING_LONG)
                            # Reset etag to default if not subscribed
                            _set_quickpulse_etag("")
                    except Exception:  # pylint: disable=broad-except,invalid-name
                        _logger.exception("Exception occurred while pinging live metrics.")
                        _set_quickpulse_etag("")
=======
                    header = ping_response._response_headers.get(  # pylint: disable=protected-access
                        _QUICKPULSE_SUBSCRIBED_HEADER_NAME
                    )
                    if header and header == "true":
                        # Switch state to post if subscribed
                        _set_global_quickpulse_state(_QuickpulseState.POST_SHORT)
                        self._elapsed_num_seconds = 0
                    else:
                        # Backoff after _LONG_PING_INTERVAL_SECONDS (60s) of no successful requests
                        if (
                            _get_global_quickpulse_state() is _QuickpulseState.PING_SHORT
                            and self._elapsed_num_seconds >= _LONG_PING_INTERVAL_SECONDS
                        ):
                            _set_global_quickpulse_state(_QuickpulseState.PING_LONG)
>>>>>>> 9f827d35
                # TODO: Implement redirect
                else:
                    # Erroneous ping responses instigate backoff logic
                    # Backoff after _LONG_PING_INTERVAL_SECONDS (60s) of no successful requests
                    if (
                        _get_global_quickpulse_state() is _QuickpulseState.PING_SHORT
                        and self._elapsed_num_seconds >= _LONG_PING_INTERVAL_SECONDS
                    ):
                        _set_global_quickpulse_state(_QuickpulseState.PING_LONG)
                        # Reset etag to default if error
                        _set_quickpulse_etag("")
        else:
            try:
                self.collect()
            except _UnsuccessfulQuickPulsePostError:
                # Unsuccessful posts instigate backoff logic
                # Backoff after _POST_CANCEL_INTERVAL_SECONDS (20s) of no successful requests
                # And resume pinging
                if self._elapsed_num_seconds >= _POST_CANCEL_INTERVAL_SECONDS:
                    _set_global_quickpulse_state(_QuickpulseState.PING_SHORT)
                    # Reset etag to default
                    _set_quickpulse_etag("")
                    self._elapsed_num_seconds = 0

        self._elapsed_num_seconds += 1

    def _receive_metrics(
        self,
        metrics_data: MetricsData,
        timeout_millis: float = 10_000,
        **kwargs,
    ) -> None:
        result = self._exporter.export(
            metrics_data,
            timeout_millis=timeout_millis,
            base_monitoring_data_point=self._base_monitoring_data_point,
        )
        if result is MetricExportResult.FAILURE:
            # There is currently no way to propagate unsuccessful metric post so
            # we raise an _UnsuccessfulQuickPulsePostError exception. MUST handle
            # this exception whenever `collect()` is called
            raise _UnsuccessfulQuickPulsePostError()

    def shutdown(self, timeout_millis: float = 30_000, **kwargs) -> None:
        self._worker.cancel()
        self._worker.join()<|MERGE_RESOLUTION|>--- conflicted
+++ resolved
@@ -161,15 +161,9 @@
                 # If no response, assume unsuccessful
                 result = MetricExportResult.FAILURE
             else:
-<<<<<<< HEAD
-                header = post_response._response_headers.get(
-                    _QUICKPULSE_SUBSCRIBED_HEADER_NAME
-                )  # pylint: disable=protected-access
-=======
                 header = post_response._response_headers.get(  # pylint: disable=protected-access
                     _QUICKPULSE_SUBSCRIBED_HEADER_NAME
                 )
->>>>>>> 9f827d35
                 if header != "true":
                     # User leaving the live metrics page will be treated as an unsuccessful
                     result = MetricExportResult.FAILURE
@@ -275,7 +269,6 @@
                     self._base_monitoring_data_point,
                 )
                 if ping_response:
-<<<<<<< HEAD
                     try:
                         subscribed = ping_response._response_headers.get(_QUICKPULSE_SUBSCRIBED_HEADER_NAME)
                         if subscribed and subscribed == "true":
@@ -302,22 +295,6 @@
                     except Exception:  # pylint: disable=broad-except,invalid-name
                         _logger.exception("Exception occurred while pinging live metrics.")
                         _set_quickpulse_etag("")
-=======
-                    header = ping_response._response_headers.get(  # pylint: disable=protected-access
-                        _QUICKPULSE_SUBSCRIBED_HEADER_NAME
-                    )
-                    if header and header == "true":
-                        # Switch state to post if subscribed
-                        _set_global_quickpulse_state(_QuickpulseState.POST_SHORT)
-                        self._elapsed_num_seconds = 0
-                    else:
-                        # Backoff after _LONG_PING_INTERVAL_SECONDS (60s) of no successful requests
-                        if (
-                            _get_global_quickpulse_state() is _QuickpulseState.PING_SHORT
-                            and self._elapsed_num_seconds >= _LONG_PING_INTERVAL_SECONDS
-                        ):
-                            _set_global_quickpulse_state(_QuickpulseState.PING_LONG)
->>>>>>> 9f827d35
                 # TODO: Implement redirect
                 else:
                     # Erroneous ping responses instigate backoff logic
