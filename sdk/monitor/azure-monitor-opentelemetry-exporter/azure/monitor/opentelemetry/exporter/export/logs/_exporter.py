--- conflicted
+++ resolved
@@ -163,7 +163,7 @@
             stack=str(stack_trace)[:32768],
         )
         data = TelemetryExceptionData(  # type: ignore
-            severity_level=severity_level,
+            severity_level=severity_level,  # type: ignore
             properties=properties,
             exceptions=[exc_details],
         )
@@ -174,12 +174,8 @@
         # pylint: disable=line-too-long
         # Severity number: https://github.com/open-telemetry/opentelemetry-specification/blob/main/specification/logs/data-model.md#field-severitynumber
         data = MessageData(  # type: ignore
-<<<<<<< HEAD
-            message=str(log_record.body)[:32768],
-=======
             message=_map_body_to_message(log_record.body),
->>>>>>> 9f827d35
-            severity_level=severity_level,
+            severity_level=severity_level,  # type: ignore
             properties=properties,
         )
         envelope.data = MonitorBase(base_data=data, base_type="MessageData")
