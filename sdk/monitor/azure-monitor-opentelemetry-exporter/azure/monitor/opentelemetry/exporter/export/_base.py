# Copyright (c) Microsoft Corporation. All rights reserved.
# Licensed under the MIT License.
import logging
import os
import tempfile
import time
from enum import Enum
from typing import List, Optional, Any
from urllib.parse import urlparse

from azure.core.exceptions import HttpResponseError, ServiceRequestError
from azure.core.pipeline.policies import (
    ContentDecodePolicy,
    HttpLoggingPolicy,
    RedirectPolicy,
    RequestIdPolicy,
)
from azure.identity import ManagedIdentityCredential
from azure.monitor.opentelemetry.exporter._generated import AzureMonitorClient
from azure.monitor.opentelemetry.exporter._generated._configuration import AzureMonitorClientConfiguration
from azure.monitor.opentelemetry.exporter._generated.models import (
    MessageData,
    MetricsData,
    MonitorDomain,
    RemoteDependencyData,
    RequestData,
    TelemetryEventData,
    TelemetryExceptionData,
    TelemetryItem,
)
from azure.monitor.opentelemetry.exporter._constants import (
    _AZURE_MONITOR_DISTRO_VERSION_ARG,
    _APPLICATIONINSIGHTS_AUTHENTICATION_STRING,
    _INVALID_STATUS_CODES,
    _REACHED_INGESTION_STATUS_CODES,
    _REDIRECT_STATUS_CODES,
    _REQ_DURATION_NAME,
    _REQ_EXCEPTION_NAME,
    _REQ_FAILURE_NAME,
    _REQ_RETRY_NAME,
    _REQ_SUCCESS_NAME,
    _REQ_THROTTLE_NAME,
    _RETRYABLE_STATUS_CODES,
    _THROTTLE_STATUS_CODES,
    DropCode,
    _exception_categories,
)
from azure.monitor.opentelemetry.exporter._configuration._state import get_configuration_manager
from azure.monitor.opentelemetry.exporter._connection_string_parser import ConnectionStringParser
from azure.monitor.opentelemetry.exporter._storage import LocalFileStorage
from azure.monitor.opentelemetry.exporter._utils import (
    _get_auth_policy,
    _get_os,
    _get_attach_type,
    _get_rp,
    ext_version,
)
from azure.monitor.opentelemetry.exporter.statsbeat._state import (
    get_statsbeat_initial_success,
    get_statsbeat_shutdown,
    increment_and_check_statsbeat_failure_count,
    is_statsbeat_enabled,
    set_statsbeat_initial_success,
)
from azure.monitor.opentelemetry.exporter.statsbeat._utils import (
    _update_requests_map,
)
from azure.monitor.opentelemetry.exporter.statsbeat.customer._utils import (
    track_dropped_items_from_storage,
    track_dropped_items,
    track_retry_items,
    track_successful_items,
)
from azure.monitor.opentelemetry.exporter.statsbeat.customer._state import (
    get_customer_stats_manager,
)


logger = logging.getLogger(__name__)

_AZURE_TEMPDIR_PREFIX = "Microsoft/AzureMonitor"
_TEMPDIR_PREFIX = "opentelemetry-python-"
_SERVICE_API_LATEST = "2020-09-15_Preview"


class ExportResult(Enum):
    SUCCESS = 0
    FAILED_RETRYABLE = 1
    FAILED_NOT_RETRYABLE = 2


# pylint: disable=broad-except
# pylint: disable=too-many-instance-attributes
# pylint: disable=C0301
class BaseExporter:
    """Azure Monitor base exporter for OpenTelemetry."""

    def __init__(self, **kwargs: Any) -> None:
        """Azure Monitor base exporter for OpenTelemetry.

        :keyword str api_version: The service API version used. Defaults to latest.
        :keyword str connection_string: The connection string used for your Application Insights resource.
        :keyword ManagedIdentityCredential/ClientSecretCredential credential: Token credential, such as ManagedIdentityCredential or ClientSecretCredential, used for Azure Active Directory (AAD) authentication. Defaults to None.
        :keyword bool disable_offline_storage: Determines whether to disable storing failed telemetry records for retry. Defaults to `False`.
        :keyword str storage_directory: Storage path in which to store retry files. Defaults to `<tempfile.gettempdir()>/opentelemetry-python-<your-instrumentation-key>`.
        :rtype: None
        """
        parsed_connection_string = ConnectionStringParser(kwargs.get("connection_string"))

        # Get the configuration manager
        self._configuration_manager = get_configuration_manager()

        self._api_version = kwargs.get("api_version") or _SERVICE_API_LATEST
        # We do not need to use entra Id if this is a sdkStats exporter
        if self._is_stats_exporter():
            self._credential = None
        else:
            # We use the credential on a regular exporter or customer sdkStats exporter
            self._credential = _get_authentication_credential(**kwargs)
        self._consecutive_redirects = 0  # To prevent circular redirects
        self._disable_offline_storage = kwargs.get("disable_offline_storage", False)
        self._connection_string = parsed_connection_string._connection_string
        self._endpoint = parsed_connection_string.endpoint
        self._region = parsed_connection_string.region
        self._instrumentation_key = parsed_connection_string.instrumentation_key
        self._aad_audience = parsed_connection_string.aad_audience
        self._storage_maintenance_period = kwargs.get(
            "storage_maintenance_period", 60
        )  # Maintenance interval in seconds.
        self._storage_max_size = kwargs.get(
            "storage_max_size", 50 * 1024 * 1024
        )  # Maximum size in bytes (default 50MiB)
        self._storage_min_retry_interval = kwargs.get(
            "storage_min_retry_interval", 60
        )  # minimum retry interval in seconds
        temp_suffix = self._instrumentation_key or ""
        if "storage_directory" in kwargs:
            self._storage_directory = kwargs.get("storage_directory")
        elif not self._disable_offline_storage:
            self._storage_directory = os.path.join(
                tempfile.gettempdir(), _AZURE_TEMPDIR_PREFIX, _TEMPDIR_PREFIX + temp_suffix
            )
        else:
            self._storage_directory = None
        self._storage_retention_period = kwargs.get(
            "storage_retention_period", 48 * 60 * 60
        )  # Retention period in seconds (default 48 hrs)
        self._timeout = kwargs.get("timeout", 10.0)  # networking timeout in seconds
        self._distro_version = kwargs.get(
            _AZURE_MONITOR_DISTRO_VERSION_ARG, ""
        )  # If set, indicates the exporter is instantiated via Azure monitor OpenTelemetry distro. Versions corresponds to distro version.
        # specifies whether current exporter is used for collection of instrumentation metrics
        self._instrumentation_collection = kwargs.get("instrumentation_collection", False)

        config = AzureMonitorClientConfiguration(self._endpoint, **kwargs)
        policies = [
            RequestIdPolicy(**kwargs),
            config.headers_policy,
            config.user_agent_policy,
            config.proxy_policy,
            ContentDecodePolicy(**kwargs),
            # Handle redirects in exporter, set new endpoint if redirected
            RedirectPolicy(permit_redirects=False),
            config.retry_policy,
            _get_auth_policy(self._credential, config.authentication_policy, self._aad_audience),
            config.custom_hook_policy,
            config.logging_policy,
            # Explicitly disabling to avoid infinite loop of Span creation when data is exported
            # DistributedTracingPolicy(**kwargs),
            config.http_logging_policy or HttpLoggingPolicy(**kwargs),
        ]

        self.client: AzureMonitorClient = AzureMonitorClient(
            host=self._endpoint, connection_timeout=self._timeout, policies=policies, **kwargs
        )
<<<<<<< HEAD
        if self._configuration_manager:
            self._configuration_manager.initialize(
                os=_get_os(),
                rp=_get_rp(),
                attach=_get_attach_type(),
                component="ext",
                version=ext_version,
                region=self._region,
            )
=======
        self._configuration_manager.initialize(
            os=_get_os(),
            rp=_get_rp(),
            attach=_get_attach_type(),
            component="ext",
            version=ext_version,
            region=self._region,
        )
>>>>>>> 7b2e6deb
        self.storage: Optional[LocalFileStorage] = None
        if not self._disable_offline_storage:
            self.storage = LocalFileStorage(  # pyright: ignore
                path=self._storage_directory,  # type: ignore
                max_size=self._storage_max_size,
                maintenance_period=self._storage_maintenance_period,
                retention_period=self._storage_retention_period,
                name="{} Storage".format(self.__class__.__name__),
                lease_period=self._storage_min_retry_interval,
            )

        # statsbeat initialization
        if self._should_collect_stats():
            try:
                # Import here to avoid circular dependencies
                from azure.monitor.opentelemetry.exporter.statsbeat._statsbeat import collect_statsbeat_metrics
                collect_statsbeat_metrics(self)
            except Exception as e:  # pylint: disable=broad-except
                logger.warning("Failed to initialize statsbeat metrics: %s", e)

        # customer sdkstats initialization
        if self._should_collect_customer_sdkstats():

            from azure.monitor.opentelemetry.exporter.statsbeat.customer import collect_customer_sdkstats
            # Collect customer sdkstats metrics
            collect_customer_sdkstats(self)

    def _transmit_from_storage(self) -> None:
        if not self.storage:
            return
        for blob in self.storage.gets():
            # give a few more seconds for blob lease operation
            # to reduce the chance of race (for perf consideration)
            if blob.lease(self._timeout + 5):
                blob_data = blob.get()
                if blob_data is not None:
                    envelopes = [_format_storage_telemetry_item(TelemetryItem.from_dict(x)) for x in blob_data]
                    result = self._transmit(envelopes)
                    if result == ExportResult.FAILED_RETRYABLE:
                        blob.lease(1)
                    else:
                        blob.delete()
                else:
                    # If blob.get() returns None, delete the corrupted blob
                    blob.delete()


    def _handle_transmit_from_storage(self, envelopes: List[TelemetryItem], result: ExportResult) -> None:
        if self.storage:
            if result == ExportResult.FAILED_RETRYABLE:
                envelopes_to_store = [x.as_dict() for x in envelopes]
                result_from_storage_put = self.storage.put(envelopes_to_store)
                if self._should_collect_customer_sdkstats():
                    track_dropped_items_from_storage(result_from_storage_put, envelopes)
            elif result == ExportResult.SUCCESS:
                # Try to send any cached events
                self._transmit_from_storage()

        else:
            # Track items that would have been retried but are dropped since client has local storage disabled
            if self._should_collect_customer_sdkstats():
                track_dropped_items(envelopes, DropCode.CLIENT_STORAGE_DISABLED)

    # pylint: disable=too-many-branches
    # pylint: disable=too-many-nested-blocks
    # pylint: disable=too-many-statements
    def _transmit(self, envelopes: List[TelemetryItem]) -> ExportResult:
        """
        Transmit the data envelopes to the ingestion service.

        Returns an ExportResult, this function should never
        throw an exception.
        :param envelopes: The list of telemetry items to transmit.
        :type envelopes: list of ~azure.monitor.opentelemetry.exporter._generated.models.TelemetryItem
        :return: The result of the export.
        :rtype: ~azure.monitor.opentelemetry.exporter.export._base._ExportResult
        """
        if len(envelopes) > 0:
            result = ExportResult.SUCCESS
            # Track whether or not exporter has successfully reached ingestion
            # Currently only used for statsbeat exporter to detect shutdown cases
            reach_ingestion = False
            start_time = time.time()
            try:
                track_response = self.client.track(envelopes)
                if not track_response.errors:  # 200
                    self._consecutive_redirects = 0
                    if not self._is_stats_exporter():
                        logger.info(
                            "Transmission succeeded: Item received: %s. Items accepted: %s",
                            track_response.items_received,
                            track_response.items_accepted,
                        )
                    if self._should_collect_stats():
                        _update_requests_map(_REQ_SUCCESS_NAME[1], 1)
                    reach_ingestion = True
                    result = ExportResult.SUCCESS

                    # Track successful items in customer sdkstats
                    if self._should_collect_customer_sdkstats():
                        track_successful_items(envelopes)
                else:  # 206
                    reach_ingestion = True
                    resend_envelopes = []
                    for error in track_response.errors:
                        if _is_retryable_code(error.status_code):
                            resend_envelopes.append(envelopes[error.index])  # type: ignore
                            # Track retried items in customer sdkstats
                            if self._should_collect_customer_sdkstats():
                                track_retry_items(resend_envelopes, error)
                        else:
                            if not self._is_stats_exporter():
                                # Track dropped items in customer sdkstats, non-retryable scenario
                                if self._should_collect_customer_sdkstats():
                                    if error is not None and hasattr(error, "index") and error.index is not None and isinstance(error.status_code, int):
                                        track_dropped_items([envelopes[error.index]], error.status_code)
                                logger.error(
                                    "Data drop %s: %s %s.",
                                    error.status_code,
                                    error.message,
                                    envelopes[error.index] if error.index is not None else "",
                                )
                    if self.storage and resend_envelopes:
                        envelopes_to_store = [x.as_dict() for x in resend_envelopes]
                        result_from_storage = self.storage.put(envelopes_to_store, 0)
                        if self._should_collect_customer_sdkstats():
                            track_dropped_items_from_storage(result_from_storage, resend_envelopes)
                        self._consecutive_redirects = 0
                    elif resend_envelopes:
                        # Track items that would have been retried but are dropped since client has local storage disabled
                        if self._should_collect_customer_sdkstats():
                            track_dropped_items(resend_envelopes, DropCode.CLIENT_STORAGE_DISABLED)
                    # Mark as not retryable because we already write to storage here
                    result = ExportResult.FAILED_NOT_RETRYABLE
            except HttpResponseError as response_error:
                # HttpResponseError is raised when a response is received
                if _reached_ingestion_code(response_error.status_code):
                    reach_ingestion = True
                if _is_retryable_code(response_error.status_code):
                    if self._should_collect_stats():
                        _update_requests_map(_REQ_RETRY_NAME[1], value=response_error.status_code)
                    result = ExportResult.FAILED_RETRYABLE
                    # Log error for 401: Unauthorized, 403: Forbidden to assist with customer troubleshooting
                    if not self._is_stats_exporter():
                        if self._should_collect_customer_sdkstats():
                            track_retry_items(envelopes, response_error)
                        if response_error.status_code == 401:
                            logger.error(
                                "Retryable server side error: %s. " \
                                "Your Application Insights resource may be configured to use entra ID authentication. " \
                                "Please make sure your application is configured to use the correct token credential.",
                                response_error.message,
                            )
                        elif response_error.status_code == 403:
                            logger.error(
                                "Retryable server side error: %s. " \
                                "Your application may be configured with a token credential " \
                                "but your Application Insights resource may be configured incorrectly. Please make sure " \
                                "your Application Insights resource has enabled entra Id authentication and " \
                                "has the correct `Monitoring Metrics Publisher` role assigned.",
                                response_error.message,
                            )
                elif _is_throttle_code(response_error.status_code):
                    if self._should_collect_stats():
                        _update_requests_map(_REQ_THROTTLE_NAME[1], value=response_error.status_code)
                    result = ExportResult.FAILED_NOT_RETRYABLE

                    if not self._is_stats_exporter():
                        if self._should_collect_customer_sdkstats() and isinstance(response_error.status_code, int):
                            track_dropped_items(envelopes, response_error.status_code)
                elif _is_redirect_code(response_error.status_code):
                    self._consecutive_redirects = self._consecutive_redirects + 1
                    # pylint: disable=W0212
                    if self._consecutive_redirects < self.client._config.redirect_policy.max_redirects:  # type: ignore
                        if response_error.response and response_error.response.headers:  # type: ignore
                            redirect_has_headers = True
                            location = response_error.response.headers.get("location")  # type: ignore
                            url = urlparse(location)
                        else:
                            redirect_has_headers = False
                        if redirect_has_headers and url.scheme and url.netloc:  # pylint: disable=E0606
                            # Change the host to the new redirected host
                            self.client._config.host = "{}://{}".format(url.scheme, url.netloc)  # pylint: disable=W0212
                            # Attempt to export again
                            result = self._transmit(envelopes)
                        else:
                            if not self._is_stats_exporter():
                                if self._should_collect_customer_sdkstats():
                                    track_dropped_items(envelopes, DropCode.CLIENT_EXCEPTION, _exception_categories.CLIENT_EXCEPTION.value)
                                logger.error(
                                    "Error parsing redirect information.",
                                )
                            result = ExportResult.FAILED_NOT_RETRYABLE
                    else:
                        if not self._is_stats_exporter():
                            # Track dropped items in customer sdkstats, non-retryable scenario
                            if self._should_collect_customer_sdkstats():
                                track_dropped_items(
                                    envelopes,
                                    DropCode.CLIENT_EXCEPTION,
                                    _exception_categories.CLIENT_EXCEPTION.value
                                )
                            logger.error(
                                "Error sending telemetry because of circular redirects. "
                                "Please check the integrity of your connection string."
                            )
                        # If redirect but did not return, exception occurred
                        if self._should_collect_stats():
                            _update_requests_map(_REQ_EXCEPTION_NAME[1], value="Circular Redirect")
                        result = ExportResult.FAILED_NOT_RETRYABLE
                else:
                    # Any other status code counts as failure (non-retryable)
                    # 400 - Invalid - The server cannot or will not process the request due to the invalid telemetry (invalid data, iKey, etc.)
                    # 404 - Ingestion is allowed only from stamp specific endpoint - must update connection string
                    if self._should_collect_stats():
                        _update_requests_map(_REQ_FAILURE_NAME[1], value=response_error.status_code)
                    if not self._is_stats_exporter():
                        logger.error(
                            "Non-retryable server side error: %s.",
                            response_error.message,
                        )
                        # Track dropped items in customer sdkstats, non-retryable scenario
                        if self._should_collect_customer_sdkstats() and isinstance(response_error.status_code, int):
                            track_dropped_items(envelopes, response_error.status_code)
                        if _is_invalid_code(response_error.status_code):
                            # Shutdown statsbeat on invalid code from customer endpoint
                            # Import here to avoid circular dependencies
                            from azure.monitor.opentelemetry.exporter.statsbeat._statsbeat import (
                                shutdown_statsbeat_metrics,
                            )
                            from azure.monitor.opentelemetry.exporter.statsbeat.customer import (
                                shutdown_customer_sdkstats_metrics,
                            )

                            shutdown_statsbeat_metrics()
                            # Also shutdown customer sdkstats on invalid code
                            shutdown_customer_sdkstats_metrics()
                    result = ExportResult.FAILED_NOT_RETRYABLE
            except ServiceRequestError as request_error:
                # Errors when we're fairly sure that the server did not receive the
                # request, so it should be safe to retry.
                # ServiceRequestError is raised by azure.core for these cases
                logger.warning("Retrying due to server request error: %s.", request_error.message)

                # Track retry items in customer sdkstats for client-side exceptions
                if self._should_collect_customer_sdkstats():
                    track_retry_items(envelopes, request_error)

                if self._should_collect_stats():
                    exc_type = request_error.exc_type
                    if exc_type is None or exc_type is type(None):
                        exc_type = request_error.__class__.__name__  # type: ignore
                    _update_requests_map(_REQ_EXCEPTION_NAME[1], value=exc_type)
                result = ExportResult.FAILED_RETRYABLE
            except Exception as ex:
                logger.exception("Envelopes could not be exported and are not retryable: %s.", ex)  # pylint: disable=C4769

                # Track dropped items in customer sdkstats for general exceptions
                if self._should_collect_customer_sdkstats():
                    track_dropped_items(envelopes, DropCode.CLIENT_EXCEPTION, _exception_categories.CLIENT_EXCEPTION.value)

                if self._should_collect_stats():
                    _update_requests_map(_REQ_EXCEPTION_NAME[1], value=ex.__class__.__name__)
                result = ExportResult.FAILED_NOT_RETRYABLE
            finally:
                if self._should_collect_stats():
                    end_time = time.time()
                    _update_requests_map("count", 1)
                    _update_requests_map(_REQ_DURATION_NAME[1], value=end_time - start_time)
                if self._is_statsbeat_initializing_state():
                    # Update statsbeat initial success state if reached ingestion
                    if reach_ingestion:
                        set_statsbeat_initial_success(True)
                    else:
                        # if didn't reach ingestion, increment and check if failure threshold
                        # has been reached during attempting statsbeat initialization
                        if increment_and_check_statsbeat_failure_count():
                            # Import here to avoid circular dependencies
                            from azure.monitor.opentelemetry.exporter.statsbeat._statsbeat import (
                                shutdown_statsbeat_metrics,
                            )

                            shutdown_statsbeat_metrics()

                            # pylint: disable=lost-exception
                            return ExportResult.FAILED_NOT_RETRYABLE  # pylint: disable=W0134
                # pylint: disable=lost-exception
                return result  # pylint: disable=W0134

        # No spans to export
        self._consecutive_redirects = 0
        return ExportResult.SUCCESS

    # check to see whether its the case of stats collection
    def _should_collect_stats(self):
        return (
            is_statsbeat_enabled()
            and not get_statsbeat_shutdown()
            and not self._is_stats_exporter()
            and not self._is_customer_sdkstats_exporter()
            and not self._instrumentation_collection
        )


    # check to see whether its the case of customer sdkstats collection
    def _should_collect_customer_sdkstats(self):
        manager = get_customer_stats_manager()
        return (
            manager.is_enabled
            and not manager.is_shutdown
            and not self._is_stats_exporter()
            and not self._is_customer_sdkstats_exporter()
            and not self._instrumentation_collection
        )

    # check to see if statsbeat is in "attempting to be initialized" state
    def _is_statsbeat_initializing_state(self):
        return self._is_stats_exporter() and not get_statsbeat_shutdown() and not get_statsbeat_initial_success()

    def _is_stats_exporter(self):
        return getattr(self, "_is_sdkstats", False)

    def _is_customer_sdkstats_exporter(self):
        return getattr(self, '_is_customer_sdkstats', False)

def _is_invalid_code(response_code: Optional[int]) -> bool:
    """Determine if response is a invalid response.

    :param int response_code: HTTP response code
    :return: True if response is a invalid response
    :rtype: bool
    """
    return response_code in _INVALID_STATUS_CODES


def _is_redirect_code(response_code: Optional[int]) -> bool:
    """Determine if response is a redirect response.

    :param int response_code: HTTP response code
    :return: True if response is a redirect response
    :rtype: bool
    """
    return response_code in _REDIRECT_STATUS_CODES


def _is_retryable_code(response_code: Optional[int]) -> bool:
    """Determine if response is retryable.

    :param int response_code: HTTP response code
    :return: True if response is retryable
    :rtype: bool
    """
    return response_code in _RETRYABLE_STATUS_CODES


def _is_throttle_code(response_code: Optional[int]) -> bool:
    """Determine if response is throttle response.

    :param int response_code: HTTP response code
    :return: True if response is throttle response
    :rtype: bool
    """
    return response_code in _THROTTLE_STATUS_CODES


def _reached_ingestion_code(response_code: Optional[int]) -> bool:
    """Determine if response indicates ingestion service has been reached.

    :param int response_code: HTTP response code
    :return: True if response indicates ingestion service has been reached
    :rtype: bool
    """
    return response_code in _REACHED_INGESTION_STATUS_CODES


_MONITOR_DOMAIN_MAPPING = {
    "EventData": TelemetryEventData,
    "ExceptionData": TelemetryExceptionData,
    "MessageData": MessageData,
    "MetricData": MetricsData,
    "RemoteDependencyData": RemoteDependencyData,
    "RequestData": RequestData,
}


# from_dict() deserializes incorrectly, format TelemetryItem correctly after it
# is called
def _format_storage_telemetry_item(item: TelemetryItem) -> TelemetryItem:
    # After TelemetryItem.from_dict, all base_data fields are stored in
    # additional_properties as a dict instead of in item.data.base_data itself
    # item.data.base_data is also of type MonitorDomain instead of a child class
    if hasattr(item, "data") and item.data is not None:
        if hasattr(item.data, "base_data") and isinstance(item.data.base_data, MonitorDomain):
            if hasattr(item.data, "base_type") and isinstance(item.data.base_type, str):
                base_type = _MONITOR_DOMAIN_MAPPING.get(item.data.base_type)
                # Apply deserialization of additional_properties and store that as base_data
                if base_type:
                    item.data.base_data = base_type.from_dict(item.data.base_data.additional_properties)  # type: ignore
                    item.data.base_data.additional_properties = None  # type: ignore
    return item

# mypy: disable-error-code="union-attr"
def _get_authentication_credential(**kwargs: Any) -> Optional[ManagedIdentityCredential]:
    if "credential" in kwargs:
        return kwargs.get("credential")
    auth_string = os.getenv(_APPLICATIONINSIGHTS_AUTHENTICATION_STRING, "")
    try:
        if _APPLICATIONINSIGHTS_AUTHENTICATION_STRING in os.environ:
            kv_pairs = auth_string.split(";")
            auth_string_d = dict(s.split("=") for s in kv_pairs)
            auth_string_d = {key.lower(): value for key, value in auth_string_d.items()}
            if "authorization" in auth_string_d and auth_string_d["authorization"] == "AAD":
                if "clientid" in auth_string_d:
                    credential = ManagedIdentityCredential(client_id=auth_string_d["clientid"])
                    return credential
                credential = ManagedIdentityCredential()
                return credential
    except ValueError as exc:
        logger.error("APPLICATIONINSIGHTS_AUTHENTICATION_STRING, %s, has invalid format: %s", auth_string, exc)  # pylint: disable=do-not-log-exceptions-if-not-debug
    except Exception as e:
        logger.error("Failed to get authentication credential and enable AAD: %s", e)  # pylint: disable=do-not-log-exceptions-if-not-debug
    return None<|MERGE_RESOLUTION|>--- conflicted
+++ resolved
@@ -173,7 +173,6 @@
         self.client: AzureMonitorClient = AzureMonitorClient(
             host=self._endpoint, connection_timeout=self._timeout, policies=policies, **kwargs
         )
-<<<<<<< HEAD
         if self._configuration_manager:
             self._configuration_manager.initialize(
                 os=_get_os(),
@@ -183,16 +182,6 @@
                 version=ext_version,
                 region=self._region,
             )
-=======
-        self._configuration_manager.initialize(
-            os=_get_os(),
-            rp=_get_rp(),
-            attach=_get_attach_type(),
-            component="ext",
-            version=ext_version,
-            region=self._region,
-        )
->>>>>>> 7b2e6deb
         self.storage: Optional[LocalFileStorage] = None
         if not self._disable_offline_storage:
             self.storage = LocalFileStorage(  # pyright: ignore
