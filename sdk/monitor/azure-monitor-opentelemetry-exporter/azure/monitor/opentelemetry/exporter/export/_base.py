--- conflicted
+++ resolved
@@ -346,13 +346,8 @@
                             result = self._transmit(envelopes)
                         else:
                             if not self._is_stats_exporter():
-<<<<<<< HEAD
                                 if self._should_collect_customer_sdkstats():
-                                    _track_dropped_items(envelopes, DropCode.CLIENT_EXCEPTION, "Error parsing redirect information.")
-=======
-                                if self._customer_sdkstats_metrics and self._should_collect_customer_sdkstats():
-                                    _track_dropped_items(self._customer_sdkstats_metrics, envelopes, DropCode.CLIENT_EXCEPTION, _exception_categories.CLIENT_EXCEPTION.value)
->>>>>>> ff3e1ff1
+                                    _track_dropped_items(envelopes, DropCode.CLIENT_EXCEPTION, _exception_categories.CLIENT_EXCEPTION.value)
                                 logger.error(
                                     "Error parsing redirect information.",
                                 )
@@ -364,12 +359,8 @@
                                 _track_dropped_items(
                                     envelopes,
                                     DropCode.CLIENT_EXCEPTION,
-<<<<<<< HEAD
-                                    "Error sending telemetry because of circular redirects. Please check the integrity of your connection string.")
-=======
                                     _exception_categories.CLIENT_EXCEPTION.value
                                 )
->>>>>>> ff3e1ff1
                             logger.error(
                                 "Error sending telemetry because of circular redirects. "
                                 "Please check the integrity of your connection string."
@@ -426,13 +417,8 @@
                 logger.exception("Envelopes could not be exported and are not retryable: %s.", ex)  # pylint: disable=C4769
 
                 # Track dropped items in customer sdkstats for general exceptions
-<<<<<<< HEAD
                 if self._should_collect_customer_sdkstats():
-                    _track_dropped_items(envelopes, DropCode.CLIENT_EXCEPTION, str(ex))
-=======
-                if self._customer_sdkstats_metrics and self._should_collect_customer_sdkstats():
-                    _track_dropped_items(self._customer_sdkstats_metrics, envelopes, DropCode.CLIENT_EXCEPTION, _exception_categories.CLIENT_EXCEPTION.value)
->>>>>>> ff3e1ff1
+                    _track_dropped_items(envelopes, DropCode.CLIENT_EXCEPTION, _exception_categories.CLIENT_EXCEPTION.value)
 
                 if self._should_collect_stats():
                     _update_requests_map(_REQ_EXCEPTION_NAME[1], value=ex.__class__.__name__)
