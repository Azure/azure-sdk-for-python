# Copyright (c) Microsoft Corporation. All rights reserved.
# Licensed under the MIT License.
import logging
import os
import tempfile
import time
from enum import Enum
from typing import List, Any
from urllib.parse import urlparse

from azure.core.exceptions import HttpResponseError, ServiceRequestError
from azure.core.pipeline.policies import ContentDecodePolicy, HttpLoggingPolicy, RedirectPolicy, RequestIdPolicy
from azure.monitor.opentelemetry.exporter._generated import AzureMonitorClient
from azure.monitor.opentelemetry.exporter._generated._configuration import AzureMonitorClientConfiguration
from azure.monitor.opentelemetry.exporter._generated.models import TelemetryItem
from azure.monitor.opentelemetry.exporter._constants import (
    _REACHED_INGESTION_STATUS_CODES,
    _REDIRECT_STATUS_CODES,
    _REQ_DURATION_NAME,
    _REQ_EXCEPTION_NAME,
    _REQ_FAILURE_NAME,
    _REQ_RETRY_NAME,
    _REQ_SUCCESS_NAME,
    _REQ_THROTTLE_NAME,
    _RETRYABLE_STATUS_CODES,
    _THROTTLE_STATUS_CODES,
)
from azure.monitor.opentelemetry.exporter._connection_string_parser import ConnectionStringParser
from azure.monitor.opentelemetry.exporter._storage import LocalFileStorage
from azure.monitor.opentelemetry.exporter.statsbeat._state import (
    _REQUESTS_MAP_LOCK,
    _REQUESTS_MAP,
    get_statsbeat_initial_success,
    get_statsbeat_shutdown,
    increment_and_check_statsbeat_failure_count,
    is_statsbeat_enabled,
    set_statsbeat_initial_success,
)

logger = logging.getLogger(__name__)

_AZURE_TEMPDIR_PREFIX = "Microsoft/AzureMonitor"
_TEMPDIR_PREFIX = "opentelemetry-python-"
_SERVICE_API_LATEST = "2020-09-15_Preview"

class ExportResult(Enum):
    SUCCESS = 0
    FAILED_RETRYABLE = 1
    FAILED_NOT_RETRYABLE = 2


# pylint: disable=broad-except
# pylint: disable=too-many-instance-attributes
# pylint: disable=C0301
class BaseExporter:
    """Azure Monitor base exporter for OpenTelemetry."""

    def __init__(self, **kwargs: Any) -> None:
        """Azure Monitor base exporter for OpenTelemetry.

        :keyword str api_version: The service API version used. Defaults to latest.
        :keyword str connection_string: The connection string used for your Application Insights resource.
<<<<<<< HEAD
        :keyword bool enable_local_storage: Determines whether to store failed telemetry records for retry. Defaults to `True`.
        :keyword str storage_path: Storage path in which to store retry files. Defaults to `<tempfile.gettempdir()>/opentelemetry-python-<your-instrumentation-key>`.
=======
        :keyword bool disable_offline_storage: Determines whether to disable storing failed telemetry records for retry. Defaults to `False`.
        :keyword str storage_directory: Storage path in which to store retry files. Defaults to `<tempfile.gettempdir()>/opentelemetry-python-<your-instrumentation-key>`.
>>>>>>> dce54150
        :rtype: None
        """
        parsed_connection_string = ConnectionStringParser(kwargs.get('connection_string'))

        self._api_version = kwargs.get('api_version') or _SERVICE_API_LATEST
        self._consecutive_redirects = 0  # To prevent circular redirects
        self._disable_offline_storage = kwargs.get('disable_offline_storage', False)
        self._endpoint = parsed_connection_string.endpoint
        self._instrumentation_key = parsed_connection_string.instrumentation_key
        self._storage_maintenance_period = kwargs.get('storage_maintenance_period', 60)  # Maintenance interval in seconds.
        self._storage_max_size = kwargs.get('storage_max_size', 50 * 1024 * 1024)  # Maximum size in bytes (default 50MiB)
        self._storage_min_retry_interval = kwargs.get('storage_min_retry_interval', 60)  # minimum retry interval in seconds
        temp_suffix = self._instrumentation_key or ""
        default_storage_directory = os.path.join(
            tempfile.gettempdir(), _AZURE_TEMPDIR_PREFIX, _TEMPDIR_PREFIX + temp_suffix
        )
<<<<<<< HEAD
        self._storage_path = kwargs.get('storage_path', default_storage_path)  # Storage path in which to store retry files.
        self._storage_retention_period = kwargs.get('storage_retention_period', 7 * 24 * 60 * 60)  # Retention period in seconds
=======
        self._storage_directory = kwargs.get('storage_directory', default_storage_directory)  # Storage path in which to store retry files.
        self._storage_retention_period = kwargs.get('storage_retention_period', 48 * 60 * 60)  # Retention period in seconds (default 48 hrs)
>>>>>>> dce54150
        self._timeout = kwargs.get('timeout', 10.0)  # networking timeout in seconds

        config = AzureMonitorClientConfiguration(self._endpoint, **kwargs)
        policies = [
            RequestIdPolicy(**kwargs),
            config.headers_policy,
            config.user_agent_policy,
            config.proxy_policy,
            ContentDecodePolicy(**kwargs),
            # Handle redirects in exporter, set new endpoint if redirected
            RedirectPolicy(permit_redirects=False),
            config.retry_policy,
            config.authentication_policy,
            config.custom_hook_policy,
            config.logging_policy,
            # Explicitly disabling to avoid infinite loop of Span creation when data is exported
            # DistributedTracingPolicy(**kwargs),
            config.http_logging_policy or HttpLoggingPolicy(**kwargs)
        ]
        self.client = AzureMonitorClient(
            host=self._endpoint, connection_timeout=self._timeout, policies=policies, **kwargs)
        self.storage = None
        if not self._disable_offline_storage:
            self.storage = LocalFileStorage(
                path=self._storage_directory,
                max_size=self._storage_max_size,
                maintenance_period=self._storage_maintenance_period,
                retention_period=self._storage_retention_period,
                name="{} Storage".format(self.__class__.__name__),
                lease_period=self._storage_min_retry_interval,
            )
        # statsbeat initialization
        if self._should_collect_stats():
            # Import here to avoid circular dependencies
            from azure.monitor.opentelemetry.exporter.statsbeat._statsbeat import collect_statsbeat_metrics
            collect_statsbeat_metrics(self)

    def _transmit_from_storage(self) -> None:
        for blob in self.storage.gets():
            # give a few more seconds for blob lease operation
            # to reduce the chance of race (for perf consideration)
            if blob.lease(self._timeout + 5):
                envelopes = [TelemetryItem.from_dict(x) for x in blob.get()]
                result = self._transmit(list(envelopes))
                if result == ExportResult.FAILED_RETRYABLE:
                    blob.lease(1)
                else:
                    blob.delete()

    def _handle_transmit_from_storage(self, envelopes: List[TelemetryItem], result: ExportResult) -> None:
        if self.storage:
            if result == ExportResult.FAILED_RETRYABLE:
                envelopes_to_store = [x.as_dict() for x in envelopes]
                self.storage.put(envelopes_to_store)
            elif result == ExportResult.SUCCESS:
                # Try to send any cached events
                self._transmit_from_storage()

    # pylint: disable=too-many-branches
    # pylint: disable=too-many-nested-blocks
    # pylint: disable=too-many-return-statements
    # pylint: disable=too-many-statements
    def _transmit(self, envelopes: List[TelemetryItem]) -> ExportResult:
        """
        Transmit the data envelopes to the ingestion service.

        Returns an ExportResult, this function should never
        throw an exception.
        """
        if len(envelopes) > 0:
            result = ExportResult.SUCCESS
            reach_ingestion = False
            try:
                start_time = time.time()
                track_response = self.client.track(envelopes)
                if not track_response.errors:  # 200
                    self._consecutive_redirects = 0
                    if not self._is_stats_exporter():
                        logger.info("Transmission succeeded: Item received: %s. Items accepted: %s",
                                    track_response.items_received, track_response.items_accepted)
                    if self._should_collect_stats():
                        _update_requests_map(_REQ_SUCCESS_NAME[1])
                    reach_ingestion = True
                    result = ExportResult.SUCCESS
                else:  # 206
                    reach_ingestion = True
                    resend_envelopes = []
                    for error in track_response.errors:
                        if _is_retryable_code(error.status_code):
                            resend_envelopes.append(
                                envelopes[error.index]
                            )
                            if self._should_collect_stats():
                                _update_requests_map(_REQ_RETRY_NAME[1], value=error.status_code)
                        else:
                            if not self._is_stats_exporter():
                                logger.error(
                                    "Data drop %s: %s %s.",
                                    error.status_code,
                                    error.message,
                                    envelopes[error.index] if error.index is not None else "",
                                )
                    if self.storage and resend_envelopes:
                        envelopes_to_store = [x.as_dict()
                                            for x in resend_envelopes]
                        self.storage.put(envelopes_to_store, 0)
                        self._consecutive_redirects = 0
                        result = ExportResult.FAILED_RETRYABLE
                    else:
                        result = ExportResult.FAILED_NOT_RETRYABLE
            except HttpResponseError as response_error:
                # HttpResponseError is raised when a response is received
                if _reached_ingestion_code(response_error.status_code):
                    reach_ingestion = True
                if _is_retryable_code(response_error.status_code):
                    if self._should_collect_stats():
                        _update_requests_map(_REQ_RETRY_NAME[1], value=response_error.status_code)
                    result = ExportResult.FAILED_RETRYABLE
                elif _is_throttle_code(response_error.status_code):
                    if self._should_collect_stats():
                        _update_requests_map(_REQ_THROTTLE_NAME[1], value=response_error.status_code)
                    result = ExportResult.FAILED_NOT_RETRYABLE
                elif _is_redirect_code(response_error.status_code):
                    self._consecutive_redirects = self._consecutive_redirects + 1
                    if self._consecutive_redirects < self.client._config.redirect_policy.max_redirects:  # pylint: disable=W0212
                        if response_error.response and response_error.response.headers:
                            location = response_error.response.headers.get("location")
                            if location:
                                url = urlparse(location)
                                if url.scheme and url.netloc:
                                    # Change the host to the new redirected host
                                    self.client._config.host = "{}://{}".format(url.scheme, url.netloc)  # pylint: disable=W0212
                                    # Attempt to export again
                                    result =  self._transmit(envelopes)
                        if not self._is_stats_exporter():
                            logger.error(
                                "Error parsing redirect information."
                            )
                    else:
                        if not self._is_stats_exporter():
                            logger.error(
                                "Error sending telemetry because of circular redirects. " \
                                "Please check the integrity of your connection string."
                            )
                        # If redirect but did not return, exception occurred
                        if self._should_collect_stats():
                            _update_requests_map(_REQ_EXCEPTION_NAME[1], value="Circular Redirect")
                        result = ExportResult.FAILED_NOT_RETRYABLE
                else:
                    # Any other status code counts as failure (non-retryable)
                    # 400 - Invalid - The server cannot or will not process the request due to the invalid telemetry (invalid data, iKey, etc.)
                    # 404 - Ingestion is allowed only from stamp specific endpoint - must update connection string
                    if self._should_collect_stats():
                        _update_requests_map(_REQ_FAILURE_NAME[1], value=response_error.status_code)
                    if not self._is_stats_exporter():
                        logger.error(
                            'Non-retryable server side error: %s.',
                            response_error.message,
                        )
                    result = ExportResult.FAILED_NOT_RETRYABLE
            except ServiceRequestError as request_error:
                # Errors when we're fairly sure that the server did not receive the
                # request, so it should be safe to retry.
                # ServiceRequestError is raised by azure.core for these cases
                logger.warning(
                    "Retrying due to server request error: %s.", request_error.message
                )
                if self._should_collect_stats():
                    exc_type = request_error.exc_type
                    if exc_type is None or exc_type is type(None):
                        exc_type = request_error.__class__.__name__
                    _update_requests_map(_REQ_EXCEPTION_NAME[1], value=exc_type)
                result = ExportResult.FAILED_RETRYABLE
            except Exception as ex:
                logger.error(
                    "Envelopes could not be exported and are not retryable: %s.", ex
                )
                if self._should_collect_stats():
                    _update_requests_map(_REQ_EXCEPTION_NAME[1], value=ex.__class__.__name__)
                result = ExportResult.FAILED_NOT_RETRYABLE
            finally:
                if self._should_collect_stats():
                    end_time = time.time()
                    _update_requests_map('count')
                    _update_requests_map(_REQ_DURATION_NAME[1], value=end_time-start_time)
                if self._is_statsbeat_initializing_state():
                    # Update statsbeat initial success state if reached ingestion
                    if reach_ingestion:
                        set_statsbeat_initial_success(True)
                    else:
                        # if didn't reach ingestion, increment and check if failure threshold
                        # has been reached during attempting statsbeat initialization
                        if increment_and_check_statsbeat_failure_count():
                            # Import here to avoid circular dependencies
                            from azure.monitor.opentelemetry.exporter.statsbeat._statsbeat import shutdown_statsbeat_metrics
                            shutdown_statsbeat_metrics()
                            # pylint: disable=lost-exception
                            return ExportResult.FAILED_NOT_RETRYABLE
                # pylint: disable=lost-exception
                return result

        # No spans to export
        self._consecutive_redirects = 0
        return ExportResult.SUCCESS

    # check to see whether its the case of stats collection
    def _should_collect_stats(self):
        return is_statsbeat_enabled() and \
            not get_statsbeat_shutdown() and \
            not self._is_stats_exporter()

    # check to see if statsbeat is in "attempting to be initialized" state
    def _is_statsbeat_initializing_state(self):
        return self._is_stats_exporter() and \
            not get_statsbeat_shutdown() and \
            not get_statsbeat_initial_success()

    def _is_stats_exporter(self):
        return self.__class__.__name__ == "_StatsBeatExporter"


def _is_redirect_code(response_code: int) -> bool:
    """
    Determine if response is a redirect response.
    """
    return response_code in _REDIRECT_STATUS_CODES


def _is_retryable_code(response_code: int) -> bool:
    """
    Determine if response is retryable
    """
    return response_code in _RETRYABLE_STATUS_CODES


def _is_throttle_code(response_code: int) -> bool:
    """
    Determine if response is throttle response
    """
    return response_code in _THROTTLE_STATUS_CODES


def _reached_ingestion_code(response_code: int) -> bool:
    """
    Determine if response indicates ingestion service has been reached
    """
    return response_code in _REACHED_INGESTION_STATUS_CODES


def _update_requests_map(type_name, value=None):
    # value is either None, duration, status_code or exc_name
    with _REQUESTS_MAP_LOCK:
        if type_name in (_REQ_SUCCESS_NAME[1], "count"):  # success, count
            _REQUESTS_MAP[type_name] = _REQUESTS_MAP.get(type_name, 0) + 1
        elif type_name == _REQ_DURATION_NAME[1]:  # duration
            _REQUESTS_MAP[type_name] = _REQUESTS_MAP.get(type_name, 0) + value
        else:  # exception, failure, retry, throttle
            prev = 0
            if _REQUESTS_MAP.get(type_name):
                prev = _REQUESTS_MAP.get(type_name).get(value, 0)
            else:
                _REQUESTS_MAP[type_name] = {}
            _REQUESTS_MAP[type_name][value] = prev + 1<|MERGE_RESOLUTION|>--- conflicted
+++ resolved
@@ -60,13 +60,8 @@
 
         :keyword str api_version: The service API version used. Defaults to latest.
         :keyword str connection_string: The connection string used for your Application Insights resource.
-<<<<<<< HEAD
-        :keyword bool enable_local_storage: Determines whether to store failed telemetry records for retry. Defaults to `True`.
-        :keyword str storage_path: Storage path in which to store retry files. Defaults to `<tempfile.gettempdir()>/opentelemetry-python-<your-instrumentation-key>`.
-=======
         :keyword bool disable_offline_storage: Determines whether to disable storing failed telemetry records for retry. Defaults to `False`.
         :keyword str storage_directory: Storage path in which to store retry files. Defaults to `<tempfile.gettempdir()>/opentelemetry-python-<your-instrumentation-key>`.
->>>>>>> dce54150
         :rtype: None
         """
         parsed_connection_string = ConnectionStringParser(kwargs.get('connection_string'))
@@ -83,13 +78,8 @@
         default_storage_directory = os.path.join(
             tempfile.gettempdir(), _AZURE_TEMPDIR_PREFIX, _TEMPDIR_PREFIX + temp_suffix
         )
-<<<<<<< HEAD
-        self._storage_path = kwargs.get('storage_path', default_storage_path)  # Storage path in which to store retry files.
-        self._storage_retention_period = kwargs.get('storage_retention_period', 7 * 24 * 60 * 60)  # Retention period in seconds
-=======
         self._storage_directory = kwargs.get('storage_directory', default_storage_directory)  # Storage path in which to store retry files.
         self._storage_retention_period = kwargs.get('storage_retention_period', 48 * 60 * 60)  # Retention period in seconds (default 48 hrs)
->>>>>>> dce54150
         self._timeout = kwargs.get('timeout', 10.0)  # networking timeout in seconds
 
         config = AzureMonitorClientConfiguration(self._endpoint, **kwargs)
