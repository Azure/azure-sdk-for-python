# Copyright (c) Microsoft Corporation. All rights reserved.
# Licensed under the MIT License.
import logging

from typing import Mapping, Optional, Any

<<<<<<< HEAD
from opentelemetry.util.types import AttributeValue
=======
from opentelemetry.sdk.metrics import (
    Counter,
    Histogram,
    ObservableCounter,
    ObservableGauge,
    ObservableUpDownCounter,
    UpDownCounter,
)
>>>>>>> b5c87d4f
from opentelemetry.sdk.metrics.export import (
    AggregationTemporality,
    DataPointT,
    HistogramDataPoint,
    MetricExporter,
    MetricExportResult,
    MetricsData as OTMetricsData,
    NumberDataPoint,
)
from opentelemetry.sdk.resources import Resource
from opentelemetry.sdk.util.instrumentation import InstrumentationScope

from azure.monitor.opentelemetry.exporter._constants import _AUTOCOLLECTED_INSTRUMENT_NAMES
from azure.monitor.opentelemetry.exporter import _utils
from azure.monitor.opentelemetry.exporter._generated.models import (
    MetricDataPoint,
    MetricsData,
    MonitorBase,
    TelemetryItem,
)
from azure.monitor.opentelemetry.exporter.export._base import (
    BaseExporter,
    ExportResult,
)

_logger = logging.getLogger(__name__)

__all__ = ["AzureMonitorMetricExporter"]


APPLICATION_INSIGHTS_METRIC_TEMPORALITIES = {
    Counter: AggregationTemporality.DELTA,
    Histogram: AggregationTemporality.DELTA,
    ObservableCounter: AggregationTemporality.DELTA,
    ObservableGauge: AggregationTemporality.CUMULATIVE,
    ObservableUpDownCounter: AggregationTemporality.CUMULATIVE,
    UpDownCounter: AggregationTemporality.CUMULATIVE,
}


class AzureMonitorMetricExporter(BaseExporter, MetricExporter):
    """Azure Monitor Metric exporter for OpenTelemetry."""

    def __init__(self, **kwargs: Any) -> None:
        BaseExporter.__init__(self, **kwargs)
        MetricExporter.__init__(
            self,
            preferred_temporality=APPLICATION_INSIGHTS_METRIC_TEMPORALITIES,
            preferred_aggregation=kwargs.get("preferred_aggregation"),
        )

    # pylint: disable=R1702
    def export(
        self,
        metrics_data: OTMetricsData,
        timeout_millis: float = 10_000,  # pylint: disable=unused-argument
        **kwargs: Any,  # pylint: disable=unused-argument
    ) -> MetricExportResult:
        """Exports a batch of metric data
        :param metrics: Open Telemetry Metric(s) to export.
        :type metrics_data: Sequence[~opentelemetry.sdk.metrics._internal.point.MetricsData]
        :rtype: ~opentelemetry.sdk.metrics.export.MetricExportResult
        """
        envelopes = []
        if metrics_data is None:
            return MetricExportResult.SUCCESS
        for resource_metric in metrics_data.resource_metrics:
            for scope_metric in resource_metric.scope_metrics:
                for metric in scope_metric.metrics:
                    for point in metric.data.data_points:
                        if point is not None:
                            envelope = self._point_to_envelope(
                                point,
                                metric.name,
                                resource_metric.resource,
                                scope_metric.scope
                            )
                            if envelope is not None:
                                envelopes.append(envelope)
        try:
            result = self._transmit(envelopes)
            self._handle_transmit_from_storage(envelopes, result)
            return _get_metric_export_result(result)
        except Exception:  # pylint: disable=broad-except
            _logger.exception("Exception occurred while exporting the data.")
            return _get_metric_export_result(ExportResult.FAILED_NOT_RETRYABLE)

    def force_flush(
        self,
        timeout_millis: float = 10_000,
    ) -> bool:
        """
        Ensure that export of any metrics currently received by the exporter
        are completed as soon as possible.
        """
        return True

    def shutdown(
        self,
        timeout_millis: float = 30_000,  # pylint: disable=unused-argument
        **kwargs: Any,  # pylint: disable=unused-argument
    ) -> None:
        """Shuts down the exporter.

        Called when the SDK is shut down.
        """
        self.storage.close()

    def _point_to_envelope(
        self,
        point: DataPointT,
        name: str,
        resource: Optional[Resource] = None,
        scope: Optional[InstrumentationScope] = None
    ) -> Optional[TelemetryItem]:
        envelope = _convert_point_to_envelope(point, name, resource, scope)
        if name in _AUTOCOLLECTED_INSTRUMENT_NAMES:
            envelope = _handle_std_metric_envelope(envelope, name, point.attributes)
        if envelope is not None:
            envelope.instrumentation_key = self._instrumentation_key
        return envelope

    @classmethod
    def from_connection_string(
        cls, conn_str: str, **kwargs: Any
    ) -> "AzureMonitorMetricExporter":
        """
        Create an AzureMonitorMetricExporter from a connection string.

        This is the recommended way of instantation if a connection string is passed in explicitly.
        If a user wants to use a connection string provided by environment variable, the constructor
        of the exporter can be called directly.

        :param str conn_str: The connection string to be used for authentication.
        :keyword str api_version: The service API version used. Defaults to latest.
        :returns an instance of ~AzureMonitorMetricExporter
        """
        return cls(connection_string=conn_str, **kwargs)


# pylint: disable=protected-access
def _convert_point_to_envelope(
    point: DataPointT,
    name: str,
    resource: Optional[Resource] = None,
    scope: Optional[InstrumentationScope] = None
) -> TelemetryItem:
    envelope = _utils._create_telemetry_item(point.time_unix_nano)
    envelope.name = "Microsoft.ApplicationInsights.Metric"
    envelope.tags.update(_utils._populate_part_a_fields(resource))
    namespace = None
    if scope is not None:
        namespace = scope.name
    value = 0
    count = 1
    min_ = None
    max_ = None
    # std_dev = None

    if isinstance(point, NumberDataPoint):
        value = point.value
    elif isinstance(point, HistogramDataPoint):
        value = point.sum
        count = int(point.count)
        min_ = point.min
        max_ = point.max

    # truncation logic
    properties = _utils._filter_custom_properties(point.attributes)

    if namespace is not None:
        namespace = str(namespace)[:256]
    data_point = MetricDataPoint(
        name=str(name)[:1024],
        namespace=namespace,
        value=value,
        count=count,
        min=min_,
        max=max_,
    )

    data = MetricsData(
        properties=properties,
        metrics=[data_point],
    )

    envelope.data = MonitorBase(base_data=data, base_type="MetricData")

    return envelope


# pylint: disable=protected-access
def _handle_std_metric_envelope(
    envelope: TelemetryItem,
    name: str,
    attributes:Mapping[str, AttributeValue]
) -> Optional[TelemetryItem]:
    properties = {}
    tags = envelope.tags
    # TODO: switch to semconv constants
    status_code = attributes.get("http.status_code", None)
    if name == "http.client.duration":
        properties["_MS.MetricId"] = "dependencies/duration"
        properties["_MS.IsAutocollected"] = "True"
        properties["Dependency.Type"] = "http"
        properties["Dependency.Success"] = str(_is_status_code_success(status_code, 400))
        target = None
        if "peer.service" in attributes:
            target = attributes["peer.service"]
        elif "net.peer.name" in attributes:
            if attributes["net.peer.name"] is None:
                target = None
            elif "net.host.port" in attributes and \
                attributes["net.host.port"] is not None:
                target = "{}:{}".format(
                    attributes["net.peer.name"],
                    attributes["net.host.port"],
                )
            else:
                target = attributes["net.peer.name"]
        properties["dependency/target"] = target
        properties["dependency/resultCode"] = str(status_code)
        # TODO: operation/synthetic
        properties["cloud/roleInstance"] = tags["ai.cloud.roleInstance"]
        properties["cloud/roleName"] = tags["ai.cloud.role"]
    elif name == "http.server.duration":
        properties["_MS.MetricId"] = "requests/duration"
        properties["_MS.IsAutocollected"] = "True"
        properties["request/resultCode"] = str(status_code)
        # TODO: operation/synthetic
        properties["cloud/roleInstance"] = tags["ai.cloud.roleInstance"]
        properties["cloud/roleName"] = tags["ai.cloud.role"]
        properties["Request.Success"] = str(_is_status_code_success(status_code, 500))
    else:
        # Any other autocollected metrics are not supported yet for standard metrics
        # We ignore these envelopes in these cases
        return None

    # TODO: rpc, database, messaging

    envelope.data.base_data.properties = properties

    return envelope


def _is_status_code_success(status_code: Optional[str], threshold: int) -> bool:
    return status_code is not None and int(status_code) < threshold


def _get_metric_export_result(result: ExportResult) -> MetricExportResult:
    if result == ExportResult.SUCCESS:
        return MetricExportResult.SUCCESS
    if result in (
        ExportResult.FAILED_RETRYABLE,
        ExportResult.FAILED_NOT_RETRYABLE,
    ):
        return MetricExportResult.FAILURE
    return None<|MERGE_RESOLUTION|>--- conflicted
+++ resolved
@@ -4,9 +4,7 @@
 
 from typing import Mapping, Optional, Any
 
-<<<<<<< HEAD
 from opentelemetry.util.types import AttributeValue
-=======
 from opentelemetry.sdk.metrics import (
     Counter,
     Histogram,
@@ -15,7 +13,6 @@
     ObservableUpDownCounter,
     UpDownCounter,
 )
->>>>>>> b5c87d4f
 from opentelemetry.sdk.metrics.export import (
     AggregationTemporality,
     DataPointT,
