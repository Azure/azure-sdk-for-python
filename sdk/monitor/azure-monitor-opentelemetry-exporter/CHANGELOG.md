--- conflicted
+++ resolved
@@ -14,13 +14,10 @@
     ([#33432](https://github.com/Azure/azure-sdk-for-python/pull/33432))
 - Shutdown statsbeat on customer getting 400 error code
     ([#33489](https://github.com/Azure/azure-sdk-for-python/pull/33489))
-<<<<<<< HEAD
 - Track custom events extension in feature statsbeat
     ([#33667](https://github.com/Azure/azure-sdk-for-python/pull/33667))
-=======
 - Readme examples are updated with correct imports
     ([#33691](https://github.com/Azure/azure-sdk-for-python/pull/33691))
->>>>>>> fea09db8
 
 ## 1.0.0b19 (2023-11-20)
 
