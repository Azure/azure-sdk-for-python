--- conflicted
+++ resolved
@@ -4,13 +4,10 @@
 
 ### Features Added
 
-<<<<<<< HEAD
 - Support AAD for sovereign clouds
   ([#39379](https://github.com/Azure/azure-sdk-for-python/pull/39379))
-=======
 - Support stable http semantic conventions for breeze exporter - REQUESTS
   ([#39208](https://github.com/Azure/azure-sdk-for-python/pull/39208))
->>>>>>> 954a7ff2
 
 ### Breaking Changes
 
