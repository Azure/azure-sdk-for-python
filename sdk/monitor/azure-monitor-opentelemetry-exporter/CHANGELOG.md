--- conflicted
+++ resolved
@@ -10,12 +10,9 @@
 
 ### Other Changes
 
-<<<<<<< HEAD
-=======
 - Refactor trace mapping logic for target and data into trace utils
     ([#37897](https://github.com/Azure/azure-sdk-for-python/pull/37897))
 
->>>>>>> b75ca6c1
 ## 1.0.0b31 (2024-10-08)
 
 ### Features Added
