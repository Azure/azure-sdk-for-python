--- conflicted
+++ resolved
@@ -6,11 +6,6 @@
 
 - Add validation logic to ApplicationInsightsSampler
     ([#26546](https://github.com/Azure/azure-sdk-for-python/pull/26546))
-<<<<<<< HEAD
-
-### Breaking Changes
-
-=======
 - Change default temporality of metrics to follow OTLP
     ([#26924](https://github.com/Azure/azure-sdk-for-python/pull/26924))
 
@@ -21,7 +16,6 @@
 - Change default storage retention period to 48 hours
     ([#26960](https://github.com/Azure/azure-sdk-for-python/pull/26960))
 
->>>>>>> dce54150
 ### Bugs Fixed
 
 - Fixed sampleRate field in ApplicationInsightsSampler, changed attribute to `_MS.sampleRate`
