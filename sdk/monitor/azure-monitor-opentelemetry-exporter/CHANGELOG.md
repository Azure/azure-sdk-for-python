--- conflicted
+++ resolved
@@ -1,14 +1,12 @@
 # Release History
 
-<<<<<<< HEAD
   **Features**
   - Support stamp specific redirect in exporters
       ([#20489](https://github.com/Azure/azure-sdk-for-python/pull/20489))
-=======
+
   **Breaking Changes**
   - Change exporter OT to AI mapping fields following common schema
       ([#20445](https://github.com/Azure/azure-sdk-for-python/pull/20445))
->>>>>>> c5fa54f3
 
 ## 1.0.0b4 (2021-04-06)
 
