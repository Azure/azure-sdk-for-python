# Release History

<<<<<<< HEAD
## 1.0.0b40 ()

### Features Added

- Detect synthetically created telemetry based on the user-agent header
  ([#41733](https://github.com/Azure/azure-sdk-for-python/pull/41733))
=======
## 1.0.0b40 (Unreleased)

### Features Added

### Breaking Changes

### Bugs Fixed

### Other Changes
>>>>>>> f5bb254a

## 1.0.0b39 (2025-06-25)

### Bugs Fixed

- Suppress stdout side effect of add permissions to file for local storage on Windows
  ([#41727](https://github.com/Azure/azure-sdk-for-python/pull/41727))

### Other Changes

- Add logging errors for `401: Unauthorized` and `403: Forbidden` to assist in customer troubleshooting
  ([#41767](https://github.com/Azure/azure-sdk-for-python/pull/41767))

## 1.0.0b38 (2025-06-17)

### Features Added

- Add AMW deduplicating flag, SentToAMW, for AKS Attach
  ([#41410](https://github.com/Azure/azure-sdk-for-python/pull/41410))
- Implement APPLICATIONINSIGHTS_METRICS_TO_LOGANALYTICS_ENABLED env var for AKS Attach .
  ([#41383](https://github.com/Azure/azure-sdk-for-python/pull/41383))

### Bugs Fixed
- Fix for issue #41470. Added back exception message, removed earlier due to linting errors
  ([#41512] https://github.com/Azure/azure-sdk-for-python/pull/41512)
- Should leave ingestion to populate Device OS from User Agent
  ([#41549] https://github.com/Azure/azure-sdk-for-python/pull/41549)

### Other Changes

- Update instrumentation list for Attach Statsbeat
  ([#41537] https://github.com/Azure/azure-sdk-for-python/pull/41537)

## 1.0.0b37 (2025-05-29)

### Features Added

- Implement spec for k8s attribute logic.
  ([#41130](https://github.com/Azure/azure-sdk-for-python/pull/41130))

### Bugs Fixed

- Do not count Functions as App Service
  ([#41327](https://github.com/Azure/azure-sdk-for-python/pull/41327))

### Other Changes

- Extend version range for `psutil` to include 7.x
  ([#40459](https://github.com/Azure/azure-sdk-for-python/pull/40459))
- Add folder permissions for local files
  ([#41384](https://github.com/Azure/azure-sdk-for-python/pull/41384))

## 1.0.0b36 (2025-04-07)

### Features Added

- Support `syntheticSource` from `user_agent.synthetic.type` semantic convention
  ([#40004](https://github.com/Azure/azure-sdk-for-python/pull/40004))
- Support `server.address` attributes when converting Azure SDK messaging spans to envelopes
  ([#40059](https://github.com/Azure/azure-sdk-for-python/pull/40059))
- Update AKS check to use KUBERNETES_SERVICE_HOST
  ([#39941](https://github.com/Azure/azure-sdk-for-python/pull/39941))
- Enabled Entra ID Credential configuration via env var
  ([#40237](https://github.com/Azure/azure-sdk-for-python/pull/40237))

## 1.0.0b35 (2025-03-04)

### Features Added

- Support sending `customEvent` telemetry through special `microsoft` marker
  ([#39886](https://github.com/Azure/azure-sdk-for-python/pull/39886))
- Populate `client_Ip` on `customEvent` telemetry
  ([#39923](https://github.com/Azure/azure-sdk-for-python/pull/39923))

### Bugs Fixed

- Implement `from_log_record` for `Trace` data types in live metrics
  ([#39922](https://github.com/Azure/azure-sdk-for-python/pull/39922))

## 1.0.0b34 (2025-02-26)

### Features Added

- Support AAD for sovereign clouds
  ([#39379](https://github.com/Azure/azure-sdk-for-python/pull/39379))
- Support stable http semantic conventions for breeze exporter - REQUESTS
  ([#39208](https://github.com/Azure/azure-sdk-for-python/pull/39208))
- Support stable http semantic conventions for breeze exporter - DEPENDENCIES
  ([#39441](https://github.com/Azure/azure-sdk-for-python/pull/39441))
  - Support stable http semantic conventions for standard metrics + synthetic type for server standard metrics
  ([#39799](https://github.com/Azure/azure-sdk-for-python/pull/39799))

## 1.0.0b33 (2025-01-14)

### Features Added

- Implement live metrics filtering for metrics
  ([#37998](https://github.com/Azure/azure-sdk-for-python/pull/37998))
- Add applying filter/validating filter logic to live metrics filtering
  ([#38451](https://github.com/Azure/azure-sdk-for-python/pull/38451))
- Implement live metrics filtering for docs
  ([#38925](https://github.com/Azure/azure-sdk-for-python/pull/38925))
- Implement live metrics + filtering for span event exceptions
  ([#39168](https://github.com/Azure/azure-sdk-for-python/pull/39168))

### Bugs Fixed

- Detect live metrics usage during runtime in addition to on startup
  ([#37694](https://github.com/Azure/azure-sdk-for-python/pull/37694))
- Remove status code `206` from retry code + only count batch level for statsbeat
  ([#38647](https://github.com/Azure/azure-sdk-for-python/pull/38647))

### Other Changes

- Refactored live metrics filtering modules
  ([#38837](https://github.com/Azure/azure-sdk-for-python/pull/38837))

## 1.0.0b32 (2024-11-04)

### Breaking Changes

- Serialize complex objects provided as log or event bodies to JSON and
  fall back to string representation if they are not serializable.
  ([#37694](https://github.com/Azure/azure-sdk-for-python/pull/37694))

### Other Changes

- Refactor trace mapping logic for target and data into trace utils
    ([#37897](https://github.com/Azure/azure-sdk-for-python/pull/37897))

## 1.0.0b31 (2024-10-08)

### Features Added

- Allow tracking of whether in a Azure Functions attach scenario
    ([#37717](https://github.com/Azure/azure-sdk-for-python/pull/37717))

## 1.0.0b30 (2024-09-20)

### Bugs Fixed

- Fix setting custom `TracerProvider` bug
    ([#37469](https://github.com/Azure/azure-sdk-for-python/pull/37469))

## 1.0.0b29 (2024-09-10)

### Features Added

- Allow passing in of custom `TracerProvider` for `AzureMonitorTraceExporter`
    ([#36363](https://github.com/Azure/azure-sdk-for-python/pull/36363))
- Support AAD Auth for live metrics
    ([#37258](https://github.com/Azure/azure-sdk-for-python/pull/37258))

### Other Changes

- Update instrumentation constants info
    ([#36696](https://github.com/Azure/azure-sdk-for-python/pull/36696))
- Refactor statsbeat utils functions
    ([#36824](https://github.com/Azure/azure-sdk-for-python/pull/36824))

## 1.0.0b28 (2024-07-29)

### Other Changes

- Support for Python 3.12
    ([#36481](https://github.com/Azure/azure-sdk-for-python/pull/36481))

## 1.0.0b27 (2024-06-21)

### Features Added

- Implement redirect for live metrics
    ([#35910](https://github.com/Azure/azure-sdk-for-python/pull/35910))

### Bugs Fixed

- Default missing/invalid status codes to "0" for standard metrics/trace payloads, change
    success criteria to `False` for those invalid cases, change success criteria to status_code < 400 for
    both client and server standard metrics
    ([#36079](https://github.com/Azure/azure-sdk-for-python/pull/36079))

## 1.0.0b26 (2024-05-29)

### Bugs Fixed

- Handle invalid status codes in std metric payload
    ([#35762](https://github.com/Azure/azure-sdk-for-python/pull/35762))
- Disable distributed tracing for live metrics client calls
    ([#35822](https://github.com/Azure/azure-sdk-for-python/pull/35822))

### Other Changes

- Update live metrics to use typespec generated swagger
    ([#34840](https://github.com/Azure/azure-sdk-for-python/pull/34840))
- Send old and new process level live metrics
    ([#35753](https://github.com/Azure/azure-sdk-for-python/pull/35753))

## 1.0.0b25 (2024-04-19)

### Features Added

- Enable sampling for attach
    ([#35218](https://github.com/Azure/azure-sdk-for-python/pull/35218))

## 1.0.0b24 (2024-04-05)

### Features Added

- Add live metrics collection of requests/dependencies/exceptions
    ([#34673](https://github.com/Azure/azure-sdk-for-python/pull/34673))
- Add live metrics collection of cpu time/process memory
    ([#34735](https://github.com/Azure/azure-sdk-for-python/pull/34735))
- Add live metrics collection feature detection to statsbeat
    ([#34752](https://github.com/Azure/azure-sdk-for-python/pull/34752))

### Breaking Changes

- Rename Statbeat environments variables to use `APPLICATIONINSIGHTS_*`
    ([#34742](https://github.com/Azure/azure-sdk-for-python/pull/34742))

### Bugs Fixed

- Reduce vm metadata service timeout to 200ms
    ([#35039](https://github.com/Azure/azure-sdk-for-python/pull/35039))

### Other Changes

- Updated FastAPI sample
    ([#34738](https://github.com/Azure/azure-sdk-for-python/pull/34738))
- Set up branching logic for attach function
    ([#35066](https://github.com/Azure/azure-sdk-for-python/pull/35066))

## 1.0.0b23 (2024-02-28)

### Features Added

- Add device.* to part A fields
    ([#34229](https://github.com/Azure/azure-sdk-for-python/pull/34229))
- Add live metrics exporting functionality
    ([#34141](https://github.com/Azure/azure-sdk-for-python/pull/34141))
- Add application.ver to part A fields
    ([#34401](https://github.com/Azure/azure-sdk-for-python/pull/34401))
- Add `APPLICATIONINSIGHTS_METRIC_NAMESPACE_OPT_IN`
    ([#34463](https://github.com/Azure/azure-sdk-for-python/pull/34463))

### Other Changes

- Add attachType character to sdkVersion prefix
    ([#34226](https://github.com/Azure/azure-sdk-for-python/pull/34226))
- Add AKS scenarios to statsbeat metric and sdkVersion prefix
    ([#34427](https://github.com/Azure/azure-sdk-for-python/pull/34427))

## 1.0.0b22 (2024-02-01)

### Features Added

- Add live metrics skeleton + swagger definitions
    ([#33983](https://github.com/Azure/azure-sdk-for-python/pull/33983))
- Only create temporary folder if local storage is enabled without storage directory.
    ([#34061](https://github.com/Azure/azure-sdk-for-python/pull/34061))

### Bugs Fixed

- Update exception details messsage based on `LogRecord` body
    ([#34020](https://github.com/Azure/azure-sdk-for-python/pull/34020))

### Other Changes

- Drop support for Python 3.7
    ([#34105](https://github.com/Azure/azure-sdk-for-python/pull/34105))

## 1.0.0b21 (2024-01-16)

### Other Changes

- Update to OTel SKD/API 1.21
    ([#33864](https://github.com/Azure/azure-sdk-for-python/pull/33864))
- Update Django sample
    ([#33834](https://github.com/Azure/azure-sdk-for-python/pull/33834))

## 1.0.0b20 (2024-01-04)

### Other Changes

- Store global instance of `StatsbeatMetric`
    ([#33432](https://github.com/Azure/azure-sdk-for-python/pull/33432))
- Shutdown statsbeat on customer getting 400 error code
    ([#33489](https://github.com/Azure/azure-sdk-for-python/pull/33489))
- Track custom events extension in feature statsbeat
    ([#33667](https://github.com/Azure/azure-sdk-for-python/pull/33667))
- Readme examples are updated with correct imports
    ([#33691](https://github.com/Azure/azure-sdk-for-python/pull/33691))
- Implement distro detection for statsbeat feature
    ([#33761](https://github.com/Azure/azure-sdk-for-python/pull/33761))
- Use empty resource for statsbeat `MeterProvider`
    ([#33768](https://github.com/Azure/azure-sdk-for-python/pull/33768))

## 1.0.0b19 (2023-11-20)

### Bugs Fixed

- Fix deserialization of `TelemetryItem` from local storage
    ([#33163](https://github.com/Azure/azure-sdk-for-python/pull/33163))

## 1.0.0b18 (2023-11-06)

### Bugs Fixed

- Default exception type for blank exceptions
    ([#32327](https://github.com/Azure/azure-sdk-for-python/pull/32327))
- Updated django samples with clearly artificial secret key
    ([#32698](https://github.com/Azure/azure-sdk-for-python/pull/32698))
- Remove metric namespace
    ([#32897](https://github.com/Azure/azure-sdk-for-python/pull/32897))

## 1.0.0b17 (2023-09-12)

### Bugs Fixed

- Handle missing or empty message data
    ([#31944](https://github.com/Azure/azure-sdk-for-python/pull/31944))

## 1.0.0b16 (2023-08-30)

### Features Added

- Export OTel Resource
    ([#31355](https://github.com/Azure/azure-sdk-for-python/pull/31355))
- Use observed timestamp for log record if timetamp is None
    ([#31660](https://github.com/Azure/azure-sdk-for-python/pull/31660))
- Support custom events
    ([#31883](https://github.com/Azure/azure-sdk-for-python/pull/31883))

### Other Changes

- Unpin Opentelemetry SDK/API.
    ([#31253](https://github.com/Azure/azure-sdk-for-python/pull/31253))

## 1.0.0b15 (2023-07-17)

### Features Added

- Upgrading to OpenTelemetry SDK/API 1.19.
    ([#31170](https://github.com/Azure/azure-sdk-for-python/pull/31170))

## 1.0.0b14 (2023-06-09)

### Features Added

- Upgrading to OpenTelemetry SDK/API 1.18.
    ([#30611](https://github.com/Azure/azure-sdk-for-python/pull/30611))

## 1.0.0b13 (2023-04-11)

### Features Added

- Enable AAD Credentials
    ([#28888](https://github.com/Azure/azure-sdk-for-python/pull/28888))
- Upgrading to OpenTelemetry SDK/API 1.17
    ([#29656](https://github.com/Azure/azure-sdk-for-python/pull/29656))
- Updating sdkVersion prefix according to new spec. Using agents folder for marker.
    ([#29730](https://github.com/Azure/azure-sdk-for-python/pull/29730))

## 1.0.0b12 (2023-02-06)

### Features Added

- Add sdkVersion prefix during App Service attach
    ([#28637](https://github.com/Azure/azure-sdk-for-python/pull/28637))
- Correcting sdkVersion prefix
    ([#29227](https://github.com/Azure/azure-sdk-for-python/pull/29227))

### Bugs Fixed

- Update success criteria for requests
    ([#28486](https://github.com/Azure/azure-sdk-for-python/pull/28486))

### Other Changes

- Loosen instrumentation key validation strictness
    ([#28316](https://github.com/Azure/azure-sdk-for-python/pull/28316))
- Disable storage for statsbeat if storage is disabled for exporter
    ([#28322](https://github.com/Azure/azure-sdk-for-python/pull/28322))
- Add UK to eu statsbeats
    ([#28379](https://github.com/Azure/azure-sdk-for-python/pull/28379))
- Update to opentelemetry api/sdk v1.15
    ([#28499](https://github.com/Azure/azure-sdk-for-python/pull/28499))
- Update logging samples import paths to opentelemetry api/sdk v1.15
    ([#28646](https://github.com/Azure/azure-sdk-for-python/pull/28646))

## 1.0.0b11 (2022-12-15)

### Features Added

- Add pre-aggregated standard metrics - requests/duration, dependencies/duration
    ([#26753](https://github.com/Azure/azure-sdk-for-python/pull/26753))
- Add azure-sdk usage to instrumentations statsbeat
    ([#27756](https://github.com/Azure/azure-sdk-for-python/pull/27756))

### Bugs Fixed

- Pinning OpenTelemetry SDK and API to between 1.12 and 1.14 to avoid bug from change in module path. Reverting [#27913]
    ([#27958](https://github.com/Azure/azure-sdk-for-python/pull/27958))
- Pass along sampleRate in SpanEvents from Span
    ([#27629](https://github.com/Azure/azure-sdk-for-python/pull/27629))

## 1.0.0b10 (2022-11-10)

### Bugs Fixed

- Fix missing local storage attribute
    ([#27405](https://github.com/Azure/azure-sdk-for-python/pull/27405))
- Fix offline storage rename
    ([#27414](https://github.com/Azure/azure-sdk-for-python/pull/27414))

## 1.0.0b9 (2022-11-08)

### Features Added

- Add Sampler factory and entry point
    ([#27236](https://github.com/Azure/azure-sdk-for-python/pull/27236))
- Add validation logic to ApplicationInsightsSampler
    ([#26546](https://github.com/Azure/azure-sdk-for-python/pull/26546))
- Change default temporality of metrics to follow OTLP
    ([#26924](https://github.com/Azure/azure-sdk-for-python/pull/26924))

### Breaking Changes

- Rename local storage configuration, change default path
    ([#26891](https://github.com/Azure/azure-sdk-for-python/pull/26891))
- Change default storage retention period to 48 hours
    ([#26960](https://github.com/Azure/azure-sdk-for-python/pull/26960))

### Bugs Fixed

- Fixed sampleRate field in ApplicationInsightsSampler, changed attribute to `_MS.sampleRate`
    ([#26771](https://github.com/Azure/azure-sdk-for-python/pull/26771))

### Other Changes

- Update `README.md`
    ([#26520](https://github.com/Azure/azure-sdk-for-python/pull/26520))

## 1.0.0b8 (2022-09-26)

### Features Added

- Implement success count network statsbeat
    ([#25752](https://github.com/Azure/azure-sdk-for-python/pull/25752))
- Implement all network statsbeat
    ([#25845](https://github.com/Azure/azure-sdk-for-python/pull/25845))
- Implement attach statsbeat
    ([#25956](https://github.com/Azure/azure-sdk-for-python/pull/25956))
- Implement feature statsbeat
    ([#26009](https://github.com/Azure/azure-sdk-for-python/pull/26009))
- Implement instrumentation statsbeat
    ([#26023](https://github.com/Azure/azure-sdk-for-python/pull/26023))
- Implement statsbeat shutdown
    ([#26077](https://github.com/Azure/azure-sdk-for-python/pull/26077))
- Add ApplicationInsightsSampler
    ([#26224](https://github.com/Azure/azure-sdk-for-python/pull/26224))
- Implement truncation logic for telemetry payload
    ([#26257](https://github.com/Azure/azure-sdk-for-python/pull/26257))
- Populate metric namespace with meter instrumentation scope name
    ([#26257](https://github.com/Azure/azure-sdk-for-python/pull/26257))

## 1.0.0b7 (2022-08-12)

### Features Added

- Moved OpenTelemetry `entry_points` to setup.py
    ([#25674](https://github.com/Azure/azure-sdk-for-python/pull/25674))
- Added storage configuration options
    ([#25633](https://github.com/Azure/azure-sdk-for-python/pull/25633))

### Breaking Changes

- Update to OpenTelemetry api/sdk v1.12.0
    ([#25659](https://github.com/Azure/azure-sdk-for-python/pull/25659))

### Bugs Fixed

- Opentelemetry span events have wrong ParentId in Azure Monitor logs
    ([#25369](https://github.com/Azure/azure-sdk-for-python/pull/25369))

## 1.0.0b6 (2022-06-10)

### Features Added

- Added OpenTelemetry entry points for auto-instrumentation of Azure Monitor exporters
    ([#25368](https://github.com/Azure/azure-sdk-for-python/pull/25368))
- Implement log exporter using experimental OT logging sdk
    ([#23486](https://github.com/Azure/azure-sdk-for-python/pull/23486))
- Implement sending of exception telemetry via log exporter
    ([#23633](https://github.com/Azure/azure-sdk-for-python/pull/23633))
- Implement exporting span events as message/exception telemetry
    ([#23708](https://github.com/Azure/azure-sdk-for-python/pull/23708))
- Implement metrics exporter using experimental OT metrics sdk
    ([#23960](https://github.com/Azure/azure-sdk-for-python/pull/23960))

### Breaking Changes

- Update to OpenTelemetry api/sdk 1.12.0rc1
    ([#24619](https://github.com/Azure/azure-sdk-for-python/pull/24619))

## 1.0.0b5 (2021-10-05)

### Features Added

- Support stamp specific redirect in exporters
    ([#20489](https://github.com/Azure/azure-sdk-for-python/pull/20489))

### Breaking Changes

- Change exporter OT to AI mapping fields following common schema
    ([#20445](https://github.com/Azure/azure-sdk-for-python/pull/20445))

## 1.0.0b4 (2021-04-06)

### Features Added

- Add `from_connection_string` method to instantiate exporters
    ([#16818](https://github.com/Azure/azure-sdk-for-python/pull/16818))

- Remove support for Python 3.5
    ([#17747](https://github.com/Azure/azure-sdk-for-python/pull/17747))

## 1.0.0b3 (2021-02-11)

### Breaking Changes

- The package has been renamed to `azure-monitor-opentelemetry-exporter`
    ([#16621](https://github.com/Azure/azure-sdk-for-python/pull/16621))
- Remove `ExporterOptions`
    ([#16669](https://github.com/Azure/azure-sdk-for-python/pull/16669))

### Features Added

- Add azure servicebus samples and docstrings to samples
    ([#16580](https://github.com/Azure/azure-sdk-for-python/pull/16580))
- Support configuration of `api_version` in exporter
    ([#16669](https://github.com/Azure/azure-sdk-for-python/pull/16669))

## 1.0.0b2 (2021-01-13)

### Breaking Changes

- Rename Azure Trace exporter class, only allow connection string configuration
  ([#15349](https://github.com/Azure/azure-sdk-for-python/pull/15349))

- OpenTelemetry Exporter use Resources API to retrieve cloud role props
  ([#15816](https://github.com/Azure/azure-sdk-for-python/pull/15816))

- Change span to envelope conversion to adhere to common schema and other languages
  ([#15344](https://github.com/Azure/azure-sdk-for-python/pull/15344))

- This library is renamed to `azure-opentelemetry-exporter-azuremonitor`.
  ([#16030](https://github.com/Azure/azure-sdk-for-python/pull/16030))

- Fix to only retry upon request error
  ([#16087](https://github.com/Azure/azure-sdk-for-python/pull/16087))

## 1.0.0b1 (2020-11-13)

### Breaking Changes

- This library is renamed to `microsoft-opentelemetry-exporter-azuremonitor`.

## 0.5b.0 (2020-09-24)

- Change epoch for live metrics
  ([#115](https://github.com/microsoft/opentelemetry-azure-monitor-python/pull/115))
- Dropping support for Python 3.4
  ([#117](https://github.com/microsoft/opentelemetry-azure-monitor-python/pull/117))

## 0.4b.0 (2020-06-29)

- Added live metrics
  ([#96](https://github.com/microsoft/opentelemetry-azure-monitor-python/pull/96))
- Remove dependency metrics from auto-collection
  ([#92](https://github.com/microsoft/opentelemetry-azure-monitor-python/pull/92))
- Change default local storage directory
  ([#100](https://github.com/microsoft/opentelemetry-azure-monitor-python/pull/100))
- Implement proxies in exporter configuration
  ([#101](https://github.com/microsoft/opentelemetry-azure-monitor-python/pull/101))
- Remove request failed per second metrics from auto-collection
  ([#102](https://github.com/microsoft/opentelemetry-azure-monitor-python/pull/102))

## 0.3b.1 (2020-05-21)

- Fix metrics exporter serialization bug
  ([#92](https://github.com/microsoft/opentelemetry-azure-monitor-python/pull/92))

## 0.3b.0 (2020-05-19)

- Implement max size logic for local storage
  ([#74](https://github.com/microsoft/opentelemetry-azure-monitor-python/pull/74))
- Remove label sets + add is_remote to spancontext
  ([#75](https://github.com/microsoft/opentelemetry-azure-monitor-python/pull/75))
- Adding live metrics manager
  ([#78](https://github.com/microsoft/opentelemetry-azure-monitor-python/pull/78))
- Handle status 439 - Too Many Requests over extended time
  ([#80](https://github.com/microsoft/opentelemetry-azure-monitor-python/pull/80))
- Fix breaking changes from OT release 0.7b.0
  ([#86](https://github.com/microsoft/opentelemetry-azure-monitor-python/pull/86))

## 0.2b.0 (2020-03-31)

- Initial beta release

## 0.1a.0 (2019-11-06)

- Initial alpha release

# cSpell:enable<|MERGE_RESOLUTION|>--- conflicted
+++ resolved
@@ -1,23 +1,17 @@
 # Release History
 
-<<<<<<< HEAD
-## 1.0.0b40 ()
+## 1.0.0b40 (Unreleased)
 
 ### Features Added
 
 - Detect synthetically created telemetry based on the user-agent header
   ([#41733](https://github.com/Azure/azure-sdk-for-python/pull/41733))
-=======
-## 1.0.0b40 (Unreleased)
-
-### Features Added
-
-### Breaking Changes
-
-### Bugs Fixed
-
-### Other Changes
->>>>>>> f5bb254a
+
+### Breaking Changes
+
+### Bugs Fixed
+
+### Other Changes
 
 ## 1.0.0b39 (2025-06-25)
 
