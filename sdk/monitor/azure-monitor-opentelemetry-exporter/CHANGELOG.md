# Release History

## 1.0.0b17 (2023-09-12)

### Bugs Fixed

- Handle missing or empty message data
    ([#31944](https://github.com/Azure/azure-sdk-for-python/pull/31944))
<<<<<<< HEAD

### Other Changes
=======
>>>>>>> ebcccaf5

## 1.0.0b16 (2023-08-30)

### Features Added

- Export OTel Resource
    ([#31355](https://github.com/Azure/azure-sdk-for-python/pull/31355))
- Use observed timestamp for log record if timetamp is None
    ([#31660](https://github.com/Azure/azure-sdk-for-python/pull/31660))
- Support custom events
    ([#31883](https://github.com/Azure/azure-sdk-for-python/pull/31883))

### Other Changes

- Unpin Opentelemetry SDK/API.
    ([#31253](https://github.com/Azure/azure-sdk-for-python/pull/31253))

## 1.0.0b15 (2023-07-17)

### Features Added

- Upgrading to OpenTelemetry SDK/API 1.19.
    ([#31170](https://github.com/Azure/azure-sdk-for-python/pull/31170))

## 1.0.0b14 (2023-06-09)

### Features Added

- Upgrading to OpenTelemetry SDK/API 1.18.
    ([#30611](https://github.com/Azure/azure-sdk-for-python/pull/30611))

## 1.0.0b13 (2023-04-11)

### Features Added

- Enable AAD Credentials
    ([#28888](https://github.com/Azure/azure-sdk-for-python/pull/28888))
- Upgrading to OpenTelemetry SDK/API 1.17
    ([#29656](https://github.com/Azure/azure-sdk-for-python/pull/29656))
- Updating sdkVersion prefix according to new spec. Using agents folder for marker.
    ([#29730](https://github.com/Azure/azure-sdk-for-python/pull/29730))

## 1.0.0b12 (2023-02-06)

### Features Added

- Add sdkVersion prefix during App Service attach
    ([#28637](https://github.com/Azure/azure-sdk-for-python/pull/28637))
- Correcting sdkVersion prefix
    ([#29227](https://github.com/Azure/azure-sdk-for-python/pull/29227))

### Bugs Fixed

- Update success criteria for requests
    ([#28486](https://github.com/Azure/azure-sdk-for-python/pull/28486))

### Other Changes

- Loosen instrumentation key validation strictness
    ([#28316](https://github.com/Azure/azure-sdk-for-python/pull/28316))
- Disable storage for statsbeat if storage is disabled for exporter
    ([#28322](https://github.com/Azure/azure-sdk-for-python/pull/28322))
- Add UK to eu statsbeats
    ([#28379](https://github.com/Azure/azure-sdk-for-python/pull/28379))
- Update to opentelemetry api/sdk v1.15
    ([#28499](https://github.com/Azure/azure-sdk-for-python/pull/28499))
- Update logging samples import paths to opentelemetry api/sdk v1.15
    ([#28646](https://github.com/Azure/azure-sdk-for-python/pull/28646))

## 1.0.0b11 (2022-12-15)

### Features Added

- Add pre-aggregated standard metrics - requests/duration, dependencies/duration
    ([#26753](https://github.com/Azure/azure-sdk-for-python/pull/26753))
- Add azure-sdk usage to instrumentations statsbeat
    ([#27756](https://github.com/Azure/azure-sdk-for-python/pull/27756))

### Bugs Fixed

- Pinning OpenTelemetry SDK and API to between 1.12 and 1.14 to avoid bug from change in module path. Reverting [#27913]
    ([#27958](https://github.com/Azure/azure-sdk-for-python/pull/27958))
- Pass along sampleRate in SpanEvents from Span
    ([#27629](https://github.com/Azure/azure-sdk-for-python/pull/27629))

## 1.0.0b10 (2022-11-10)

### Bugs Fixed

- Fix missing local storage attribute
    ([#27405](https://github.com/Azure/azure-sdk-for-python/pull/27405))
- Fix offline storage rename
    ([#27414](https://github.com/Azure/azure-sdk-for-python/pull/27414))

## 1.0.0b9 (2022-11-08)

### Features Added

- Add Sampler factory and entry point
    ([#27236](https://github.com/Azure/azure-sdk-for-python/pull/27236))
- Add validation logic to ApplicationInsightsSampler
    ([#26546](https://github.com/Azure/azure-sdk-for-python/pull/26546))
- Change default temporality of metrics to follow OTLP
    ([#26924](https://github.com/Azure/azure-sdk-for-python/pull/26924))

### Breaking Changes

- Rename local storage configuration, change default path
    ([#26891](https://github.com/Azure/azure-sdk-for-python/pull/26891))
- Change default storage retention period to 48 hours
    ([#26960](https://github.com/Azure/azure-sdk-for-python/pull/26960))

### Bugs Fixed

- Fixed sampleRate field in ApplicationInsightsSampler, changed attribute to `_MS.sampleRate`
    ([#26771](https://github.com/Azure/azure-sdk-for-python/pull/26771))

### Other Changes

- Update `README.md`
    ([#26520](https://github.com/Azure/azure-sdk-for-python/pull/26520))

## 1.0.0b8 (2022-09-26)

### Features Added

- Implement success count network statsbeat
    ([#25752](https://github.com/Azure/azure-sdk-for-python/pull/25752))
- Implement all network statsbeat
    ([#25845](https://github.com/Azure/azure-sdk-for-python/pull/25845))
- Implement attach statsbeat
    ([#25956](https://github.com/Azure/azure-sdk-for-python/pull/25956))
- Implement feature statsbeat
    ([#26009](https://github.com/Azure/azure-sdk-for-python/pull/26009))
- Implement instrumentation statsbeat
    ([#26023](https://github.com/Azure/azure-sdk-for-python/pull/26023))
- Implement statsbeat shutdown
    ([#26077](https://github.com/Azure/azure-sdk-for-python/pull/26077))
- Add ApplicationInsightsSampler
    ([#26224](https://github.com/Azure/azure-sdk-for-python/pull/26224))
- Implement truncation logic for telemetry payload
    ([#26257](https://github.com/Azure/azure-sdk-for-python/pull/26257))
- Populate metric namespace with meter instrumentation scope name
    ([#26257](https://github.com/Azure/azure-sdk-for-python/pull/26257))

## 1.0.0b7 (2022-08-12)

### Features Added

- Moved OpenTelemetry `entry_points` to setup.py
    ([#25674](https://github.com/Azure/azure-sdk-for-python/pull/25674))
- Added storage configuration options
    ([#25633](https://github.com/Azure/azure-sdk-for-python/pull/25633))

### Breaking Changes

- Update to OpenTelemetry api/sdk v1.12.0
    ([#25659](https://github.com/Azure/azure-sdk-for-python/pull/25659))

### Bugs Fixed

- Opentelemetry span events have wrong ParentId in Azure Monitor logs
    ([#25369](https://github.com/Azure/azure-sdk-for-python/pull/25369))

## 1.0.0b6 (2022-06-10)

### Features Added

- Added OpenTelemetry entry points for auto-instrumentation of Azure Monitor exporters
    ([#25368](https://github.com/Azure/azure-sdk-for-python/pull/25368))
- Implement log exporter using experimental OT logging sdk
    ([#23486](https://github.com/Azure/azure-sdk-for-python/pull/23486))
- Implement sending of exception telemetry via log exporter
    ([#23633](https://github.com/Azure/azure-sdk-for-python/pull/23633))
- Implement exporting span events as message/exception telemetry
    ([#23708](https://github.com/Azure/azure-sdk-for-python/pull/23708))
- Implement metrics exporter using experimental OT metrics sdk
    ([#23960](https://github.com/Azure/azure-sdk-for-python/pull/23960))

### Breaking Changes

- Update to OpenTelemetry api/sdk 1.12.0rc1
    ([#24619](https://github.com/Azure/azure-sdk-for-python/pull/24619))

## 1.0.0b5 (2021-10-05)

### Features Added

- Support stamp specific redirect in exporters
    ([#20489](https://github.com/Azure/azure-sdk-for-python/pull/20489))

### Breaking Changes

- Change exporter OT to AI mapping fields following common schema
    ([#20445](https://github.com/Azure/azure-sdk-for-python/pull/20445))

## 1.0.0b4 (2021-04-06)

### Features Added

- Add `from_connection_string` method to instantiate exporters
    ([#16818](https://github.com/Azure/azure-sdk-for-python/pull/16818))

- Remove support for Python 3.5
    ([#17747](https://github.com/Azure/azure-sdk-for-python/pull/17747))

## 1.0.0b3 (2021-02-11)

### Breaking Changes

- The package has been renamed to `azure-monitor-opentelemetry-exporter`
    ([#16621](https://github.com/Azure/azure-sdk-for-python/pull/16621))
- Remove `ExporterOptions`
    ([#16669](https://github.com/Azure/azure-sdk-for-python/pull/16669))

### Features Added

- Add azure servicebus samples and docstrings to samples
    ([#16580](https://github.com/Azure/azure-sdk-for-python/pull/16580))
- Support configuration of `api_version` in exporter
    ([#16669](https://github.com/Azure/azure-sdk-for-python/pull/16669))

## 1.0.0b2 (2021-01-13)

### Breaking Changes

- Rename Azure Trace exporter class, only allow connection string configuration
  ([#15349](https://github.com/Azure/azure-sdk-for-python/pull/15349))

- OpenTelemetry Exporter use Resources API to retrieve cloud role props
  ([#15816](https://github.com/Azure/azure-sdk-for-python/pull/15816))

- Change span to envelope conversion to adhere to common schema and other languages
  ([#15344](https://github.com/Azure/azure-sdk-for-python/pull/15344))

- This library is renamed to `azure-opentelemetry-exporter-azuremonitor`.
  ([#16030](https://github.com/Azure/azure-sdk-for-python/pull/16030))

- Fix to only retry upon request error
  ([#16087](https://github.com/Azure/azure-sdk-for-python/pull/16087))

## 1.0.0b1 (2020-11-13)

### Breaking Changes

- This library is renamed to `microsoft-opentelemetry-exporter-azuremonitor`.

## 0.5b.0 (2020-09-24)

- Change epoch for live metrics
  ([#115](https://github.com/microsoft/opentelemetry-azure-monitor-python/pull/115))
- Dropping support for Python 3.4
  ([#117](https://github.com/microsoft/opentelemetry-azure-monitor-python/pull/117))

## 0.4b.0 (2020-06-29)

- Added live metrics
  ([#96](https://github.com/microsoft/opentelemetry-azure-monitor-python/pull/96))
- Remove dependency metrics from auto-collection
  ([#92](https://github.com/microsoft/opentelemetry-azure-monitor-python/pull/92))
- Change default local storage directory
  ([#100](https://github.com/microsoft/opentelemetry-azure-monitor-python/pull/100))
- Implement proxies in exporter configuration
  ([#101](https://github.com/microsoft/opentelemetry-azure-monitor-python/pull/101))
- Remove request failed per second metrics from auto-collection
  ([#102](https://github.com/microsoft/opentelemetry-azure-monitor-python/pull/102))

## 0.3b.1 (2020-05-21)

- Fix metrics exporter serialization bug
  ([#92](https://github.com/microsoft/opentelemetry-azure-monitor-python/pull/92))

## 0.3b.0 (2020-05-19)

- Implement max size logic for local storage
  ([#74](https://github.com/microsoft/opentelemetry-azure-monitor-python/pull/74))
- Remove label sets + add is_remote to spancontext
  ([#75](https://github.com/microsoft/opentelemetry-azure-monitor-python/pull/75))
- Adding live metrics manager
  ([#78](https://github.com/microsoft/opentelemetry-azure-monitor-python/pull/78))
- Handle status 439 - Too Many Requests over extended time
  ([#80](https://github.com/microsoft/opentelemetry-azure-monitor-python/pull/80))
- Fix breaking changes from OT release 0.7b.0 
  ([#86](https://github.com/microsoft/opentelemetry-azure-monitor-python/pull/86))

## 0.2b.0 (2020-03-31)

- Initial beta release

## 0.1a.0 (2019-11-06)

- Initial alpha release<|MERGE_RESOLUTION|>--- conflicted
+++ resolved
@@ -6,11 +6,6 @@
 
 - Handle missing or empty message data
     ([#31944](https://github.com/Azure/azure-sdk-for-python/pull/31944))
-<<<<<<< HEAD
-
-### Other Changes
-=======
->>>>>>> ebcccaf5
 
 ## 1.0.0b16 (2023-08-30)
 
