--- conflicted
+++ resolved
@@ -4,16 +4,14 @@
 
 ### Features Added
 
-<<<<<<< HEAD
 - Add live metrics skeleton + swagger definitions
     ([#33983](https://github.com/Azure/azure-sdk-for-python/pull/33983))
-=======
-### Breaking Changes
-
-### Bugs Fixed
-
-### Other Changes
->>>>>>> 27316b3a
+
+### Breaking Changes
+
+### Bugs Fixed
+
+### Other Changes
 
 ## 1.0.0b21 (2024-01-16)
 
