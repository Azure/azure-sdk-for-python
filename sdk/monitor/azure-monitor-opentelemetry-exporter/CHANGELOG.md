# Release History

## 1.0.0b40 (2025-07-17)

### Features Added

- Detect synthetically created telemetry based on the user-agent header
  ([#41733](https://github.com/Azure/azure-sdk-for-python/pull/41733))
- Added customer-facing statsbeat preview.
  ([#41669](https://github.com/Azure/azure-sdk-for-python/pull/41669))
- Customer Facing Statsbeat: Added logic for dropped item count
  ([#41950](https://github.com/Azure/azure-sdk-for-python/pull/41950))
- Customer Facing Statsbeat: Added logic for retry item count
  ([#41971](https://github.com/Azure/azure-sdk-for-python/pull/41971))


- Support AI Foundry by Handling GEN_AI_SYSTEM Attributes with [Spec](https://github.com/aep-health-and-standards/Telemetry-Collection-Spec/blob/main/ApplicationInsights/genai_semconv_mapping.md) ([#41705](https://github.com/Azure/azure-sdk-for-python/pull/41705))

## 1.0.0b39 (2025-06-25)

### Bugs Fixed

- Suppress stdout side effect of add permissions to file for local storage on Windows
  ([#41727](https://github.com/Azure/azure-sdk-for-python/pull/41727))

### Other Changes

<<<<<<< HEAD
- Configuration manager/worker fetch via OneSettings part 1
  ([#41549] https://github.com/Azure/azure-sdk-for-python/pull/41549)
=======
- Add logging errors for `401: Unauthorized` and `403: Forbidden` to assist in customer troubleshooting
  ([#41767](https://github.com/Azure/azure-sdk-for-python/pull/41767))
>>>>>>> 23a29228

## 1.0.0b38 (2025-06-17)

### Features Added

- Add AMW deduplicating flag, SentToAMW, for AKS Attach
  ([#41410](https://github.com/Azure/azure-sdk-for-python/pull/41410))
- Implement APPLICATIONINSIGHTS_METRICS_TO_LOGANALYTICS_ENABLED env var for AKS Attach .
  ([#41383](https://github.com/Azure/azure-sdk-for-python/pull/41383))

### Bugs Fixed
- Fix for issue #41470. Added back exception message, removed earlier due to linting errors
  ([#41512] https://github.com/Azure/azure-sdk-for-python/pull/41512)
- Should leave ingestion to populate Device OS from User Agent
  ([#41549] https://github.com/Azure/azure-sdk-for-python/pull/41549)

### Other Changes

- Update instrumentation list for Attach Statsbeat
  ([#41537] https://github.com/Azure/azure-sdk-for-python/pull/41537)

## 1.0.0b37 (2025-05-29)

### Features Added

- Implement spec for k8s attribute logic.
  ([#41130](https://github.com/Azure/azure-sdk-for-python/pull/41130))

### Bugs Fixed

- Do not count Functions as App Service
  ([#41327](https://github.com/Azure/azure-sdk-for-python/pull/41327))

### Other Changes

- Extend version range for `psutil` to include 7.x
  ([#40459](https://github.com/Azure/azure-sdk-for-python/pull/40459))
- Add folder permissions for local files
  ([#41384](https://github.com/Azure/azure-sdk-for-python/pull/41384))

## 1.0.0b36 (2025-04-07)

### Features Added

- Support `syntheticSource` from `user_agent.synthetic.type` semantic convention
  ([#40004](https://github.com/Azure/azure-sdk-for-python/pull/40004))
- Support `server.address` attributes when converting Azure SDK messaging spans to envelopes
  ([#40059](https://github.com/Azure/azure-sdk-for-python/pull/40059))
- Update AKS check to use KUBERNETES_SERVICE_HOST
  ([#39941](https://github.com/Azure/azure-sdk-for-python/pull/39941))
- Enabled Entra ID Credential configuration via env var
  ([#40237](https://github.com/Azure/azure-sdk-for-python/pull/40237))

## 1.0.0b35 (2025-03-04)

### Features Added

- Support sending `customEvent` telemetry through special `microsoft` marker
  ([#39886](https://github.com/Azure/azure-sdk-for-python/pull/39886))
- Populate `client_Ip` on `customEvent` telemetry
  ([#39923](https://github.com/Azure/azure-sdk-for-python/pull/39923))

### Bugs Fixed

- Implement `from_log_record` for `Trace` data types in live metrics
  ([#39922](https://github.com/Azure/azure-sdk-for-python/pull/39922))

## 1.0.0b34 (2025-02-26)

### Features Added

- Support AAD for sovereign clouds
  ([#39379](https://github.com/Azure/azure-sdk-for-python/pull/39379))
- Support stable http semantic conventions for breeze exporter - REQUESTS
  ([#39208](https://github.com/Azure/azure-sdk-for-python/pull/39208))
- Support stable http semantic conventions for breeze exporter - DEPENDENCIES
  ([#39441](https://github.com/Azure/azure-sdk-for-python/pull/39441))
  - Support stable http semantic conventions for standard metrics + synthetic type for server standard metrics
  ([#39799](https://github.com/Azure/azure-sdk-for-python/pull/39799))

## 1.0.0b33 (2025-01-14)

### Features Added

- Implement live metrics filtering for metrics
  ([#37998](https://github.com/Azure/azure-sdk-for-python/pull/37998))
- Add applying filter/validating filter logic to live metrics filtering
  ([#38451](https://github.com/Azure/azure-sdk-for-python/pull/38451))
- Implement live metrics filtering for docs
  ([#38925](https://github.com/Azure/azure-sdk-for-python/pull/38925))
- Implement live metrics + filtering for span event exceptions
  ([#39168](https://github.com/Azure/azure-sdk-for-python/pull/39168))

### Bugs Fixed

- Detect live metrics usage during runtime in addition to on startup
  ([#37694](https://github.com/Azure/azure-sdk-for-python/pull/37694))
- Remove status code `206` from retry code + only count batch level for statsbeat
  ([#38647](https://github.com/Azure/azure-sdk-for-python/pull/38647))

### Other Changes

- Refactored live metrics filtering modules
  ([#38837](https://github.com/Azure/azure-sdk-for-python/pull/38837))

## 1.0.0b32 (2024-11-04)

### Breaking Changes

- Serialize complex objects provided as log or event bodies to JSON and
  fall back to string representation if they are not serializable.
  ([#37694](https://github.com/Azure/azure-sdk-for-python/pull/37694))

### Other Changes

- Refactor trace mapping logic for target and data into trace utils
    ([#37897](https://github.com/Azure/azure-sdk-for-python/pull/37897))

## 1.0.0b31 (2024-10-08)

### Features Added

- Allow tracking of whether in a Azure Functions attach scenario
    ([#37717](https://github.com/Azure/azure-sdk-for-python/pull/37717))

## 1.0.0b30 (2024-09-20)

### Bugs Fixed

- Fix setting custom `TracerProvider` bug
    ([#37469](https://github.com/Azure/azure-sdk-for-python/pull/37469))

## 1.0.0b29 (2024-09-10)

### Features Added

- Allow passing in of custom `TracerProvider` for `AzureMonitorTraceExporter`
    ([#36363](https://github.com/Azure/azure-sdk-for-python/pull/36363))
- Support AAD Auth for live metrics
    ([#37258](https://github.com/Azure/azure-sdk-for-python/pull/37258))

### Other Changes

- Update instrumentation constants info
    ([#36696](https://github.com/Azure/azure-sdk-for-python/pull/36696))
- Refactor statsbeat utils functions
    ([#36824](https://github.com/Azure/azure-sdk-for-python/pull/36824))

## 1.0.0b28 (2024-07-29)

### Other Changes

- Support for Python 3.12
    ([#36481](https://github.com/Azure/azure-sdk-for-python/pull/36481))

## 1.0.0b27 (2024-06-21)

### Features Added

- Implement redirect for live metrics
    ([#35910](https://github.com/Azure/azure-sdk-for-python/pull/35910))

### Bugs Fixed

- Default missing/invalid status codes to "0" for standard metrics/trace payloads, change
    success criteria to `False` for those invalid cases, change success criteria to status_code < 400 for
    both client and server standard metrics
    ([#36079](https://github.com/Azure/azure-sdk-for-python/pull/36079))

## 1.0.0b26 (2024-05-29)

### Bugs Fixed

- Handle invalid status codes in std metric payload
    ([#35762](https://github.com/Azure/azure-sdk-for-python/pull/35762))
- Disable distributed tracing for live metrics client calls
    ([#35822](https://github.com/Azure/azure-sdk-for-python/pull/35822))

### Other Changes

- Update live metrics to use typespec generated swagger
    ([#34840](https://github.com/Azure/azure-sdk-for-python/pull/34840))
- Send old and new process level live metrics
    ([#35753](https://github.com/Azure/azure-sdk-for-python/pull/35753))

## 1.0.0b25 (2024-04-19)

### Features Added

- Enable sampling for attach
    ([#35218](https://github.com/Azure/azure-sdk-for-python/pull/35218))

## 1.0.0b24 (2024-04-05)

### Features Added

- Add live metrics collection of requests/dependencies/exceptions
    ([#34673](https://github.com/Azure/azure-sdk-for-python/pull/34673))
- Add live metrics collection of cpu time/process memory
    ([#34735](https://github.com/Azure/azure-sdk-for-python/pull/34735))
- Add live metrics collection feature detection to statsbeat
    ([#34752](https://github.com/Azure/azure-sdk-for-python/pull/34752))

### Breaking Changes

- Rename Statbeat environments variables to use `APPLICATIONINSIGHTS_*`
    ([#34742](https://github.com/Azure/azure-sdk-for-python/pull/34742))

### Bugs Fixed

- Reduce vm metadata service timeout to 200ms
    ([#35039](https://github.com/Azure/azure-sdk-for-python/pull/35039))

### Other Changes

- Updated FastAPI sample
    ([#34738](https://github.com/Azure/azure-sdk-for-python/pull/34738))
- Set up branching logic for attach function
    ([#35066](https://github.com/Azure/azure-sdk-for-python/pull/35066))

## 1.0.0b23 (2024-02-28)

### Features Added

- Add device.* to part A fields
    ([#34229](https://github.com/Azure/azure-sdk-for-python/pull/34229))
- Add live metrics exporting functionality
    ([#34141](https://github.com/Azure/azure-sdk-for-python/pull/34141))
- Add application.ver to part A fields
    ([#34401](https://github.com/Azure/azure-sdk-for-python/pull/34401))
- Add `APPLICATIONINSIGHTS_METRIC_NAMESPACE_OPT_IN`
    ([#34463](https://github.com/Azure/azure-sdk-for-python/pull/34463))

### Other Changes

- Add attachType character to sdkVersion prefix
    ([#34226](https://github.com/Azure/azure-sdk-for-python/pull/34226))
- Add AKS scenarios to statsbeat metric and sdkVersion prefix
    ([#34427](https://github.com/Azure/azure-sdk-for-python/pull/34427))

## 1.0.0b22 (2024-02-01)

### Features Added

- Add live metrics skeleton + swagger definitions
    ([#33983](https://github.com/Azure/azure-sdk-for-python/pull/33983))
- Only create temporary folder if local storage is enabled without storage directory.
    ([#34061](https://github.com/Azure/azure-sdk-for-python/pull/34061))

### Bugs Fixed

- Update exception details messsage based on `LogRecord` body
    ([#34020](https://github.com/Azure/azure-sdk-for-python/pull/34020))

### Other Changes

- Drop support for Python 3.7
    ([#34105](https://github.com/Azure/azure-sdk-for-python/pull/34105))

## 1.0.0b21 (2024-01-16)

### Other Changes

- Update to OTel SKD/API 1.21
    ([#33864](https://github.com/Azure/azure-sdk-for-python/pull/33864))
- Update Django sample
    ([#33834](https://github.com/Azure/azure-sdk-for-python/pull/33834))

## 1.0.0b20 (2024-01-04)

### Other Changes

- Store global instance of `StatsbeatMetric`
    ([#33432](https://github.com/Azure/azure-sdk-for-python/pull/33432))
- Shutdown statsbeat on customer getting 400 error code
    ([#33489](https://github.com/Azure/azure-sdk-for-python/pull/33489))
- Track custom events extension in feature statsbeat
    ([#33667](https://github.com/Azure/azure-sdk-for-python/pull/33667))
- Readme examples are updated with correct imports
    ([#33691](https://github.com/Azure/azure-sdk-for-python/pull/33691))
- Implement distro detection for statsbeat feature
    ([#33761](https://github.com/Azure/azure-sdk-for-python/pull/33761))
- Use empty resource for statsbeat `MeterProvider`
    ([#33768](https://github.com/Azure/azure-sdk-for-python/pull/33768))

## 1.0.0b19 (2023-11-20)

### Bugs Fixed

- Fix deserialization of `TelemetryItem` from local storage
    ([#33163](https://github.com/Azure/azure-sdk-for-python/pull/33163))

## 1.0.0b18 (2023-11-06)

### Bugs Fixed

- Default exception type for blank exceptions
    ([#32327](https://github.com/Azure/azure-sdk-for-python/pull/32327))
- Updated django samples with clearly artificial secret key
    ([#32698](https://github.com/Azure/azure-sdk-for-python/pull/32698))
- Remove metric namespace
    ([#32897](https://github.com/Azure/azure-sdk-for-python/pull/32897))

## 1.0.0b17 (2023-09-12)

### Bugs Fixed

- Handle missing or empty message data
    ([#31944](https://github.com/Azure/azure-sdk-for-python/pull/31944))

## 1.0.0b16 (2023-08-30)

### Features Added

- Export OTel Resource
    ([#31355](https://github.com/Azure/azure-sdk-for-python/pull/31355))
- Use observed timestamp for log record if timetamp is None
    ([#31660](https://github.com/Azure/azure-sdk-for-python/pull/31660))
- Support custom events
    ([#31883](https://github.com/Azure/azure-sdk-for-python/pull/31883))

### Other Changes

- Unpin Opentelemetry SDK/API.
    ([#31253](https://github.com/Azure/azure-sdk-for-python/pull/31253))

## 1.0.0b15 (2023-07-17)

### Features Added

- Upgrading to OpenTelemetry SDK/API 1.19.
    ([#31170](https://github.com/Azure/azure-sdk-for-python/pull/31170))

## 1.0.0b14 (2023-06-09)

### Features Added

- Upgrading to OpenTelemetry SDK/API 1.18.
    ([#30611](https://github.com/Azure/azure-sdk-for-python/pull/30611))

## 1.0.0b13 (2023-04-11)

### Features Added

- Enable AAD Credentials
    ([#28888](https://github.com/Azure/azure-sdk-for-python/pull/28888))
- Upgrading to OpenTelemetry SDK/API 1.17
    ([#29656](https://github.com/Azure/azure-sdk-for-python/pull/29656))
- Updating sdkVersion prefix according to new spec. Using agents folder for marker.
    ([#29730](https://github.com/Azure/azure-sdk-for-python/pull/29730))

## 1.0.0b12 (2023-02-06)

### Features Added

- Add sdkVersion prefix during App Service attach
    ([#28637](https://github.com/Azure/azure-sdk-for-python/pull/28637))
- Correcting sdkVersion prefix
    ([#29227](https://github.com/Azure/azure-sdk-for-python/pull/29227))

### Bugs Fixed

- Update success criteria for requests
    ([#28486](https://github.com/Azure/azure-sdk-for-python/pull/28486))

### Other Changes

- Loosen instrumentation key validation strictness
    ([#28316](https://github.com/Azure/azure-sdk-for-python/pull/28316))
- Disable storage for statsbeat if storage is disabled for exporter
    ([#28322](https://github.com/Azure/azure-sdk-for-python/pull/28322))
- Add UK to eu statsbeats
    ([#28379](https://github.com/Azure/azure-sdk-for-python/pull/28379))
- Update to opentelemetry api/sdk v1.15
    ([#28499](https://github.com/Azure/azure-sdk-for-python/pull/28499))
- Update logging samples import paths to opentelemetry api/sdk v1.15
    ([#28646](https://github.com/Azure/azure-sdk-for-python/pull/28646))

## 1.0.0b11 (2022-12-15)

### Features Added

- Add pre-aggregated standard metrics - requests/duration, dependencies/duration
    ([#26753](https://github.com/Azure/azure-sdk-for-python/pull/26753))
- Add azure-sdk usage to instrumentations statsbeat
    ([#27756](https://github.com/Azure/azure-sdk-for-python/pull/27756))

### Bugs Fixed

- Pinning OpenTelemetry SDK and API to between 1.12 and 1.14 to avoid bug from change in module path. Reverting [#27913]
    ([#27958](https://github.com/Azure/azure-sdk-for-python/pull/27958))
- Pass along sampleRate in SpanEvents from Span
    ([#27629](https://github.com/Azure/azure-sdk-for-python/pull/27629))

## 1.0.0b10 (2022-11-10)

### Bugs Fixed

- Fix missing local storage attribute
    ([#27405](https://github.com/Azure/azure-sdk-for-python/pull/27405))
- Fix offline storage rename
    ([#27414](https://github.com/Azure/azure-sdk-for-python/pull/27414))

## 1.0.0b9 (2022-11-08)

### Features Added

- Add Sampler factory and entry point
    ([#27236](https://github.com/Azure/azure-sdk-for-python/pull/27236))
- Add validation logic to ApplicationInsightsSampler
    ([#26546](https://github.com/Azure/azure-sdk-for-python/pull/26546))
- Change default temporality of metrics to follow OTLP
    ([#26924](https://github.com/Azure/azure-sdk-for-python/pull/26924))

### Breaking Changes

- Rename local storage configuration, change default path
    ([#26891](https://github.com/Azure/azure-sdk-for-python/pull/26891))
- Change default storage retention period to 48 hours
    ([#26960](https://github.com/Azure/azure-sdk-for-python/pull/26960))

### Bugs Fixed

- Fixed sampleRate field in ApplicationInsightsSampler, changed attribute to `_MS.sampleRate`
    ([#26771](https://github.com/Azure/azure-sdk-for-python/pull/26771))

### Other Changes

- Update `README.md`
    ([#26520](https://github.com/Azure/azure-sdk-for-python/pull/26520))

## 1.0.0b8 (2022-09-26)

### Features Added

- Implement success count network statsbeat
    ([#25752](https://github.com/Azure/azure-sdk-for-python/pull/25752))
- Implement all network statsbeat
    ([#25845](https://github.com/Azure/azure-sdk-for-python/pull/25845))
- Implement attach statsbeat
    ([#25956](https://github.com/Azure/azure-sdk-for-python/pull/25956))
- Implement feature statsbeat
    ([#26009](https://github.com/Azure/azure-sdk-for-python/pull/26009))
- Implement instrumentation statsbeat
    ([#26023](https://github.com/Azure/azure-sdk-for-python/pull/26023))
- Implement statsbeat shutdown
    ([#26077](https://github.com/Azure/azure-sdk-for-python/pull/26077))
- Add ApplicationInsightsSampler
    ([#26224](https://github.com/Azure/azure-sdk-for-python/pull/26224))
- Implement truncation logic for telemetry payload
    ([#26257](https://github.com/Azure/azure-sdk-for-python/pull/26257))
- Populate metric namespace with meter instrumentation scope name
    ([#26257](https://github.com/Azure/azure-sdk-for-python/pull/26257))

## 1.0.0b7 (2022-08-12)

### Features Added

- Moved OpenTelemetry `entry_points` to setup.py
    ([#25674](https://github.com/Azure/azure-sdk-for-python/pull/25674))
- Added storage configuration options
    ([#25633](https://github.com/Azure/azure-sdk-for-python/pull/25633))

### Breaking Changes

- Update to OpenTelemetry api/sdk v1.12.0
    ([#25659](https://github.com/Azure/azure-sdk-for-python/pull/25659))

### Bugs Fixed

- Opentelemetry span events have wrong ParentId in Azure Monitor logs
    ([#25369](https://github.com/Azure/azure-sdk-for-python/pull/25369))

## 1.0.0b6 (2022-06-10)

### Features Added

- Added OpenTelemetry entry points for auto-instrumentation of Azure Monitor exporters
    ([#25368](https://github.com/Azure/azure-sdk-for-python/pull/25368))
- Implement log exporter using experimental OT logging sdk
    ([#23486](https://github.com/Azure/azure-sdk-for-python/pull/23486))
- Implement sending of exception telemetry via log exporter
    ([#23633](https://github.com/Azure/azure-sdk-for-python/pull/23633))
- Implement exporting span events as message/exception telemetry
    ([#23708](https://github.com/Azure/azure-sdk-for-python/pull/23708))
- Implement metrics exporter using experimental OT metrics sdk
    ([#23960](https://github.com/Azure/azure-sdk-for-python/pull/23960))

### Breaking Changes

- Update to OpenTelemetry api/sdk 1.12.0rc1
    ([#24619](https://github.com/Azure/azure-sdk-for-python/pull/24619))

## 1.0.0b5 (2021-10-05)

### Features Added

- Support stamp specific redirect in exporters
    ([#20489](https://github.com/Azure/azure-sdk-for-python/pull/20489))

### Breaking Changes

- Change exporter OT to AI mapping fields following common schema
    ([#20445](https://github.com/Azure/azure-sdk-for-python/pull/20445))

## 1.0.0b4 (2021-04-06)

### Features Added

- Add `from_connection_string` method to instantiate exporters
    ([#16818](https://github.com/Azure/azure-sdk-for-python/pull/16818))

- Remove support for Python 3.5
    ([#17747](https://github.com/Azure/azure-sdk-for-python/pull/17747))

## 1.0.0b3 (2021-02-11)

### Breaking Changes

- The package has been renamed to `azure-monitor-opentelemetry-exporter`
    ([#16621](https://github.com/Azure/azure-sdk-for-python/pull/16621))
- Remove `ExporterOptions`
    ([#16669](https://github.com/Azure/azure-sdk-for-python/pull/16669))

### Features Added

- Add azure servicebus samples and docstrings to samples
    ([#16580](https://github.com/Azure/azure-sdk-for-python/pull/16580))
- Support configuration of `api_version` in exporter
    ([#16669](https://github.com/Azure/azure-sdk-for-python/pull/16669))

## 1.0.0b2 (2021-01-13)

### Breaking Changes

- Rename Azure Trace exporter class, only allow connection string configuration
  ([#15349](https://github.com/Azure/azure-sdk-for-python/pull/15349))

- OpenTelemetry Exporter use Resources API to retrieve cloud role props
  ([#15816](https://github.com/Azure/azure-sdk-for-python/pull/15816))

- Change span to envelope conversion to adhere to common schema and other languages
  ([#15344](https://github.com/Azure/azure-sdk-for-python/pull/15344))

- This library is renamed to `azure-opentelemetry-exporter-azuremonitor`.
  ([#16030](https://github.com/Azure/azure-sdk-for-python/pull/16030))

- Fix to only retry upon request error
  ([#16087](https://github.com/Azure/azure-sdk-for-python/pull/16087))

## 1.0.0b1 (2020-11-13)

### Breaking Changes

- This library is renamed to `microsoft-opentelemetry-exporter-azuremonitor`.

## 0.5b.0 (2020-09-24)

- Change epoch for live metrics
  ([#115](https://github.com/microsoft/opentelemetry-azure-monitor-python/pull/115))
- Dropping support for Python 3.4
  ([#117](https://github.com/microsoft/opentelemetry-azure-monitor-python/pull/117))

## 0.4b.0 (2020-06-29)

- Added live metrics
  ([#96](https://github.com/microsoft/opentelemetry-azure-monitor-python/pull/96))
- Remove dependency metrics from auto-collection
  ([#92](https://github.com/microsoft/opentelemetry-azure-monitor-python/pull/92))
- Change default local storage directory
  ([#100](https://github.com/microsoft/opentelemetry-azure-monitor-python/pull/100))
- Implement proxies in exporter configuration
  ([#101](https://github.com/microsoft/opentelemetry-azure-monitor-python/pull/101))
- Remove request failed per second metrics from auto-collection
  ([#102](https://github.com/microsoft/opentelemetry-azure-monitor-python/pull/102))

## 0.3b.1 (2020-05-21)

- Fix metrics exporter serialization bug
  ([#92](https://github.com/microsoft/opentelemetry-azure-monitor-python/pull/92))

## 0.3b.0 (2020-05-19)

- Implement max size logic for local storage
  ([#74](https://github.com/microsoft/opentelemetry-azure-monitor-python/pull/74))
- Remove label sets + add is_remote to spancontext
  ([#75](https://github.com/microsoft/opentelemetry-azure-monitor-python/pull/75))
- Adding live metrics manager
  ([#78](https://github.com/microsoft/opentelemetry-azure-monitor-python/pull/78))
- Handle status 439 - Too Many Requests over extended time
  ([#80](https://github.com/microsoft/opentelemetry-azure-monitor-python/pull/80))
- Fix breaking changes from OT release 0.7b.0
  ([#86](https://github.com/microsoft/opentelemetry-azure-monitor-python/pull/86))

## 0.2b.0 (2020-03-31)

- Initial beta release

## 0.1a.0 (2019-11-06)

- Initial alpha release

# cSpell:enable<|MERGE_RESOLUTION|>--- conflicted
+++ resolved
@@ -25,13 +25,10 @@
 
 ### Other Changes
 
-<<<<<<< HEAD
 - Configuration manager/worker fetch via OneSettings part 1
   ([#41549] https://github.com/Azure/azure-sdk-for-python/pull/41549)
-=======
 - Add logging errors for `401: Unauthorized` and `403: Forbidden` to assist in customer troubleshooting
   ([#41767](https://github.com/Azure/azure-sdk-for-python/pull/41767))
->>>>>>> 23a29228
 
 ## 1.0.0b38 (2025-06-17)
 
