--- conflicted
+++ resolved
@@ -6,13 +6,10 @@
 
 - Add live metrics skeleton + swagger definitions
     ([#33983](https://github.com/Azure/azure-sdk-for-python/pull/33983))
-<<<<<<< HEAD
 - Add live metrics exporting functionality
     ([#33983](https://github.com/Azure/azure-sdk-for-python/pull/33983))
-=======
 - Only create temporary folder if local storage is enabled without storage directory.
     ([#34061](https://github.com/Azure/azure-sdk-for-python/pull/34061))
->>>>>>> 5eec7448
 
 ### Breaking Changes
 
