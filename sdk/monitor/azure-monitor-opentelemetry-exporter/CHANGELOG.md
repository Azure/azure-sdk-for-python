# Release History

<<<<<<< HEAD
## 1.0.0b26 (2024-05-29)
=======
## 1.0.0b27 (Unreleased)

### Features Added

### Breaking Changes
>>>>>>> dc9d41e4

### Bugs Fixed

### Other Changes

## 1.0.0b26 (2024-05-29)

### Bugs Fixed

- Handle invalid status codes in std metric payload
    ([#35762](https://github.com/Azure/azure-sdk-for-python/pull/35762))
- Disable distributed tracing for live metrics client calls
    ([#35822](https://github.com/Azure/azure-sdk-for-python/pull/35822))

### Other Changes

- Update live metrics to use typespec generated swagger
    ([#34840](https://github.com/Azure/azure-sdk-for-python/pull/34840))
- Send old and new process level live metrics
    ([#35753](https://github.com/Azure/azure-sdk-for-python/pull/35753))

## 1.0.0b25 (2024-04-19)

### Features Added

- Enable sampling for attach
    ([#35218](https://github.com/Azure/azure-sdk-for-python/pull/35218))

## 1.0.0b24 (2024-04-05)

### Features Added

- Add live metrics collection of requests/dependencies/exceptions
    ([#34673](https://github.com/Azure/azure-sdk-for-python/pull/34673))
- Add live metrics collection of cpu time/process memory
    ([#34735](https://github.com/Azure/azure-sdk-for-python/pull/34735))
- Add live metrics collection feature detection to statsbeat
    ([#34752](https://github.com/Azure/azure-sdk-for-python/pull/34752))

### Breaking Changes

- Rename Statbeat environments variables to use `APPLICATIONINSIGHTS_*`
    ([#34742](https://github.com/Azure/azure-sdk-for-python/pull/34742))

### Bugs Fixed

- Reduce vm metadata service timeout to 200ms
    ([#35039](https://github.com/Azure/azure-sdk-for-python/pull/35039))

### Other Changes

- Updated FastAPI sample
    ([#34738](https://github.com/Azure/azure-sdk-for-python/pull/34738))
- Set up branching logic for attach function
    ([#35066](https://github.com/Azure/azure-sdk-for-python/pull/35066))

## 1.0.0b23 (2024-02-28)

### Features Added

- Add device.* to part A fields
    ([#34229](https://github.com/Azure/azure-sdk-for-python/pull/34229))
- Add live metrics exporting functionality
    ([#34141](https://github.com/Azure/azure-sdk-for-python/pull/34141))
- Add application.ver to part A fields
    ([#34401](https://github.com/Azure/azure-sdk-for-python/pull/34401))
- Add `APPLICATIONINSIGHTS_METRIC_NAMESPACE_OPT_IN`
    ([#34463](https://github.com/Azure/azure-sdk-for-python/pull/34463))

### Other Changes

- Add attachType character to sdkVersion prefix
    ([#34226](https://github.com/Azure/azure-sdk-for-python/pull/34226))
- Add AKS scenarios to statsbeat metric and sdkVersion prefix
    ([#34427](https://github.com/Azure/azure-sdk-for-python/pull/34427))

## 1.0.0b22 (2024-02-01)

### Features Added

- Add live metrics skeleton + swagger definitions
    ([#33983](https://github.com/Azure/azure-sdk-for-python/pull/33983))
- Only create temporary folder if local storage is enabled without storage directory.
    ([#34061](https://github.com/Azure/azure-sdk-for-python/pull/34061))

### Bugs Fixed

- Update exception details messsage based on `LogRecord` body
    ([#34020](https://github.com/Azure/azure-sdk-for-python/pull/34020))

### Other Changes

- Drop support for Python 3.7
    ([#34105](https://github.com/Azure/azure-sdk-for-python/pull/34105))

## 1.0.0b21 (2024-01-16)

### Other Changes

- Update to OTel SKD/API 1.21
    ([#33864](https://github.com/Azure/azure-sdk-for-python/pull/33864))
- Update Django sample
    ([#33834](https://github.com/Azure/azure-sdk-for-python/pull/33834))

## 1.0.0b20 (2024-01-04)

### Other Changes

- Store global instance of `StatsbeatMetric`
    ([#33432](https://github.com/Azure/azure-sdk-for-python/pull/33432))
- Shutdown statsbeat on customer getting 400 error code
    ([#33489](https://github.com/Azure/azure-sdk-for-python/pull/33489))
- Track custom events extension in feature statsbeat
    ([#33667](https://github.com/Azure/azure-sdk-for-python/pull/33667))
- Readme examples are updated with correct imports
    ([#33691](https://github.com/Azure/azure-sdk-for-python/pull/33691))
- Implement distro detection for statsbeat feature
    ([#33761](https://github.com/Azure/azure-sdk-for-python/pull/33761))
- Use empty resource for statsbeat `MeterProvider`
    ([#33768](https://github.com/Azure/azure-sdk-for-python/pull/33768))

## 1.0.0b19 (2023-11-20)

### Bugs Fixed

- Fix deserialization of `TelemetryItem` from local storage
    ([#33163](https://github.com/Azure/azure-sdk-for-python/pull/33163))

## 1.0.0b18 (2023-11-06)

### Bugs Fixed

- Default exception type for blank exceptions
    ([#32327](https://github.com/Azure/azure-sdk-for-python/pull/32327))
- Updated django samples with clearly artificial secret key
    ([#32698](https://github.com/Azure/azure-sdk-for-python/pull/32698))
- Remove metric namespace
    ([#32897](https://github.com/Azure/azure-sdk-for-python/pull/32897))

## 1.0.0b17 (2023-09-12)

### Bugs Fixed

- Handle missing or empty message data
    ([#31944](https://github.com/Azure/azure-sdk-for-python/pull/31944))

## 1.0.0b16 (2023-08-30)

### Features Added

- Export OTel Resource
    ([#31355](https://github.com/Azure/azure-sdk-for-python/pull/31355))
- Use observed timestamp for log record if timetamp is None
    ([#31660](https://github.com/Azure/azure-sdk-for-python/pull/31660))
- Support custom events
    ([#31883](https://github.com/Azure/azure-sdk-for-python/pull/31883))

### Other Changes

- Unpin Opentelemetry SDK/API.
    ([#31253](https://github.com/Azure/azure-sdk-for-python/pull/31253))

## 1.0.0b15 (2023-07-17)

### Features Added

- Upgrading to OpenTelemetry SDK/API 1.19.
    ([#31170](https://github.com/Azure/azure-sdk-for-python/pull/31170))

## 1.0.0b14 (2023-06-09)

### Features Added

- Upgrading to OpenTelemetry SDK/API 1.18.
    ([#30611](https://github.com/Azure/azure-sdk-for-python/pull/30611))

## 1.0.0b13 (2023-04-11)

### Features Added

- Enable AAD Credentials
    ([#28888](https://github.com/Azure/azure-sdk-for-python/pull/28888))
- Upgrading to OpenTelemetry SDK/API 1.17
    ([#29656](https://github.com/Azure/azure-sdk-for-python/pull/29656))
- Updating sdkVersion prefix according to new spec. Using agents folder for marker.
    ([#29730](https://github.com/Azure/azure-sdk-for-python/pull/29730))

## 1.0.0b12 (2023-02-06)

### Features Added

- Add sdkVersion prefix during App Service attach
    ([#28637](https://github.com/Azure/azure-sdk-for-python/pull/28637))
- Correcting sdkVersion prefix
    ([#29227](https://github.com/Azure/azure-sdk-for-python/pull/29227))

### Bugs Fixed

- Update success criteria for requests
    ([#28486](https://github.com/Azure/azure-sdk-for-python/pull/28486))

### Other Changes

- Loosen instrumentation key validation strictness
    ([#28316](https://github.com/Azure/azure-sdk-for-python/pull/28316))
- Disable storage for statsbeat if storage is disabled for exporter
    ([#28322](https://github.com/Azure/azure-sdk-for-python/pull/28322))
- Add UK to eu statsbeats
    ([#28379](https://github.com/Azure/azure-sdk-for-python/pull/28379))
- Update to opentelemetry api/sdk v1.15
    ([#28499](https://github.com/Azure/azure-sdk-for-python/pull/28499))
- Update logging samples import paths to opentelemetry api/sdk v1.15
    ([#28646](https://github.com/Azure/azure-sdk-for-python/pull/28646))

## 1.0.0b11 (2022-12-15)

### Features Added

- Add pre-aggregated standard metrics - requests/duration, dependencies/duration
    ([#26753](https://github.com/Azure/azure-sdk-for-python/pull/26753))
- Add azure-sdk usage to instrumentations statsbeat
    ([#27756](https://github.com/Azure/azure-sdk-for-python/pull/27756))

### Bugs Fixed

- Pinning OpenTelemetry SDK and API to between 1.12 and 1.14 to avoid bug from change in module path. Reverting [#27913]
    ([#27958](https://github.com/Azure/azure-sdk-for-python/pull/27958))
- Pass along sampleRate in SpanEvents from Span
    ([#27629](https://github.com/Azure/azure-sdk-for-python/pull/27629))

## 1.0.0b10 (2022-11-10)

### Bugs Fixed

- Fix missing local storage attribute
    ([#27405](https://github.com/Azure/azure-sdk-for-python/pull/27405))
- Fix offline storage rename
    ([#27414](https://github.com/Azure/azure-sdk-for-python/pull/27414))

## 1.0.0b9 (2022-11-08)

### Features Added

- Add Sampler factory and entry point
    ([#27236](https://github.com/Azure/azure-sdk-for-python/pull/27236))
- Add validation logic to ApplicationInsightsSampler
    ([#26546](https://github.com/Azure/azure-sdk-for-python/pull/26546))
- Change default temporality of metrics to follow OTLP
    ([#26924](https://github.com/Azure/azure-sdk-for-python/pull/26924))

### Breaking Changes

- Rename local storage configuration, change default path
    ([#26891](https://github.com/Azure/azure-sdk-for-python/pull/26891))
- Change default storage retention period to 48 hours
    ([#26960](https://github.com/Azure/azure-sdk-for-python/pull/26960))

### Bugs Fixed

- Fixed sampleRate field in ApplicationInsightsSampler, changed attribute to `_MS.sampleRate`
    ([#26771](https://github.com/Azure/azure-sdk-for-python/pull/26771))

### Other Changes

- Update `README.md`
    ([#26520](https://github.com/Azure/azure-sdk-for-python/pull/26520))

## 1.0.0b8 (2022-09-26)

### Features Added

- Implement success count network statsbeat
    ([#25752](https://github.com/Azure/azure-sdk-for-python/pull/25752))
- Implement all network statsbeat
    ([#25845](https://github.com/Azure/azure-sdk-for-python/pull/25845))
- Implement attach statsbeat
    ([#25956](https://github.com/Azure/azure-sdk-for-python/pull/25956))
- Implement feature statsbeat
    ([#26009](https://github.com/Azure/azure-sdk-for-python/pull/26009))
- Implement instrumentation statsbeat
    ([#26023](https://github.com/Azure/azure-sdk-for-python/pull/26023))
- Implement statsbeat shutdown
    ([#26077](https://github.com/Azure/azure-sdk-for-python/pull/26077))
- Add ApplicationInsightsSampler
    ([#26224](https://github.com/Azure/azure-sdk-for-python/pull/26224))
- Implement truncation logic for telemetry payload
    ([#26257](https://github.com/Azure/azure-sdk-for-python/pull/26257))
- Populate metric namespace with meter instrumentation scope name
    ([#26257](https://github.com/Azure/azure-sdk-for-python/pull/26257))

## 1.0.0b7 (2022-08-12)

### Features Added

- Moved OpenTelemetry `entry_points` to setup.py
    ([#25674](https://github.com/Azure/azure-sdk-for-python/pull/25674))
- Added storage configuration options
    ([#25633](https://github.com/Azure/azure-sdk-for-python/pull/25633))

### Breaking Changes

- Update to OpenTelemetry api/sdk v1.12.0
    ([#25659](https://github.com/Azure/azure-sdk-for-python/pull/25659))

### Bugs Fixed

- Opentelemetry span events have wrong ParentId in Azure Monitor logs
    ([#25369](https://github.com/Azure/azure-sdk-for-python/pull/25369))

## 1.0.0b6 (2022-06-10)

### Features Added

- Added OpenTelemetry entry points for auto-instrumentation of Azure Monitor exporters
    ([#25368](https://github.com/Azure/azure-sdk-for-python/pull/25368))
- Implement log exporter using experimental OT logging sdk
    ([#23486](https://github.com/Azure/azure-sdk-for-python/pull/23486))
- Implement sending of exception telemetry via log exporter
    ([#23633](https://github.com/Azure/azure-sdk-for-python/pull/23633))
- Implement exporting span events as message/exception telemetry
    ([#23708](https://github.com/Azure/azure-sdk-for-python/pull/23708))
- Implement metrics exporter using experimental OT metrics sdk
    ([#23960](https://github.com/Azure/azure-sdk-for-python/pull/23960))

### Breaking Changes

- Update to OpenTelemetry api/sdk 1.12.0rc1
    ([#24619](https://github.com/Azure/azure-sdk-for-python/pull/24619))

## 1.0.0b5 (2021-10-05)

### Features Added

- Support stamp specific redirect in exporters
    ([#20489](https://github.com/Azure/azure-sdk-for-python/pull/20489))

### Breaking Changes

- Change exporter OT to AI mapping fields following common schema
    ([#20445](https://github.com/Azure/azure-sdk-for-python/pull/20445))

## 1.0.0b4 (2021-04-06)

### Features Added

- Add `from_connection_string` method to instantiate exporters
    ([#16818](https://github.com/Azure/azure-sdk-for-python/pull/16818))

- Remove support for Python 3.5
    ([#17747](https://github.com/Azure/azure-sdk-for-python/pull/17747))

## 1.0.0b3 (2021-02-11)

### Breaking Changes

- The package has been renamed to `azure-monitor-opentelemetry-exporter`
    ([#16621](https://github.com/Azure/azure-sdk-for-python/pull/16621))
- Remove `ExporterOptions`
    ([#16669](https://github.com/Azure/azure-sdk-for-python/pull/16669))

### Features Added

- Add azure servicebus samples and docstrings to samples
    ([#16580](https://github.com/Azure/azure-sdk-for-python/pull/16580))
- Support configuration of `api_version` in exporter
    ([#16669](https://github.com/Azure/azure-sdk-for-python/pull/16669))

## 1.0.0b2 (2021-01-13)

### Breaking Changes

- Rename Azure Trace exporter class, only allow connection string configuration
  ([#15349](https://github.com/Azure/azure-sdk-for-python/pull/15349))

- OpenTelemetry Exporter use Resources API to retrieve cloud role props
  ([#15816](https://github.com/Azure/azure-sdk-for-python/pull/15816))

- Change span to envelope conversion to adhere to common schema and other languages
  ([#15344](https://github.com/Azure/azure-sdk-for-python/pull/15344))

- This library is renamed to `azure-opentelemetry-exporter-azuremonitor`.
  ([#16030](https://github.com/Azure/azure-sdk-for-python/pull/16030))

- Fix to only retry upon request error
  ([#16087](https://github.com/Azure/azure-sdk-for-python/pull/16087))

## 1.0.0b1 (2020-11-13)

### Breaking Changes

- This library is renamed to `microsoft-opentelemetry-exporter-azuremonitor`.

## 0.5b.0 (2020-09-24)

- Change epoch for live metrics
  ([#115](https://github.com/microsoft/opentelemetry-azure-monitor-python/pull/115))
- Dropping support for Python 3.4
  ([#117](https://github.com/microsoft/opentelemetry-azure-monitor-python/pull/117))

## 0.4b.0 (2020-06-29)

- Added live metrics
  ([#96](https://github.com/microsoft/opentelemetry-azure-monitor-python/pull/96))
- Remove dependency metrics from auto-collection
  ([#92](https://github.com/microsoft/opentelemetry-azure-monitor-python/pull/92))
- Change default local storage directory
  ([#100](https://github.com/microsoft/opentelemetry-azure-monitor-python/pull/100))
- Implement proxies in exporter configuration
  ([#101](https://github.com/microsoft/opentelemetry-azure-monitor-python/pull/101))
- Remove request failed per second metrics from auto-collection
  ([#102](https://github.com/microsoft/opentelemetry-azure-monitor-python/pull/102))

## 0.3b.1 (2020-05-21)

- Fix metrics exporter serialization bug
  ([#92](https://github.com/microsoft/opentelemetry-azure-monitor-python/pull/92))

## 0.3b.0 (2020-05-19)

- Implement max size logic for local storage
  ([#74](https://github.com/microsoft/opentelemetry-azure-monitor-python/pull/74))
- Remove label sets + add is_remote to spancontext
  ([#75](https://github.com/microsoft/opentelemetry-azure-monitor-python/pull/75))
- Adding live metrics manager
  ([#78](https://github.com/microsoft/opentelemetry-azure-monitor-python/pull/78))
- Handle status 439 - Too Many Requests over extended time
  ([#80](https://github.com/microsoft/opentelemetry-azure-monitor-python/pull/80))
- Fix breaking changes from OT release 0.7b.0 
  ([#86](https://github.com/microsoft/opentelemetry-azure-monitor-python/pull/86))

## 0.2b.0 (2020-03-31)

- Initial beta release

## 0.1a.0 (2019-11-06)

- Initial alpha release<|MERGE_RESOLUTION|>--- conflicted
+++ resolved
@@ -1,14 +1,10 @@
 # Release History
 
-<<<<<<< HEAD
-## 1.0.0b26 (2024-05-29)
-=======
 ## 1.0.0b27 (Unreleased)
 
 ### Features Added
 
 ### Breaking Changes
->>>>>>> dc9d41e4
 
 ### Bugs Fixed
 
