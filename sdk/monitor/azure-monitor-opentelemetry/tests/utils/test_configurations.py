--- conflicted
+++ resolved
@@ -27,14 +27,11 @@
 from azure.monitor.opentelemetry._utils.configurations import (
     _get_configurations,
 )
-<<<<<<< HEAD
+from azure.monitor.opentelemetry._constants import LOGGER_NAME_ENV_ARG, LOGGING_FORMAT_ENV_ARG
 from azure.monitor.opentelemetry._constants import (
     RATE_LIMITED_SAMPLER,
     FIXED_PERCENTAGE_SAMPLER,
 )
-=======
-from azure.monitor.opentelemetry._constants import LOGGER_NAME_ENV_ARG, LOGGING_FORMAT_ENV_ARG
->>>>>>> 20284890
 from opentelemetry.environment_variables import (
     OTEL_LOGS_EXPORTER,
     OTEL_METRICS_EXPORTER,
@@ -272,161 +269,6 @@
                 "urllib3": {"enabled": True},
             },
         )
-<<<<<<< HEAD
-    @patch.dict(
-        "os.environ",
-        {
-            OTEL_PYTHON_DISABLED_INSTRUMENTATIONS: "flask,requests,fastapi,azure_sdk",
-            OTEL_TRACES_SAMPLER: RATE_LIMITED_SAMPLER,
-            OTEL_TRACES_SAMPLER_ARG: "0.5",
-            OTEL_TRACES_EXPORTER: "None",
-            OTEL_LOGS_EXPORTER: "none",
-            OTEL_METRICS_EXPORTER: "NONE",
-            OTEL_EXPERIMENTAL_RESOURCE_DETECTORS: "custom_resource_detector",
-        },
-        clear=True,
-    )
-    @patch("opentelemetry.sdk.resources.Resource.create", return_value=TEST_DEFAULT_RESOURCE)
-    def test_get_configurations_env_vars_rate_limited(self, resource_create_mock):
-        configurations = _get_configurations()
-
-        self.assertTrue("connection_string" not in configurations)
-        self.assertEqual(configurations["disable_logging"], True)
-        self.assertEqual(configurations["disable_metrics"], True)
-        self.assertEqual(configurations["disable_tracing"], True)
-        self.assertEqual(
-            configurations["instrumentation_options"],
-            {
-                "azure_sdk": {"enabled": False},
-                "django": {"enabled": True},
-                "fastapi": {"enabled": False},
-                "flask": {"enabled": False},
-                "psycopg2": {"enabled": True},
-                "requests": {"enabled": False},
-                "urllib": {"enabled": True},
-                "urllib3": {"enabled": True},
-            },
-        )
-        self.assertEqual(configurations["resource"].attributes, TEST_DEFAULT_RESOURCE.attributes)
-        self.assertEqual(environ[OTEL_EXPERIMENTAL_RESOURCE_DETECTORS], "custom_resource_detector")
-        resource_create_mock.assert_called_once_with()
-        self.assertEqual(configurations["sampling_traces_per_second"], 0.5)
-    
-    @patch.dict(
-        "os.environ",
-        {
-            OTEL_PYTHON_DISABLED_INSTRUMENTATIONS: "flask,requests,fastapi,azure_sdk",
-            OTEL_TRACES_SAMPLER_ARG: "34",
-            OTEL_TRACES_EXPORTER: "None",
-            OTEL_LOGS_EXPORTER: "none",
-            OTEL_METRICS_EXPORTER: "NONE",
-            OTEL_EXPERIMENTAL_RESOURCE_DETECTORS: "custom_resource_detector",
-        },
-        clear=True,
-    )
-    @patch("opentelemetry.sdk.resources.Resource.create", return_value=TEST_DEFAULT_RESOURCE)
-    def test_get_configurations_env_vars_no_preference(self, resource_create_mock):
-        configurations = _get_configurations()
-
-        self.assertTrue("connection_string" not in configurations)
-        self.assertEqual(configurations["disable_logging"], True)
-        self.assertEqual(configurations["disable_metrics"], True)
-        self.assertEqual(configurations["disable_tracing"], True)
-        self.assertEqual(
-            configurations["instrumentation_options"],
-            {
-                "azure_sdk": {"enabled": False},
-                "django": {"enabled": True},
-                "fastapi": {"enabled": False},
-                "flask": {"enabled": False},
-                "psycopg2": {"enabled": True},
-                "requests": {"enabled": False},
-                "urllib": {"enabled": True},
-                "urllib3": {"enabled": True},
-            },
-        )
-        self.assertEqual(configurations["resource"].attributes, TEST_DEFAULT_RESOURCE.attributes)
-        self.assertEqual(environ[OTEL_EXPERIMENTAL_RESOURCE_DETECTORS], "custom_resource_detector")
-        resource_create_mock.assert_called_once_with()
-        self.assertEqual(configurations["sampling_ratio"], 1.0)
-    
-    @patch.dict(
-        "os.environ",
-        {
-            OTEL_PYTHON_DISABLED_INSTRUMENTATIONS: "flask,requests,fastapi,azure_sdk",
-            OTEL_TRACES_SAMPLER_ARG: "2 traces per second",
-            OTEL_TRACES_EXPORTER: "None",
-            OTEL_LOGS_EXPORTER: "none",
-            OTEL_METRICS_EXPORTER: "NONE",
-            OTEL_EXPERIMENTAL_RESOURCE_DETECTORS: "custom_resource_detector",
-        },
-        clear=True,
-    )
-    @patch("opentelemetry.sdk.resources.Resource.create", return_value=TEST_DEFAULT_RESOURCE)
-    def test_get_configurations_env_vars_check_default(self, resource_create_mock):
-        configurations = _get_configurations()
-
-        self.assertTrue("connection_string" not in configurations)
-        self.assertEqual(configurations["disable_logging"], True)
-        self.assertEqual(configurations["disable_metrics"], True)
-        self.assertEqual(configurations["disable_tracing"], True)
-        self.assertEqual(
-            configurations["instrumentation_options"],
-            {
-                "azure_sdk": {"enabled": False},
-                "django": {"enabled": True},
-                "fastapi": {"enabled": False},
-                "flask": {"enabled": False},
-                "psycopg2": {"enabled": True},
-                "requests": {"enabled": False},
-                "urllib": {"enabled": True},
-                "urllib3": {"enabled": True},
-            },
-        )
-        self.assertEqual(configurations["resource"].attributes, TEST_DEFAULT_RESOURCE.attributes)
-        self.assertEqual(environ[OTEL_EXPERIMENTAL_RESOURCE_DETECTORS], "custom_resource_detector")
-        resource_create_mock.assert_called_once_with()
-        self.assertEqual(configurations["sampling_ratio"], 1.0)
-    
-    @patch.dict(
-        "os.environ",
-        {
-            OTEL_PYTHON_DISABLED_INSTRUMENTATIONS: "flask,requests,fastapi,azure_sdk",
-            OTEL_TRACES_SAMPLER: FIXED_PERCENTAGE_SAMPLER,
-            OTEL_TRACES_SAMPLER_ARG: "0.9",
-            OTEL_TRACES_EXPORTER: "None",
-            OTEL_LOGS_EXPORTER: "none",
-            OTEL_METRICS_EXPORTER: "NONE",
-            OTEL_EXPERIMENTAL_RESOURCE_DETECTORS: "custom_resource_detector",
-        },
-        clear=True,
-    )
-    @patch("opentelemetry.sdk.resources.Resource.create", return_value=TEST_DEFAULT_RESOURCE)
-    def test_get_configurations_env_vars_fixed_percentage(self, resource_create_mock):
-        configurations = _get_configurations()
-
-        self.assertTrue("connection_string" not in configurations)
-        self.assertEqual(configurations["disable_logging"], True)
-        self.assertEqual(configurations["disable_metrics"], True)
-        self.assertEqual(configurations["disable_tracing"], True)
-        self.assertEqual(
-            configurations["instrumentation_options"],
-            {
-                "azure_sdk": {"enabled": False},
-                "django": {"enabled": True},
-                "fastapi": {"enabled": False},
-                "flask": {"enabled": False},
-                "psycopg2": {"enabled": True},
-                "requests": {"enabled": False},
-                "urllib": {"enabled": True},
-                "urllib3": {"enabled": True},
-            },
-        )
-        self.assertEqual(configurations["resource"].attributes, TEST_DEFAULT_RESOURCE.attributes)
-        self.assertEqual(environ[OTEL_EXPERIMENTAL_RESOURCE_DETECTORS], "custom_resource_detector")
-        resource_create_mock.assert_called_once_with()
-        self.assertEqual(configurations["sampling_ratio"], 0.9)
-=======
 
     @patch.dict(
         "os.environ",
@@ -536,4 +378,156 @@
 
         # Should not have logging_formatter key when no env var is set
         self.assertNotIn("logging_formatter", configurations)
->>>>>>> 20284890
+    @patch.dict(
+        "os.environ",
+        {
+            OTEL_PYTHON_DISABLED_INSTRUMENTATIONS: "flask,requests,fastapi,azure_sdk",
+            OTEL_TRACES_SAMPLER: RATE_LIMITED_SAMPLER,
+            OTEL_TRACES_SAMPLER_ARG: "0.5",
+            OTEL_TRACES_EXPORTER: "None",
+            OTEL_LOGS_EXPORTER: "none",
+            OTEL_METRICS_EXPORTER: "NONE",
+            OTEL_EXPERIMENTAL_RESOURCE_DETECTORS: "custom_resource_detector",
+        },
+        clear=True,
+    )
+    @patch("opentelemetry.sdk.resources.Resource.create", return_value=TEST_DEFAULT_RESOURCE)
+    def test_get_configurations_env_vars_rate_limited(self, resource_create_mock):
+        configurations = _get_configurations()
+
+        self.assertTrue("connection_string" not in configurations)
+        self.assertEqual(configurations["disable_logging"], True)
+        self.assertEqual(configurations["disable_metrics"], True)
+        self.assertEqual(configurations["disable_tracing"], True)
+        self.assertEqual(
+            configurations["instrumentation_options"],
+            {
+                "azure_sdk": {"enabled": False},
+                "django": {"enabled": True},
+                "fastapi": {"enabled": False},
+                "flask": {"enabled": False},
+                "psycopg2": {"enabled": True},
+                "requests": {"enabled": False},
+                "urllib": {"enabled": True},
+                "urllib3": {"enabled": True},
+            },
+        )
+        self.assertEqual(configurations["resource"].attributes, TEST_DEFAULT_RESOURCE.attributes)
+        self.assertEqual(environ[OTEL_EXPERIMENTAL_RESOURCE_DETECTORS], "custom_resource_detector")
+        resource_create_mock.assert_called_once_with()
+        self.assertEqual(configurations["sampling_traces_per_second"], 0.5)
+    
+    @patch.dict(
+        "os.environ",
+        {
+            OTEL_PYTHON_DISABLED_INSTRUMENTATIONS: "flask,requests,fastapi,azure_sdk",
+            OTEL_TRACES_SAMPLER_ARG: "34",
+            OTEL_TRACES_EXPORTER: "None",
+            OTEL_LOGS_EXPORTER: "none",
+            OTEL_METRICS_EXPORTER: "NONE",
+            OTEL_EXPERIMENTAL_RESOURCE_DETECTORS: "custom_resource_detector",
+        },
+        clear=True,
+    )
+    @patch("opentelemetry.sdk.resources.Resource.create", return_value=TEST_DEFAULT_RESOURCE)
+    def test_get_configurations_env_vars_no_preference(self, resource_create_mock):
+        configurations = _get_configurations()
+
+        self.assertTrue("connection_string" not in configurations)
+        self.assertEqual(configurations["disable_logging"], True)
+        self.assertEqual(configurations["disable_metrics"], True)
+        self.assertEqual(configurations["disable_tracing"], True)
+        self.assertEqual(
+            configurations["instrumentation_options"],
+            {
+                "azure_sdk": {"enabled": False},
+                "django": {"enabled": True},
+                "fastapi": {"enabled": False},
+                "flask": {"enabled": False},
+                "psycopg2": {"enabled": True},
+                "requests": {"enabled": False},
+                "urllib": {"enabled": True},
+                "urllib3": {"enabled": True},
+            },
+        )
+        self.assertEqual(configurations["resource"].attributes, TEST_DEFAULT_RESOURCE.attributes)
+        self.assertEqual(environ[OTEL_EXPERIMENTAL_RESOURCE_DETECTORS], "custom_resource_detector")
+        resource_create_mock.assert_called_once_with()
+        self.assertEqual(configurations["sampling_ratio"], 1.0)
+    
+    @patch.dict(
+        "os.environ",
+        {
+            OTEL_PYTHON_DISABLED_INSTRUMENTATIONS: "flask,requests,fastapi,azure_sdk",
+            OTEL_TRACES_SAMPLER_ARG: "2 traces per second",
+            OTEL_TRACES_EXPORTER: "None",
+            OTEL_LOGS_EXPORTER: "none",
+            OTEL_METRICS_EXPORTER: "NONE",
+            OTEL_EXPERIMENTAL_RESOURCE_DETECTORS: "custom_resource_detector",
+        },
+        clear=True,
+    )
+    @patch("opentelemetry.sdk.resources.Resource.create", return_value=TEST_DEFAULT_RESOURCE)
+    def test_get_configurations_env_vars_check_default(self, resource_create_mock):
+        configurations = _get_configurations()
+
+        self.assertTrue("connection_string" not in configurations)
+        self.assertEqual(configurations["disable_logging"], True)
+        self.assertEqual(configurations["disable_metrics"], True)
+        self.assertEqual(configurations["disable_tracing"], True)
+        self.assertEqual(
+            configurations["instrumentation_options"],
+            {
+                "azure_sdk": {"enabled": False},
+                "django": {"enabled": True},
+                "fastapi": {"enabled": False},
+                "flask": {"enabled": False},
+                "psycopg2": {"enabled": True},
+                "requests": {"enabled": False},
+                "urllib": {"enabled": True},
+                "urllib3": {"enabled": True},
+            },
+        )
+        self.assertEqual(configurations["resource"].attributes, TEST_DEFAULT_RESOURCE.attributes)
+        self.assertEqual(environ[OTEL_EXPERIMENTAL_RESOURCE_DETECTORS], "custom_resource_detector")
+        resource_create_mock.assert_called_once_with()
+        self.assertEqual(configurations["sampling_ratio"], 1.0)
+    
+    @patch.dict(
+        "os.environ",
+        {
+            OTEL_PYTHON_DISABLED_INSTRUMENTATIONS: "flask,requests,fastapi,azure_sdk",
+            OTEL_TRACES_SAMPLER: FIXED_PERCENTAGE_SAMPLER,
+            OTEL_TRACES_SAMPLER_ARG: "0.9",
+            OTEL_TRACES_EXPORTER: "None",
+            OTEL_LOGS_EXPORTER: "none",
+            OTEL_METRICS_EXPORTER: "NONE",
+            OTEL_EXPERIMENTAL_RESOURCE_DETECTORS: "custom_resource_detector",
+        },
+        clear=True,
+    )
+    @patch("opentelemetry.sdk.resources.Resource.create", return_value=TEST_DEFAULT_RESOURCE)
+    def test_get_configurations_env_vars_fixed_percentage(self, resource_create_mock):
+        configurations = _get_configurations()
+
+        self.assertTrue("connection_string" not in configurations)
+        self.assertEqual(configurations["disable_logging"], True)
+        self.assertEqual(configurations["disable_metrics"], True)
+        self.assertEqual(configurations["disable_tracing"], True)
+        self.assertEqual(
+            configurations["instrumentation_options"],
+            {
+                "azure_sdk": {"enabled": False},
+                "django": {"enabled": True},
+                "fastapi": {"enabled": False},
+                "flask": {"enabled": False},
+                "psycopg2": {"enabled": True},
+                "requests": {"enabled": False},
+                "urllib": {"enabled": True},
+                "urllib3": {"enabled": True},
+            },
+        )
+        self.assertEqual(configurations["resource"].attributes, TEST_DEFAULT_RESOURCE.attributes)
+        self.assertEqual(environ[OTEL_EXPERIMENTAL_RESOURCE_DETECTORS], "custom_resource_detector")
+        resource_create_mock.assert_called_once_with()
+        self.assertEqual(configurations["sampling_ratio"], 0.9)