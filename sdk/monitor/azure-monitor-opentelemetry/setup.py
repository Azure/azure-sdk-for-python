--- conflicted
+++ resolved
@@ -87,10 +87,9 @@
     },
     python_requires=">=3.8",
     install_requires=[
-<<<<<<< HEAD
-        "azure-core>=1.24.0",
-        "azure-core-tracing-opentelemetry>=1.0.0b10",
-        "azure-monitor-opentelemetry-exporter>=1.0.0b22",
+        "azure-core>=1.28.0",
+        "azure-core-tracing-opentelemetry>=1.0.0b11",
+        "azure-monitor-opentelemetry-exporter>=1.0.0b23",
         "opentelemetry-instrumentation-django>=0.42b0",
         "opentelemetry-instrumentation-fastapi>=0.42b0",
         "opentelemetry-instrumentation-flask>=0.42b0",
@@ -99,19 +98,6 @@
         "opentelemetry-instrumentation-urllib>=0.42b0",
         "opentelemetry-instrumentation-urllib3>=0.42b0",
         "opentelemetry-resource-detector-azure>=0.1.2",
-=======
-        "azure-core<2.0.0,>=1.28.0",
-        "azure-core-tracing-opentelemetry~=1.0.0b11",
-        "azure-monitor-opentelemetry-exporter~=1.0.0b23",
-        "opentelemetry-instrumentation-django~=0.42b0",
-        "opentelemetry-instrumentation-fastapi~=0.42b0",
-        "opentelemetry-instrumentation-flask~=0.42b0",
-        "opentelemetry-instrumentation-psycopg2~=0.42b0",
-        "opentelemetry-instrumentation-requests~=0.42b0",
-        "opentelemetry-instrumentation-urllib~=0.42b0",
-        "opentelemetry-instrumentation-urllib3~=0.42b0",
-        "opentelemetry-resource-detector-azure~=0.1.2",
->>>>>>> 13243cc1
     ],
     entry_points={
         "opentelemetry_distro": [
