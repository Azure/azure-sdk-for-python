# Release History

## 1.6.0 (Unreleased)

### Features Added

<<<<<<< HEAD
- Enable views configuration
    ([#35932](https://github.com/Azure/azure-sdk-for-python/pull/35932))
=======
- Rework autoinstrumentation: Configure exporters and samplers directly
    ([#35890](https://github.com/Azure/azure-sdk-for-python/pull/35890))
>>>>>>> 72919a99

### Breaking Changes

### Bugs Fixed

### Other Changes

## 1.5.0 (2024-05-31)

### Features Added

- Enable live metrics feature
    ([#35566](https://github.com/Azure/azure-sdk-for-python/pull/35566))

## 1.4.2 (2024-05-20)

### Features Added

- Add diagnostics for sdk detection and backoff
    ([#35610](https://github.com/Azure/azure-sdk-for-python/pull/35610))

### Breaking Changes

### Bugs Fixed

### Other Changes

## 1.4.1 (2024-04-25)

### Features Added

- Enable sampling for attach
    ([#35218](https://github.com/Azure/azure-sdk-for-python/pull/35218))

## 1.4.0 (2024-04-09)

### Features Added

- Adding diagnostic warning when distro detects RP attach
    ([#34971](https://github.com/Azure/azure-sdk-for-python/pull/34971))
- Added `resource` parameter
    ([#34900](https://github.com/Azure/azure-sdk-for-python/pull/34900))

### Other Changes

- Updated FastAPI sample
    ([#34738](https://github.com/Azure/azure-sdk-for-python/pull/34738))
- Refactored constants and utils
    ([#35066](https://github.com/Azure/azure-sdk-for-python/pull/35066))

## 1.3.0 (2024-02-29)

### Features Added

- Add custom span processors configuration option
    ([#34326](https://github.com/Azure/azure-sdk-for-python/pull/34326))

### Other Changes

- Update configure_azure_monitor signature and Django sample
    ([#33834](https://github.com/Azure/azure-sdk-for-python/pull/33834))
- Remove support for Python 3.7
    ([#34252](https://github.com/Azure/azure-sdk-for-python/pull/34252))

## 1.2.0 (2024-01-18)

### Other Changes

- Implement distro detection for statsbeat feature
    ([#33761](https://github.com/Azure/azure-sdk-for-python/pull/33761))
- Fix siteName in diagnostic logging
    ([#33808](https://github.com/Azure/azure-sdk-for-python/pull/33808))
- Update min dependency versions opentelemetry-resource-detector-azure~=0.1.1, exporter~=1.0.0b21, OTel SDK/API~= 1.21
    ([#33866](https://github.com/Azure/azure-sdk-for-python/pull/33866))
- Update configure_azure_monitor signature and Django sample
    ([#33834](https://github.com/Azure/azure-sdk-for-python/pull/33834))

## 1.1.1 (2023-12-04)

### Features Added

- Add App Service Resource Detector to Auto-Instrumentation.
    ([#33340](https://github.com/Azure/azure-sdk-for-python/pull/33340))
- Default Resource Detector environment variable to enable configuration.
    ([#33305](https://github.com/Azure/azure-sdk-for-python/pull/33305))
    ([#33373](https://github.com/Azure/azure-sdk-for-python/pull/33373))
    ([#33390](https://github.com/Azure/azure-sdk-for-python/pull/33390))

## 1.1.0 (2023-11-08)

### Features Added

- Add ability to specify which logger to export telemetry for via `logger_name` configuration
    ([#32192](https://github.com/Azure/azure-sdk-for-python/pull/32192))
- Add message ids for AppLens
    ([#32195](https://github.com/Azure/azure-sdk-for-python/pull/32195))
- Allow OTEL_PYTHON_DISABLED_INSTRUMENTATIONS functionality for Azure Core Tracing in Auto-instrumentation
    ([#32331](https://github.com/Azure/azure-sdk-for-python/pull/32331))
- Add instrumentation_options
    ([#31793](https://github.com/Azure/azure-sdk-for-python/pull/31793))

### Bugs Fixed

- Updated django samples with clearly artificial secret key
    ([#32698](https://github.com/Azure/azure-sdk-for-python/pull/32698))

## 1.0.0 (2023-09-12)

### Features Added

- Add Azure resource detectors
    ([#32087](https://github.com/Azure/azure-sdk-for-python/pull/32087))

### Other Changes

- The `autoinstrumentation', 'diagnostics' and 'util' subnamespaces have been made internal.
    ([#31931](https://github.com/Azure/azure-sdk-for-python/pull/31931))

## 1.0.0b16 (2023-08-28)

### Features Added

- Unpin OTel SDK/API version
    ([#310](https://github.com/microsoft/ApplicationInsights-Python/pull/310))
- Replace explicit log processor exporter interval env var with OT SDK env var
    ([#31740](https://github.com/Azure/azure-sdk-for-python/pull/31740))
- Un-vendoring instrumentations
    ([#31744](https://github.com/Azure/azure-sdk-for-python/pull/31740))
- Add preview warning for Autoinstrumentation entry points
    ([#31767](https://github.com/Azure/azure-sdk-for-python/pull/31767))
- Bandit and pylint
    ([#31881](https://github.com/Azure/azure-sdk-for-python/pull/31881))

## 1.0.0b15 (2023-07-17)

### Features Added

- Upgrade to exporter 1.0.0b15 and OTel 1.19
    ([#308](https://github.com/microsoft/ApplicationInsights-Python/pull/308))

## 1.0.0b14 (2023-07-12)

### Features Added

- Upgrade to exporter 1.0.0b14 and OTel 1.18
    ([#295](https://github.com/microsoft/ApplicationInsights-Python/pull/295))
- Enable Azure Core Tracing OpenTelemetry plugin
    ([#269](https://github.com/microsoft/ApplicationInsights-Python/pull/269))
- Fix connection string environment variable bug for manual instrumentation
    ([#302](https://github.com/microsoft/ApplicationInsights-Python/pull/302))
- Update Azure Core Tracing OpenTelemetry plugin
    ([#306](https://github.com/microsoft/ApplicationInsights-Python/pull/306))

## 1.0.0b13 (2023-06-14)

### Features Added

- Vendor Instrumentations
    ([#280](https://github.com/microsoft/ApplicationInsights-Python/pull/280))
- Support OTEL_PYTHON_DISABLED_INSTRUMENTATIONS
    ([#294](https://github.com/microsoft/ApplicationInsights-Python/pull/294))

### Other Changes

- Update samples
    ([#281](https://github.com/microsoft/ApplicationInsights-Python/pull/281))
- Fixed spelling
    ([#291](https://github.com/microsoft/ApplicationInsights-Python/pull/291))
- Fixing formatting issues for azure sdk
    ([#292](https://github.com/microsoft/ApplicationInsights-Python/pull/292))

## 1.0.0b12 (2023-05-05)

### Features Added

- Remove most configuration for Public Preview
    ([#277](https://github.com/microsoft/ApplicationInsights-Python/pull/277))
- Infer telemetry category disablement from exporter environment variables
    ([#278](https://github.com/microsoft/ApplicationInsights-Python/pull/278))

## 1.0.0b11 (2023-04-12)

### Features Added

- Reverse default behavior of instrumentations and implement configuration for exclusion
    ([#253](https://github.com/microsoft/ApplicationInsights-Python/pull/253))
- Use entrypoints instead of importlib to load instrumentations
    ([#254](https://github.com/microsoft/ApplicationInsights-Python/pull/254))
- Add support for FastAPI instrumentation
    ([#255](https://github.com/microsoft/ApplicationInsights-Python/pull/255))
- Add support for Urllib3/Urllib instrumentation
    ([#256](https://github.com/microsoft/ApplicationInsights-Python/pull/256))
- Change instrumentation config to use TypedDict InstrumentationConfig
    ([#259](https://github.com/microsoft/ApplicationInsights-Python/pull/259))
- Change interval params to use `_ms` as suffix
    ([#260](https://github.com/microsoft/ApplicationInsights-Python/pull/260))
- Update exporter version to 1.0.0b13 and OTel sdk/api to 1.17
    ([#270](https://github.com/microsoft/ApplicationInsights-Python/pull/270))

## 1.0.0b10 (2023-02-23)

### Features Added

- Fix source and wheel distribution, include MANIFEST.in and use `pkgutils` style `__init__.py`
    ([#250](https://github.com/microsoft/ApplicationInsights-Python/pull/250))

## 1.0.0b9 (2023-02-22)

### Features Added

- Made build.sh script executable from publish workflow
    ([#213](https://github.com/microsoft/ApplicationInsights-Python/pull/213))
- Updated main and distro READMEs
    ([#205](https://github.com/microsoft/ApplicationInsights-Python/pull/205))
- Update CONTRIBUTING.md, support Py3.11
    ([#210](https://github.com/microsoft/ApplicationInsights-Python/pull/210))
- Added Diagnostic Logging for App Service
    ([#212](https://github.com/microsoft/ApplicationInsights-Python/pull/212))
- Updated setup.py, directory structure
    ([#214](https://github.com/microsoft/ApplicationInsights-Python/pull/214))
- Introduce Distro API
    ([#215](https://github.com/microsoft/ApplicationInsights-Python/pull/215))
- Rename to `configure_azure_monitor`, add sampler to config
    ([#216](https://github.com/microsoft/ApplicationInsights-Python/pull/216))
- Added Status Logger
    ([#217](https://github.com/microsoft/ApplicationInsights-Python/pull/217))
- Add Logging configuration to Distro API
    ([#218](https://github.com/microsoft/ApplicationInsights-Python/pull/218))
- Add instrumentation selection config
    ([#228](https://github.com/microsoft/ApplicationInsights-Python/pull/228))
- Removing diagnostic logging from its module's logger.
    ([#225](https://github.com/microsoft/ApplicationInsights-Python/pull/225))
- Add ability to specify logger for logging configuration
    ([#227](https://github.com/microsoft/ApplicationInsights-Python/pull/227))
- Add metric configuration to distro api
    ([#232](https://github.com/microsoft/ApplicationInsights-Python/pull/232))
- Add ability to pass custom configuration into instrumentations
    ([#235](https://github.com/microsoft/ApplicationInsights-Python/pull/235))
- Fix export interval bug
    ([#237](https://github.com/microsoft/ApplicationInsights-Python/pull/237))
- Add ability to specify custom metric readers
    ([#241](https://github.com/microsoft/ApplicationInsights-Python/pull/241))
- Defaulting logging env var for auto-instrumentation. Added logging samples.
    ([#240](https://github.com/microsoft/ApplicationInsights-Python/pull/240))
- Removed old log_diagnostic_error calls from configurator
    ([#242](https://github.com/microsoft/ApplicationInsights-Python/pull/242))
- Update to azure-monitor-opentelemetry-exporter 1.0.0b12
    ([#243](https://github.com/microsoft/ApplicationInsights-Python/pull/243))
- Move symbols to protected, add docstring for api, pin opentelemetry-api/sdk versions
    ([#244](https://github.com/microsoft/ApplicationInsights-Python/pull/244))
- Replace service.X configurations with Resource
    ([#246](https://github.com/microsoft/ApplicationInsights-Python/pull/246))
- Change namespace to `azure.monitor.opentelemetry`
    ([#247](https://github.com/microsoft/ApplicationInsights-Python/pull/247))
- Updating documents for new namespace
    ([#249](https://github.com/microsoft/ApplicationInsights-Python/pull/249))
- Configuration via env vars and argument validation.
    ([#262](https://github.com/microsoft/ApplicationInsights-Python/pull/262))

## 1.0.0b8 (2022-09-26)

### Features Added

- Changing instrumentation dependencies to ~=0.33b0
    ([#203](https://github.com/microsoft/ApplicationInsights-Python/pull/203))

## 1.0.0b7 (2022-09-26)

### Features Added

- Moved and updated README
    ([#201](https://github.com/microsoft/ApplicationInsights-Python/pull/201))
- Adding requests, flask, and psycopg2 instrumentations
    ([#199](https://github.com/microsoft/ApplicationInsights-Python/pull/199))
- Added publishing action
    ([#193](https://github.com/microsoft/ApplicationInsights-Python/pull/193))

## 1.0.0b6 (2022-08-30)

### Features Added

- Drop support for Python 3.6
    ([#190](https://github.com/microsoft/ApplicationInsights-Python/pull/190))
- Changed repository structure to use submodules
    ([#190](https://github.com/microsoft/ApplicationInsights-Python/pull/190))
- Added OpenTelemetry Distro and Configurator
    ([#187](https://github.com/microsoft/ApplicationInsights-Python/pull/187))
- Initial commit<|MERGE_RESOLUTION|>--- conflicted
+++ resolved
@@ -4,13 +4,10 @@
 
 ### Features Added
 
-<<<<<<< HEAD
 - Enable views configuration
     ([#35932](https://github.com/Azure/azure-sdk-for-python/pull/35932))
-=======
 - Rework autoinstrumentation: Configure exporters and samplers directly
     ([#35890](https://github.com/Azure/azure-sdk-for-python/pull/35890))
->>>>>>> 72919a99
 
 ### Breaking Changes
 
