--- conflicted
+++ resolved
@@ -3,25 +3,20 @@
 ## 1.7.1 (Unreleased)
 
 ### Features Added
-<<<<<<< HEAD
+
+### Breaking Changes
+
+### Bugs Fixed
+
+### Other Changes
+
+## 1.7.0 (2025-08-21)
+
+### Features Added
 - Updated README to specify the python version supported by the distro.
   ([#42464](https://github.com/Azure/azure-sdk-for-python/pull/42464))
 - Added configuration changes for RateLimited Sampler.
   ([#41976](https://github.com/Azure/azure-sdk-for-python/pull/41976))
-=======
->>>>>>> b54bba9a
-
-### Breaking Changes
-
-### Bugs Fixed
-
-### Other Changes
-
-## 1.7.0 (2025-08-21)
-
-### Features Added
-- Updated README to specify the python version supported by the distro.
-  ([#42464](https://github.com/Azure/azure-sdk-for-python/pull/42464))
 
 ### Bugs Fixed
 
