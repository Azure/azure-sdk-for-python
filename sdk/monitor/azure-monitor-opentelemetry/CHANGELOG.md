# Release History

## 1.6.5 (Unreleased)

### Features Added

<<<<<<< HEAD
- Only add OpenTelemetry LoggingHandler if current logger does not have it
    ([#38549](https://github.com/Azure/azure-sdk-for-python/pull/38549))
=======
- Distro to automatically configure event logger provider
    ([#38543](https://github.com/Azure/azure-sdk-for-python/pull/38543))
>>>>>>> 54d65c1b

### Breaking Changes

### Bugs Fixed

### Other Changes

## 1.6.4 (2024-11-06)

### Bugs Fixed

- Fixed bug caused by migration from pkg_resources to importlib-metadata
    ([#38371](https://github.com/Azure/azure-sdk-for-python/pull/38371))

## 1.6.3 (2024-11-04)

### Features Added

- Enable Azure AI Inference instrumentation
    ([#38071](https://github.com/Azure/azure-sdk-for-python/pull/38071))

### Other Changes

- Added AAD auth samples to distro
    ([#37352](https://github.com/Azure/azure-sdk-for-python/pull/37352))

## 1.6.2 (2024-09-05)

### Bugs Fixed

- Update OTel sdk and instrumentations to fix fastapi bug
    ([#37206](https://github.com/Azure/azure-sdk-for-python/pull/37206))

## 1.6.1 (2024-07-30)

### Other Changes

- Support for Python 3.12
    ([#36482](https://github.com/Azure/azure-sdk-for-python/pull/36482))

## 1.6.0 (2024-06-06)

### Features Added

- Enable views configuration
    ([#35932](https://github.com/Azure/azure-sdk-for-python/pull/35932))
- Rework autoinstrumentation: Configure exporters and samplers directly
    ([#35890](https://github.com/Azure/azure-sdk-for-python/pull/35890))

## 1.5.0 (2024-05-31)

### Features Added

- Enable live metrics feature
    ([#35566](https://github.com/Azure/azure-sdk-for-python/pull/35566))

## 1.4.2 (2024-05-20)

### Features Added

- Add diagnostics for sdk detection and backoff
    ([#35610](https://github.com/Azure/azure-sdk-for-python/pull/35610))

### Breaking Changes

### Bugs Fixed

### Other Changes

## 1.4.1 (2024-04-25)

### Features Added

- Enable sampling for attach
    ([#35218](https://github.com/Azure/azure-sdk-for-python/pull/35218))

## 1.4.0 (2024-04-09)

### Features Added

- Adding diagnostic warning when distro detects RP attach
    ([#34971](https://github.com/Azure/azure-sdk-for-python/pull/34971))
- Added `resource` parameter
    ([#34900](https://github.com/Azure/azure-sdk-for-python/pull/34900))

### Other Changes

- Updated FastAPI sample
    ([#34738](https://github.com/Azure/azure-sdk-for-python/pull/34738))
- Refactored constants and utils
    ([#35066](https://github.com/Azure/azure-sdk-for-python/pull/35066))

## 1.3.0 (2024-02-29)

### Features Added

- Add custom span processors configuration option
    ([#34326](https://github.com/Azure/azure-sdk-for-python/pull/34326))

### Other Changes

- Update configure_azure_monitor signature and Django sample
    ([#33834](https://github.com/Azure/azure-sdk-for-python/pull/33834))
- Remove support for Python 3.7
    ([#34252](https://github.com/Azure/azure-sdk-for-python/pull/34252))

## 1.2.0 (2024-01-18)

### Other Changes

- Implement distro detection for statsbeat feature
    ([#33761](https://github.com/Azure/azure-sdk-for-python/pull/33761))
- Fix siteName in diagnostic logging
    ([#33808](https://github.com/Azure/azure-sdk-for-python/pull/33808))
- Update min dependency versions opentelemetry-resource-detector-azure~=0.1.1, exporter~=1.0.0b21, OTel SDK/API~= 1.21
    ([#33866](https://github.com/Azure/azure-sdk-for-python/pull/33866))
- Update configure_azure_monitor signature and Django sample
    ([#33834](https://github.com/Azure/azure-sdk-for-python/pull/33834))

## 1.1.1 (2023-12-04)

### Features Added

- Add App Service Resource Detector to Auto-Instrumentation.
    ([#33340](https://github.com/Azure/azure-sdk-for-python/pull/33340))
- Default Resource Detector environment variable to enable configuration.
    ([#33305](https://github.com/Azure/azure-sdk-for-python/pull/33305))
    ([#33373](https://github.com/Azure/azure-sdk-for-python/pull/33373))
    ([#33390](https://github.com/Azure/azure-sdk-for-python/pull/33390))

## 1.1.0 (2023-11-08)

### Features Added

- Add ability to specify which logger to export telemetry for via `logger_name` configuration
    ([#32192](https://github.com/Azure/azure-sdk-for-python/pull/32192))
- Add message ids for AppLens
    ([#32195](https://github.com/Azure/azure-sdk-for-python/pull/32195))
- Allow OTEL_PYTHON_DISABLED_INSTRUMENTATIONS functionality for Azure Core Tracing in Auto-instrumentation
    ([#32331](https://github.com/Azure/azure-sdk-for-python/pull/32331))
- Add instrumentation_options
    ([#31793](https://github.com/Azure/azure-sdk-for-python/pull/31793))

### Bugs Fixed

- Updated django samples with clearly artificial secret key
    ([#32698](https://github.com/Azure/azure-sdk-for-python/pull/32698))

## 1.0.0 (2023-09-12)

### Features Added

- Add Azure resource detectors
    ([#32087](https://github.com/Azure/azure-sdk-for-python/pull/32087))

### Other Changes

- The `autoinstrumentation', 'diagnostics' and 'util' subnamespaces have been made internal.
    ([#31931](https://github.com/Azure/azure-sdk-for-python/pull/31931))

## 1.0.0b16 (2023-08-28)

### Features Added

- Unpin OTel SDK/API version
    ([#310](https://github.com/microsoft/ApplicationInsights-Python/pull/310))
- Replace explicit log processor exporter interval env var with OT SDK env var
    ([#31740](https://github.com/Azure/azure-sdk-for-python/pull/31740))
- Un-vendoring instrumentations
    ([#31744](https://github.com/Azure/azure-sdk-for-python/pull/31740))
- Add preview warning for Autoinstrumentation entry points
    ([#31767](https://github.com/Azure/azure-sdk-for-python/pull/31767))
- Bandit and pylint
    ([#31881](https://github.com/Azure/azure-sdk-for-python/pull/31881))

## 1.0.0b15 (2023-07-17)

### Features Added

- Upgrade to exporter 1.0.0b15 and OTel 1.19
    ([#308](https://github.com/microsoft/ApplicationInsights-Python/pull/308))

## 1.0.0b14 (2023-07-12)

### Features Added

- Upgrade to exporter 1.0.0b14 and OTel 1.18
    ([#295](https://github.com/microsoft/ApplicationInsights-Python/pull/295))
- Enable Azure Core Tracing OpenTelemetry plugin
    ([#269](https://github.com/microsoft/ApplicationInsights-Python/pull/269))
- Fix connection string environment variable bug for manual instrumentation
    ([#302](https://github.com/microsoft/ApplicationInsights-Python/pull/302))
- Update Azure Core Tracing OpenTelemetry plugin
    ([#306](https://github.com/microsoft/ApplicationInsights-Python/pull/306))

## 1.0.0b13 (2023-06-14)

### Features Added

- Vendor Instrumentations
    ([#280](https://github.com/microsoft/ApplicationInsights-Python/pull/280))
- Support OTEL_PYTHON_DISABLED_INSTRUMENTATIONS
    ([#294](https://github.com/microsoft/ApplicationInsights-Python/pull/294))

### Other Changes

- Update samples
    ([#281](https://github.com/microsoft/ApplicationInsights-Python/pull/281))
- Fixed spelling
    ([#291](https://github.com/microsoft/ApplicationInsights-Python/pull/291))
- Fixing formatting issues for azure sdk
    ([#292](https://github.com/microsoft/ApplicationInsights-Python/pull/292))

## 1.0.0b12 (2023-05-05)

### Features Added

- Remove most configuration for Public Preview
    ([#277](https://github.com/microsoft/ApplicationInsights-Python/pull/277))
- Infer telemetry category disablement from exporter environment variables
    ([#278](https://github.com/microsoft/ApplicationInsights-Python/pull/278))

## 1.0.0b11 (2023-04-12)

### Features Added

- Reverse default behavior of instrumentations and implement configuration for exclusion
    ([#253](https://github.com/microsoft/ApplicationInsights-Python/pull/253))
- Use entrypoints instead of importlib to load instrumentations
    ([#254](https://github.com/microsoft/ApplicationInsights-Python/pull/254))
- Add support for FastAPI instrumentation
    ([#255](https://github.com/microsoft/ApplicationInsights-Python/pull/255))
- Add support for Urllib3/Urllib instrumentation
    ([#256](https://github.com/microsoft/ApplicationInsights-Python/pull/256))
- Change instrumentation config to use TypedDict InstrumentationConfig
    ([#259](https://github.com/microsoft/ApplicationInsights-Python/pull/259))
- Change interval params to use `_ms` as suffix
    ([#260](https://github.com/microsoft/ApplicationInsights-Python/pull/260))
- Update exporter version to 1.0.0b13 and OTel sdk/api to 1.17
    ([#270](https://github.com/microsoft/ApplicationInsights-Python/pull/270))

## 1.0.0b10 (2023-02-23)

### Features Added

- Fix source and wheel distribution, include MANIFEST.in and use `pkgutils` style `__init__.py`
    ([#250](https://github.com/microsoft/ApplicationInsights-Python/pull/250))

## 1.0.0b9 (2023-02-22)

### Features Added

- Made build.sh script executable from publish workflow
    ([#213](https://github.com/microsoft/ApplicationInsights-Python/pull/213))
- Updated main and distro READMEs
    ([#205](https://github.com/microsoft/ApplicationInsights-Python/pull/205))
- Update CONTRIBUTING.md, support Py3.11
    ([#210](https://github.com/microsoft/ApplicationInsights-Python/pull/210))
- Added Diagnostic Logging for App Service
    ([#212](https://github.com/microsoft/ApplicationInsights-Python/pull/212))
- Updated setup.py, directory structure
    ([#214](https://github.com/microsoft/ApplicationInsights-Python/pull/214))
- Introduce Distro API
    ([#215](https://github.com/microsoft/ApplicationInsights-Python/pull/215))
- Rename to `configure_azure_monitor`, add sampler to config
    ([#216](https://github.com/microsoft/ApplicationInsights-Python/pull/216))
- Added Status Logger
    ([#217](https://github.com/microsoft/ApplicationInsights-Python/pull/217))
- Add Logging configuration to Distro API
    ([#218](https://github.com/microsoft/ApplicationInsights-Python/pull/218))
- Add instrumentation selection config
    ([#228](https://github.com/microsoft/ApplicationInsights-Python/pull/228))
- Removing diagnostic logging from its module's logger.
    ([#225](https://github.com/microsoft/ApplicationInsights-Python/pull/225))
- Add ability to specify logger for logging configuration
    ([#227](https://github.com/microsoft/ApplicationInsights-Python/pull/227))
- Add metric configuration to distro api
    ([#232](https://github.com/microsoft/ApplicationInsights-Python/pull/232))
- Add ability to pass custom configuration into instrumentations
    ([#235](https://github.com/microsoft/ApplicationInsights-Python/pull/235))
- Fix export interval bug
    ([#237](https://github.com/microsoft/ApplicationInsights-Python/pull/237))
- Add ability to specify custom metric readers
    ([#241](https://github.com/microsoft/ApplicationInsights-Python/pull/241))
- Defaulting logging env var for auto-instrumentation. Added logging samples.
    ([#240](https://github.com/microsoft/ApplicationInsights-Python/pull/240))
- Removed old log_diagnostic_error calls from configurator
    ([#242](https://github.com/microsoft/ApplicationInsights-Python/pull/242))
- Update to azure-monitor-opentelemetry-exporter 1.0.0b12
    ([#243](https://github.com/microsoft/ApplicationInsights-Python/pull/243))
- Move symbols to protected, add docstring for api, pin opentelemetry-api/sdk versions
    ([#244](https://github.com/microsoft/ApplicationInsights-Python/pull/244))
- Replace service.X configurations with Resource
    ([#246](https://github.com/microsoft/ApplicationInsights-Python/pull/246))
- Change namespace to `azure.monitor.opentelemetry`
    ([#247](https://github.com/microsoft/ApplicationInsights-Python/pull/247))
- Updating documents for new namespace
    ([#249](https://github.com/microsoft/ApplicationInsights-Python/pull/249))
- Configuration via env vars and argument validation.
    ([#262](https://github.com/microsoft/ApplicationInsights-Python/pull/262))

## 1.0.0b8 (2022-09-26)

### Features Added

- Changing instrumentation dependencies to ~=0.33b0
    ([#203](https://github.com/microsoft/ApplicationInsights-Python/pull/203))

## 1.0.0b7 (2022-09-26)

### Features Added

- Moved and updated README
    ([#201](https://github.com/microsoft/ApplicationInsights-Python/pull/201))
- Adding requests, flask, and psycopg2 instrumentations
    ([#199](https://github.com/microsoft/ApplicationInsights-Python/pull/199))
- Added publishing action
    ([#193](https://github.com/microsoft/ApplicationInsights-Python/pull/193))

## 1.0.0b6 (2022-08-30)

### Features Added

- Drop support for Python 3.6
    ([#190](https://github.com/microsoft/ApplicationInsights-Python/pull/190))
- Changed repository structure to use submodules
    ([#190](https://github.com/microsoft/ApplicationInsights-Python/pull/190))
- Added OpenTelemetry Distro and Configurator
    ([#187](https://github.com/microsoft/ApplicationInsights-Python/pull/187))
- Initial commit<|MERGE_RESOLUTION|>--- conflicted
+++ resolved
@@ -4,13 +4,10 @@
 
 ### Features Added
 
-<<<<<<< HEAD
 - Only add OpenTelemetry LoggingHandler if current logger does not have it
     ([#38549](https://github.com/Azure/azure-sdk-for-python/pull/38549))
-=======
 - Distro to automatically configure event logger provider
     ([#38543](https://github.com/Azure/azure-sdk-for-python/pull/38543))
->>>>>>> 54d65c1b
 
 ### Breaking Changes
 
