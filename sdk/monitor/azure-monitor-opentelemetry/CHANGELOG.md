# Release History

## 1.6.14 (Unreleased)

### Features Added
<<<<<<< HEAD
- Added configuration changes for RateLimited Sampler.
  ([#41976](https://github.com/Azure/azure-sdk-for-python/pull/41976))
=======
- Updated README to specify the python version supported by the distro.
  ([#42464](https://github.com/Azure/azure-sdk-for-python/pull/42464))
>>>>>>> 41663d62

### Breaking Changes

### Bugs Fixed
- Fixed issue #42337, removes warning messages for instrumentations that target multiple packages. The logic for dependency conflict detection has been enhanced by adding "instruments-any" feature. This feature is used when an instrumentation requires any of a set of dependencies rather than all. Follows upstream dependency conflict detection logic - https://github.com/open-telemetry/opentelemetry-python-contrib/blob/main/opentelemetry-instrumentation/src/opentelemetry/instrumentation/dependencies.py
  ([#42342](https://github.com/Azure/azure-sdk-for-python/pull/42342))

### Other Changes

## 1.6.13 (2025-07-30)

### Features Added

- Update to latest OpenTelemetry version after instrumentation breaking change fix. Remove Python 3.8 support.
    ([#42247](https://github.com/Azure/azure-sdk-for-python/pull/42247))

## 1.6.12 (2025-07-21)

### Bugs Fixed

- Fix logging formatter breaking change
    ([#42122](https://github.com/Azure/azure-sdk-for-python/pull/42122))

## 1.6.11 (2025-07-17)

### Features Added

- Add configuring of logging format and logger name via environment variables
    ([#42035](https://github.com/Azure/azure-sdk-for-python/pull/42035))

## 1.6.10 (2025-05-30)

### Features Added

- Enabled diagnostics for AKS Attach
    ([#40988](https://github.com/Azure/azure-sdk-for-python/pull/40988))

### Other Changes

- Defensively import and vendor experimental components from OpenTelemetry and azure.core + upgrade dependencies to latest OpenTelemetry
    ([#41245](https://github.com/Azure/azure-sdk-for-python/pull/41245))

## 1.6.9 (2025-05-12)

### Features Added

- Enable Azure AI Agents instrumentation for azure-ai-agents
    ([#40866](https://github.com/Azure/azure-sdk-for-python/pull/40866))

## 1.6.8 (2025-04-17)

### Bugs Fixed

- Pin OTel before breaking change.
    ([#40529](https://github.com/Azure/azure-sdk-for-python/pull/40529))

## 1.6.7 (2025-04-10)

### Bugs Fixed

### Other Changes

## 1.6.6 (2025-04-07)

### Features Added

- Add `logging_format` as configuration option in api
    ([#40057](https://github.com/Azure/azure-sdk-for-python/pull/40057))
- Enable Azure AI Agents instrumentation
    ([#40043](https://github.com/Azure/azure-sdk-for-python/pull/40043))

## 1.6.5 (2025-02-14)

### Features Added

- Add more diagnostic log options
    ([#39701](https://github.com/Azure/azure-sdk-for-python/pull/39701))
- Only add OpenTelemetry LoggingHandler if current logger does not have it
    ([#38549](https://github.com/Azure/azure-sdk-for-python/pull/38549))
- Distro to automatically configure event logger provider
    ([#38543](https://github.com/Azure/azure-sdk-for-python/pull/38543))
- Configure live metrics first in pipeline to detect statsbeat usage
    ([#38556](https://github.com/Azure/azure-sdk-for-python/pull/38556))
- Ignore backoff warning from distro if in functions environment
    ([#38787](https://github.com/Azure/azure-sdk-for-python/pull/38787))

## 1.6.4 (2024-11-06)

### Bugs Fixed

- Fixed bug caused by migration from pkg_resources to importlib-metadata
    ([#38371](https://github.com/Azure/azure-sdk-for-python/pull/38371))

## 1.6.3 (2024-11-04)

### Features Added

- Enable Azure AI Inference instrumentation
    ([#38071](https://github.com/Azure/azure-sdk-for-python/pull/38071))

### Other Changes

- Added AAD auth samples to distro
    ([#37352](https://github.com/Azure/azure-sdk-for-python/pull/37352))

## 1.6.2 (2024-09-05)

### Bugs Fixed

- Update OTel sdk and instrumentations to fix fastapi bug
    ([#37206](https://github.com/Azure/azure-sdk-for-python/pull/37206))

## 1.6.1 (2024-07-30)

### Other Changes

- Support for Python 3.12
    ([#36482](https://github.com/Azure/azure-sdk-for-python/pull/36482))

## 1.6.0 (2024-06-06)

### Features Added

- Enable views configuration
    ([#35932](https://github.com/Azure/azure-sdk-for-python/pull/35932))
- Rework autoinstrumentation: Configure exporters and samplers directly
    ([#35890](https://github.com/Azure/azure-sdk-for-python/pull/35890))

## 1.5.0 (2024-05-31)

### Features Added

- Enable live metrics feature
    ([#35566](https://github.com/Azure/azure-sdk-for-python/pull/35566))

## 1.4.2 (2024-05-20)

### Features Added

- Add diagnostics for sdk detection and backoff
    ([#35610](https://github.com/Azure/azure-sdk-for-python/pull/35610))

### Breaking Changes

### Bugs Fixed

### Other Changes

## 1.4.1 (2024-04-25)

### Features Added

- Enable sampling for attach
    ([#35218](https://github.com/Azure/azure-sdk-for-python/pull/35218))

## 1.4.0 (2024-04-09)

### Features Added

- Adding diagnostic warning when distro detects RP attach
    ([#34971](https://github.com/Azure/azure-sdk-for-python/pull/34971))
- Added `resource` parameter
    ([#34900](https://github.com/Azure/azure-sdk-for-python/pull/34900))

### Other Changes

- Updated FastAPI sample
    ([#34738](https://github.com/Azure/azure-sdk-for-python/pull/34738))
- Refactored constants and utils
    ([#35066](https://github.com/Azure/azure-sdk-for-python/pull/35066))

## 1.3.0 (2024-02-29)

### Features Added

- Add custom span processors configuration option
    ([#34326](https://github.com/Azure/azure-sdk-for-python/pull/34326))

### Other Changes

- Update configure_azure_monitor signature and Django sample
    ([#33834](https://github.com/Azure/azure-sdk-for-python/pull/33834))
- Remove support for Python 3.7
    ([#34252](https://github.com/Azure/azure-sdk-for-python/pull/34252))

## 1.2.0 (2024-01-18)

### Other Changes

- Implement distro detection for statsbeat feature
    ([#33761](https://github.com/Azure/azure-sdk-for-python/pull/33761))
- Fix siteName in diagnostic logging
    ([#33808](https://github.com/Azure/azure-sdk-for-python/pull/33808))
- Update min dependency versions opentelemetry-resource-detector-azure~=0.1.1, exporter~=1.0.0b21, OTel SDK/API~= 1.21
    ([#33866](https://github.com/Azure/azure-sdk-for-python/pull/33866))
- Update configure_azure_monitor signature and Django sample
    ([#33834](https://github.com/Azure/azure-sdk-for-python/pull/33834))

## 1.1.1 (2023-12-04)

### Features Added

- Add App Service Resource Detector to Auto-Instrumentation.
    ([#33340](https://github.com/Azure/azure-sdk-for-python/pull/33340))
- Default Resource Detector environment variable to enable configuration.
    ([#33305](https://github.com/Azure/azure-sdk-for-python/pull/33305))
    ([#33373](https://github.com/Azure/azure-sdk-for-python/pull/33373))
    ([#33390](https://github.com/Azure/azure-sdk-for-python/pull/33390))

## 1.1.0 (2023-11-08)

### Features Added

- Add ability to specify which logger to export telemetry for via `logger_name` configuration
    ([#32192](https://github.com/Azure/azure-sdk-for-python/pull/32192))
- Add message ids for AppLens
    ([#32195](https://github.com/Azure/azure-sdk-for-python/pull/32195))
- Allow OTEL_PYTHON_DISABLED_INSTRUMENTATIONS functionality for Azure Core Tracing in Auto-instrumentation
    ([#32331](https://github.com/Azure/azure-sdk-for-python/pull/32331))
- Add instrumentation_options
    ([#31793](https://github.com/Azure/azure-sdk-for-python/pull/31793))

### Bugs Fixed

- Updated django samples with clearly artificial secret key
    ([#32698](https://github.com/Azure/azure-sdk-for-python/pull/32698))

## 1.0.0 (2023-09-12)

### Features Added

- Add Azure resource detectors
    ([#32087](https://github.com/Azure/azure-sdk-for-python/pull/32087))

### Other Changes

- The `autoinstrumentation', 'diagnostics' and 'util' subnamespaces have been made internal.
    ([#31931](https://github.com/Azure/azure-sdk-for-python/pull/31931))

## 1.0.0b16 (2023-08-28)

### Features Added

- Unpin OTel SDK/API version
    ([#310](https://github.com/microsoft/ApplicationInsights-Python/pull/310))
- Replace explicit log processor exporter interval env var with OT SDK env var
    ([#31740](https://github.com/Azure/azure-sdk-for-python/pull/31740))
- Un-vendoring instrumentations
    ([#31744](https://github.com/Azure/azure-sdk-for-python/pull/31740))
- Add preview warning for Autoinstrumentation entry points
    ([#31767](https://github.com/Azure/azure-sdk-for-python/pull/31767))
- Bandit and pylint
    ([#31881](https://github.com/Azure/azure-sdk-for-python/pull/31881))

## 1.0.0b15 (2023-07-17)

### Features Added

- Upgrade to exporter 1.0.0b15 and OTel 1.19
    ([#308](https://github.com/microsoft/ApplicationInsights-Python/pull/308))

## 1.0.0b14 (2023-07-12)

### Features Added

- Upgrade to exporter 1.0.0b14 and OTel 1.18
    ([#295](https://github.com/microsoft/ApplicationInsights-Python/pull/295))
- Enable Azure Core Tracing OpenTelemetry plugin
    ([#269](https://github.com/microsoft/ApplicationInsights-Python/pull/269))
- Fix connection string environment variable bug for manual instrumentation
    ([#302](https://github.com/microsoft/ApplicationInsights-Python/pull/302))
- Update Azure Core Tracing OpenTelemetry plugin
    ([#306](https://github.com/microsoft/ApplicationInsights-Python/pull/306))

## 1.0.0b13 (2023-06-14)

### Features Added

- Vendor Instrumentations
    ([#280](https://github.com/microsoft/ApplicationInsights-Python/pull/280))
- Support OTEL_PYTHON_DISABLED_INSTRUMENTATIONS
    ([#294](https://github.com/microsoft/ApplicationInsights-Python/pull/294))

### Other Changes

- Update samples
    ([#281](https://github.com/microsoft/ApplicationInsights-Python/pull/281))
- Fixed spelling
    ([#291](https://github.com/microsoft/ApplicationInsights-Python/pull/291))
- Fixing formatting issues for azure sdk
    ([#292](https://github.com/microsoft/ApplicationInsights-Python/pull/292))

## 1.0.0b12 (2023-05-05)

### Features Added

- Remove most configuration for Public Preview
    ([#277](https://github.com/microsoft/ApplicationInsights-Python/pull/277))
- Infer telemetry category disablement from exporter environment variables
    ([#278](https://github.com/microsoft/ApplicationInsights-Python/pull/278))

## 1.0.0b11 (2023-04-12)

### Features Added

- Reverse default behavior of instrumentations and implement configuration for exclusion
    ([#253](https://github.com/microsoft/ApplicationInsights-Python/pull/253))
- Use entrypoints instead of importlib to load instrumentations
    ([#254](https://github.com/microsoft/ApplicationInsights-Python/pull/254))
- Add support for FastAPI instrumentation
    ([#255](https://github.com/microsoft/ApplicationInsights-Python/pull/255))
- Add support for Urllib3/Urllib instrumentation
    ([#256](https://github.com/microsoft/ApplicationInsights-Python/pull/256))
- Change instrumentation config to use TypedDict InstrumentationConfig
    ([#259](https://github.com/microsoft/ApplicationInsights-Python/pull/259))
- Change interval params to use `_ms` as suffix
    ([#260](https://github.com/microsoft/ApplicationInsights-Python/pull/260))
- Update exporter version to 1.0.0b13 and OTel sdk/api to 1.17
    ([#270](https://github.com/microsoft/ApplicationInsights-Python/pull/270))

## 1.0.0b10 (2023-02-23)

### Features Added

- Fix source and wheel distribution, include MANIFEST.in and use `pkgutils` style `__init__.py`
    ([#250](https://github.com/microsoft/ApplicationInsights-Python/pull/250))

## 1.0.0b9 (2023-02-22)

### Features Added

- Made build.sh script executable from publish workflow
    ([#213](https://github.com/microsoft/ApplicationInsights-Python/pull/213))
- Updated main and distro READMEs
    ([#205](https://github.com/microsoft/ApplicationInsights-Python/pull/205))
- Update CONTRIBUTING.md, support Py3.11
    ([#210](https://github.com/microsoft/ApplicationInsights-Python/pull/210))
- Added Diagnostic Logging for App Service
    ([#212](https://github.com/microsoft/ApplicationInsights-Python/pull/212))
- Updated setup.py, directory structure
    ([#214](https://github.com/microsoft/ApplicationInsights-Python/pull/214))
- Introduce Distro API
    ([#215](https://github.com/microsoft/ApplicationInsights-Python/pull/215))
- Rename to `configure_azure_monitor`, add sampler to config
    ([#216](https://github.com/microsoft/ApplicationInsights-Python/pull/216))
- Added Status Logger
    ([#217](https://github.com/microsoft/ApplicationInsights-Python/pull/217))
- Add Logging configuration to Distro API
    ([#218](https://github.com/microsoft/ApplicationInsights-Python/pull/218))
- Add instrumentation selection config
    ([#228](https://github.com/microsoft/ApplicationInsights-Python/pull/228))
- Removing diagnostic logging from its module's logger.
    ([#225](https://github.com/microsoft/ApplicationInsights-Python/pull/225))
- Add ability to specify logger for logging configuration
    ([#227](https://github.com/microsoft/ApplicationInsights-Python/pull/227))
- Add metric configuration to distro api
    ([#232](https://github.com/microsoft/ApplicationInsights-Python/pull/232))
- Add ability to pass custom configuration into instrumentations
    ([#235](https://github.com/microsoft/ApplicationInsights-Python/pull/235))
- Fix export interval bug
    ([#237](https://github.com/microsoft/ApplicationInsights-Python/pull/237))
- Add ability to specify custom metric readers
    ([#241](https://github.com/microsoft/ApplicationInsights-Python/pull/241))
- Defaulting logging env var for auto-instrumentation. Added logging samples.
    ([#240](https://github.com/microsoft/ApplicationInsights-Python/pull/240))
- Removed old log_diagnostic_error calls from configurator
    ([#242](https://github.com/microsoft/ApplicationInsights-Python/pull/242))
- Update to azure-monitor-opentelemetry-exporter 1.0.0b12
    ([#243](https://github.com/microsoft/ApplicationInsights-Python/pull/243))
- Move symbols to protected, add docstring for api, pin opentelemetry-api/sdk versions
    ([#244](https://github.com/microsoft/ApplicationInsights-Python/pull/244))
- Replace service.X configurations with Resource
    ([#246](https://github.com/microsoft/ApplicationInsights-Python/pull/246))
- Change namespace to `azure.monitor.opentelemetry`
    ([#247](https://github.com/microsoft/ApplicationInsights-Python/pull/247))
- Updating documents for new namespace
    ([#249](https://github.com/microsoft/ApplicationInsights-Python/pull/249))
- Configuration via env vars and argument validation.
    ([#262](https://github.com/microsoft/ApplicationInsights-Python/pull/262))

## 1.0.0b8 (2022-09-26)

### Features Added

- Changing instrumentation dependencies to ~=0.33b0
    ([#203](https://github.com/microsoft/ApplicationInsights-Python/pull/203))

## 1.0.0b7 (2022-09-26)

### Features Added

- Moved and updated README
    ([#201](https://github.com/microsoft/ApplicationInsights-Python/pull/201))
- Adding requests, flask, and psycopg2 instrumentations
    ([#199](https://github.com/microsoft/ApplicationInsights-Python/pull/199))
- Added publishing action
    ([#193](https://github.com/microsoft/ApplicationInsights-Python/pull/193))

## 1.0.0b6 (2022-08-30)

### Features Added

- Drop support for Python 3.6
    ([#190](https://github.com/microsoft/ApplicationInsights-Python/pull/190))
- Changed repository structure to use submodules
    ([#190](https://github.com/microsoft/ApplicationInsights-Python/pull/190))
- Added OpenTelemetry Distro and Configurator
    ([#187](https://github.com/microsoft/ApplicationInsights-Python/pull/187))
- Initial commit<|MERGE_RESOLUTION|>--- conflicted
+++ resolved
@@ -3,13 +3,10 @@
 ## 1.6.14 (Unreleased)
 
 ### Features Added
-<<<<<<< HEAD
+- Updated README to specify the python version supported by the distro.
+  ([#42464](https://github.com/Azure/azure-sdk-for-python/pull/42464))
 - Added configuration changes for RateLimited Sampler.
   ([#41976](https://github.com/Azure/azure-sdk-for-python/pull/41976))
-=======
-- Updated README to specify the python version supported by the distro.
-  ([#42464](https://github.com/Azure/azure-sdk-for-python/pull/42464))
->>>>>>> 41663d62
 
 ### Breaking Changes
 
