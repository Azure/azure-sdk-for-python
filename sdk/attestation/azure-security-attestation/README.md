--- conflicted
+++ resolved
@@ -290,15 +290,7 @@
 
 Additional information on how to perform attestation token validation can be found in the [MAA Service Attestation Sample](https://github.com/gkostal/attestation/tree/d6a216cd6af5a509e20ac0a752197fdb242fabc3/sgx.attest.sample).
 
-<<<<<<< HEAD
-# Key concepts
-This SDK provides the following functionality for the Microsoft Azure Attestation Service
-* Microsoft Azure Attestation Enclave Attestation
-* Attestation Policy Management APIs
-* Attestation Policy Management Certificate Management APIs.
-=======
 ### Retrieve Token Certificates
->>>>>>> 6aa6fe4b
 
 Use `GetSigningCertificatesAsync` to retrieve the certificates which can be used to validate the token returned from the attestation service.
 
