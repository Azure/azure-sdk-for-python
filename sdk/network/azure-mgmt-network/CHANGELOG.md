--- conflicted
+++ resolved
@@ -1,16 +1,14 @@
 # Release History
 
-<<<<<<< HEAD
-## 23.0.0 (2023-03-20)
+## 23.0.0 (2023-03-21)
 
 - Initial release with our new combined multiapi package. Package size is now 5% of what it used to be.  #17801
 
 ### Breaking Changes
-
   - All query and header parameters are now keyword-only
   - Removed api version subfolders. This means you can no longer access any `azure.mgmt.network.v20xx_xx_xx` modules.
   - Removed `.models` method from `NetworkManagementClient`. Instead, import models from `azure.mgmt.network.models`.
-=======
+
 ## 22.3.0 (2023-03-20)
 
 ### Features Added
@@ -23,7 +21,6 @@
   - Model VirtualNetwork has a new parameter flow_logs
   - Model WebApplicationFirewallCustomRule has a new parameter state
   - Operation VpnGatewaysOperations.begin_reset has a new optional parameter ip_configuration_id
->>>>>>> 9c908dd0
 
 ## 23.0.0b2 (2023-02-20)
 
