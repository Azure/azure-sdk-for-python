--- conflicted
+++ resolved
@@ -1,10 +1,5 @@
 # Release History
 
-<<<<<<< HEAD
-## 0.0.0 (it should be stable) (2023-07-26)
-
-
-=======
 ## 24.0.0 (2023-07-21)
 
 ### Breaking Changes
@@ -30,7 +25,6 @@
   - Model NetworkManager has a new parameter resource_guid
   - Model SecurityAdminConfiguration has a new parameter resource_guid
   - Model VirtualNetworkGateway has a new parameter admin_state
->>>>>>> e9be85f7
 
 ## 23.1.0 (2023-05-20)
 
