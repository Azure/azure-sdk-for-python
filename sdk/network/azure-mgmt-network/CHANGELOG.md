--- conflicted
+++ resolved
@@ -1,7 +1,5 @@
 # Release History
 
-<<<<<<< HEAD
-=======
 ## 22.1.0 (2022-10-24)
 
 ### Features Added
@@ -11,7 +9,6 @@
   - Added operation group NspLinkReferencesOperations
   - Added operation group NspLinksOperations
 
->>>>>>> dce54150
 ## 22.0.0 (2022-10-12)
 
 ### Features Added
