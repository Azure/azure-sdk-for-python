--- conflicted
+++ resolved
@@ -7,9 +7,5 @@
 from .v2019_02_01.models import *
 from .v2019_07_01.models import *
 from .v2020_04_01.models import *
-<<<<<<< HEAD
-from .v2021_03_01.models import *
-=======
 from .v2021_02_01_preview.models import *
-from .v2021_05_01.models import *
->>>>>>> 62df3543
+from .v2021_05_01.models import *