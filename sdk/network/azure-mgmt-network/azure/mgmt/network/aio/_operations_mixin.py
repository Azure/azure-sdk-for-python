# coding=utf-8
# --------------------------------------------------------------------------
# Copyright (c) Microsoft Corporation. All rights reserved.
# Licensed under the MIT License. See License.txt in the project root for
# license information.
#
# Code generated by Microsoft (R) AutoRest Code Generator.
# Changes may cause incorrect behavior and will be lost if the code is
# regenerated.
# --------------------------------------------------------------------------
from msrest import Serializer, Deserializer
from typing import Any, AsyncIterable, Callable, Dict, Generic, Optional, TypeVar, Union
import warnings

from azure.core.async_paging import AsyncItemPaged, AsyncList
from azure.core.exceptions import ClientAuthenticationError, HttpResponseError, ResourceExistsError, ResourceNotFoundError, map_error
from azure.core.pipeline import PipelineResponse
from azure.core.pipeline.transport import AsyncHttpResponse, HttpRequest
from azure.core.polling import AsyncLROPoller, AsyncNoPolling, AsyncPollingMethod
from azure.mgmt.core.exceptions import ARMErrorFormat
from azure.mgmt.core.polling.async_arm_polling import AsyncARMPolling


class NetworkManagementClientOperationsMixin(object):

    async def begin_delete_bastion_shareable_link(
        self,
        resource_group_name: str,
        bastion_host_name: str,
        bsl_request: "_models.BastionShareableLinkListRequest",
        **kwargs: Any
    ) -> AsyncLROPoller[None]:
        """Deletes the Bastion Shareable Links for all the VMs specified in the request.

        :param resource_group_name: The name of the resource group.
        :type resource_group_name: str
        :param bastion_host_name: The name of the Bastion Host.
        :type bastion_host_name: str
        :param bsl_request: Post request for all the Bastion Shareable Link endpoints.
<<<<<<< HEAD
        :type bsl_request: ~azure.mgmt.network.v2021_03_01.models.BastionShareableLinkListRequest
=======
        :type bsl_request: ~azure.mgmt.network.v2021_05_01.models.BastionShareableLinkListRequest
>>>>>>> 62df3543
        :keyword callable cls: A custom type or function that will be passed the direct response
        :keyword str continuation_token: A continuation token to restart a poller from a saved state.
        :keyword polling: By default, your polling method will be AsyncARMPolling.
         Pass in False for this operation to not poll, or pass in your own initialized polling object for a personal polling strategy.
        :paramtype polling: bool or ~azure.core.polling.AsyncPollingMethod
        :keyword int polling_interval: Default waiting time between two polls for LRO operations if no Retry-After header is present.
        :return: An instance of AsyncLROPoller that returns either None or the result of cls(response)
        :rtype: ~azure.core.polling.AsyncLROPoller[None]
        :raises ~azure.core.exceptions.HttpResponseError:
        """
        api_version = self._get_api_version('begin_delete_bastion_shareable_link')
        if api_version == '2019-09-01':
            from ..v2019_09_01.aio.operations import NetworkManagementClientOperationsMixin as OperationClass
        elif api_version == '2019-11-01':
            from ..v2019_11_01.aio.operations import NetworkManagementClientOperationsMixin as OperationClass
        elif api_version == '2019-12-01':
            from ..v2019_12_01.aio.operations import NetworkManagementClientOperationsMixin as OperationClass
        elif api_version == '2020-03-01':
            from ..v2020_03_01.aio.operations import NetworkManagementClientOperationsMixin as OperationClass
        elif api_version == '2020-04-01':
            from ..v2020_04_01.aio.operations import NetworkManagementClientOperationsMixin as OperationClass
        elif api_version == '2020-05-01':
            from ..v2020_05_01.aio.operations import NetworkManagementClientOperationsMixin as OperationClass
        elif api_version == '2020-06-01':
            from ..v2020_06_01.aio.operations import NetworkManagementClientOperationsMixin as OperationClass
        elif api_version == '2020-07-01':
            from ..v2020_07_01.aio.operations import NetworkManagementClientOperationsMixin as OperationClass
        elif api_version == '2020-08-01':
            from ..v2020_08_01.aio.operations import NetworkManagementClientOperationsMixin as OperationClass
        elif api_version == '2020-11-01':
            from ..v2020_11_01.aio.operations import NetworkManagementClientOperationsMixin as OperationClass
        elif api_version == '2021-02-01':
            from ..v2021_02_01.aio.operations import NetworkManagementClientOperationsMixin as OperationClass
<<<<<<< HEAD
        elif api_version == '2021-03-01':
            from ..v2021_03_01.aio.operations import NetworkManagementClientOperationsMixin as OperationClass
=======
        elif api_version == '2021-05-01':
            from ..v2021_05_01.aio.operations import NetworkManagementClientOperationsMixin as OperationClass
>>>>>>> 62df3543
        else:
            raise ValueError("API version {} does not have operation 'begin_delete_bastion_shareable_link'".format(api_version))
        mixin_instance = OperationClass()
        mixin_instance._client = self._client
        mixin_instance._config = self._config
        mixin_instance._serialize = Serializer(self._models_dict(api_version))
        mixin_instance._serialize.client_side_validation = False
        mixin_instance._deserialize = Deserializer(self._models_dict(api_version))
        return await mixin_instance.begin_delete_bastion_shareable_link(resource_group_name, bastion_host_name, bsl_request, **kwargs)

    async def begin_generatevirtualwanvpnserverconfigurationvpnprofile(
        self,
        resource_group_name: str,
        virtual_wan_name: str,
        vpn_client_params: "_models.VirtualWanVpnProfileParameters",
        **kwargs: Any
    ) -> AsyncLROPoller["_models.VpnProfileResponse"]:
        """Generates a unique VPN profile for P2S clients for VirtualWan and associated
        VpnServerConfiguration combination in the specified resource group.

        :param resource_group_name: The resource group name.
        :type resource_group_name: str
        :param virtual_wan_name: The name of the VirtualWAN whose associated VpnServerConfigurations is
         needed.
        :type virtual_wan_name: str
        :param vpn_client_params: Parameters supplied to the generate VirtualWan VPN profile generation
         operation.
<<<<<<< HEAD
        :type vpn_client_params: ~azure.mgmt.network.v2021_03_01.models.VirtualWanVpnProfileParameters
=======
        :type vpn_client_params: ~azure.mgmt.network.v2021_05_01.models.VirtualWanVpnProfileParameters
>>>>>>> 62df3543
        :keyword callable cls: A custom type or function that will be passed the direct response
        :keyword str continuation_token: A continuation token to restart a poller from a saved state.
        :keyword polling: By default, your polling method will be AsyncARMPolling.
         Pass in False for this operation to not poll, or pass in your own initialized polling object for a personal polling strategy.
        :paramtype polling: bool or ~azure.core.polling.AsyncPollingMethod
        :keyword int polling_interval: Default waiting time between two polls for LRO operations if no Retry-After header is present.
        :return: An instance of AsyncLROPoller that returns either VpnProfileResponse or the result of cls(response)
<<<<<<< HEAD
        :rtype: ~azure.core.polling.AsyncLROPoller[~azure.mgmt.network.v2021_03_01.models.VpnProfileResponse]
=======
        :rtype: ~azure.core.polling.AsyncLROPoller[~azure.mgmt.network.v2021_05_01.models.VpnProfileResponse]
>>>>>>> 62df3543
        :raises ~azure.core.exceptions.HttpResponseError:
        """
        api_version = self._get_api_version('begin_generatevirtualwanvpnserverconfigurationvpnprofile')
        if api_version == '2019-08-01':
            from ..v2019_08_01.aio.operations import NetworkManagementClientOperationsMixin as OperationClass
        elif api_version == '2019-09-01':
            from ..v2019_09_01.aio.operations import NetworkManagementClientOperationsMixin as OperationClass
        elif api_version == '2019-11-01':
            from ..v2019_11_01.aio.operations import NetworkManagementClientOperationsMixin as OperationClass
        elif api_version == '2019-12-01':
            from ..v2019_12_01.aio.operations import NetworkManagementClientOperationsMixin as OperationClass
        elif api_version == '2020-03-01':
            from ..v2020_03_01.aio.operations import NetworkManagementClientOperationsMixin as OperationClass
        elif api_version == '2020-04-01':
            from ..v2020_04_01.aio.operations import NetworkManagementClientOperationsMixin as OperationClass
        elif api_version == '2020-05-01':
            from ..v2020_05_01.aio.operations import NetworkManagementClientOperationsMixin as OperationClass
        elif api_version == '2020-06-01':
            from ..v2020_06_01.aio.operations import NetworkManagementClientOperationsMixin as OperationClass
        elif api_version == '2020-07-01':
            from ..v2020_07_01.aio.operations import NetworkManagementClientOperationsMixin as OperationClass
        elif api_version == '2020-08-01':
            from ..v2020_08_01.aio.operations import NetworkManagementClientOperationsMixin as OperationClass
        elif api_version == '2020-11-01':
            from ..v2020_11_01.aio.operations import NetworkManagementClientOperationsMixin as OperationClass
        elif api_version == '2021-02-01':
            from ..v2021_02_01.aio.operations import NetworkManagementClientOperationsMixin as OperationClass
<<<<<<< HEAD
        elif api_version == '2021-03-01':
            from ..v2021_03_01.aio.operations import NetworkManagementClientOperationsMixin as OperationClass
=======
        elif api_version == '2021-05-01':
            from ..v2021_05_01.aio.operations import NetworkManagementClientOperationsMixin as OperationClass
>>>>>>> 62df3543
        else:
            raise ValueError("API version {} does not have operation 'begin_generatevirtualwanvpnserverconfigurationvpnprofile'".format(api_version))
        mixin_instance = OperationClass()
        mixin_instance._client = self._client
        mixin_instance._config = self._config
        mixin_instance._serialize = Serializer(self._models_dict(api_version))
        mixin_instance._serialize.client_side_validation = False
        mixin_instance._deserialize = Deserializer(self._models_dict(api_version))
        return await mixin_instance.begin_generatevirtualwanvpnserverconfigurationvpnprofile(resource_group_name, virtual_wan_name, vpn_client_params, **kwargs)

    def begin_get_active_sessions(
        self,
        resource_group_name: str,
        bastion_host_name: str,
        **kwargs: Any
    ) -> AsyncLROPoller[AsyncItemPaged["_models.BastionActiveSessionListResult"]]:
        """Returns the list of currently active sessions on the Bastion.

        :param resource_group_name: The name of the resource group.
        :type resource_group_name: str
        :param bastion_host_name: The name of the Bastion Host.
        :type bastion_host_name: str
        :keyword callable cls: A custom type or function that will be passed the direct response
        :keyword str continuation_token: A continuation token to restart a poller from a saved state.
        :keyword polling: By default, your polling method will be AsyncARMPolling.
         Pass in False for this operation to not poll, or pass in your own initialized polling object for a personal polling strategy.
        :paramtype polling: bool or ~azure.core.polling.AsyncPollingMethod
        :keyword int polling_interval: Default waiting time between two polls for LRO operations if no Retry-After header is present.
        :return: An instance of AsyncLROPoller that returns an iterator like instance of either BastionActiveSessionListResult or the result of cls(response)
<<<<<<< HEAD
        :rtype: ~azure.core.polling.AsyncLROPoller[~azure.core.async_paging.AsyncItemPaged[~azure.mgmt.network.v2021_03_01.models.BastionActiveSessionListResult]]
=======
        :rtype: ~azure.core.polling.AsyncLROPoller[~azure.core.async_paging.AsyncItemPaged[~azure.mgmt.network.v2021_05_01.models.BastionActiveSessionListResult]]
>>>>>>> 62df3543
        :raises ~azure.core.exceptions.HttpResponseError:
        """
        api_version = self._get_api_version('begin_get_active_sessions')
        if api_version == '2019-09-01':
            from ..v2019_09_01.aio.operations import NetworkManagementClientOperationsMixin as OperationClass
        elif api_version == '2019-11-01':
            from ..v2019_11_01.aio.operations import NetworkManagementClientOperationsMixin as OperationClass
        elif api_version == '2019-12-01':
            from ..v2019_12_01.aio.operations import NetworkManagementClientOperationsMixin as OperationClass
        elif api_version == '2020-03-01':
            from ..v2020_03_01.aio.operations import NetworkManagementClientOperationsMixin as OperationClass
        elif api_version == '2020-04-01':
            from ..v2020_04_01.aio.operations import NetworkManagementClientOperationsMixin as OperationClass
        elif api_version == '2020-05-01':
            from ..v2020_05_01.aio.operations import NetworkManagementClientOperationsMixin as OperationClass
        elif api_version == '2020-06-01':
            from ..v2020_06_01.aio.operations import NetworkManagementClientOperationsMixin as OperationClass
        elif api_version == '2020-07-01':
            from ..v2020_07_01.aio.operations import NetworkManagementClientOperationsMixin as OperationClass
        elif api_version == '2020-08-01':
            from ..v2020_08_01.aio.operations import NetworkManagementClientOperationsMixin as OperationClass
        elif api_version == '2020-11-01':
            from ..v2020_11_01.aio.operations import NetworkManagementClientOperationsMixin as OperationClass
        elif api_version == '2021-02-01':
            from ..v2021_02_01.aio.operations import NetworkManagementClientOperationsMixin as OperationClass
<<<<<<< HEAD
        elif api_version == '2021-03-01':
            from ..v2021_03_01.aio.operations import NetworkManagementClientOperationsMixin as OperationClass
=======
        elif api_version == '2021-05-01':
            from ..v2021_05_01.aio.operations import NetworkManagementClientOperationsMixin as OperationClass
>>>>>>> 62df3543
        else:
            raise ValueError("API version {} does not have operation 'begin_get_active_sessions'".format(api_version))
        mixin_instance = OperationClass()
        mixin_instance._client = self._client
        mixin_instance._config = self._config
        mixin_instance._serialize = Serializer(self._models_dict(api_version))
        mixin_instance._serialize.client_side_validation = False
        mixin_instance._deserialize = Deserializer(self._models_dict(api_version))
        return mixin_instance.begin_get_active_sessions(resource_group_name, bastion_host_name, **kwargs)

    def begin_put_bastion_shareable_link(
        self,
        resource_group_name: str,
        bastion_host_name: str,
        bsl_request: "_models.BastionShareableLinkListRequest",
        **kwargs: Any
    ) -> AsyncLROPoller[AsyncItemPaged["_models.BastionShareableLinkListResult"]]:
        """Creates a Bastion Shareable Links for all the VMs specified in the request.

        :param resource_group_name: The name of the resource group.
        :type resource_group_name: str
        :param bastion_host_name: The name of the Bastion Host.
        :type bastion_host_name: str
        :param bsl_request: Post request for all the Bastion Shareable Link endpoints.
<<<<<<< HEAD
        :type bsl_request: ~azure.mgmt.network.v2021_03_01.models.BastionShareableLinkListRequest
=======
        :type bsl_request: ~azure.mgmt.network.v2021_05_01.models.BastionShareableLinkListRequest
>>>>>>> 62df3543
        :keyword callable cls: A custom type or function that will be passed the direct response
        :keyword str continuation_token: A continuation token to restart a poller from a saved state.
        :keyword polling: By default, your polling method will be AsyncARMPolling.
         Pass in False for this operation to not poll, or pass in your own initialized polling object for a personal polling strategy.
        :paramtype polling: bool or ~azure.core.polling.AsyncPollingMethod
        :keyword int polling_interval: Default waiting time between two polls for LRO operations if no Retry-After header is present.
        :return: An instance of AsyncLROPoller that returns an iterator like instance of either BastionShareableLinkListResult or the result of cls(response)
<<<<<<< HEAD
        :rtype: ~azure.core.polling.AsyncLROPoller[~azure.core.async_paging.AsyncItemPaged[~azure.mgmt.network.v2021_03_01.models.BastionShareableLinkListResult]]
=======
        :rtype: ~azure.core.polling.AsyncLROPoller[~azure.core.async_paging.AsyncItemPaged[~azure.mgmt.network.v2021_05_01.models.BastionShareableLinkListResult]]
>>>>>>> 62df3543
        :raises ~azure.core.exceptions.HttpResponseError:
        """
        api_version = self._get_api_version('begin_put_bastion_shareable_link')
        if api_version == '2019-09-01':
            from ..v2019_09_01.aio.operations import NetworkManagementClientOperationsMixin as OperationClass
        elif api_version == '2019-11-01':
            from ..v2019_11_01.aio.operations import NetworkManagementClientOperationsMixin as OperationClass
        elif api_version == '2019-12-01':
            from ..v2019_12_01.aio.operations import NetworkManagementClientOperationsMixin as OperationClass
        elif api_version == '2020-03-01':
            from ..v2020_03_01.aio.operations import NetworkManagementClientOperationsMixin as OperationClass
        elif api_version == '2020-04-01':
            from ..v2020_04_01.aio.operations import NetworkManagementClientOperationsMixin as OperationClass
        elif api_version == '2020-05-01':
            from ..v2020_05_01.aio.operations import NetworkManagementClientOperationsMixin as OperationClass
        elif api_version == '2020-06-01':
            from ..v2020_06_01.aio.operations import NetworkManagementClientOperationsMixin as OperationClass
        elif api_version == '2020-07-01':
            from ..v2020_07_01.aio.operations import NetworkManagementClientOperationsMixin as OperationClass
        elif api_version == '2020-08-01':
            from ..v2020_08_01.aio.operations import NetworkManagementClientOperationsMixin as OperationClass
        elif api_version == '2020-11-01':
            from ..v2020_11_01.aio.operations import NetworkManagementClientOperationsMixin as OperationClass
        elif api_version == '2021-02-01':
            from ..v2021_02_01.aio.operations import NetworkManagementClientOperationsMixin as OperationClass
<<<<<<< HEAD
        elif api_version == '2021-03-01':
            from ..v2021_03_01.aio.operations import NetworkManagementClientOperationsMixin as OperationClass
=======
        elif api_version == '2021-05-01':
            from ..v2021_05_01.aio.operations import NetworkManagementClientOperationsMixin as OperationClass
>>>>>>> 62df3543
        else:
            raise ValueError("API version {} does not have operation 'begin_put_bastion_shareable_link'".format(api_version))
        mixin_instance = OperationClass()
        mixin_instance._client = self._client
        mixin_instance._config = self._config
        mixin_instance._serialize = Serializer(self._models_dict(api_version))
        mixin_instance._serialize.client_side_validation = False
        mixin_instance._deserialize = Deserializer(self._models_dict(api_version))
        return mixin_instance.begin_put_bastion_shareable_link(resource_group_name, bastion_host_name, bsl_request, **kwargs)

    async def check_dns_name_availability(
        self,
        location: str,
        domain_name_label: str,
        **kwargs: Any
    ) -> "_models.DnsNameAvailabilityResult":
        """Checks whether a domain name in the cloudapp.azure.com zone is available for use.

        :param location: The location of the domain name.
        :type location: str
        :param domain_name_label: The domain name to be verified. It must conform to the following
         regular expression: ^[a-z][a-z0-9-]{1,61}[a-z0-9]$.
        :type domain_name_label: str
        :keyword callable cls: A custom type or function that will be passed the direct response
        :return: DnsNameAvailabilityResult, or the result of cls(response)
<<<<<<< HEAD
        :rtype: ~azure.mgmt.network.v2021_03_01.models.DnsNameAvailabilityResult
=======
        :rtype: ~azure.mgmt.network.v2021_05_01.models.DnsNameAvailabilityResult
>>>>>>> 62df3543
        :raises: ~azure.core.exceptions.HttpResponseError
        """
        api_version = self._get_api_version('check_dns_name_availability')
        if api_version == '2015-06-15':
            from ..v2015_06_15.aio.operations import NetworkManagementClientOperationsMixin as OperationClass
        elif api_version == '2016-09-01':
            from ..v2016_09_01.aio.operations import NetworkManagementClientOperationsMixin as OperationClass
        elif api_version == '2016-12-01':
            from ..v2016_12_01.aio.operations import NetworkManagementClientOperationsMixin as OperationClass
        elif api_version == '2017-03-01':
            from ..v2017_03_01.aio.operations import NetworkManagementClientOperationsMixin as OperationClass
        elif api_version == '2017-06-01':
            from ..v2017_06_01.aio.operations import NetworkManagementClientOperationsMixin as OperationClass
        elif api_version == '2017-10-01':
            from ..v2017_10_01.aio.operations import NetworkManagementClientOperationsMixin as OperationClass
        elif api_version == '2018-01-01':
            from ..v2018_01_01.aio.operations import NetworkManagementClientOperationsMixin as OperationClass
        elif api_version == '2018-02-01':
            from ..v2018_02_01.aio.operations import NetworkManagementClientOperationsMixin as OperationClass
        elif api_version == '2018-04-01':
            from ..v2018_04_01.aio.operations import NetworkManagementClientOperationsMixin as OperationClass
        elif api_version == '2018-06-01':
            from ..v2018_06_01.aio.operations import NetworkManagementClientOperationsMixin as OperationClass
        elif api_version == '2018-07-01':
            from ..v2018_07_01.aio.operations import NetworkManagementClientOperationsMixin as OperationClass
        elif api_version == '2018-08-01':
            from ..v2018_08_01.aio.operations import NetworkManagementClientOperationsMixin as OperationClass
        elif api_version == '2018-10-01':
            from ..v2018_10_01.aio.operations import NetworkManagementClientOperationsMixin as OperationClass
        elif api_version == '2018-11-01':
            from ..v2018_11_01.aio.operations import NetworkManagementClientOperationsMixin as OperationClass
        elif api_version == '2018-12-01':
            from ..v2018_12_01.aio.operations import NetworkManagementClientOperationsMixin as OperationClass
        elif api_version == '2019-02-01':
            from ..v2019_02_01.aio.operations import NetworkManagementClientOperationsMixin as OperationClass
        elif api_version == '2019-04-01':
            from ..v2019_04_01.aio.operations import NetworkManagementClientOperationsMixin as OperationClass
        elif api_version == '2019-06-01':
            from ..v2019_06_01.aio.operations import NetworkManagementClientOperationsMixin as OperationClass
        elif api_version == '2019-07-01':
            from ..v2019_07_01.aio.operations import NetworkManagementClientOperationsMixin as OperationClass
        elif api_version == '2019-08-01':
            from ..v2019_08_01.aio.operations import NetworkManagementClientOperationsMixin as OperationClass
        elif api_version == '2019-09-01':
            from ..v2019_09_01.aio.operations import NetworkManagementClientOperationsMixin as OperationClass
        elif api_version == '2019-11-01':
            from ..v2019_11_01.aio.operations import NetworkManagementClientOperationsMixin as OperationClass
        elif api_version == '2019-12-01':
            from ..v2019_12_01.aio.operations import NetworkManagementClientOperationsMixin as OperationClass
        elif api_version == '2020-03-01':
            from ..v2020_03_01.aio.operations import NetworkManagementClientOperationsMixin as OperationClass
        elif api_version == '2020-04-01':
            from ..v2020_04_01.aio.operations import NetworkManagementClientOperationsMixin as OperationClass
        elif api_version == '2020-05-01':
            from ..v2020_05_01.aio.operations import NetworkManagementClientOperationsMixin as OperationClass
        elif api_version == '2020-06-01':
            from ..v2020_06_01.aio.operations import NetworkManagementClientOperationsMixin as OperationClass
        elif api_version == '2020-07-01':
            from ..v2020_07_01.aio.operations import NetworkManagementClientOperationsMixin as OperationClass
        elif api_version == '2020-08-01':
            from ..v2020_08_01.aio.operations import NetworkManagementClientOperationsMixin as OperationClass
        elif api_version == '2020-11-01':
            from ..v2020_11_01.aio.operations import NetworkManagementClientOperationsMixin as OperationClass
        elif api_version == '2021-02-01':
            from ..v2021_02_01.aio.operations import NetworkManagementClientOperationsMixin as OperationClass
<<<<<<< HEAD
        elif api_version == '2021-03-01':
            from ..v2021_03_01.aio.operations import NetworkManagementClientOperationsMixin as OperationClass
=======
        elif api_version == '2021-05-01':
            from ..v2021_05_01.aio.operations import NetworkManagementClientOperationsMixin as OperationClass
>>>>>>> 62df3543
        else:
            raise ValueError("API version {} does not have operation 'check_dns_name_availability'".format(api_version))
        mixin_instance = OperationClass()
        mixin_instance._client = self._client
        mixin_instance._config = self._config
        mixin_instance._serialize = Serializer(self._models_dict(api_version))
        mixin_instance._serialize.client_side_validation = False
        mixin_instance._deserialize = Deserializer(self._models_dict(api_version))
        return await mixin_instance.check_dns_name_availability(location, domain_name_label, **kwargs)

    def disconnect_active_sessions(
        self,
        resource_group_name: str,
        bastion_host_name: str,
        session_ids: "_models.SessionIds",
        **kwargs: Any
    ) -> AsyncItemPaged["_models.BastionSessionDeleteResult"]:
        """Returns the list of currently active sessions on the Bastion.

        :param resource_group_name: The name of the resource group.
        :type resource_group_name: str
        :param bastion_host_name: The name of the Bastion Host.
        :type bastion_host_name: str
        :param session_ids: The list of sessionids to disconnect.
<<<<<<< HEAD
        :type session_ids: ~azure.mgmt.network.v2021_03_01.models.SessionIds
        :keyword callable cls: A custom type or function that will be passed the direct response
        :return: An iterator like instance of either BastionSessionDeleteResult or the result of cls(response)
        :rtype: ~azure.core.async_paging.AsyncItemPaged[~azure.mgmt.network.v2021_03_01.models.BastionSessionDeleteResult]
=======
        :type session_ids: ~azure.mgmt.network.v2021_05_01.models.SessionIds
        :keyword callable cls: A custom type or function that will be passed the direct response
        :return: An iterator like instance of either BastionSessionDeleteResult or the result of cls(response)
        :rtype: ~azure.core.async_paging.AsyncItemPaged[~azure.mgmt.network.v2021_05_01.models.BastionSessionDeleteResult]
>>>>>>> 62df3543
        :raises: ~azure.core.exceptions.HttpResponseError
        """
        api_version = self._get_api_version('disconnect_active_sessions')
        if api_version == '2019-09-01':
            from ..v2019_09_01.aio.operations import NetworkManagementClientOperationsMixin as OperationClass
        elif api_version == '2019-11-01':
            from ..v2019_11_01.aio.operations import NetworkManagementClientOperationsMixin as OperationClass
        elif api_version == '2019-12-01':
            from ..v2019_12_01.aio.operations import NetworkManagementClientOperationsMixin as OperationClass
        elif api_version == '2020-03-01':
            from ..v2020_03_01.aio.operations import NetworkManagementClientOperationsMixin as OperationClass
        elif api_version == '2020-04-01':
            from ..v2020_04_01.aio.operations import NetworkManagementClientOperationsMixin as OperationClass
        elif api_version == '2020-05-01':
            from ..v2020_05_01.aio.operations import NetworkManagementClientOperationsMixin as OperationClass
        elif api_version == '2020-06-01':
            from ..v2020_06_01.aio.operations import NetworkManagementClientOperationsMixin as OperationClass
        elif api_version == '2020-07-01':
            from ..v2020_07_01.aio.operations import NetworkManagementClientOperationsMixin as OperationClass
        elif api_version == '2020-08-01':
            from ..v2020_08_01.aio.operations import NetworkManagementClientOperationsMixin as OperationClass
        elif api_version == '2020-11-01':
            from ..v2020_11_01.aio.operations import NetworkManagementClientOperationsMixin as OperationClass
        elif api_version == '2021-02-01':
            from ..v2021_02_01.aio.operations import NetworkManagementClientOperationsMixin as OperationClass
<<<<<<< HEAD
        elif api_version == '2021-03-01':
            from ..v2021_03_01.aio.operations import NetworkManagementClientOperationsMixin as OperationClass
=======
        elif api_version == '2021-05-01':
            from ..v2021_05_01.aio.operations import NetworkManagementClientOperationsMixin as OperationClass
>>>>>>> 62df3543
        else:
            raise ValueError("API version {} does not have operation 'disconnect_active_sessions'".format(api_version))
        mixin_instance = OperationClass()
        mixin_instance._client = self._client
        mixin_instance._config = self._config
        mixin_instance._serialize = Serializer(self._models_dict(api_version))
        mixin_instance._serialize.client_side_validation = False
        mixin_instance._deserialize = Deserializer(self._models_dict(api_version))
        return mixin_instance.disconnect_active_sessions(resource_group_name, bastion_host_name, session_ids, **kwargs)

    def get_bastion_shareable_link(
        self,
        resource_group_name: str,
        bastion_host_name: str,
        bsl_request: "_models.BastionShareableLinkListRequest",
        **kwargs: Any
    ) -> AsyncItemPaged["_models.BastionShareableLinkListResult"]:
        """Return the Bastion Shareable Links for all the VMs specified in the request.

        :param resource_group_name: The name of the resource group.
        :type resource_group_name: str
        :param bastion_host_name: The name of the Bastion Host.
        :type bastion_host_name: str
        :param bsl_request: Post request for all the Bastion Shareable Link endpoints.
<<<<<<< HEAD
        :type bsl_request: ~azure.mgmt.network.v2021_03_01.models.BastionShareableLinkListRequest
        :keyword callable cls: A custom type or function that will be passed the direct response
        :return: An iterator like instance of either BastionShareableLinkListResult or the result of cls(response)
        :rtype: ~azure.core.async_paging.AsyncItemPaged[~azure.mgmt.network.v2021_03_01.models.BastionShareableLinkListResult]
=======
        :type bsl_request: ~azure.mgmt.network.v2021_05_01.models.BastionShareableLinkListRequest
        :keyword callable cls: A custom type or function that will be passed the direct response
        :return: An iterator like instance of either BastionShareableLinkListResult or the result of cls(response)
        :rtype: ~azure.core.async_paging.AsyncItemPaged[~azure.mgmt.network.v2021_05_01.models.BastionShareableLinkListResult]
>>>>>>> 62df3543
        :raises: ~azure.core.exceptions.HttpResponseError
        """
        api_version = self._get_api_version('get_bastion_shareable_link')
        if api_version == '2019-09-01':
            from ..v2019_09_01.aio.operations import NetworkManagementClientOperationsMixin as OperationClass
        elif api_version == '2019-11-01':
            from ..v2019_11_01.aio.operations import NetworkManagementClientOperationsMixin as OperationClass
        elif api_version == '2019-12-01':
            from ..v2019_12_01.aio.operations import NetworkManagementClientOperationsMixin as OperationClass
        elif api_version == '2020-03-01':
            from ..v2020_03_01.aio.operations import NetworkManagementClientOperationsMixin as OperationClass
        elif api_version == '2020-04-01':
            from ..v2020_04_01.aio.operations import NetworkManagementClientOperationsMixin as OperationClass
        elif api_version == '2020-05-01':
            from ..v2020_05_01.aio.operations import NetworkManagementClientOperationsMixin as OperationClass
        elif api_version == '2020-06-01':
            from ..v2020_06_01.aio.operations import NetworkManagementClientOperationsMixin as OperationClass
        elif api_version == '2020-07-01':
            from ..v2020_07_01.aio.operations import NetworkManagementClientOperationsMixin as OperationClass
        elif api_version == '2020-08-01':
            from ..v2020_08_01.aio.operations import NetworkManagementClientOperationsMixin as OperationClass
        elif api_version == '2020-11-01':
            from ..v2020_11_01.aio.operations import NetworkManagementClientOperationsMixin as OperationClass
        elif api_version == '2021-02-01':
            from ..v2021_02_01.aio.operations import NetworkManagementClientOperationsMixin as OperationClass
<<<<<<< HEAD
        elif api_version == '2021-03-01':
            from ..v2021_03_01.aio.operations import NetworkManagementClientOperationsMixin as OperationClass
=======
        elif api_version == '2021-05-01':
            from ..v2021_05_01.aio.operations import NetworkManagementClientOperationsMixin as OperationClass
>>>>>>> 62df3543
        else:
            raise ValueError("API version {} does not have operation 'get_bastion_shareable_link'".format(api_version))
        mixin_instance = OperationClass()
        mixin_instance._client = self._client
        mixin_instance._config = self._config
        mixin_instance._serialize = Serializer(self._models_dict(api_version))
        mixin_instance._serialize.client_side_validation = False
        mixin_instance._deserialize = Deserializer(self._models_dict(api_version))
        return mixin_instance.get_bastion_shareable_link(resource_group_name, bastion_host_name, bsl_request, **kwargs)

    async def supported_security_providers(
        self,
        resource_group_name: str,
        virtual_wan_name: str,
        **kwargs: Any
    ) -> "_models.VirtualWanSecurityProviders":
        """Gives the supported security providers for the virtual wan.

        :param resource_group_name: The resource group name.
        :type resource_group_name: str
        :param virtual_wan_name: The name of the VirtualWAN for which supported security providers are
         needed.
        :type virtual_wan_name: str
        :keyword callable cls: A custom type or function that will be passed the direct response
        :return: VirtualWanSecurityProviders, or the result of cls(response)
<<<<<<< HEAD
        :rtype: ~azure.mgmt.network.v2021_03_01.models.VirtualWanSecurityProviders
=======
        :rtype: ~azure.mgmt.network.v2021_05_01.models.VirtualWanSecurityProviders
>>>>>>> 62df3543
        :raises: ~azure.core.exceptions.HttpResponseError
        """
        api_version = self._get_api_version('supported_security_providers')
        if api_version == '2018-08-01':
            from ..v2018_08_01.aio.operations import NetworkManagementClientOperationsMixin as OperationClass
        elif api_version == '2018-10-01':
            from ..v2018_10_01.aio.operations import NetworkManagementClientOperationsMixin as OperationClass
        elif api_version == '2018-11-01':
            from ..v2018_11_01.aio.operations import NetworkManagementClientOperationsMixin as OperationClass
        elif api_version == '2018-12-01':
            from ..v2018_12_01.aio.operations import NetworkManagementClientOperationsMixin as OperationClass
        elif api_version == '2019-02-01':
            from ..v2019_02_01.aio.operations import NetworkManagementClientOperationsMixin as OperationClass
        elif api_version == '2019-04-01':
            from ..v2019_04_01.aio.operations import NetworkManagementClientOperationsMixin as OperationClass
        elif api_version == '2019-06-01':
            from ..v2019_06_01.aio.operations import NetworkManagementClientOperationsMixin as OperationClass
        elif api_version == '2019-07-01':
            from ..v2019_07_01.aio.operations import NetworkManagementClientOperationsMixin as OperationClass
        elif api_version == '2019-08-01':
            from ..v2019_08_01.aio.operations import NetworkManagementClientOperationsMixin as OperationClass
        elif api_version == '2019-09-01':
            from ..v2019_09_01.aio.operations import NetworkManagementClientOperationsMixin as OperationClass
        elif api_version == '2019-11-01':
            from ..v2019_11_01.aio.operations import NetworkManagementClientOperationsMixin as OperationClass
        elif api_version == '2019-12-01':
            from ..v2019_12_01.aio.operations import NetworkManagementClientOperationsMixin as OperationClass
        elif api_version == '2020-03-01':
            from ..v2020_03_01.aio.operations import NetworkManagementClientOperationsMixin as OperationClass
        elif api_version == '2020-04-01':
            from ..v2020_04_01.aio.operations import NetworkManagementClientOperationsMixin as OperationClass
        elif api_version == '2020-05-01':
            from ..v2020_05_01.aio.operations import NetworkManagementClientOperationsMixin as OperationClass
        elif api_version == '2020-06-01':
            from ..v2020_06_01.aio.operations import NetworkManagementClientOperationsMixin as OperationClass
        elif api_version == '2020-07-01':
            from ..v2020_07_01.aio.operations import NetworkManagementClientOperationsMixin as OperationClass
        elif api_version == '2020-08-01':
            from ..v2020_08_01.aio.operations import NetworkManagementClientOperationsMixin as OperationClass
        elif api_version == '2020-11-01':
            from ..v2020_11_01.aio.operations import NetworkManagementClientOperationsMixin as OperationClass
        elif api_version == '2021-02-01':
            from ..v2021_02_01.aio.operations import NetworkManagementClientOperationsMixin as OperationClass
<<<<<<< HEAD
        elif api_version == '2021-03-01':
            from ..v2021_03_01.aio.operations import NetworkManagementClientOperationsMixin as OperationClass
=======
        elif api_version == '2021-05-01':
            from ..v2021_05_01.aio.operations import NetworkManagementClientOperationsMixin as OperationClass
>>>>>>> 62df3543
        else:
            raise ValueError("API version {} does not have operation 'supported_security_providers'".format(api_version))
        mixin_instance = OperationClass()
        mixin_instance._client = self._client
        mixin_instance._config = self._config
        mixin_instance._serialize = Serializer(self._models_dict(api_version))
        mixin_instance._serialize.client_side_validation = False
        mixin_instance._deserialize = Deserializer(self._models_dict(api_version))
        return await mixin_instance.supported_security_providers(resource_group_name, virtual_wan_name, **kwargs)<|MERGE_RESOLUTION|>--- conflicted
+++ resolved
@@ -37,11 +37,7 @@
         :param bastion_host_name: The name of the Bastion Host.
         :type bastion_host_name: str
         :param bsl_request: Post request for all the Bastion Shareable Link endpoints.
-<<<<<<< HEAD
-        :type bsl_request: ~azure.mgmt.network.v2021_03_01.models.BastionShareableLinkListRequest
-=======
         :type bsl_request: ~azure.mgmt.network.v2021_05_01.models.BastionShareableLinkListRequest
->>>>>>> 62df3543
         :keyword callable cls: A custom type or function that will be passed the direct response
         :keyword str continuation_token: A continuation token to restart a poller from a saved state.
         :keyword polling: By default, your polling method will be AsyncARMPolling.
@@ -75,13 +71,8 @@
             from ..v2020_11_01.aio.operations import NetworkManagementClientOperationsMixin as OperationClass
         elif api_version == '2021-02-01':
             from ..v2021_02_01.aio.operations import NetworkManagementClientOperationsMixin as OperationClass
-<<<<<<< HEAD
-        elif api_version == '2021-03-01':
-            from ..v2021_03_01.aio.operations import NetworkManagementClientOperationsMixin as OperationClass
-=======
-        elif api_version == '2021-05-01':
-            from ..v2021_05_01.aio.operations import NetworkManagementClientOperationsMixin as OperationClass
->>>>>>> 62df3543
+        elif api_version == '2021-05-01':
+            from ..v2021_05_01.aio.operations import NetworkManagementClientOperationsMixin as OperationClass
         else:
             raise ValueError("API version {} does not have operation 'begin_delete_bastion_shareable_link'".format(api_version))
         mixin_instance = OperationClass()
@@ -109,11 +100,7 @@
         :type virtual_wan_name: str
         :param vpn_client_params: Parameters supplied to the generate VirtualWan VPN profile generation
          operation.
-<<<<<<< HEAD
-        :type vpn_client_params: ~azure.mgmt.network.v2021_03_01.models.VirtualWanVpnProfileParameters
-=======
         :type vpn_client_params: ~azure.mgmt.network.v2021_05_01.models.VirtualWanVpnProfileParameters
->>>>>>> 62df3543
         :keyword callable cls: A custom type or function that will be passed the direct response
         :keyword str continuation_token: A continuation token to restart a poller from a saved state.
         :keyword polling: By default, your polling method will be AsyncARMPolling.
@@ -121,11 +108,7 @@
         :paramtype polling: bool or ~azure.core.polling.AsyncPollingMethod
         :keyword int polling_interval: Default waiting time between two polls for LRO operations if no Retry-After header is present.
         :return: An instance of AsyncLROPoller that returns either VpnProfileResponse or the result of cls(response)
-<<<<<<< HEAD
-        :rtype: ~azure.core.polling.AsyncLROPoller[~azure.mgmt.network.v2021_03_01.models.VpnProfileResponse]
-=======
         :rtype: ~azure.core.polling.AsyncLROPoller[~azure.mgmt.network.v2021_05_01.models.VpnProfileResponse]
->>>>>>> 62df3543
         :raises ~azure.core.exceptions.HttpResponseError:
         """
         api_version = self._get_api_version('begin_generatevirtualwanvpnserverconfigurationvpnprofile')
@@ -153,13 +136,8 @@
             from ..v2020_11_01.aio.operations import NetworkManagementClientOperationsMixin as OperationClass
         elif api_version == '2021-02-01':
             from ..v2021_02_01.aio.operations import NetworkManagementClientOperationsMixin as OperationClass
-<<<<<<< HEAD
-        elif api_version == '2021-03-01':
-            from ..v2021_03_01.aio.operations import NetworkManagementClientOperationsMixin as OperationClass
-=======
-        elif api_version == '2021-05-01':
-            from ..v2021_05_01.aio.operations import NetworkManagementClientOperationsMixin as OperationClass
->>>>>>> 62df3543
+        elif api_version == '2021-05-01':
+            from ..v2021_05_01.aio.operations import NetworkManagementClientOperationsMixin as OperationClass
         else:
             raise ValueError("API version {} does not have operation 'begin_generatevirtualwanvpnserverconfigurationvpnprofile'".format(api_version))
         mixin_instance = OperationClass()
@@ -189,11 +167,7 @@
         :paramtype polling: bool or ~azure.core.polling.AsyncPollingMethod
         :keyword int polling_interval: Default waiting time between two polls for LRO operations if no Retry-After header is present.
         :return: An instance of AsyncLROPoller that returns an iterator like instance of either BastionActiveSessionListResult or the result of cls(response)
-<<<<<<< HEAD
-        :rtype: ~azure.core.polling.AsyncLROPoller[~azure.core.async_paging.AsyncItemPaged[~azure.mgmt.network.v2021_03_01.models.BastionActiveSessionListResult]]
-=======
         :rtype: ~azure.core.polling.AsyncLROPoller[~azure.core.async_paging.AsyncItemPaged[~azure.mgmt.network.v2021_05_01.models.BastionActiveSessionListResult]]
->>>>>>> 62df3543
         :raises ~azure.core.exceptions.HttpResponseError:
         """
         api_version = self._get_api_version('begin_get_active_sessions')
@@ -219,13 +193,8 @@
             from ..v2020_11_01.aio.operations import NetworkManagementClientOperationsMixin as OperationClass
         elif api_version == '2021-02-01':
             from ..v2021_02_01.aio.operations import NetworkManagementClientOperationsMixin as OperationClass
-<<<<<<< HEAD
-        elif api_version == '2021-03-01':
-            from ..v2021_03_01.aio.operations import NetworkManagementClientOperationsMixin as OperationClass
-=======
-        elif api_version == '2021-05-01':
-            from ..v2021_05_01.aio.operations import NetworkManagementClientOperationsMixin as OperationClass
->>>>>>> 62df3543
+        elif api_version == '2021-05-01':
+            from ..v2021_05_01.aio.operations import NetworkManagementClientOperationsMixin as OperationClass
         else:
             raise ValueError("API version {} does not have operation 'begin_get_active_sessions'".format(api_version))
         mixin_instance = OperationClass()
@@ -250,11 +219,7 @@
         :param bastion_host_name: The name of the Bastion Host.
         :type bastion_host_name: str
         :param bsl_request: Post request for all the Bastion Shareable Link endpoints.
-<<<<<<< HEAD
-        :type bsl_request: ~azure.mgmt.network.v2021_03_01.models.BastionShareableLinkListRequest
-=======
         :type bsl_request: ~azure.mgmt.network.v2021_05_01.models.BastionShareableLinkListRequest
->>>>>>> 62df3543
         :keyword callable cls: A custom type or function that will be passed the direct response
         :keyword str continuation_token: A continuation token to restart a poller from a saved state.
         :keyword polling: By default, your polling method will be AsyncARMPolling.
@@ -262,11 +227,7 @@
         :paramtype polling: bool or ~azure.core.polling.AsyncPollingMethod
         :keyword int polling_interval: Default waiting time between two polls for LRO operations if no Retry-After header is present.
         :return: An instance of AsyncLROPoller that returns an iterator like instance of either BastionShareableLinkListResult or the result of cls(response)
-<<<<<<< HEAD
-        :rtype: ~azure.core.polling.AsyncLROPoller[~azure.core.async_paging.AsyncItemPaged[~azure.mgmt.network.v2021_03_01.models.BastionShareableLinkListResult]]
-=======
         :rtype: ~azure.core.polling.AsyncLROPoller[~azure.core.async_paging.AsyncItemPaged[~azure.mgmt.network.v2021_05_01.models.BastionShareableLinkListResult]]
->>>>>>> 62df3543
         :raises ~azure.core.exceptions.HttpResponseError:
         """
         api_version = self._get_api_version('begin_put_bastion_shareable_link')
@@ -292,13 +253,8 @@
             from ..v2020_11_01.aio.operations import NetworkManagementClientOperationsMixin as OperationClass
         elif api_version == '2021-02-01':
             from ..v2021_02_01.aio.operations import NetworkManagementClientOperationsMixin as OperationClass
-<<<<<<< HEAD
-        elif api_version == '2021-03-01':
-            from ..v2021_03_01.aio.operations import NetworkManagementClientOperationsMixin as OperationClass
-=======
-        elif api_version == '2021-05-01':
-            from ..v2021_05_01.aio.operations import NetworkManagementClientOperationsMixin as OperationClass
->>>>>>> 62df3543
+        elif api_version == '2021-05-01':
+            from ..v2021_05_01.aio.operations import NetworkManagementClientOperationsMixin as OperationClass
         else:
             raise ValueError("API version {} does not have operation 'begin_put_bastion_shareable_link'".format(api_version))
         mixin_instance = OperationClass()
@@ -324,11 +280,7 @@
         :type domain_name_label: str
         :keyword callable cls: A custom type or function that will be passed the direct response
         :return: DnsNameAvailabilityResult, or the result of cls(response)
-<<<<<<< HEAD
-        :rtype: ~azure.mgmt.network.v2021_03_01.models.DnsNameAvailabilityResult
-=======
         :rtype: ~azure.mgmt.network.v2021_05_01.models.DnsNameAvailabilityResult
->>>>>>> 62df3543
         :raises: ~azure.core.exceptions.HttpResponseError
         """
         api_version = self._get_api_version('check_dns_name_availability')
@@ -394,13 +346,8 @@
             from ..v2020_11_01.aio.operations import NetworkManagementClientOperationsMixin as OperationClass
         elif api_version == '2021-02-01':
             from ..v2021_02_01.aio.operations import NetworkManagementClientOperationsMixin as OperationClass
-<<<<<<< HEAD
-        elif api_version == '2021-03-01':
-            from ..v2021_03_01.aio.operations import NetworkManagementClientOperationsMixin as OperationClass
-=======
-        elif api_version == '2021-05-01':
-            from ..v2021_05_01.aio.operations import NetworkManagementClientOperationsMixin as OperationClass
->>>>>>> 62df3543
+        elif api_version == '2021-05-01':
+            from ..v2021_05_01.aio.operations import NetworkManagementClientOperationsMixin as OperationClass
         else:
             raise ValueError("API version {} does not have operation 'check_dns_name_availability'".format(api_version))
         mixin_instance = OperationClass()
@@ -425,17 +372,10 @@
         :param bastion_host_name: The name of the Bastion Host.
         :type bastion_host_name: str
         :param session_ids: The list of sessionids to disconnect.
-<<<<<<< HEAD
-        :type session_ids: ~azure.mgmt.network.v2021_03_01.models.SessionIds
-        :keyword callable cls: A custom type or function that will be passed the direct response
-        :return: An iterator like instance of either BastionSessionDeleteResult or the result of cls(response)
-        :rtype: ~azure.core.async_paging.AsyncItemPaged[~azure.mgmt.network.v2021_03_01.models.BastionSessionDeleteResult]
-=======
         :type session_ids: ~azure.mgmt.network.v2021_05_01.models.SessionIds
         :keyword callable cls: A custom type or function that will be passed the direct response
         :return: An iterator like instance of either BastionSessionDeleteResult or the result of cls(response)
         :rtype: ~azure.core.async_paging.AsyncItemPaged[~azure.mgmt.network.v2021_05_01.models.BastionSessionDeleteResult]
->>>>>>> 62df3543
         :raises: ~azure.core.exceptions.HttpResponseError
         """
         api_version = self._get_api_version('disconnect_active_sessions')
@@ -461,13 +401,8 @@
             from ..v2020_11_01.aio.operations import NetworkManagementClientOperationsMixin as OperationClass
         elif api_version == '2021-02-01':
             from ..v2021_02_01.aio.operations import NetworkManagementClientOperationsMixin as OperationClass
-<<<<<<< HEAD
-        elif api_version == '2021-03-01':
-            from ..v2021_03_01.aio.operations import NetworkManagementClientOperationsMixin as OperationClass
-=======
-        elif api_version == '2021-05-01':
-            from ..v2021_05_01.aio.operations import NetworkManagementClientOperationsMixin as OperationClass
->>>>>>> 62df3543
+        elif api_version == '2021-05-01':
+            from ..v2021_05_01.aio.operations import NetworkManagementClientOperationsMixin as OperationClass
         else:
             raise ValueError("API version {} does not have operation 'disconnect_active_sessions'".format(api_version))
         mixin_instance = OperationClass()
@@ -492,17 +427,10 @@
         :param bastion_host_name: The name of the Bastion Host.
         :type bastion_host_name: str
         :param bsl_request: Post request for all the Bastion Shareable Link endpoints.
-<<<<<<< HEAD
-        :type bsl_request: ~azure.mgmt.network.v2021_03_01.models.BastionShareableLinkListRequest
-        :keyword callable cls: A custom type or function that will be passed the direct response
-        :return: An iterator like instance of either BastionShareableLinkListResult or the result of cls(response)
-        :rtype: ~azure.core.async_paging.AsyncItemPaged[~azure.mgmt.network.v2021_03_01.models.BastionShareableLinkListResult]
-=======
         :type bsl_request: ~azure.mgmt.network.v2021_05_01.models.BastionShareableLinkListRequest
         :keyword callable cls: A custom type or function that will be passed the direct response
         :return: An iterator like instance of either BastionShareableLinkListResult or the result of cls(response)
         :rtype: ~azure.core.async_paging.AsyncItemPaged[~azure.mgmt.network.v2021_05_01.models.BastionShareableLinkListResult]
->>>>>>> 62df3543
         :raises: ~azure.core.exceptions.HttpResponseError
         """
         api_version = self._get_api_version('get_bastion_shareable_link')
@@ -528,13 +456,8 @@
             from ..v2020_11_01.aio.operations import NetworkManagementClientOperationsMixin as OperationClass
         elif api_version == '2021-02-01':
             from ..v2021_02_01.aio.operations import NetworkManagementClientOperationsMixin as OperationClass
-<<<<<<< HEAD
-        elif api_version == '2021-03-01':
-            from ..v2021_03_01.aio.operations import NetworkManagementClientOperationsMixin as OperationClass
-=======
-        elif api_version == '2021-05-01':
-            from ..v2021_05_01.aio.operations import NetworkManagementClientOperationsMixin as OperationClass
->>>>>>> 62df3543
+        elif api_version == '2021-05-01':
+            from ..v2021_05_01.aio.operations import NetworkManagementClientOperationsMixin as OperationClass
         else:
             raise ValueError("API version {} does not have operation 'get_bastion_shareable_link'".format(api_version))
         mixin_instance = OperationClass()
@@ -560,11 +483,7 @@
         :type virtual_wan_name: str
         :keyword callable cls: A custom type or function that will be passed the direct response
         :return: VirtualWanSecurityProviders, or the result of cls(response)
-<<<<<<< HEAD
-        :rtype: ~azure.mgmt.network.v2021_03_01.models.VirtualWanSecurityProviders
-=======
         :rtype: ~azure.mgmt.network.v2021_05_01.models.VirtualWanSecurityProviders
->>>>>>> 62df3543
         :raises: ~azure.core.exceptions.HttpResponseError
         """
         api_version = self._get_api_version('supported_security_providers')
@@ -608,13 +527,8 @@
             from ..v2020_11_01.aio.operations import NetworkManagementClientOperationsMixin as OperationClass
         elif api_version == '2021-02-01':
             from ..v2021_02_01.aio.operations import NetworkManagementClientOperationsMixin as OperationClass
-<<<<<<< HEAD
-        elif api_version == '2021-03-01':
-            from ..v2021_03_01.aio.operations import NetworkManagementClientOperationsMixin as OperationClass
-=======
-        elif api_version == '2021-05-01':
-            from ..v2021_05_01.aio.operations import NetworkManagementClientOperationsMixin as OperationClass
->>>>>>> 62df3543
+        elif api_version == '2021-05-01':
+            from ..v2021_05_01.aio.operations import NetworkManagementClientOperationsMixin as OperationClass
         else:
             raise ValueError("API version {} does not have operation 'supported_security_providers'".format(api_version))
         mixin_instance = OperationClass()
