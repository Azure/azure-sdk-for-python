interactions:
- request:
    body: '{"location": "West US", "tags": {"key1": "value1"}, "properties": {"disableVpnEncryption":
      false, "type": "Basic"}}'
    headers:
      Accept:
      - application/json
      Accept-Encoding:
      - gzip, deflate
      Connection:
      - keep-alive
      Content-Length:
      - '115'
      Content-Type:
      - application/json
      User-Agent:
<<<<<<< HEAD
      - azsdk-python-azure-mgmt-network/19.1.0 Python/3.6.9 (Linux-5.4.72-microsoft-standard-WSL2-x86_64-with-Ubuntu-18.04-bionic)
    method: PUT
    uri: https://management.azure.com/subscriptions/00000000-0000-0000-0000-000000000000/resourceGroups/test_cli_mgmt_network_firewall_test_network892411e1/providers/Microsoft.Network/virtualWans/virtualwan?api-version=2021-03-01
  response:
    body:
      string: "{\r\n  \"name\": \"virtualwan\",\r\n  \"id\": \"/subscriptions/00000000-0000-0000-0000-000000000000/resourceGroups/test_cli_mgmt_network_firewall_test_network892411e1/providers/Microsoft.Network/virtualWans/virtualwan\"\
        ,\r\n  \"etag\": \"W/\\\"c8e5f20b-347b-46e0-9d49-4d33615000e5\\\"\",\r\n \
        \ \"type\": \"Microsoft.Network/virtualWans\",\r\n  \"location\": \"westus\"\
        ,\r\n  \"tags\": {\r\n    \"key1\": \"value1\"\r\n  },\r\n  \"properties\"\
        : {\r\n    \"provisioningState\": \"Updating\",\r\n    \"disableVpnEncryption\"\
        : false,\r\n    \"allowBranchToBranchTraffic\": true,\r\n    \"office365LocalBreakoutCategory\"\
        : \"None\",\r\n    \"type\": \"Basic\"\r\n  }\r\n}"
=======
      - azsdk-python-azure-mgmt-network/19.3.0 Python/3.8.12 (Linux-5.11.0-1020-azure-x86_64-with-glibc2.2.5)
        VSTS_0fb41ef4-5012-48a9-bf39-4ee3de03ee35_build_2500_0
    method: PUT
    uri: https://management.azure.com/subscriptions/00000000-0000-0000-0000-000000000000/resourceGroups/test_cli_mgmt_network_firewall_test_network892411e1/providers/Microsoft.Network/virtualWans/virtualwan?api-version=2021-05-01
  response:
    body:
      string: "{\r\n  \"name\": \"virtualwan\",\r\n  \"id\": \"/subscriptions/00000000-0000-0000-0000-000000000000/resourceGroups/test_cli_mgmt_network_firewall_test_network892411e1/providers/Microsoft.Network/virtualWans/virtualwan\",\r\n
        \ \"etag\": \"W/\\\"4a51aefa-d1c0-4fe8-9b3f-80fb333c9d2a\\\"\",\r\n  \"type\":
        \"Microsoft.Network/virtualWans\",\r\n  \"location\": \"westus\",\r\n  \"tags\":
        {\r\n    \"key1\": \"value1\"\r\n  },\r\n  \"properties\": {\r\n    \"provisioningState\":
        \"Updating\",\r\n    \"disableVpnEncryption\": false,\r\n    \"allowBranchToBranchTraffic\":
        true,\r\n    \"office365LocalBreakoutCategory\": \"None\",\r\n    \"type\":
        \"Basic\"\r\n  }\r\n}"
>>>>>>> 62df3543
    headers:
      azure-asyncnotification:
      - Enabled
      azure-asyncoperation:
<<<<<<< HEAD
      - https://management.azure.com/subscriptions/00000000-0000-0000-0000-000000000000/providers/Microsoft.Network/locations/westus/operations/54f5e6ed-9a14-43f0-9123-de5e8dae342b?api-version=2021-03-01
=======
      - https://management.azure.com/subscriptions/00000000-0000-0000-0000-000000000000/providers/Microsoft.Network/locations/westus/operations/5a78c090-f8cc-431f-b989-94f917605d3f?api-version=2021-05-01
>>>>>>> 62df3543
      cache-control:
      - no-cache
      content-length:
      - '590'
      content-type:
      - application/json; charset=utf-8
      date:
<<<<<<< HEAD
      - Sat, 09 Oct 2021 07:02:40 GMT
=======
      - Fri, 05 Nov 2021 09:38:07 GMT
>>>>>>> 62df3543
      expires:
      - '-1'
      pragma:
      - no-cache
      server:
      - Microsoft-HTTPAPI/2.0
      - Microsoft-HTTPAPI/2.0
      strict-transport-security:
      - max-age=31536000; includeSubDomains
      x-content-type-options:
      - nosniff
      x-ms-arm-service-request-id:
<<<<<<< HEAD
      - f05da407-c8eb-417a-a783-1b0c3b13f3ff
      x-ms-ratelimit-remaining-subscription-writes:
      - '1196'
=======
      - cd3fc8ab-f853-47d5-901b-a91a8a7f4377
      x-ms-ratelimit-remaining-subscription-writes:
      - '1199'
>>>>>>> 62df3543
    status:
      code: 201
      message: Created
- request:
    body: null
    headers:
      Accept:
      - '*/*'
      Accept-Encoding:
      - gzip, deflate
      Connection:
      - keep-alive
      User-Agent:
<<<<<<< HEAD
      - azsdk-python-azure-mgmt-network/19.1.0 Python/3.6.9 (Linux-5.4.72-microsoft-standard-WSL2-x86_64-with-Ubuntu-18.04-bionic)
    method: GET
    uri: https://management.azure.com/subscriptions/00000000-0000-0000-0000-000000000000/providers/Microsoft.Network/locations/westus/operations/54f5e6ed-9a14-43f0-9123-de5e8dae342b?api-version=2021-03-01
=======
      - azsdk-python-azure-mgmt-network/19.3.0 Python/3.8.12 (Linux-5.11.0-1020-azure-x86_64-with-glibc2.2.5)
        VSTS_0fb41ef4-5012-48a9-bf39-4ee3de03ee35_build_2500_0
    method: GET
    uri: https://management.azure.com/subscriptions/00000000-0000-0000-0000-000000000000/providers/Microsoft.Network/locations/westus/operations/5a78c090-f8cc-431f-b989-94f917605d3f?api-version=2021-05-01
>>>>>>> 62df3543
  response:
    body:
      string: "{\r\n  \"status\": \"Succeeded\"\r\n}"
    headers:
      cache-control:
      - no-cache
      content-length:
      - '29'
      content-type:
      - application/json; charset=utf-8
      date:
<<<<<<< HEAD
      - Sat, 09 Oct 2021 07:02:52 GMT
=======
      - Fri, 05 Nov 2021 09:38:17 GMT
>>>>>>> 62df3543
      expires:
      - '-1'
      pragma:
      - no-cache
      server:
      - Microsoft-HTTPAPI/2.0
      - Microsoft-HTTPAPI/2.0
      strict-transport-security:
      - max-age=31536000; includeSubDomains
      transfer-encoding:
      - chunked
      vary:
      - Accept-Encoding
      x-content-type-options:
      - nosniff
      x-ms-arm-service-request-id:
<<<<<<< HEAD
      - f3380fdf-13ba-4b5e-9306-ceaf302c0323
=======
      - 1013220a-37f0-4530-8ea2-e6ae517e207d
>>>>>>> 62df3543
    status:
      code: 200
      message: OK
- request:
    body: null
    headers:
      Accept:
      - '*/*'
      Accept-Encoding:
      - gzip, deflate
      Connection:
      - keep-alive
      User-Agent:
<<<<<<< HEAD
      - azsdk-python-azure-mgmt-network/19.1.0 Python/3.6.9 (Linux-5.4.72-microsoft-standard-WSL2-x86_64-with-Ubuntu-18.04-bionic)
    method: GET
    uri: https://management.azure.com/subscriptions/00000000-0000-0000-0000-000000000000/resourceGroups/test_cli_mgmt_network_firewall_test_network892411e1/providers/Microsoft.Network/virtualWans/virtualwan?api-version=2021-03-01
  response:
    body:
      string: "{\r\n  \"name\": \"virtualwan\",\r\n  \"id\": \"/subscriptions/00000000-0000-0000-0000-000000000000/resourceGroups/test_cli_mgmt_network_firewall_test_network892411e1/providers/Microsoft.Network/virtualWans/virtualwan\"\
        ,\r\n  \"etag\": \"W/\\\"ec3a8cdc-869e-459c-9327-7ee63b406040\\\"\",\r\n \
        \ \"type\": \"Microsoft.Network/virtualWans\",\r\n  \"location\": \"westus\"\
        ,\r\n  \"tags\": {\r\n    \"key1\": \"value1\"\r\n  },\r\n  \"properties\"\
        : {\r\n    \"provisioningState\": \"Succeeded\",\r\n    \"disableVpnEncryption\"\
        : false,\r\n    \"allowBranchToBranchTraffic\": true,\r\n    \"office365LocalBreakoutCategory\"\
        : \"None\",\r\n    \"type\": \"Basic\"\r\n  }\r\n}"
=======
      - azsdk-python-azure-mgmt-network/19.3.0 Python/3.8.12 (Linux-5.11.0-1020-azure-x86_64-with-glibc2.2.5)
        VSTS_0fb41ef4-5012-48a9-bf39-4ee3de03ee35_build_2500_0
    method: GET
    uri: https://management.azure.com/subscriptions/00000000-0000-0000-0000-000000000000/resourceGroups/test_cli_mgmt_network_firewall_test_network892411e1/providers/Microsoft.Network/virtualWans/virtualwan?api-version=2021-05-01
  response:
    body:
      string: "{\r\n  \"name\": \"virtualwan\",\r\n  \"id\": \"/subscriptions/00000000-0000-0000-0000-000000000000/resourceGroups/test_cli_mgmt_network_firewall_test_network892411e1/providers/Microsoft.Network/virtualWans/virtualwan\",\r\n
        \ \"etag\": \"W/\\\"45b02cae-abba-4862-9b14-ae8c66946e8d\\\"\",\r\n  \"type\":
        \"Microsoft.Network/virtualWans\",\r\n  \"location\": \"westus\",\r\n  \"tags\":
        {\r\n    \"key1\": \"value1\"\r\n  },\r\n  \"properties\": {\r\n    \"provisioningState\":
        \"Succeeded\",\r\n    \"disableVpnEncryption\": false,\r\n    \"allowBranchToBranchTraffic\":
        true,\r\n    \"office365LocalBreakoutCategory\": \"None\",\r\n    \"type\":
        \"Basic\"\r\n  }\r\n}"
>>>>>>> 62df3543
    headers:
      cache-control:
      - no-cache
      content-length:
      - '591'
      content-type:
      - application/json; charset=utf-8
      date:
<<<<<<< HEAD
      - Sat, 09 Oct 2021 07:02:52 GMT
      etag:
      - W/"ec3a8cdc-869e-459c-9327-7ee63b406040"
=======
      - Fri, 05 Nov 2021 09:38:18 GMT
      etag:
      - W/"45b02cae-abba-4862-9b14-ae8c66946e8d"
>>>>>>> 62df3543
      expires:
      - '-1'
      pragma:
      - no-cache
      server:
      - Microsoft-HTTPAPI/2.0
      - Microsoft-HTTPAPI/2.0
      strict-transport-security:
      - max-age=31536000; includeSubDomains
      transfer-encoding:
      - chunked
      vary:
      - Accept-Encoding
      x-content-type-options:
      - nosniff
      x-ms-arm-service-request-id:
<<<<<<< HEAD
      - 9d71d068-344f-4ab9-902b-f87e953ec1f7
=======
      - 36c20c70-73cc-407b-bb70-e759963dff2e
>>>>>>> 62df3543
    status:
      code: 200
      message: OK
- request:
    body: '{"location": "West US", "tags": {"key1": "value1"}, "properties": {"virtualWan":
      {"id": "/subscriptions/00000000-0000-0000-0000-000000000000/resourceGroups/test_cli_mgmt_network_firewall_test_network892411e1/providers/Microsoft.Network/virtualWans/virtualwan"},
      "addressPrefix": "10.168.0.0/24", "sku": "Basic"}}'
    headers:
      Accept:
      - application/json
      Accept-Encoding:
      - gzip, deflate
      Connection:
      - keep-alive
      Content-Length:
      - '317'
      Content-Type:
      - application/json
      User-Agent:
<<<<<<< HEAD
      - azsdk-python-azure-mgmt-network/19.1.0 Python/3.6.9 (Linux-5.4.72-microsoft-standard-WSL2-x86_64-with-Ubuntu-18.04-bionic)
    method: PUT
    uri: https://management.azure.com/subscriptions/00000000-0000-0000-0000-000000000000/resourceGroups/test_cli_mgmt_network_firewall_test_network892411e1/providers/Microsoft.Network/virtualHubs/virtualhub?api-version=2021-03-01
  response:
    body:
      string: "{\r\n  \"name\": \"virtualhub\",\r\n  \"id\": \"/subscriptions/00000000-0000-0000-0000-000000000000/resourceGroups/test_cli_mgmt_network_firewall_test_network892411e1/providers/Microsoft.Network/virtualHubs/virtualhub\"\
        ,\r\n  \"etag\": \"W/\\\"b8b3d70f-00b2-4a11-bc91-fd658df4405a\\\"\",\r\n \
        \ \"type\": \"Microsoft.Network/virtualHubs\",\r\n  \"location\": \"westus\"\
        ,\r\n  \"tags\": {\r\n    \"key1\": \"value1\"\r\n  },\r\n  \"properties\"\
        : {\r\n    \"provisioningState\": \"Updating\",\r\n    \"virtualHubRouteTableV2s\"\
        : [],\r\n    \"addressPrefix\": \"10.168.0.0/24\",\r\n    \"virtualRouterAsn\"\
        : 0,\r\n    \"virtualRouterIps\": [],\r\n    \"routeTable\": {\r\n      \"\
        routes\": []\r\n    },\r\n    \"virtualWan\": {\r\n      \"id\": \"/subscriptions/00000000-0000-0000-0000-000000000000/resourceGroups/test_cli_mgmt_network_firewall_test_network892411e1/providers/Microsoft.Network/virtualWans/virtualwan\"\
        \r\n    },\r\n    \"sku\": \"Basic\",\r\n    \"routingState\": \"None\",\r\
        \n    \"allowBranchToBranchTraffic\": false,\r\n    \"preferredRoutingGateway\"\
        : \"ExpressRoute\"\r\n  }\r\n}"
=======
      - azsdk-python-azure-mgmt-network/19.3.0 Python/3.8.12 (Linux-5.11.0-1020-azure-x86_64-with-glibc2.2.5)
        VSTS_0fb41ef4-5012-48a9-bf39-4ee3de03ee35_build_2500_0
    method: PUT
    uri: https://management.azure.com/subscriptions/00000000-0000-0000-0000-000000000000/resourceGroups/test_cli_mgmt_network_firewall_test_network892411e1/providers/Microsoft.Network/virtualHubs/virtualhub?api-version=2021-05-01
  response:
    body:
      string: "{\r\n  \"name\": \"virtualhub\",\r\n  \"id\": \"/subscriptions/00000000-0000-0000-0000-000000000000/resourceGroups/test_cli_mgmt_network_firewall_test_network892411e1/providers/Microsoft.Network/virtualHubs/virtualhub\",\r\n
        \ \"etag\": \"W/\\\"8b4150d5-1cba-4332-b873-f83e0dc9e15b\\\"\",\r\n  \"type\":
        \"Microsoft.Network/virtualHubs\",\r\n  \"location\": \"westus\",\r\n  \"tags\":
        {\r\n    \"key1\": \"value1\"\r\n  },\r\n  \"properties\": {\r\n    \"provisioningState\":
        \"Updating\",\r\n    \"virtualHubRouteTableV2s\": [],\r\n    \"addressPrefix\":
        \"10.168.0.0/24\",\r\n    \"virtualRouterAsn\": 0,\r\n    \"virtualRouterIps\":
        [],\r\n    \"routeTable\": {\r\n      \"routes\": []\r\n    },\r\n    \"virtualWan\":
        {\r\n      \"id\": \"/subscriptions/00000000-0000-0000-0000-000000000000/resourceGroups/test_cli_mgmt_network_firewall_test_network892411e1/providers/Microsoft.Network/virtualWans/virtualwan\"\r\n
        \   },\r\n    \"sku\": \"Basic\",\r\n    \"routingState\": \"None\",\r\n    \"allowBranchToBranchTraffic\":
        false,\r\n    \"preferredRoutingGateway\": \"ExpressRoute\"\r\n  }\r\n}"
>>>>>>> 62df3543
    headers:
      azure-asyncnotification:
      - Enabled
      azure-asyncoperation:
<<<<<<< HEAD
      - https://management.azure.com/subscriptions/00000000-0000-0000-0000-000000000000/providers/Microsoft.Network/locations/westus/operations/8a94a5a9-0734-4f76-be5a-106f88bbbe3d?api-version=2021-03-01
=======
      - https://management.azure.com/subscriptions/00000000-0000-0000-0000-000000000000/providers/Microsoft.Network/locations/westus/operations/3ab9f089-d489-484e-94f6-48d73a00a808?api-version=2021-05-01
>>>>>>> 62df3543
      cache-control:
      - no-cache
      content-length:
      - '984'
      content-type:
      - application/json; charset=utf-8
      date:
<<<<<<< HEAD
      - Sat, 09 Oct 2021 07:02:57 GMT
=======
      - Fri, 05 Nov 2021 09:38:19 GMT
>>>>>>> 62df3543
      expires:
      - '-1'
      pragma:
      - no-cache
      server:
      - Microsoft-HTTPAPI/2.0
      - Microsoft-HTTPAPI/2.0
      strict-transport-security:
      - max-age=31536000; includeSubDomains
      x-content-type-options:
      - nosniff
      x-ms-arm-service-request-id:
<<<<<<< HEAD
      - 713f3559-3b1e-4497-b0b9-d2a238c5d4cf
      x-ms-ratelimit-remaining-subscription-writes:
      - '1195'
=======
      - f7e17249-b20f-492c-bd26-b39fadb9277e
      x-ms-ratelimit-remaining-subscription-writes:
      - '1198'
>>>>>>> 62df3543
    status:
      code: 201
      message: Created
- request:
    body: null
    headers:
      Accept:
      - '*/*'
      Accept-Encoding:
      - gzip, deflate
      Connection:
      - keep-alive
      User-Agent:
<<<<<<< HEAD
      - azsdk-python-azure-mgmt-network/19.1.0 Python/3.6.9 (Linux-5.4.72-microsoft-standard-WSL2-x86_64-with-Ubuntu-18.04-bionic)
    method: GET
    uri: https://management.azure.com/subscriptions/00000000-0000-0000-0000-000000000000/providers/Microsoft.Network/locations/westus/operations/8a94a5a9-0734-4f76-be5a-106f88bbbe3d?api-version=2021-03-01
=======
      - azsdk-python-azure-mgmt-network/19.3.0 Python/3.8.12 (Linux-5.11.0-1020-azure-x86_64-with-glibc2.2.5)
        VSTS_0fb41ef4-5012-48a9-bf39-4ee3de03ee35_build_2500_0
    method: GET
    uri: https://management.azure.com/subscriptions/00000000-0000-0000-0000-000000000000/providers/Microsoft.Network/locations/westus/operations/3ab9f089-d489-484e-94f6-48d73a00a808?api-version=2021-05-01
>>>>>>> 62df3543
  response:
    body:
      string: "{\r\n  \"status\": \"InProgress\"\r\n}"
    headers:
      cache-control:
      - no-cache
      content-length:
      - '30'
      content-type:
      - application/json; charset=utf-8
      date:
<<<<<<< HEAD
      - Sat, 09 Oct 2021 07:03:07 GMT
=======
      - Fri, 05 Nov 2021 09:38:29 GMT
>>>>>>> 62df3543
      expires:
      - '-1'
      pragma:
      - no-cache
      server:
      - Microsoft-HTTPAPI/2.0
      - Microsoft-HTTPAPI/2.0
      strict-transport-security:
      - max-age=31536000; includeSubDomains
      transfer-encoding:
      - chunked
      vary:
      - Accept-Encoding
      x-content-type-options:
      - nosniff
      x-ms-arm-service-request-id:
<<<<<<< HEAD
      - 13138a75-5237-48e4-a86b-69c12b576a72
=======
      - 6d924723-8187-412c-8b4b-f0fd7ab2b0c0
>>>>>>> 62df3543
    status:
      code: 200
      message: OK
- request:
    body: null
    headers:
      Accept:
      - '*/*'
      Accept-Encoding:
      - gzip, deflate
      Connection:
      - keep-alive
      User-Agent:
<<<<<<< HEAD
      - azsdk-python-azure-mgmt-network/19.1.0 Python/3.6.9 (Linux-5.4.72-microsoft-standard-WSL2-x86_64-with-Ubuntu-18.04-bionic)
    method: GET
    uri: https://management.azure.com/subscriptions/00000000-0000-0000-0000-000000000000/providers/Microsoft.Network/locations/westus/operations/8a94a5a9-0734-4f76-be5a-106f88bbbe3d?api-version=2021-03-01
=======
      - azsdk-python-azure-mgmt-network/19.3.0 Python/3.8.12 (Linux-5.11.0-1020-azure-x86_64-with-glibc2.2.5)
        VSTS_0fb41ef4-5012-48a9-bf39-4ee3de03ee35_build_2500_0
    method: GET
    uri: https://management.azure.com/subscriptions/00000000-0000-0000-0000-000000000000/providers/Microsoft.Network/locations/westus/operations/3ab9f089-d489-484e-94f6-48d73a00a808?api-version=2021-05-01
>>>>>>> 62df3543
  response:
    body:
      string: "{\r\n  \"status\": \"InProgress\"\r\n}"
    headers:
      cache-control:
      - no-cache
      content-length:
      - '30'
      content-type:
      - application/json; charset=utf-8
      date:
<<<<<<< HEAD
      - Sat, 09 Oct 2021 07:03:18 GMT
=======
      - Fri, 05 Nov 2021 09:38:39 GMT
>>>>>>> 62df3543
      expires:
      - '-1'
      pragma:
      - no-cache
      server:
      - Microsoft-HTTPAPI/2.0
      - Microsoft-HTTPAPI/2.0
      strict-transport-security:
      - max-age=31536000; includeSubDomains
      transfer-encoding:
      - chunked
      vary:
      - Accept-Encoding
      x-content-type-options:
      - nosniff
      x-ms-arm-service-request-id:
<<<<<<< HEAD
      - efe77c20-7592-444b-852e-99a3956404b4
=======
      - d173efba-eac4-4c9b-84d9-b697db7f285f
>>>>>>> 62df3543
    status:
      code: 200
      message: OK
- request:
    body: null
    headers:
      Accept:
      - '*/*'
      Accept-Encoding:
      - gzip, deflate
      Connection:
      - keep-alive
      User-Agent:
<<<<<<< HEAD
      - azsdk-python-azure-mgmt-network/19.1.0 Python/3.6.9 (Linux-5.4.72-microsoft-standard-WSL2-x86_64-with-Ubuntu-18.04-bionic)
    method: GET
    uri: https://management.azure.com/subscriptions/00000000-0000-0000-0000-000000000000/providers/Microsoft.Network/locations/westus/operations/8a94a5a9-0734-4f76-be5a-106f88bbbe3d?api-version=2021-03-01
=======
      - azsdk-python-azure-mgmt-network/19.3.0 Python/3.8.12 (Linux-5.11.0-1020-azure-x86_64-with-glibc2.2.5)
        VSTS_0fb41ef4-5012-48a9-bf39-4ee3de03ee35_build_2500_0
    method: GET
    uri: https://management.azure.com/subscriptions/00000000-0000-0000-0000-000000000000/providers/Microsoft.Network/locations/westus/operations/3ab9f089-d489-484e-94f6-48d73a00a808?api-version=2021-05-01
>>>>>>> 62df3543
  response:
    body:
      string: "{\r\n  \"status\": \"InProgress\"\r\n}"
    headers:
      cache-control:
      - no-cache
      content-length:
      - '30'
      content-type:
      - application/json; charset=utf-8
      date:
<<<<<<< HEAD
      - Sat, 09 Oct 2021 07:03:38 GMT
=======
      - Fri, 05 Nov 2021 09:38:59 GMT
>>>>>>> 62df3543
      expires:
      - '-1'
      pragma:
      - no-cache
      server:
      - Microsoft-HTTPAPI/2.0
      - Microsoft-HTTPAPI/2.0
      strict-transport-security:
      - max-age=31536000; includeSubDomains
      transfer-encoding:
      - chunked
      vary:
      - Accept-Encoding
      x-content-type-options:
      - nosniff
      x-ms-arm-service-request-id:
<<<<<<< HEAD
      - 8052aa22-29f0-45a3-b463-71b93082e27c
=======
      - 31d5ab4d-af6b-4524-a638-3e1eb67408d7
>>>>>>> 62df3543
    status:
      code: 200
      message: OK
- request:
    body: null
    headers:
      Accept:
      - '*/*'
      Accept-Encoding:
      - gzip, deflate
      Connection:
      - keep-alive
      User-Agent:
<<<<<<< HEAD
      - azsdk-python-azure-mgmt-network/19.1.0 Python/3.6.9 (Linux-5.4.72-microsoft-standard-WSL2-x86_64-with-Ubuntu-18.04-bionic)
    method: GET
    uri: https://management.azure.com/subscriptions/00000000-0000-0000-0000-000000000000/providers/Microsoft.Network/locations/westus/operations/8a94a5a9-0734-4f76-be5a-106f88bbbe3d?api-version=2021-03-01
=======
      - azsdk-python-azure-mgmt-network/19.3.0 Python/3.8.12 (Linux-5.11.0-1020-azure-x86_64-with-glibc2.2.5)
        VSTS_0fb41ef4-5012-48a9-bf39-4ee3de03ee35_build_2500_0
    method: GET
    uri: https://management.azure.com/subscriptions/00000000-0000-0000-0000-000000000000/providers/Microsoft.Network/locations/westus/operations/3ab9f089-d489-484e-94f6-48d73a00a808?api-version=2021-05-01
>>>>>>> 62df3543
  response:
    body:
      string: "{\r\n  \"status\": \"InProgress\"\r\n}"
    headers:
      cache-control:
      - no-cache
      content-length:
      - '30'
      content-type:
      - application/json; charset=utf-8
      date:
<<<<<<< HEAD
      - Sat, 09 Oct 2021 07:03:58 GMT
=======
      - Fri, 05 Nov 2021 09:39:19 GMT
>>>>>>> 62df3543
      expires:
      - '-1'
      pragma:
      - no-cache
      server:
      - Microsoft-HTTPAPI/2.0
      - Microsoft-HTTPAPI/2.0
      strict-transport-security:
      - max-age=31536000; includeSubDomains
      transfer-encoding:
      - chunked
      vary:
      - Accept-Encoding
      x-content-type-options:
      - nosniff
      x-ms-arm-service-request-id:
<<<<<<< HEAD
      - 184a78d8-64b6-472f-84d7-ddd222647ab8
=======
      - bc7f07a0-08ce-4f87-9809-48f4eb20db71
>>>>>>> 62df3543
    status:
      code: 200
      message: OK
- request:
    body: null
    headers:
      Accept:
      - '*/*'
      Accept-Encoding:
      - gzip, deflate
      Connection:
      - keep-alive
      User-Agent:
<<<<<<< HEAD
      - azsdk-python-azure-mgmt-network/19.1.0 Python/3.6.9 (Linux-5.4.72-microsoft-standard-WSL2-x86_64-with-Ubuntu-18.04-bionic)
    method: GET
    uri: https://management.azure.com/subscriptions/00000000-0000-0000-0000-000000000000/providers/Microsoft.Network/locations/westus/operations/8a94a5a9-0734-4f76-be5a-106f88bbbe3d?api-version=2021-03-01
=======
      - azsdk-python-azure-mgmt-network/19.3.0 Python/3.8.12 (Linux-5.11.0-1020-azure-x86_64-with-glibc2.2.5)
        VSTS_0fb41ef4-5012-48a9-bf39-4ee3de03ee35_build_2500_0
    method: GET
    uri: https://management.azure.com/subscriptions/00000000-0000-0000-0000-000000000000/providers/Microsoft.Network/locations/westus/operations/3ab9f089-d489-484e-94f6-48d73a00a808?api-version=2021-05-01
>>>>>>> 62df3543
  response:
    body:
      string: "{\r\n  \"status\": \"InProgress\"\r\n}"
    headers:
      cache-control:
      - no-cache
      content-length:
      - '30'
      content-type:
      - application/json; charset=utf-8
      date:
<<<<<<< HEAD
      - Sat, 09 Oct 2021 07:04:39 GMT
=======
      - Fri, 05 Nov 2021 09:40:00 GMT
>>>>>>> 62df3543
      expires:
      - '-1'
      pragma:
      - no-cache
      server:
      - Microsoft-HTTPAPI/2.0
      - Microsoft-HTTPAPI/2.0
      strict-transport-security:
      - max-age=31536000; includeSubDomains
      transfer-encoding:
      - chunked
      vary:
      - Accept-Encoding
      x-content-type-options:
      - nosniff
      x-ms-arm-service-request-id:
<<<<<<< HEAD
      - e85f199f-6dc4-4b71-a9e6-390eaee2a916
=======
      - bac9f934-4a54-488d-90df-42634be7b9be
>>>>>>> 62df3543
    status:
      code: 200
      message: OK
- request:
    body: null
    headers:
      Accept:
      - '*/*'
      Accept-Encoding:
      - gzip, deflate
      Connection:
      - keep-alive
      User-Agent:
<<<<<<< HEAD
      - azsdk-python-azure-mgmt-network/19.1.0 Python/3.6.9 (Linux-5.4.72-microsoft-standard-WSL2-x86_64-with-Ubuntu-18.04-bionic)
    method: GET
    uri: https://management.azure.com/subscriptions/00000000-0000-0000-0000-000000000000/providers/Microsoft.Network/locations/westus/operations/8a94a5a9-0734-4f76-be5a-106f88bbbe3d?api-version=2021-03-01
=======
      - azsdk-python-azure-mgmt-network/19.3.0 Python/3.8.12 (Linux-5.11.0-1020-azure-x86_64-with-glibc2.2.5)
        VSTS_0fb41ef4-5012-48a9-bf39-4ee3de03ee35_build_2500_0
    method: GET
    uri: https://management.azure.com/subscriptions/00000000-0000-0000-0000-000000000000/providers/Microsoft.Network/locations/westus/operations/3ab9f089-d489-484e-94f6-48d73a00a808?api-version=2021-05-01
>>>>>>> 62df3543
  response:
    body:
      string: "{\r\n  \"status\": \"InProgress\"\r\n}"
    headers:
      cache-control:
      - no-cache
      content-length:
      - '30'
      content-type:
      - application/json; charset=utf-8
      date:
<<<<<<< HEAD
      - Sat, 09 Oct 2021 07:05:19 GMT
=======
      - Fri, 05 Nov 2021 09:40:39 GMT
>>>>>>> 62df3543
      expires:
      - '-1'
      pragma:
      - no-cache
      server:
      - Microsoft-HTTPAPI/2.0
      - Microsoft-HTTPAPI/2.0
      strict-transport-security:
      - max-age=31536000; includeSubDomains
      transfer-encoding:
      - chunked
      vary:
      - Accept-Encoding
      x-content-type-options:
      - nosniff
      x-ms-arm-service-request-id:
<<<<<<< HEAD
      - 2505a13b-2f37-405f-a3c9-ef6cdd86ebaa
=======
      - 9165a07c-4d6b-4237-b31f-4f72f52789c2
>>>>>>> 62df3543
    status:
      code: 200
      message: OK
- request:
    body: null
    headers:
      Accept:
      - '*/*'
      Accept-Encoding:
      - gzip, deflate
      Connection:
      - keep-alive
      User-Agent:
<<<<<<< HEAD
      - azsdk-python-azure-mgmt-network/19.1.0 Python/3.6.9 (Linux-5.4.72-microsoft-standard-WSL2-x86_64-with-Ubuntu-18.04-bionic)
    method: GET
    uri: https://management.azure.com/subscriptions/00000000-0000-0000-0000-000000000000/providers/Microsoft.Network/locations/westus/operations/8a94a5a9-0734-4f76-be5a-106f88bbbe3d?api-version=2021-03-01
=======
      - azsdk-python-azure-mgmt-network/19.3.0 Python/3.8.12 (Linux-5.11.0-1020-azure-x86_64-with-glibc2.2.5)
        VSTS_0fb41ef4-5012-48a9-bf39-4ee3de03ee35_build_2500_0
    method: GET
    uri: https://management.azure.com/subscriptions/00000000-0000-0000-0000-000000000000/providers/Microsoft.Network/locations/westus/operations/3ab9f089-d489-484e-94f6-48d73a00a808?api-version=2021-05-01
  response:
    body:
      string: "{\r\n  \"status\": \"InProgress\"\r\n}"
    headers:
      cache-control:
      - no-cache
      content-length:
      - '30'
      content-type:
      - application/json; charset=utf-8
      date:
      - Fri, 05 Nov 2021 09:41:59 GMT
      expires:
      - '-1'
      pragma:
      - no-cache
      server:
      - Microsoft-HTTPAPI/2.0
      - Microsoft-HTTPAPI/2.0
      strict-transport-security:
      - max-age=31536000; includeSubDomains
      transfer-encoding:
      - chunked
      vary:
      - Accept-Encoding
      x-content-type-options:
      - nosniff
      x-ms-arm-service-request-id:
      - 87bcab0f-b04a-40de-9d12-888522d2b885
    status:
      code: 200
      message: OK
- request:
    body: null
    headers:
      Accept:
      - '*/*'
      Accept-Encoding:
      - gzip, deflate
      Connection:
      - keep-alive
      User-Agent:
      - azsdk-python-azure-mgmt-network/19.3.0 Python/3.8.12 (Linux-5.11.0-1020-azure-x86_64-with-glibc2.2.5)
        VSTS_0fb41ef4-5012-48a9-bf39-4ee3de03ee35_build_2500_0
    method: GET
    uri: https://management.azure.com/subscriptions/00000000-0000-0000-0000-000000000000/providers/Microsoft.Network/locations/westus/operations/3ab9f089-d489-484e-94f6-48d73a00a808?api-version=2021-05-01
>>>>>>> 62df3543
  response:
    body:
      string: "{\r\n  \"status\": \"InProgress\"\r\n}"
    headers:
      cache-control:
      - no-cache
      content-length:
      - '30'
      content-type:
      - application/json; charset=utf-8
      date:
<<<<<<< HEAD
      - Sat, 09 Oct 2021 07:06:40 GMT
=======
      - Fri, 05 Nov 2021 09:44:40 GMT
>>>>>>> 62df3543
      expires:
      - '-1'
      pragma:
      - no-cache
      server:
      - Microsoft-HTTPAPI/2.0
      - Microsoft-HTTPAPI/2.0
      strict-transport-security:
      - max-age=31536000; includeSubDomains
      transfer-encoding:
      - chunked
      vary:
      - Accept-Encoding
      x-content-type-options:
      - nosniff
      x-ms-arm-service-request-id:
<<<<<<< HEAD
      - d47728fd-b24f-45ef-ae10-1c01ce61679e
=======
      - 44bec9fc-496e-410a-a79f-1043b6ace29d
>>>>>>> 62df3543
    status:
      code: 200
      message: OK
- request:
    body: null
    headers:
      Accept:
      - '*/*'
      Accept-Encoding:
      - gzip, deflate
      Connection:
      - keep-alive
      User-Agent:
<<<<<<< HEAD
      - azsdk-python-azure-mgmt-network/19.1.0 Python/3.6.9 (Linux-5.4.72-microsoft-standard-WSL2-x86_64-with-Ubuntu-18.04-bionic)
    method: GET
    uri: https://management.azure.com/subscriptions/00000000-0000-0000-0000-000000000000/providers/Microsoft.Network/locations/westus/operations/8a94a5a9-0734-4f76-be5a-106f88bbbe3d?api-version=2021-03-01
  response:
    body:
      string: "{\r\n  \"status\": \"Succeeded\"\r\n}"
=======
      - azsdk-python-azure-mgmt-network/19.3.0 Python/3.8.12 (Linux-5.11.0-1020-azure-x86_64-with-glibc2.2.5)
        VSTS_0fb41ef4-5012-48a9-bf39-4ee3de03ee35_build_2500_0
    method: GET
    uri: https://management.azure.com/subscriptions/00000000-0000-0000-0000-000000000000/resourceGroups/test_cli_mgmt_network_firewall_test_network892411e1/providers/Microsoft.Network/virtualHubs/virtualhub?api-version=2021-05-01
  response:
    body:
      string: "{\r\n  \"name\": \"virtualhub\",\r\n  \"id\": \"/subscriptions/00000000-0000-0000-0000-000000000000/resourceGroups/test_cli_mgmt_network_firewall_test_network892411e1/providers/Microsoft.Network/virtualHubs/virtualhub\",\r\n
        \ \"etag\": \"W/\\\"dc3355a4-f168-455f-a433-0805d3dabce7\\\"\",\r\n  \"type\":
        \"Microsoft.Network/virtualHubs\",\r\n  \"location\": \"westus\",\r\n  \"tags\":
        {\r\n    \"key1\": \"value1\"\r\n  },\r\n  \"properties\": {\r\n    \"provisioningState\":
        \"Succeeded\",\r\n    \"virtualHubRouteTableV2s\": [],\r\n    \"addressPrefix\":
        \"10.168.0.0/24\",\r\n    \"virtualRouterAsn\": 0,\r\n    \"virtualRouterIps\":
        [],\r\n    \"routeTable\": {\r\n      \"routes\": []\r\n    },\r\n    \"virtualWan\":
        {\r\n      \"id\": \"/subscriptions/00000000-0000-0000-0000-000000000000/resourceGroups/test_cli_mgmt_network_firewall_test_network892411e1/providers/Microsoft.Network/virtualWans/virtualwan\"\r\n
        \   },\r\n    \"sku\": \"Basic\",\r\n    \"routingState\": \"Provisioning\",\r\n
        \   \"allowBranchToBranchTraffic\": false,\r\n    \"preferredRoutingGateway\":
        \"ExpressRoute\"\r\n  }\r\n}"
>>>>>>> 62df3543
    headers:
      cache-control:
      - no-cache
      content-length:
      - '29'
      content-type:
      - application/json; charset=utf-8
      date:
<<<<<<< HEAD
      - Sat, 09 Oct 2021 07:09:21 GMT
=======
      - Fri, 05 Nov 2021 09:44:40 GMT
>>>>>>> 62df3543
      expires:
      - '-1'
      pragma:
      - no-cache
      server:
      - Microsoft-HTTPAPI/2.0
      - Microsoft-HTTPAPI/2.0
      strict-transport-security:
      - max-age=31536000; includeSubDomains
      transfer-encoding:
      - chunked
      vary:
      - Accept-Encoding
      x-content-type-options:
      - nosniff
      x-ms-arm-service-request-id:
<<<<<<< HEAD
      - 2d351a0e-9af9-4ec5-adbc-8085e7749d84
=======
      - 86cb3788-5be8-46c5-a517-c15724059625
>>>>>>> 62df3543
    status:
      code: 200
      message: OK
- request:
<<<<<<< HEAD
=======
    body: '{"location": "eastus", "tags": {"key1": "value1"}, "properties": {"threatIntelMode":
      "Alert"}}'
    headers:
      Accept:
      - application/json
      Accept-Encoding:
      - gzip, deflate
      Connection:
      - keep-alive
      Content-Length:
      - '94'
      Content-Type:
      - application/json
      User-Agent:
      - azsdk-python-azure-mgmt-network/19.3.0 Python/3.8.12 (Linux-5.11.0-1020-azure-x86_64-with-glibc2.2.5)
        VSTS_0fb41ef4-5012-48a9-bf39-4ee3de03ee35_build_2500_0
    method: PUT
    uri: https://management.azure.com/subscriptions/00000000-0000-0000-0000-000000000000/resourceGroups/test_cli_mgmt_network_firewall_test_network892411e1/providers/Microsoft.Network/firewallPolicies/firewallpolicy?api-version=2021-05-01
  response:
    body:
      string: "{\r\n  \"properties\": {\r\n    \"sku\": {\r\n      \"tier\": \"Standard\"\r\n
        \   },\r\n    \"threatIntelMode\": \"Alert\",\r\n    \"childPolicies\": [],\r\n
        \   \"ruleCollectionGroups\": [],\r\n    \"firewalls\": [],\r\n    \"provisioningState\":
        \"Updating\"\r\n  },\r\n  \"id\": \"/subscriptions/00000000-0000-0000-0000-000000000000/resourceGroups/test_cli_mgmt_network_firewall_test_network892411e1/providers/Microsoft.Network/firewallPolicies/firewallpolicy\",\r\n
        \ \"name\": \"firewallpolicy\",\r\n  \"type\": \"Microsoft.Network/FirewallPolicies\",\r\n
        \ \"etag\": \"84a81f15-ede1-4726-bc84-3533bd7116d1\",\r\n  \"location\": \"eastus\",\r\n
        \ \"tags\": {\r\n    \"key1\": \"value1\"\r\n  }\r\n}"
    headers:
      azure-asyncoperation:
      - https://management.azure.com/subscriptions/00000000-0000-0000-0000-000000000000/providers/Microsoft.Network/locations/eastus/nfvOperations/2e6ad90b-5a2d-4c60-9ea1-cdf4b963f9a8?api-version=2021-05-01
      cache-control:
      - no-cache
      content-length:
      - '618'
      content-type:
      - application/json; charset=utf-8
      date:
      - Fri, 05 Nov 2021 09:44:43 GMT
      expires:
      - '-1'
      pragma:
      - no-cache
      server:
      - Microsoft-HTTPAPI/2.0
      strict-transport-security:
      - max-age=31536000; includeSubDomains
      x-content-type-options:
      - nosniff
      x-ms-ratelimit-remaining-subscription-writes:
      - '1189'
    status:
      code: 201
      message: Created
- request:
>>>>>>> 62df3543
    body: null
    headers:
      Accept:
      - '*/*'
      Accept-Encoding:
      - gzip, deflate
      Connection:
      - keep-alive
      User-Agent:
<<<<<<< HEAD
      - azsdk-python-azure-mgmt-network/19.1.0 Python/3.6.9 (Linux-5.4.72-microsoft-standard-WSL2-x86_64-with-Ubuntu-18.04-bionic)
    method: GET
    uri: https://management.azure.com/subscriptions/00000000-0000-0000-0000-000000000000/resourceGroups/test_cli_mgmt_network_firewall_test_network892411e1/providers/Microsoft.Network/virtualHubs/virtualhub?api-version=2021-03-01
=======
      - azsdk-python-azure-mgmt-network/19.3.0 Python/3.8.12 (Linux-5.11.0-1020-azure-x86_64-with-glibc2.2.5)
        VSTS_0fb41ef4-5012-48a9-bf39-4ee3de03ee35_build_2500_0
    method: GET
    uri: https://management.azure.com/subscriptions/00000000-0000-0000-0000-000000000000/providers/Microsoft.Network/locations/eastus/nfvOperations/2e6ad90b-5a2d-4c60-9ea1-cdf4b963f9a8?api-version=2021-05-01
>>>>>>> 62df3543
  response:
    body:
      string: "{\r\n  \"name\": \"virtualhub\",\r\n  \"id\": \"/subscriptions/00000000-0000-0000-0000-000000000000/resourceGroups/test_cli_mgmt_network_firewall_test_network892411e1/providers/Microsoft.Network/virtualHubs/virtualhub\"\
        ,\r\n  \"etag\": \"W/\\\"47920ffc-2438-4e08-92f4-f4261c6ec924\\\"\",\r\n \
        \ \"type\": \"Microsoft.Network/virtualHubs\",\r\n  \"location\": \"westus\"\
        ,\r\n  \"tags\": {\r\n    \"key1\": \"value1\"\r\n  },\r\n  \"properties\"\
        : {\r\n    \"provisioningState\": \"Succeeded\",\r\n    \"virtualHubRouteTableV2s\"\
        : [],\r\n    \"addressPrefix\": \"10.168.0.0/24\",\r\n    \"virtualRouterAsn\"\
        : 0,\r\n    \"virtualRouterIps\": [],\r\n    \"routeTable\": {\r\n      \"\
        routes\": []\r\n    },\r\n    \"virtualWan\": {\r\n      \"id\": \"/subscriptions/00000000-0000-0000-0000-000000000000/resourceGroups/test_cli_mgmt_network_firewall_test_network892411e1/providers/Microsoft.Network/virtualWans/virtualwan\"\
        \r\n    },\r\n    \"sku\": \"Basic\",\r\n    \"routingState\": \"Provisioning\"\
        ,\r\n    \"allowBranchToBranchTraffic\": false,\r\n    \"preferredRoutingGateway\"\
        : \"ExpressRoute\"\r\n  }\r\n}"
    headers:
      cache-control:
      - no-cache
      content-length:
      - '993'
      content-type:
      - application/json; charset=utf-8
      date:
<<<<<<< HEAD
      - Sat, 09 Oct 2021 07:09:21 GMT
=======
      - Fri, 05 Nov 2021 09:44:53 GMT
>>>>>>> 62df3543
      expires:
      - '-1'
      pragma:
      - no-cache
      server:
      - Microsoft-HTTPAPI/2.0
<<<<<<< HEAD
=======
      strict-transport-security:
      - max-age=31536000; includeSubDomains
      transfer-encoding:
      - chunked
      vary:
      - Accept-Encoding
      x-content-type-options:
      - nosniff
    status:
      code: 200
      message: OK
- request:
    body: null
    headers:
      Accept:
      - '*/*'
      Accept-Encoding:
      - gzip, deflate
      Connection:
      - keep-alive
      User-Agent:
      - azsdk-python-azure-mgmt-network/19.3.0 Python/3.8.12 (Linux-5.11.0-1020-azure-x86_64-with-glibc2.2.5)
        VSTS_0fb41ef4-5012-48a9-bf39-4ee3de03ee35_build_2500_0
    method: GET
    uri: https://management.azure.com/subscriptions/00000000-0000-0000-0000-000000000000/resourceGroups/test_cli_mgmt_network_firewall_test_network892411e1/providers/Microsoft.Network/firewallPolicies/firewallpolicy?api-version=2021-05-01
  response:
    body:
      string: "{\r\n  \"properties\": {\r\n    \"sku\": {\r\n      \"tier\": \"Standard\"\r\n
        \   },\r\n    \"threatIntelMode\": \"Alert\",\r\n    \"childPolicies\": [],\r\n
        \   \"ruleCollectionGroups\": [],\r\n    \"firewalls\": [],\r\n    \"provisioningState\":
        \"Succeeded\"\r\n  },\r\n  \"id\": \"/subscriptions/00000000-0000-0000-0000-000000000000/resourceGroups/test_cli_mgmt_network_firewall_test_network892411e1/providers/Microsoft.Network/firewallPolicies/firewallpolicy\",\r\n
        \ \"name\": \"firewallpolicy\",\r\n  \"type\": \"Microsoft.Network/FirewallPolicies\",\r\n
        \ \"etag\": \"84a81f15-ede1-4726-bc84-3533bd7116d1\",\r\n  \"location\": \"eastus\",\r\n
        \ \"tags\": {\r\n    \"key1\": \"value1\"\r\n  }\r\n}"
    headers:
      cache-control:
      - no-cache
      content-length:
      - '619'
      content-type:
      - application/json; charset=utf-8
      date:
      - Fri, 05 Nov 2021 09:44:53 GMT
      etag:
      - '"84a81f15-ede1-4726-bc84-3533bd7116d1"'
      expires:
      - '-1'
      pragma:
      - no-cache
      server:
>>>>>>> 62df3543
      - Microsoft-HTTPAPI/2.0
      strict-transport-security:
      - max-age=31536000; includeSubDomains
      transfer-encoding:
      - chunked
      vary:
      - Accept-Encoding
      x-content-type-options:
      - nosniff
      x-ms-arm-service-request-id:
      - a07d6464-a222-4b78-8fbf-06e2b931f060
    status:
      code: 200
      message: OK
- request:
    body: '{"location": "eastus", "tags": {"key1": "value1"}, "properties": {"threatIntelMode":
      "Alert"}}'
    headers:
      Accept:
      - application/json
      Accept-Encoding:
      - gzip, deflate
      Connection:
      - keep-alive
      Content-Length:
      - '94'
      Content-Type:
      - application/json
      User-Agent:
<<<<<<< HEAD
      - azsdk-python-azure-mgmt-network/19.1.0 Python/3.6.9 (Linux-5.4.72-microsoft-standard-WSL2-x86_64-with-Ubuntu-18.04-bionic)
    method: PUT
    uri: https://management.azure.com/subscriptions/00000000-0000-0000-0000-000000000000/resourceGroups/test_cli_mgmt_network_firewall_test_network892411e1/providers/Microsoft.Network/firewallPolicies/firewallpolicy?api-version=2021-03-01
  response:
    body:
      string: "{\r\n  \"properties\": {\r\n    \"sku\": {\r\n      \"tier\": \"Standard\"\
        \r\n    },\r\n    \"threatIntelMode\": \"Alert\",\r\n    \"childPolicies\"\
        : [],\r\n    \"ruleCollectionGroups\": [],\r\n    \"firewalls\": [],\r\n \
        \   \"provisioningState\": \"Updating\"\r\n  },\r\n  \"id\": \"/subscriptions/00000000-0000-0000-0000-000000000000/resourceGroups/test_cli_mgmt_network_firewall_test_network892411e1/providers/Microsoft.Network/firewallPolicies/firewallpolicy\"\
        ,\r\n  \"name\": \"firewallpolicy\",\r\n  \"type\": \"Microsoft.Network/FirewallPolicies\"\
        ,\r\n  \"etag\": \"53c5df4e-f046-4d43-9e5b-7c0821c06063\",\r\n  \"location\"\
        : \"eastus\",\r\n  \"tags\": {\r\n    \"key1\": \"value1\"\r\n  }\r\n}"
=======
      - azsdk-python-azure-mgmt-network/19.3.0 Python/3.8.12 (Linux-5.11.0-1020-azure-x86_64-with-glibc2.2.5)
        VSTS_0fb41ef4-5012-48a9-bf39-4ee3de03ee35_build_2500_0
    method: PUT
    uri: https://management.azure.com/subscriptions/00000000-0000-0000-0000-000000000000/resourceGroups/test_cli_mgmt_network_firewall_test_network892411e1/providers/Microsoft.Network/azureFirewalls/azurefirewall?api-version=2021-05-01
  response:
    body:
      string: "{\r\n  \"name\": \"azurefirewall\",\r\n  \"id\": \"/subscriptions/00000000-0000-0000-0000-000000000000/resourceGroups/test_cli_mgmt_network_firewall_test_network892411e1/providers/Microsoft.Network/azureFirewalls/azurefirewall\",\r\n
        \ \"etag\": \"W/\\\"b0a47ab2-2c52-4e4f-8dfa-88c12b718851\\\"\",\r\n  \"type\":
        \"Microsoft.Network/azureFirewalls\",\r\n  \"location\": \"westus\",\r\n  \"tags\":
        {\r\n    \"key1\": \"value1\"\r\n  },\r\n  \"properties\": {\r\n    \"provisioningState\":
        \"Updating\",\r\n    \"sku\": {\r\n      \"name\": \"AZFW_Hub\",\r\n      \"tier\":
        \"Standard\"\r\n    },\r\n    \"additionalProperties\": {},\r\n    \"virtualHub\":
        {\r\n      \"id\": \"/subscriptions/00000000-0000-0000-0000-000000000000/resourceGroups/test_cli_mgmt_network_firewall_test_network892411e1/providers/Microsoft.Network/virtualHubs/virtualhub\"\r\n
        \   },\r\n    \"hubIPAddresses\": {\r\n      \"publicIPs\": {\r\n        \"addresses\":
        [],\r\n        \"count\": 1\r\n      }\r\n    },\r\n    \"firewallPolicy\":
        {\r\n      \"id\": \"/subscriptions/00000000-0000-0000-0000-000000000000/resourceGroups/test_cli_mgmt_network_firewall_test_network892411e1/providers/Microsoft.Network/firewallPolicies/firewallpolicy\"\r\n
        \   }\r\n  }\r\n}"
>>>>>>> 62df3543
    headers:
      azure-asyncoperation:
<<<<<<< HEAD
      - https://management.azure.com/subscriptions/00000000-0000-0000-0000-000000000000/providers/Microsoft.Network/locations/eastus/nfvOperations/558b9af0-1c33-4bdd-82ba-dc8f105ce496?api-version=2021-03-01
=======
      - https://management.azure.com/subscriptions/00000000-0000-0000-0000-000000000000/providers/Microsoft.Network/locations/westus/operations/d25fb46b-a68d-4e89-92f3-4de4558ff6c6?api-version=2021-05-01
>>>>>>> 62df3543
      cache-control:
      - no-cache
      content-length:
      - '618'
      content-type:
      - application/json; charset=utf-8
      date:
<<<<<<< HEAD
      - Sat, 09 Oct 2021 07:09:34 GMT
=======
      - Fri, 05 Nov 2021 09:44:57 GMT
>>>>>>> 62df3543
      expires:
      - '-1'
      pragma:
      - no-cache
      server:
      - Microsoft-HTTPAPI/2.0
      strict-transport-security:
      - max-age=31536000; includeSubDomains
      x-content-type-options:
      - nosniff
<<<<<<< HEAD
      x-ms-ratelimit-remaining-subscription-writes:
      - '1198'
=======
      x-ms-arm-service-request-id:
      - 8ab43b61-edd1-448d-9939-4aef1be34cbd
      x-ms-ratelimit-remaining-subscription-writes:
      - '1188'
>>>>>>> 62df3543
    status:
      code: 201
      message: Created
- request:
    body: null
    headers:
      Accept:
      - '*/*'
      Accept-Encoding:
      - gzip, deflate
      Connection:
      - keep-alive
      User-Agent:
<<<<<<< HEAD
      - azsdk-python-azure-mgmt-network/19.1.0 Python/3.6.9 (Linux-5.4.72-microsoft-standard-WSL2-x86_64-with-Ubuntu-18.04-bionic)
    method: GET
    uri: https://management.azure.com/subscriptions/00000000-0000-0000-0000-000000000000/providers/Microsoft.Network/locations/eastus/nfvOperations/558b9af0-1c33-4bdd-82ba-dc8f105ce496?api-version=2021-03-01
  response:
    body:
      string: "{\r\n  \"status\": \"Succeeded\"\r\n}"
    headers:
      cache-control:
      - no-cache
      content-length:
      - '29'
      content-type:
      - application/json; charset=utf-8
      date:
      - Sat, 09 Oct 2021 07:09:44 GMT
      expires:
      - '-1'
      pragma:
      - no-cache
      server:
      - Microsoft-HTTPAPI/2.0
      strict-transport-security:
      - max-age=31536000; includeSubDomains
      transfer-encoding:
      - chunked
      vary:
      - Accept-Encoding
      x-content-type-options:
      - nosniff
    status:
      code: 200
      message: OK
- request:
    body: null
    headers:
      Accept:
      - '*/*'
      Accept-Encoding:
      - gzip, deflate
      Connection:
      - keep-alive
      User-Agent:
      - azsdk-python-azure-mgmt-network/19.1.0 Python/3.6.9 (Linux-5.4.72-microsoft-standard-WSL2-x86_64-with-Ubuntu-18.04-bionic)
    method: GET
    uri: https://management.azure.com/subscriptions/00000000-0000-0000-0000-000000000000/resourceGroups/test_cli_mgmt_network_firewall_test_network892411e1/providers/Microsoft.Network/firewallPolicies/firewallpolicy?api-version=2021-03-01
  response:
    body:
      string: "{\r\n  \"properties\": {\r\n    \"sku\": {\r\n      \"tier\": \"Standard\"\
        \r\n    },\r\n    \"threatIntelMode\": \"Alert\",\r\n    \"childPolicies\"\
        : [],\r\n    \"ruleCollectionGroups\": [],\r\n    \"firewalls\": [],\r\n \
        \   \"provisioningState\": \"Succeeded\"\r\n  },\r\n  \"id\": \"/subscriptions/00000000-0000-0000-0000-000000000000/resourceGroups/test_cli_mgmt_network_firewall_test_network892411e1/providers/Microsoft.Network/firewallPolicies/firewallpolicy\"\
        ,\r\n  \"name\": \"firewallpolicy\",\r\n  \"type\": \"Microsoft.Network/FirewallPolicies\"\
        ,\r\n  \"etag\": \"53c5df4e-f046-4d43-9e5b-7c0821c06063\",\r\n  \"location\"\
        : \"eastus\",\r\n  \"tags\": {\r\n    \"key1\": \"value1\"\r\n  }\r\n}"
    headers:
      cache-control:
      - no-cache
      content-length:
      - '619'
      content-type:
      - application/json; charset=utf-8
      date:
      - Sat, 09 Oct 2021 07:09:44 GMT
      etag:
      - '"53c5df4e-f046-4d43-9e5b-7c0821c06063"'
      expires:
      - '-1'
      pragma:
      - no-cache
      server:
      - Microsoft-HTTPAPI/2.0
      strict-transport-security:
      - max-age=31536000; includeSubDomains
      transfer-encoding:
      - chunked
      vary:
      - Accept-Encoding
      x-content-type-options:
      - nosniff
    status:
      code: 200
      message: OK
- request:
    body: '{"location": "West US", "tags": {"key1": "value1"}, "zones": [], "properties":
      {"virtualHub": {"id": "/subscriptions/00000000-0000-0000-0000-000000000000/resourceGroups/test_cli_mgmt_network_firewall_test_network892411e1/providers/Microsoft.Network/virtualHubs/virtualhub"},
      "firewallPolicy": {"id": "/subscriptions/00000000-0000-0000-0000-000000000000/resourceGroups/test_cli_mgmt_network_firewall_test_network892411e1/providers/Microsoft.Network/firewallPolicies/firewallpolicy"},
      "hubIPAddresses": {"publicIPs": {"addresses": [], "count": 1}}, "sku": {"name":
      "AZFW_Hub", "tier": "Standard"}}}'
    headers:
      Accept:
      - application/json
      Accept-Encoding:
      - gzip, deflate
      Connection:
      - keep-alive
      Content-Length:
      - '606'
      Content-Type:
      - application/json
      User-Agent:
      - azsdk-python-azure-mgmt-network/19.1.0 Python/3.6.9 (Linux-5.4.72-microsoft-standard-WSL2-x86_64-with-Ubuntu-18.04-bionic)
    method: PUT
    uri: https://management.azure.com/subscriptions/00000000-0000-0000-0000-000000000000/resourceGroups/test_cli_mgmt_network_firewall_test_network892411e1/providers/Microsoft.Network/azureFirewalls/azurefirewall?api-version=2021-03-01
=======
      - azsdk-python-azure-mgmt-network/19.3.0 Python/3.8.12 (Linux-5.11.0-1020-azure-x86_64-with-glibc2.2.5)
        VSTS_0fb41ef4-5012-48a9-bf39-4ee3de03ee35_build_2500_0
    method: GET
    uri: https://management.azure.com/subscriptions/00000000-0000-0000-0000-000000000000/providers/Microsoft.Network/locations/westus/operations/d25fb46b-a68d-4e89-92f3-4de4558ff6c6?api-version=2021-05-01
>>>>>>> 62df3543
  response:
    body:
      string: "{\r\n  \"name\": \"azurefirewall\",\r\n  \"id\": \"/subscriptions/00000000-0000-0000-0000-000000000000/resourceGroups/test_cli_mgmt_network_firewall_test_network892411e1/providers/Microsoft.Network/azureFirewalls/azurefirewall\"\
        ,\r\n  \"etag\": \"W/\\\"170bef60-7fac-433f-a361-9e6a63f7b213\\\"\",\r\n \
        \ \"type\": \"Microsoft.Network/azureFirewalls\",\r\n  \"location\": \"westus\"\
        ,\r\n  \"tags\": {\r\n    \"key1\": \"value1\"\r\n  },\r\n  \"properties\"\
        : {\r\n    \"provisioningState\": \"Updating\",\r\n    \"sku\": {\r\n    \
        \  \"name\": \"AZFW_Hub\",\r\n      \"tier\": \"Standard\"\r\n    },\r\n \
        \   \"additionalProperties\": {},\r\n    \"virtualHub\": {\r\n      \"id\"\
        : \"/subscriptions/00000000-0000-0000-0000-000000000000/resourceGroups/test_cli_mgmt_network_firewall_test_network892411e1/providers/Microsoft.Network/virtualHubs/virtualhub\"\
        \r\n    },\r\n    \"hubIPAddresses\": {\r\n      \"publicIPs\": {\r\n    \
        \    \"addresses\": [],\r\n        \"count\": 1\r\n      }\r\n    },\r\n \
        \   \"firewallPolicy\": {\r\n      \"id\": \"/subscriptions/00000000-0000-0000-0000-000000000000/resourceGroups/test_cli_mgmt_network_firewall_test_network892411e1/providers/Microsoft.Network/firewallPolicies/firewallpolicy\"\
        \r\n    }\r\n  }\r\n}"
    headers:
      azure-asyncnotification:
      - Enabled
      azure-asyncoperation:
      - https://management.azure.com/subscriptions/00000000-0000-0000-0000-000000000000/providers/Microsoft.Network/locations/westus/operations/4f5d9a75-c255-4228-a5dc-f2603f24b6d4?api-version=2021-03-01
      cache-control:
      - no-cache
      content-length:
      - '1125'
      content-type:
      - application/json; charset=utf-8
      date:
<<<<<<< HEAD
      - Sat, 09 Oct 2021 07:09:52 GMT
=======
      - Fri, 05 Nov 2021 09:45:07 GMT
>>>>>>> 62df3543
      expires:
      - '-1'
      pragma:
      - no-cache
      server:
      - Microsoft-HTTPAPI/2.0
      - Microsoft-HTTPAPI/2.0
      strict-transport-security:
      - max-age=31536000; includeSubDomains
      x-content-type-options:
      - nosniff
      x-ms-arm-service-request-id:
<<<<<<< HEAD
      - 4353692c-bfa4-474b-9d87-975d59e46e47
      x-ms-ratelimit-remaining-subscription-writes:
      - '1197'
=======
      - e8155bfc-e9ea-4620-a08c-505a450fbea8
>>>>>>> 62df3543
    status:
      code: 201
      message: Created
- request:
    body: null
    headers:
      Accept:
      - '*/*'
      Accept-Encoding:
      - gzip, deflate
      Connection:
      - keep-alive
      User-Agent:
<<<<<<< HEAD
      - azsdk-python-azure-mgmt-network/19.1.0 Python/3.6.9 (Linux-5.4.72-microsoft-standard-WSL2-x86_64-with-Ubuntu-18.04-bionic)
    method: GET
    uri: https://management.azure.com/subscriptions/00000000-0000-0000-0000-000000000000/providers/Microsoft.Network/locations/westus/operations/4f5d9a75-c255-4228-a5dc-f2603f24b6d4?api-version=2021-03-01
=======
      - azsdk-python-azure-mgmt-network/19.3.0 Python/3.8.12 (Linux-5.11.0-1020-azure-x86_64-with-glibc2.2.5)
        VSTS_0fb41ef4-5012-48a9-bf39-4ee3de03ee35_build_2500_0
    method: GET
    uri: https://management.azure.com/subscriptions/00000000-0000-0000-0000-000000000000/providers/Microsoft.Network/locations/westus/operations/d25fb46b-a68d-4e89-92f3-4de4558ff6c6?api-version=2021-05-01
>>>>>>> 62df3543
  response:
    body:
      string: "{\r\n  \"status\": \"InProgress\"\r\n}"
    headers:
      cache-control:
      - no-cache
      content-length:
      - '30'
      content-type:
      - application/json; charset=utf-8
      date:
<<<<<<< HEAD
      - Sat, 09 Oct 2021 07:10:02 GMT
=======
      - Fri, 05 Nov 2021 09:45:18 GMT
>>>>>>> 62df3543
      expires:
      - '-1'
      pragma:
      - no-cache
      server:
      - Microsoft-HTTPAPI/2.0
      - Microsoft-HTTPAPI/2.0
      strict-transport-security:
      - max-age=31536000; includeSubDomains
      transfer-encoding:
      - chunked
      vary:
      - Accept-Encoding
      x-content-type-options:
      - nosniff
      x-ms-arm-service-request-id:
<<<<<<< HEAD
      - 9a40fefc-bc26-4859-a893-47551dbdec27
=======
      - 5b88608c-7185-467c-9434-2da2f6beae05
>>>>>>> 62df3543
    status:
      code: 200
      message: OK
- request:
    body: null
    headers:
      Accept:
      - '*/*'
      Accept-Encoding:
      - gzip, deflate
      Connection:
      - keep-alive
      User-Agent:
<<<<<<< HEAD
      - azsdk-python-azure-mgmt-network/19.1.0 Python/3.6.9 (Linux-5.4.72-microsoft-standard-WSL2-x86_64-with-Ubuntu-18.04-bionic)
    method: GET
    uri: https://management.azure.com/subscriptions/00000000-0000-0000-0000-000000000000/providers/Microsoft.Network/locations/westus/operations/4f5d9a75-c255-4228-a5dc-f2603f24b6d4?api-version=2021-03-01
=======
      - azsdk-python-azure-mgmt-network/19.3.0 Python/3.8.12 (Linux-5.11.0-1020-azure-x86_64-with-glibc2.2.5)
        VSTS_0fb41ef4-5012-48a9-bf39-4ee3de03ee35_build_2500_0
    method: GET
    uri: https://management.azure.com/subscriptions/00000000-0000-0000-0000-000000000000/providers/Microsoft.Network/locations/westus/operations/d25fb46b-a68d-4e89-92f3-4de4558ff6c6?api-version=2021-05-01
>>>>>>> 62df3543
  response:
    body:
      string: "{\r\n  \"status\": \"InProgress\"\r\n}"
    headers:
      cache-control:
      - no-cache
      content-length:
      - '30'
      content-type:
      - application/json; charset=utf-8
      date:
<<<<<<< HEAD
      - Sat, 09 Oct 2021 07:10:15 GMT
=======
      - Fri, 05 Nov 2021 09:45:38 GMT
>>>>>>> 62df3543
      expires:
      - '-1'
      pragma:
      - no-cache
      server:
      - Microsoft-HTTPAPI/2.0
      - Microsoft-HTTPAPI/2.0
      strict-transport-security:
      - max-age=31536000; includeSubDomains
      transfer-encoding:
      - chunked
      vary:
      - Accept-Encoding
      x-content-type-options:
      - nosniff
      x-ms-arm-service-request-id:
<<<<<<< HEAD
      - 64309e2b-4b9b-4847-9da7-42f6b724162e
=======
      - 547ffa09-46d2-4d25-96a5-baead1038d4f
>>>>>>> 62df3543
    status:
      code: 200
      message: OK
- request:
    body: null
    headers:
      Accept:
      - '*/*'
      Accept-Encoding:
      - gzip, deflate
      Connection:
      - keep-alive
      User-Agent:
<<<<<<< HEAD
      - azsdk-python-azure-mgmt-network/19.1.0 Python/3.6.9 (Linux-5.4.72-microsoft-standard-WSL2-x86_64-with-Ubuntu-18.04-bionic)
    method: GET
    uri: https://management.azure.com/subscriptions/00000000-0000-0000-0000-000000000000/providers/Microsoft.Network/locations/westus/operations/4f5d9a75-c255-4228-a5dc-f2603f24b6d4?api-version=2021-03-01
=======
      - azsdk-python-azure-mgmt-network/19.3.0 Python/3.8.12 (Linux-5.11.0-1020-azure-x86_64-with-glibc2.2.5)
        VSTS_0fb41ef4-5012-48a9-bf39-4ee3de03ee35_build_2500_0
    method: GET
    uri: https://management.azure.com/subscriptions/00000000-0000-0000-0000-000000000000/providers/Microsoft.Network/locations/westus/operations/d25fb46b-a68d-4e89-92f3-4de4558ff6c6?api-version=2021-05-01
>>>>>>> 62df3543
  response:
    body:
      string: "{\r\n  \"status\": \"InProgress\"\r\n}"
    headers:
      cache-control:
      - no-cache
      content-length:
      - '30'
      content-type:
      - application/json; charset=utf-8
      date:
<<<<<<< HEAD
      - Sat, 09 Oct 2021 07:10:35 GMT
=======
      - Fri, 05 Nov 2021 09:45:57 GMT
>>>>>>> 62df3543
      expires:
      - '-1'
      pragma:
      - no-cache
      server:
      - Microsoft-HTTPAPI/2.0
      - Microsoft-HTTPAPI/2.0
      strict-transport-security:
      - max-age=31536000; includeSubDomains
      transfer-encoding:
      - chunked
      vary:
      - Accept-Encoding
      x-content-type-options:
      - nosniff
      x-ms-arm-service-request-id:
<<<<<<< HEAD
      - d34185d3-5717-47ac-a54d-ef9eb18f2ccf
=======
      - 36cacc7d-4d11-485b-965a-ccd5a7b474f9
>>>>>>> 62df3543
    status:
      code: 200
      message: OK
- request:
    body: null
    headers:
      Accept:
      - '*/*'
      Accept-Encoding:
      - gzip, deflate
      Connection:
      - keep-alive
      User-Agent:
<<<<<<< HEAD
      - azsdk-python-azure-mgmt-network/19.1.0 Python/3.6.9 (Linux-5.4.72-microsoft-standard-WSL2-x86_64-with-Ubuntu-18.04-bionic)
    method: GET
    uri: https://management.azure.com/subscriptions/00000000-0000-0000-0000-000000000000/providers/Microsoft.Network/locations/westus/operations/4f5d9a75-c255-4228-a5dc-f2603f24b6d4?api-version=2021-03-01
=======
      - azsdk-python-azure-mgmt-network/19.3.0 Python/3.8.12 (Linux-5.11.0-1020-azure-x86_64-with-glibc2.2.5)
        VSTS_0fb41ef4-5012-48a9-bf39-4ee3de03ee35_build_2500_0
    method: GET
    uri: https://management.azure.com/subscriptions/00000000-0000-0000-0000-000000000000/providers/Microsoft.Network/locations/westus/operations/d25fb46b-a68d-4e89-92f3-4de4558ff6c6?api-version=2021-05-01
>>>>>>> 62df3543
  response:
    body:
      string: "{\r\n  \"status\": \"InProgress\"\r\n}"
    headers:
      cache-control:
      - no-cache
      content-length:
      - '30'
      content-type:
      - application/json; charset=utf-8
      date:
<<<<<<< HEAD
      - Sat, 09 Oct 2021 07:10:55 GMT
=======
      - Fri, 05 Nov 2021 09:46:38 GMT
>>>>>>> 62df3543
      expires:
      - '-1'
      pragma:
      - no-cache
      server:
      - Microsoft-HTTPAPI/2.0
      - Microsoft-HTTPAPI/2.0
      strict-transport-security:
      - max-age=31536000; includeSubDomains
      transfer-encoding:
      - chunked
      vary:
      - Accept-Encoding
      x-content-type-options:
      - nosniff
      x-ms-arm-service-request-id:
<<<<<<< HEAD
      - e2ea3d19-3764-44b3-b82b-0e625283312e
=======
      - 76105c99-341e-41b3-b9b2-dc97aa985509
>>>>>>> 62df3543
    status:
      code: 200
      message: OK
- request:
    body: null
    headers:
      Accept:
      - '*/*'
      Accept-Encoding:
      - gzip, deflate
      Connection:
      - keep-alive
      User-Agent:
<<<<<<< HEAD
      - azsdk-python-azure-mgmt-network/19.1.0 Python/3.6.9 (Linux-5.4.72-microsoft-standard-WSL2-x86_64-with-Ubuntu-18.04-bionic)
    method: GET
    uri: https://management.azure.com/subscriptions/00000000-0000-0000-0000-000000000000/providers/Microsoft.Network/locations/westus/operations/4f5d9a75-c255-4228-a5dc-f2603f24b6d4?api-version=2021-03-01
=======
      - azsdk-python-azure-mgmt-network/19.3.0 Python/3.8.12 (Linux-5.11.0-1020-azure-x86_64-with-glibc2.2.5)
        VSTS_0fb41ef4-5012-48a9-bf39-4ee3de03ee35_build_2500_0
    method: GET
    uri: https://management.azure.com/subscriptions/00000000-0000-0000-0000-000000000000/providers/Microsoft.Network/locations/westus/operations/d25fb46b-a68d-4e89-92f3-4de4558ff6c6?api-version=2021-05-01
>>>>>>> 62df3543
  response:
    body:
      string: "{\r\n  \"status\": \"InProgress\"\r\n}"
    headers:
      cache-control:
      - no-cache
      content-length:
      - '30'
      content-type:
      - application/json; charset=utf-8
      date:
<<<<<<< HEAD
      - Sat, 09 Oct 2021 07:11:35 GMT
=======
      - Fri, 05 Nov 2021 09:47:18 GMT
>>>>>>> 62df3543
      expires:
      - '-1'
      pragma:
      - no-cache
      server:
      - Microsoft-HTTPAPI/2.0
      - Microsoft-HTTPAPI/2.0
      strict-transport-security:
      - max-age=31536000; includeSubDomains
      transfer-encoding:
      - chunked
      vary:
      - Accept-Encoding
      x-content-type-options:
      - nosniff
      x-ms-arm-service-request-id:
<<<<<<< HEAD
      - 436c5f85-8902-4b9b-9c2f-742c2c656ca6
=======
      - 5a27d46b-44cb-46b3-bb7c-6b920bd6279e
>>>>>>> 62df3543
    status:
      code: 200
      message: OK
- request:
    body: null
    headers:
      Accept:
      - '*/*'
      Accept-Encoding:
      - gzip, deflate
      Connection:
      - keep-alive
      User-Agent:
<<<<<<< HEAD
      - azsdk-python-azure-mgmt-network/19.1.0 Python/3.6.9 (Linux-5.4.72-microsoft-standard-WSL2-x86_64-with-Ubuntu-18.04-bionic)
    method: GET
    uri: https://management.azure.com/subscriptions/00000000-0000-0000-0000-000000000000/providers/Microsoft.Network/locations/westus/operations/4f5d9a75-c255-4228-a5dc-f2603f24b6d4?api-version=2021-03-01
=======
      - azsdk-python-azure-mgmt-network/19.3.0 Python/3.8.12 (Linux-5.11.0-1020-azure-x86_64-with-glibc2.2.5)
        VSTS_0fb41ef4-5012-48a9-bf39-4ee3de03ee35_build_2500_0
    method: GET
    uri: https://management.azure.com/subscriptions/00000000-0000-0000-0000-000000000000/providers/Microsoft.Network/locations/westus/operations/d25fb46b-a68d-4e89-92f3-4de4558ff6c6?api-version=2021-05-01
>>>>>>> 62df3543
  response:
    body:
      string: "{\r\n  \"status\": \"InProgress\"\r\n}"
    headers:
      cache-control:
      - no-cache
      content-length:
      - '30'
      content-type:
      - application/json; charset=utf-8
      date:
<<<<<<< HEAD
      - Sat, 09 Oct 2021 07:12:17 GMT
=======
      - Fri, 05 Nov 2021 09:48:37 GMT
>>>>>>> 62df3543
      expires:
      - '-1'
      pragma:
      - no-cache
      server:
      - Microsoft-HTTPAPI/2.0
      - Microsoft-HTTPAPI/2.0
      strict-transport-security:
      - max-age=31536000; includeSubDomains
      transfer-encoding:
      - chunked
      vary:
      - Accept-Encoding
      x-content-type-options:
      - nosniff
      x-ms-arm-service-request-id:
<<<<<<< HEAD
      - bc86ce6e-d7aa-4be7-ab9f-ad5d85bca05b
=======
      - b62434c4-ae1e-45b1-8d96-e23d26e0a502
>>>>>>> 62df3543
    status:
      code: 200
      message: OK
- request:
    body: null
    headers:
      Accept:
      - '*/*'
      Accept-Encoding:
      - gzip, deflate
      Connection:
      - keep-alive
      User-Agent:
<<<<<<< HEAD
      - azsdk-python-azure-mgmt-network/19.1.0 Python/3.6.9 (Linux-5.4.72-microsoft-standard-WSL2-x86_64-with-Ubuntu-18.04-bionic)
    method: GET
    uri: https://management.azure.com/subscriptions/00000000-0000-0000-0000-000000000000/providers/Microsoft.Network/locations/westus/operations/4f5d9a75-c255-4228-a5dc-f2603f24b6d4?api-version=2021-03-01
=======
      - azsdk-python-azure-mgmt-network/19.3.0 Python/3.8.12 (Linux-5.11.0-1020-azure-x86_64-with-glibc2.2.5)
        VSTS_0fb41ef4-5012-48a9-bf39-4ee3de03ee35_build_2500_0
    method: GET
    uri: https://management.azure.com/subscriptions/00000000-0000-0000-0000-000000000000/providers/Microsoft.Network/locations/westus/operations/d25fb46b-a68d-4e89-92f3-4de4558ff6c6?api-version=2021-05-01
>>>>>>> 62df3543
  response:
    body:
      string: "{\r\n  \"status\": \"InProgress\"\r\n}"
    headers:
      cache-control:
      - no-cache
      content-length:
      - '30'
      content-type:
      - application/json; charset=utf-8
      date:
<<<<<<< HEAD
      - Sat, 09 Oct 2021 07:13:37 GMT
=======
      - Fri, 05 Nov 2021 09:51:18 GMT
>>>>>>> 62df3543
      expires:
      - '-1'
      pragma:
      - no-cache
      server:
      - Microsoft-HTTPAPI/2.0
      - Microsoft-HTTPAPI/2.0
      strict-transport-security:
      - max-age=31536000; includeSubDomains
      transfer-encoding:
      - chunked
      vary:
      - Accept-Encoding
      x-content-type-options:
      - nosniff
      x-ms-arm-service-request-id:
<<<<<<< HEAD
      - be92f0d9-e81e-41d0-8f13-957d95047f15
=======
      - 8384f545-99ad-4930-85de-f95eb031014c
>>>>>>> 62df3543
    status:
      code: 200
      message: OK
- request:
    body: null
    headers:
      Accept:
      - '*/*'
      Accept-Encoding:
      - gzip, deflate
      Connection:
      - keep-alive
      User-Agent:
<<<<<<< HEAD
      - azsdk-python-azure-mgmt-network/19.1.0 Python/3.6.9 (Linux-5.4.72-microsoft-standard-WSL2-x86_64-with-Ubuntu-18.04-bionic)
    method: GET
    uri: https://management.azure.com/subscriptions/00000000-0000-0000-0000-000000000000/providers/Microsoft.Network/locations/westus/operations/4f5d9a75-c255-4228-a5dc-f2603f24b6d4?api-version=2021-03-01
=======
      - azsdk-python-azure-mgmt-network/19.3.0 Python/3.8.12 (Linux-5.11.0-1020-azure-x86_64-with-glibc2.2.5)
        VSTS_0fb41ef4-5012-48a9-bf39-4ee3de03ee35_build_2500_0
    method: GET
    uri: https://management.azure.com/subscriptions/00000000-0000-0000-0000-000000000000/providers/Microsoft.Network/locations/westus/operations/d25fb46b-a68d-4e89-92f3-4de4558ff6c6?api-version=2021-05-01
>>>>>>> 62df3543
  response:
    body:
      string: "{\r\n  \"status\": \"InProgress\"\r\n}"
    headers:
      cache-control:
      - no-cache
      content-length:
      - '30'
      content-type:
      - application/json; charset=utf-8
      date:
<<<<<<< HEAD
      - Sat, 09 Oct 2021 07:16:18 GMT
=======
      - Fri, 05 Nov 2021 09:52:58 GMT
>>>>>>> 62df3543
      expires:
      - '-1'
      pragma:
      - no-cache
      server:
      - Microsoft-HTTPAPI/2.0
      - Microsoft-HTTPAPI/2.0
      strict-transport-security:
      - max-age=31536000; includeSubDomains
      transfer-encoding:
      - chunked
      vary:
      - Accept-Encoding
      x-content-type-options:
      - nosniff
      x-ms-arm-service-request-id:
<<<<<<< HEAD
      - c0f0f809-384b-46f6-8e29-b162ca72f0f4
=======
      - 81420734-fa1b-44c4-b169-e2dc29c9280a
>>>>>>> 62df3543
    status:
      code: 200
      message: OK
- request:
    body: null
    headers:
      Accept:
      - '*/*'
      Accept-Encoding:
      - gzip, deflate
      Connection:
      - keep-alive
      User-Agent:
<<<<<<< HEAD
      - azsdk-python-azure-mgmt-network/19.1.0 Python/3.6.9 (Linux-5.4.72-microsoft-standard-WSL2-x86_64-with-Ubuntu-18.04-bionic)
    method: GET
    uri: https://management.azure.com/subscriptions/00000000-0000-0000-0000-000000000000/providers/Microsoft.Network/locations/westus/operations/4f5d9a75-c255-4228-a5dc-f2603f24b6d4?api-version=2021-03-01
=======
      - azsdk-python-azure-mgmt-network/19.3.0 Python/3.8.12 (Linux-5.11.0-1020-azure-x86_64-with-glibc2.2.5)
        VSTS_0fb41ef4-5012-48a9-bf39-4ee3de03ee35_build_2500_0
    method: GET
    uri: https://management.azure.com/subscriptions/00000000-0000-0000-0000-000000000000/providers/Microsoft.Network/locations/westus/operations/d25fb46b-a68d-4e89-92f3-4de4558ff6c6?api-version=2021-05-01
>>>>>>> 62df3543
  response:
    body:
      string: "{\r\n  \"status\": \"InProgress\"\r\n}"
    headers:
      cache-control:
      - no-cache
      content-length:
      - '30'
      content-type:
      - application/json; charset=utf-8
      date:
<<<<<<< HEAD
      - Sat, 09 Oct 2021 07:17:58 GMT
=======
      - Fri, 05 Nov 2021 09:54:38 GMT
>>>>>>> 62df3543
      expires:
      - '-1'
      pragma:
      - no-cache
      server:
      - Microsoft-HTTPAPI/2.0
      - Microsoft-HTTPAPI/2.0
      strict-transport-security:
      - max-age=31536000; includeSubDomains
      transfer-encoding:
      - chunked
      vary:
      - Accept-Encoding
      x-content-type-options:
      - nosniff
      x-ms-arm-service-request-id:
<<<<<<< HEAD
      - 620e0567-b284-48c8-9bd2-29b78b9ef5b3
=======
      - ff7b1315-bb90-47e6-9b1c-e132be79717e
>>>>>>> 62df3543
    status:
      code: 200
      message: OK
- request:
    body: null
    headers:
      Accept:
      - '*/*'
      Accept-Encoding:
      - gzip, deflate
      Connection:
      - keep-alive
      User-Agent:
<<<<<<< HEAD
      - azsdk-python-azure-mgmt-network/19.1.0 Python/3.6.9 (Linux-5.4.72-microsoft-standard-WSL2-x86_64-with-Ubuntu-18.04-bionic)
    method: GET
    uri: https://management.azure.com/subscriptions/00000000-0000-0000-0000-000000000000/providers/Microsoft.Network/locations/westus/operations/4f5d9a75-c255-4228-a5dc-f2603f24b6d4?api-version=2021-03-01
=======
      - azsdk-python-azure-mgmt-network/19.3.0 Python/3.8.12 (Linux-5.11.0-1020-azure-x86_64-with-glibc2.2.5)
        VSTS_0fb41ef4-5012-48a9-bf39-4ee3de03ee35_build_2500_0
    method: GET
    uri: https://management.azure.com/subscriptions/00000000-0000-0000-0000-000000000000/providers/Microsoft.Network/locations/westus/operations/d25fb46b-a68d-4e89-92f3-4de4558ff6c6?api-version=2021-05-01
>>>>>>> 62df3543
  response:
    body:
      string: "{\r\n  \"status\": \"InProgress\"\r\n}"
    headers:
      cache-control:
      - no-cache
      content-length:
      - '30'
      content-type:
      - application/json; charset=utf-8
      date:
<<<<<<< HEAD
      - Sat, 09 Oct 2021 07:19:39 GMT
=======
      - Fri, 05 Nov 2021 09:56:18 GMT
>>>>>>> 62df3543
      expires:
      - '-1'
      pragma:
      - no-cache
      server:
      - Microsoft-HTTPAPI/2.0
      - Microsoft-HTTPAPI/2.0
      strict-transport-security:
      - max-age=31536000; includeSubDomains
      transfer-encoding:
      - chunked
      vary:
      - Accept-Encoding
      x-content-type-options:
      - nosniff
      x-ms-arm-service-request-id:
<<<<<<< HEAD
      - a7cc0913-c8dc-434a-8f43-221ac655a233
=======
      - 23dd910f-dbc1-4796-bb73-e08c5955c0a0
>>>>>>> 62df3543
    status:
      code: 200
      message: OK
- request:
    body: null
    headers:
      Accept:
      - '*/*'
      Accept-Encoding:
      - gzip, deflate
      Connection:
      - keep-alive
      User-Agent:
<<<<<<< HEAD
      - azsdk-python-azure-mgmt-network/19.1.0 Python/3.6.9 (Linux-5.4.72-microsoft-standard-WSL2-x86_64-with-Ubuntu-18.04-bionic)
    method: GET
    uri: https://management.azure.com/subscriptions/00000000-0000-0000-0000-000000000000/providers/Microsoft.Network/locations/westus/operations/4f5d9a75-c255-4228-a5dc-f2603f24b6d4?api-version=2021-03-01
=======
      - azsdk-python-azure-mgmt-network/19.3.0 Python/3.8.12 (Linux-5.11.0-1020-azure-x86_64-with-glibc2.2.5)
        VSTS_0fb41ef4-5012-48a9-bf39-4ee3de03ee35_build_2500_0
    method: GET
    uri: https://management.azure.com/subscriptions/00000000-0000-0000-0000-000000000000/providers/Microsoft.Network/locations/westus/operations/d25fb46b-a68d-4e89-92f3-4de4558ff6c6?api-version=2021-05-01
>>>>>>> 62df3543
  response:
    body:
      string: "{\r\n  \"status\": \"Succeeded\"\r\n}"
    headers:
      cache-control:
      - no-cache
      content-length:
      - '29'
      content-type:
      - application/json; charset=utf-8
      date:
<<<<<<< HEAD
      - Sat, 09 Oct 2021 07:21:19 GMT
=======
      - Fri, 05 Nov 2021 09:57:58 GMT
>>>>>>> 62df3543
      expires:
      - '-1'
      pragma:
      - no-cache
      server:
      - Microsoft-HTTPAPI/2.0
      - Microsoft-HTTPAPI/2.0
      strict-transport-security:
      - max-age=31536000; includeSubDomains
      transfer-encoding:
      - chunked
      vary:
      - Accept-Encoding
      x-content-type-options:
      - nosniff
      x-ms-arm-service-request-id:
<<<<<<< HEAD
      - 2bd0190b-c94a-45e3-b65e-b854164bb322
=======
      - 8f70dedf-014a-4360-996a-fb26315e51c7
>>>>>>> 62df3543
    status:
      code: 200
      message: OK
- request:
    body: null
    headers:
      Accept:
      - '*/*'
      Accept-Encoding:
      - gzip, deflate
      Connection:
      - keep-alive
      User-Agent:
<<<<<<< HEAD
      - azsdk-python-azure-mgmt-network/19.1.0 Python/3.6.9 (Linux-5.4.72-microsoft-standard-WSL2-x86_64-with-Ubuntu-18.04-bionic)
    method: GET
    uri: https://management.azure.com/subscriptions/00000000-0000-0000-0000-000000000000/resourceGroups/test_cli_mgmt_network_firewall_test_network892411e1/providers/Microsoft.Network/azureFirewalls/azurefirewall?api-version=2021-03-01
  response:
    body:
      string: "{\r\n  \"name\": \"azurefirewall\",\r\n  \"id\": \"/subscriptions/00000000-0000-0000-0000-000000000000/resourceGroups/test_cli_mgmt_network_firewall_test_network892411e1/providers/Microsoft.Network/azureFirewalls/azurefirewall\"\
        ,\r\n  \"etag\": \"W/\\\"7a82d960-3f86-48d6-9414-0f0127102594\\\"\",\r\n \
        \ \"type\": \"Microsoft.Network/azureFirewalls\",\r\n  \"location\": \"westus\"\
        ,\r\n  \"tags\": {\r\n    \"key1\": \"value1\"\r\n  },\r\n  \"properties\"\
        : {\r\n    \"provisioningState\": \"Succeeded\",\r\n    \"sku\": {\r\n   \
        \   \"name\": \"AZFW_Hub\",\r\n      \"tier\": \"Standard\"\r\n    },\r\n\
        \    \"additionalProperties\": {},\r\n    \"virtualHub\": {\r\n      \"id\"\
        : \"/subscriptions/00000000-0000-0000-0000-000000000000/resourceGroups/test_cli_mgmt_network_firewall_test_network892411e1/providers/Microsoft.Network/virtualHubs/virtualhub\"\
        \r\n    },\r\n    \"hubIPAddresses\": {\r\n      \"privateIPAddress\": \"\
        10.168.0.132\",\r\n      \"publicIPs\": {\r\n        \"addresses\": [\r\n\
        \          {\r\n            \"address\": \"104.45.209.39\"\r\n          }\r\
        \n        ],\r\n        \"count\": 1\r\n      }\r\n    },\r\n    \"firewallPolicy\"\
        : {\r\n      \"id\": \"/subscriptions/00000000-0000-0000-0000-000000000000/resourceGroups/test_cli_mgmt_network_firewall_test_network892411e1/providers/Microsoft.Network/firewallPolicies/firewallpolicy\"\
        \r\n    }\r\n  }\r\n}"
=======
      - azsdk-python-azure-mgmt-network/19.3.0 Python/3.8.12 (Linux-5.11.0-1020-azure-x86_64-with-glibc2.2.5)
        VSTS_0fb41ef4-5012-48a9-bf39-4ee3de03ee35_build_2500_0
    method: GET
    uri: https://management.azure.com/subscriptions/00000000-0000-0000-0000-000000000000/resourceGroups/test_cli_mgmt_network_firewall_test_network892411e1/providers/Microsoft.Network/azureFirewalls/azurefirewall?api-version=2021-05-01
  response:
    body:
      string: "{\r\n  \"name\": \"azurefirewall\",\r\n  \"id\": \"/subscriptions/00000000-0000-0000-0000-000000000000/resourceGroups/test_cli_mgmt_network_firewall_test_network892411e1/providers/Microsoft.Network/azureFirewalls/azurefirewall\",\r\n
        \ \"etag\": \"W/\\\"490e4241-e354-4a40-acf5-7ddd04e713d6\\\"\",\r\n  \"type\":
        \"Microsoft.Network/azureFirewalls\",\r\n  \"location\": \"westus\",\r\n  \"tags\":
        {\r\n    \"key1\": \"value1\"\r\n  },\r\n  \"properties\": {\r\n    \"provisioningState\":
        \"Succeeded\",\r\n    \"sku\": {\r\n      \"name\": \"AZFW_Hub\",\r\n      \"tier\":
        \"Standard\"\r\n    },\r\n    \"additionalProperties\": {},\r\n    \"virtualHub\":
        {\r\n      \"id\": \"/subscriptions/00000000-0000-0000-0000-000000000000/resourceGroups/test_cli_mgmt_network_firewall_test_network892411e1/providers/Microsoft.Network/virtualHubs/virtualhub\"\r\n
        \   },\r\n    \"hubIPAddresses\": {\r\n      \"privateIPAddress\": \"10.168.0.132\",\r\n
        \     \"publicIPs\": {\r\n        \"addresses\": [\r\n          {\r\n            \"address\":
        \"13.64.60.135\"\r\n          }\r\n        ],\r\n        \"count\": 1\r\n
        \     }\r\n    },\r\n    \"firewallPolicy\": {\r\n      \"id\": \"/subscriptions/00000000-0000-0000-0000-000000000000/resourceGroups/test_cli_mgmt_network_firewall_test_network892411e1/providers/Microsoft.Network/firewallPolicies/firewallpolicy\"\r\n
        \   }\r\n  }\r\n}"
>>>>>>> 62df3543
    headers:
      cache-control:
      - no-cache
      content-length:
<<<<<<< HEAD
      - '1245'
      content-type:
      - application/json; charset=utf-8
      date:
      - Sat, 09 Oct 2021 07:21:19 GMT
      etag:
      - W/"7a82d960-3f86-48d6-9414-0f0127102594"
=======
      - '1244'
      content-type:
      - application/json; charset=utf-8
      date:
      - Fri, 05 Nov 2021 09:57:58 GMT
      etag:
      - W/"490e4241-e354-4a40-acf5-7ddd04e713d6"
>>>>>>> 62df3543
      expires:
      - '-1'
      pragma:
      - no-cache
      server:
      - Microsoft-HTTPAPI/2.0
      - Microsoft-HTTPAPI/2.0
      strict-transport-security:
      - max-age=31536000; includeSubDomains
      transfer-encoding:
      - chunked
      vary:
      - Accept-Encoding
      x-content-type-options:
      - nosniff
      x-ms-arm-service-request-id:
<<<<<<< HEAD
      - 33cdc5dd-69fb-43fc-ad51-36600c72510d
=======
      - 8c0a3fd1-c96d-462f-9e11-5ce10b2aae1c
>>>>>>> 62df3543
    status:
      code: 200
      message: OK
- request:
    body: null
    headers:
      Accept:
      - application/json
      Accept-Encoding:
      - gzip, deflate
      Connection:
      - keep-alive
      User-Agent:
<<<<<<< HEAD
      - azsdk-python-azure-mgmt-network/19.1.0 Python/3.6.9 (Linux-5.4.72-microsoft-standard-WSL2-x86_64-with-Ubuntu-18.04-bionic)
    method: GET
    uri: https://management.azure.com/subscriptions/00000000-0000-0000-0000-000000000000/resourceGroups/test_cli_mgmt_network_firewall_test_network892411e1/providers/Microsoft.Network/azureFirewalls/azurefirewall?api-version=2021-03-01
  response:
    body:
      string: "{\r\n  \"name\": \"azurefirewall\",\r\n  \"id\": \"/subscriptions/00000000-0000-0000-0000-000000000000/resourceGroups/test_cli_mgmt_network_firewall_test_network892411e1/providers/Microsoft.Network/azureFirewalls/azurefirewall\"\
        ,\r\n  \"etag\": \"W/\\\"7a82d960-3f86-48d6-9414-0f0127102594\\\"\",\r\n \
        \ \"type\": \"Microsoft.Network/azureFirewalls\",\r\n  \"location\": \"westus\"\
        ,\r\n  \"tags\": {\r\n    \"key1\": \"value1\"\r\n  },\r\n  \"properties\"\
        : {\r\n    \"provisioningState\": \"Succeeded\",\r\n    \"sku\": {\r\n   \
        \   \"name\": \"AZFW_Hub\",\r\n      \"tier\": \"Standard\"\r\n    },\r\n\
        \    \"additionalProperties\": {},\r\n    \"virtualHub\": {\r\n      \"id\"\
        : \"/subscriptions/00000000-0000-0000-0000-000000000000/resourceGroups/test_cli_mgmt_network_firewall_test_network892411e1/providers/Microsoft.Network/virtualHubs/virtualhub\"\
        \r\n    },\r\n    \"hubIPAddresses\": {\r\n      \"privateIPAddress\": \"\
        10.168.0.132\",\r\n      \"publicIPs\": {\r\n        \"addresses\": [\r\n\
        \          {\r\n            \"address\": \"104.45.209.39\"\r\n          }\r\
        \n        ],\r\n        \"count\": 1\r\n      }\r\n    },\r\n    \"firewallPolicy\"\
        : {\r\n      \"id\": \"/subscriptions/00000000-0000-0000-0000-000000000000/resourceGroups/test_cli_mgmt_network_firewall_test_network892411e1/providers/Microsoft.Network/firewallPolicies/firewallpolicy\"\
        \r\n    }\r\n  }\r\n}"
=======
      - azsdk-python-azure-mgmt-network/19.3.0 Python/3.8.12 (Linux-5.11.0-1020-azure-x86_64-with-glibc2.2.5)
        VSTS_0fb41ef4-5012-48a9-bf39-4ee3de03ee35_build_2500_0
    method: GET
    uri: https://management.azure.com/subscriptions/00000000-0000-0000-0000-000000000000/resourceGroups/test_cli_mgmt_network_firewall_test_network892411e1/providers/Microsoft.Network/azureFirewalls/azurefirewall?api-version=2021-05-01
  response:
    body:
      string: "{\r\n  \"name\": \"azurefirewall\",\r\n  \"id\": \"/subscriptions/00000000-0000-0000-0000-000000000000/resourceGroups/test_cli_mgmt_network_firewall_test_network892411e1/providers/Microsoft.Network/azureFirewalls/azurefirewall\",\r\n
        \ \"etag\": \"W/\\\"490e4241-e354-4a40-acf5-7ddd04e713d6\\\"\",\r\n  \"type\":
        \"Microsoft.Network/azureFirewalls\",\r\n  \"location\": \"westus\",\r\n  \"tags\":
        {\r\n    \"key1\": \"value1\"\r\n  },\r\n  \"properties\": {\r\n    \"provisioningState\":
        \"Succeeded\",\r\n    \"sku\": {\r\n      \"name\": \"AZFW_Hub\",\r\n      \"tier\":
        \"Standard\"\r\n    },\r\n    \"additionalProperties\": {},\r\n    \"virtualHub\":
        {\r\n      \"id\": \"/subscriptions/00000000-0000-0000-0000-000000000000/resourceGroups/test_cli_mgmt_network_firewall_test_network892411e1/providers/Microsoft.Network/virtualHubs/virtualhub\"\r\n
        \   },\r\n    \"hubIPAddresses\": {\r\n      \"privateIPAddress\": \"10.168.0.132\",\r\n
        \     \"publicIPs\": {\r\n        \"addresses\": [\r\n          {\r\n            \"address\":
        \"13.64.60.135\"\r\n          }\r\n        ],\r\n        \"count\": 1\r\n
        \     }\r\n    },\r\n    \"firewallPolicy\": {\r\n      \"id\": \"/subscriptions/00000000-0000-0000-0000-000000000000/resourceGroups/test_cli_mgmt_network_firewall_test_network892411e1/providers/Microsoft.Network/firewallPolicies/firewallpolicy\"\r\n
        \   }\r\n  }\r\n}"
>>>>>>> 62df3543
    headers:
      cache-control:
      - no-cache
      content-length:
<<<<<<< HEAD
      - '1245'
      content-type:
      - application/json; charset=utf-8
      date:
      - Sat, 09 Oct 2021 07:21:20 GMT
      etag:
      - W/"7a82d960-3f86-48d6-9414-0f0127102594"
=======
      - '1244'
      content-type:
      - application/json; charset=utf-8
      date:
      - Fri, 05 Nov 2021 09:57:58 GMT
      etag:
      - W/"490e4241-e354-4a40-acf5-7ddd04e713d6"
>>>>>>> 62df3543
      expires:
      - '-1'
      pragma:
      - no-cache
      server:
      - Microsoft-HTTPAPI/2.0
      - Microsoft-HTTPAPI/2.0
      strict-transport-security:
      - max-age=31536000; includeSubDomains
      transfer-encoding:
      - chunked
      vary:
      - Accept-Encoding
      x-content-type-options:
      - nosniff
      x-ms-arm-service-request-id:
<<<<<<< HEAD
      - e5bd30f1-9ad3-45da-8898-babef7bb897a
=======
      - 578401d0-9b2a-4d95-8367-fb517f0a3f73
>>>>>>> 62df3543
    status:
      code: 200
      message: OK
- request:
    body: '{"tags": {"tag1": "value1", "tag2": "value2"}}'
    headers:
      Accept:
      - application/json
      Accept-Encoding:
      - gzip, deflate
      Connection:
      - keep-alive
      Content-Length:
      - '46'
      Content-Type:
      - application/json
      User-Agent:
<<<<<<< HEAD
      - azsdk-python-azure-mgmt-network/19.1.0 Python/3.6.9 (Linux-5.4.72-microsoft-standard-WSL2-x86_64-with-Ubuntu-18.04-bionic)
    method: PATCH
    uri: https://management.azure.com/subscriptions/00000000-0000-0000-0000-000000000000/resourceGroups/test_cli_mgmt_network_firewall_test_network892411e1/providers/Microsoft.Network/azureFirewalls/azurefirewall?api-version=2021-03-01
  response:
    body:
      string: "{\r\n  \"name\": \"azurefirewall\",\r\n  \"id\": \"/subscriptions/00000000-0000-0000-0000-000000000000/resourceGroups/test_cli_mgmt_network_firewall_test_network892411e1/providers/Microsoft.Network/azureFirewalls/azurefirewall\"\
        ,\r\n  \"etag\": \"W/\\\"661e2bc2-660b-40de-9d83-5572ceae4bf2\\\"\",\r\n \
        \ \"type\": \"Microsoft.Network/azureFirewalls\",\r\n  \"location\": \"westus\"\
        ,\r\n  \"tags\": {\r\n    \"tag1\": \"value1\",\r\n    \"tag2\": \"value2\"\
        \r\n  },\r\n  \"properties\": {\r\n    \"provisioningState\": \"Updating\"\
        ,\r\n    \"sku\": {\r\n      \"name\": \"AZFW_Hub\",\r\n      \"tier\": \"\
        Standard\"\r\n    },\r\n    \"additionalProperties\": {},\r\n    \"virtualHub\"\
        : {\r\n      \"id\": \"/subscriptions/00000000-0000-0000-0000-000000000000/resourceGroups/test_cli_mgmt_network_firewall_test_network892411e1/providers/Microsoft.Network/virtualHubs/virtualhub\"\
        \r\n    },\r\n    \"hubIPAddresses\": {\r\n      \"privateIPAddress\": \"\
        10.168.0.132\",\r\n      \"publicIPs\": {\r\n        \"addresses\": [\r\n\
        \          {\r\n            \"address\": \"104.45.209.39\"\r\n          }\r\
        \n        ],\r\n        \"count\": 1\r\n      }\r\n    },\r\n    \"firewallPolicy\"\
        : {\r\n      \"id\": \"/subscriptions/00000000-0000-0000-0000-000000000000/resourceGroups/test_cli_mgmt_network_firewall_test_network892411e1/providers/Microsoft.Network/firewallPolicies/firewallpolicy\"\
        \r\n    }\r\n  }\r\n}"
=======
      - azsdk-python-azure-mgmt-network/19.3.0 Python/3.8.12 (Linux-5.11.0-1020-azure-x86_64-with-glibc2.2.5)
        VSTS_0fb41ef4-5012-48a9-bf39-4ee3de03ee35_build_2500_0
    method: PATCH
    uri: https://management.azure.com/subscriptions/00000000-0000-0000-0000-000000000000/resourceGroups/test_cli_mgmt_network_firewall_test_network892411e1/providers/Microsoft.Network/azureFirewalls/azurefirewall?api-version=2021-05-01
  response:
    body:
      string: "{\r\n  \"name\": \"azurefirewall\",\r\n  \"id\": \"/subscriptions/00000000-0000-0000-0000-000000000000/resourceGroups/test_cli_mgmt_network_firewall_test_network892411e1/providers/Microsoft.Network/azureFirewalls/azurefirewall\",\r\n
        \ \"etag\": \"W/\\\"34831e4b-d370-4ff2-9928-c92fca850468\\\"\",\r\n  \"type\":
        \"Microsoft.Network/azureFirewalls\",\r\n  \"location\": \"westus\",\r\n  \"tags\":
        {\r\n    \"tag1\": \"value1\",\r\n    \"tag2\": \"value2\"\r\n  },\r\n  \"properties\":
        {\r\n    \"provisioningState\": \"Updating\",\r\n    \"sku\": {\r\n      \"name\":
        \"AZFW_Hub\",\r\n      \"tier\": \"Standard\"\r\n    },\r\n    \"additionalProperties\":
        {},\r\n    \"virtualHub\": {\r\n      \"id\": \"/subscriptions/00000000-0000-0000-0000-000000000000/resourceGroups/test_cli_mgmt_network_firewall_test_network892411e1/providers/Microsoft.Network/virtualHubs/virtualhub\"\r\n
        \   },\r\n    \"hubIPAddresses\": {\r\n      \"privateIPAddress\": \"10.168.0.132\",\r\n
        \     \"publicIPs\": {\r\n        \"addresses\": [\r\n          {\r\n            \"address\":
        \"13.64.60.135\"\r\n          }\r\n        ],\r\n        \"count\": 1\r\n
        \     }\r\n    },\r\n    \"firewallPolicy\": {\r\n      \"id\": \"/subscriptions/00000000-0000-0000-0000-000000000000/resourceGroups/test_cli_mgmt_network_firewall_test_network892411e1/providers/Microsoft.Network/firewallPolicies/firewallpolicy\"\r\n
        \   }\r\n  }\r\n}"
>>>>>>> 62df3543
    headers:
      azure-asyncnotification:
      - Enabled
      cache-control:
      - no-cache
      content-length:
<<<<<<< HEAD
      - '1267'
      content-type:
      - application/json; charset=utf-8
      date:
      - Sat, 09 Oct 2021 07:21:24 GMT
=======
      - '1266'
      content-type:
      - application/json; charset=utf-8
      date:
      - Fri, 05 Nov 2021 09:58:00 GMT
>>>>>>> 62df3543
      expires:
      - '-1'
      pragma:
      - no-cache
      server:
      - Microsoft-HTTPAPI/2.0
      - Microsoft-HTTPAPI/2.0
      strict-transport-security:
      - max-age=31536000; includeSubDomains
      transfer-encoding:
      - chunked
      vary:
      - Accept-Encoding
      x-content-type-options:
      - nosniff
      x-ms-arm-service-request-id:
<<<<<<< HEAD
      - bf9cd4b5-5360-4999-835a-bb77dd719db5
      x-ms-ratelimit-remaining-subscription-writes:
      - '1199'
=======
      - 27a2ddf2-262e-4225-b7ce-b3b27ab3a58e
      x-ms-ratelimit-remaining-subscription-writes:
      - '1188'
>>>>>>> 62df3543
    status:
      code: 200
      message: OK
- request:
    body: null
    headers:
      Accept:
      - '*/*'
      Accept-Encoding:
      - gzip, deflate
      Connection:
      - keep-alive
      User-Agent:
<<<<<<< HEAD
      - azsdk-python-azure-mgmt-network/19.1.0 Python/3.6.9 (Linux-5.4.72-microsoft-standard-WSL2-x86_64-with-Ubuntu-18.04-bionic)
    method: GET
    uri: https://management.azure.com/subscriptions/00000000-0000-0000-0000-000000000000/resourceGroups/test_cli_mgmt_network_firewall_test_network892411e1/providers/Microsoft.Network/azureFirewalls/azurefirewall?api-version=2021-03-01
  response:
    body:
      string: "{\r\n  \"name\": \"azurefirewall\",\r\n  \"id\": \"/subscriptions/00000000-0000-0000-0000-000000000000/resourceGroups/test_cli_mgmt_network_firewall_test_network892411e1/providers/Microsoft.Network/azureFirewalls/azurefirewall\"\
        ,\r\n  \"etag\": \"W/\\\"661e2bc2-660b-40de-9d83-5572ceae4bf2\\\"\",\r\n \
        \ \"type\": \"Microsoft.Network/azureFirewalls\",\r\n  \"location\": \"westus\"\
        ,\r\n  \"tags\": {\r\n    \"tag1\": \"value1\",\r\n    \"tag2\": \"value2\"\
        \r\n  },\r\n  \"properties\": {\r\n    \"provisioningState\": \"Updating\"\
        ,\r\n    \"sku\": {\r\n      \"name\": \"AZFW_Hub\",\r\n      \"tier\": \"\
        Standard\"\r\n    },\r\n    \"additionalProperties\": {},\r\n    \"virtualHub\"\
        : {\r\n      \"id\": \"/subscriptions/00000000-0000-0000-0000-000000000000/resourceGroups/test_cli_mgmt_network_firewall_test_network892411e1/providers/Microsoft.Network/virtualHubs/virtualhub\"\
        \r\n    },\r\n    \"hubIPAddresses\": {\r\n      \"privateIPAddress\": \"\
        10.168.0.132\",\r\n      \"publicIPs\": {\r\n        \"addresses\": [\r\n\
        \          {\r\n            \"address\": \"104.45.209.39\"\r\n          }\r\
        \n        ],\r\n        \"count\": 1\r\n      }\r\n    },\r\n    \"firewallPolicy\"\
        : {\r\n      \"id\": \"/subscriptions/00000000-0000-0000-0000-000000000000/resourceGroups/test_cli_mgmt_network_firewall_test_network892411e1/providers/Microsoft.Network/firewallPolicies/firewallpolicy\"\
        \r\n    }\r\n  }\r\n}"
=======
      - azsdk-python-azure-mgmt-network/19.3.0 Python/3.8.12 (Linux-5.11.0-1020-azure-x86_64-with-glibc2.2.5)
        VSTS_0fb41ef4-5012-48a9-bf39-4ee3de03ee35_build_2500_0
    method: GET
    uri: https://management.azure.com/subscriptions/00000000-0000-0000-0000-000000000000/resourceGroups/test_cli_mgmt_network_firewall_test_network892411e1/providers/Microsoft.Network/azureFirewalls/azurefirewall?api-version=2021-05-01
  response:
    body:
      string: "{\r\n  \"name\": \"azurefirewall\",\r\n  \"id\": \"/subscriptions/00000000-0000-0000-0000-000000000000/resourceGroups/test_cli_mgmt_network_firewall_test_network892411e1/providers/Microsoft.Network/azureFirewalls/azurefirewall\",\r\n
        \ \"etag\": \"W/\\\"34831e4b-d370-4ff2-9928-c92fca850468\\\"\",\r\n  \"type\":
        \"Microsoft.Network/azureFirewalls\",\r\n  \"location\": \"westus\",\r\n  \"tags\":
        {\r\n    \"tag1\": \"value1\",\r\n    \"tag2\": \"value2\"\r\n  },\r\n  \"properties\":
        {\r\n    \"provisioningState\": \"Updating\",\r\n    \"sku\": {\r\n      \"name\":
        \"AZFW_Hub\",\r\n      \"tier\": \"Standard\"\r\n    },\r\n    \"additionalProperties\":
        {},\r\n    \"virtualHub\": {\r\n      \"id\": \"/subscriptions/00000000-0000-0000-0000-000000000000/resourceGroups/test_cli_mgmt_network_firewall_test_network892411e1/providers/Microsoft.Network/virtualHubs/virtualhub\"\r\n
        \   },\r\n    \"hubIPAddresses\": {\r\n      \"privateIPAddress\": \"10.168.0.132\",\r\n
        \     \"publicIPs\": {\r\n        \"addresses\": [\r\n          {\r\n            \"address\":
        \"13.64.60.135\"\r\n          }\r\n        ],\r\n        \"count\": 1\r\n
        \     }\r\n    },\r\n    \"firewallPolicy\": {\r\n      \"id\": \"/subscriptions/00000000-0000-0000-0000-000000000000/resourceGroups/test_cli_mgmt_network_firewall_test_network892411e1/providers/Microsoft.Network/firewallPolicies/firewallpolicy\"\r\n
        \   }\r\n  }\r\n}"
>>>>>>> 62df3543
    headers:
      cache-control:
      - no-cache
      content-length:
<<<<<<< HEAD
      - '1267'
      content-type:
      - application/json; charset=utf-8
      date:
      - Sat, 09 Oct 2021 07:21:35 GMT
      etag:
      - W/"661e2bc2-660b-40de-9d83-5572ceae4bf2"
=======
      - '1266'
      content-type:
      - application/json; charset=utf-8
      date:
      - Fri, 05 Nov 2021 09:58:10 GMT
      etag:
      - W/"34831e4b-d370-4ff2-9928-c92fca850468"
>>>>>>> 62df3543
      expires:
      - '-1'
      pragma:
      - no-cache
      server:
      - Microsoft-HTTPAPI/2.0
      - Microsoft-HTTPAPI/2.0
      strict-transport-security:
      - max-age=31536000; includeSubDomains
      transfer-encoding:
      - chunked
      vary:
      - Accept-Encoding
      x-content-type-options:
      - nosniff
      x-ms-arm-service-request-id:
<<<<<<< HEAD
      - 5c4e6990-44a2-4fc3-abca-4522466b0461
=======
      - 717d873c-6f7c-427e-9671-8d1464d5a8c2
>>>>>>> 62df3543
    status:
      code: 200
      message: OK
- request:
    body: null
    headers:
      Accept:
      - '*/*'
      Accept-Encoding:
      - gzip, deflate
      Connection:
      - keep-alive
      User-Agent:
<<<<<<< HEAD
      - azsdk-python-azure-mgmt-network/19.1.0 Python/3.6.9 (Linux-5.4.72-microsoft-standard-WSL2-x86_64-with-Ubuntu-18.04-bionic)
    method: GET
    uri: https://management.azure.com/subscriptions/00000000-0000-0000-0000-000000000000/resourceGroups/test_cli_mgmt_network_firewall_test_network892411e1/providers/Microsoft.Network/azureFirewalls/azurefirewall?api-version=2021-03-01
  response:
    body:
      string: "{\r\n  \"name\": \"azurefirewall\",\r\n  \"id\": \"/subscriptions/00000000-0000-0000-0000-000000000000/resourceGroups/test_cli_mgmt_network_firewall_test_network892411e1/providers/Microsoft.Network/azureFirewalls/azurefirewall\"\
        ,\r\n  \"etag\": \"W/\\\"661e2bc2-660b-40de-9d83-5572ceae4bf2\\\"\",\r\n \
        \ \"type\": \"Microsoft.Network/azureFirewalls\",\r\n  \"location\": \"westus\"\
        ,\r\n  \"tags\": {\r\n    \"tag1\": \"value1\",\r\n    \"tag2\": \"value2\"\
        \r\n  },\r\n  \"properties\": {\r\n    \"provisioningState\": \"Updating\"\
        ,\r\n    \"sku\": {\r\n      \"name\": \"AZFW_Hub\",\r\n      \"tier\": \"\
        Standard\"\r\n    },\r\n    \"additionalProperties\": {},\r\n    \"virtualHub\"\
        : {\r\n      \"id\": \"/subscriptions/00000000-0000-0000-0000-000000000000/resourceGroups/test_cli_mgmt_network_firewall_test_network892411e1/providers/Microsoft.Network/virtualHubs/virtualhub\"\
        \r\n    },\r\n    \"hubIPAddresses\": {\r\n      \"privateIPAddress\": \"\
        10.168.0.132\",\r\n      \"publicIPs\": {\r\n        \"addresses\": [\r\n\
        \          {\r\n            \"address\": \"104.45.209.39\"\r\n          }\r\
        \n        ],\r\n        \"count\": 1\r\n      }\r\n    },\r\n    \"firewallPolicy\"\
        : {\r\n      \"id\": \"/subscriptions/00000000-0000-0000-0000-000000000000/resourceGroups/test_cli_mgmt_network_firewall_test_network892411e1/providers/Microsoft.Network/firewallPolicies/firewallpolicy\"\
        \r\n    }\r\n  }\r\n}"
=======
      - azsdk-python-azure-mgmt-network/19.3.0 Python/3.8.12 (Linux-5.11.0-1020-azure-x86_64-with-glibc2.2.5)
        VSTS_0fb41ef4-5012-48a9-bf39-4ee3de03ee35_build_2500_0
    method: GET
    uri: https://management.azure.com/subscriptions/00000000-0000-0000-0000-000000000000/resourceGroups/test_cli_mgmt_network_firewall_test_network892411e1/providers/Microsoft.Network/azureFirewalls/azurefirewall?api-version=2021-05-01
  response:
    body:
      string: "{\r\n  \"name\": \"azurefirewall\",\r\n  \"id\": \"/subscriptions/00000000-0000-0000-0000-000000000000/resourceGroups/test_cli_mgmt_network_firewall_test_network892411e1/providers/Microsoft.Network/azureFirewalls/azurefirewall\",\r\n
        \ \"etag\": \"W/\\\"34831e4b-d370-4ff2-9928-c92fca850468\\\"\",\r\n  \"type\":
        \"Microsoft.Network/azureFirewalls\",\r\n  \"location\": \"westus\",\r\n  \"tags\":
        {\r\n    \"tag1\": \"value1\",\r\n    \"tag2\": \"value2\"\r\n  },\r\n  \"properties\":
        {\r\n    \"provisioningState\": \"Updating\",\r\n    \"sku\": {\r\n      \"name\":
        \"AZFW_Hub\",\r\n      \"tier\": \"Standard\"\r\n    },\r\n    \"additionalProperties\":
        {},\r\n    \"virtualHub\": {\r\n      \"id\": \"/subscriptions/00000000-0000-0000-0000-000000000000/resourceGroups/test_cli_mgmt_network_firewall_test_network892411e1/providers/Microsoft.Network/virtualHubs/virtualhub\"\r\n
        \   },\r\n    \"hubIPAddresses\": {\r\n      \"privateIPAddress\": \"10.168.0.132\",\r\n
        \     \"publicIPs\": {\r\n        \"addresses\": [\r\n          {\r\n            \"address\":
        \"13.64.60.135\"\r\n          }\r\n        ],\r\n        \"count\": 1\r\n
        \     }\r\n    },\r\n    \"firewallPolicy\": {\r\n      \"id\": \"/subscriptions/00000000-0000-0000-0000-000000000000/resourceGroups/test_cli_mgmt_network_firewall_test_network892411e1/providers/Microsoft.Network/firewallPolicies/firewallpolicy\"\r\n
        \   }\r\n  }\r\n}"
>>>>>>> 62df3543
    headers:
      cache-control:
      - no-cache
      content-length:
<<<<<<< HEAD
      - '1267'
      content-type:
      - application/json; charset=utf-8
      date:
      - Sat, 09 Oct 2021 07:22:05 GMT
      etag:
      - W/"661e2bc2-660b-40de-9d83-5572ceae4bf2"
=======
      - '1266'
      content-type:
      - application/json; charset=utf-8
      date:
      - Fri, 05 Nov 2021 09:58:39 GMT
      etag:
      - W/"34831e4b-d370-4ff2-9928-c92fca850468"
>>>>>>> 62df3543
      expires:
      - '-1'
      pragma:
      - no-cache
      server:
      - Microsoft-HTTPAPI/2.0
      - Microsoft-HTTPAPI/2.0
      strict-transport-security:
      - max-age=31536000; includeSubDomains
      transfer-encoding:
      - chunked
      vary:
      - Accept-Encoding
      x-content-type-options:
      - nosniff
      x-ms-arm-service-request-id:
<<<<<<< HEAD
      - d5e3cb91-2f33-4caa-a64f-9416416ce7cc
=======
      - 655dfa64-bb9f-41ba-be37-c8b1e22670d5
>>>>>>> 62df3543
    status:
      code: 200
      message: OK
- request:
    body: null
    headers:
      Accept:
      - '*/*'
      Accept-Encoding:
      - gzip, deflate
      Connection:
      - keep-alive
      User-Agent:
<<<<<<< HEAD
      - azsdk-python-azure-mgmt-network/19.1.0 Python/3.6.9 (Linux-5.4.72-microsoft-standard-WSL2-x86_64-with-Ubuntu-18.04-bionic)
    method: GET
    uri: https://management.azure.com/subscriptions/00000000-0000-0000-0000-000000000000/resourceGroups/test_cli_mgmt_network_firewall_test_network892411e1/providers/Microsoft.Network/azureFirewalls/azurefirewall?api-version=2021-03-01
  response:
    body:
      string: "{\r\n  \"name\": \"azurefirewall\",\r\n  \"id\": \"/subscriptions/00000000-0000-0000-0000-000000000000/resourceGroups/test_cli_mgmt_network_firewall_test_network892411e1/providers/Microsoft.Network/azureFirewalls/azurefirewall\"\
        ,\r\n  \"etag\": \"W/\\\"212512f7-537a-4cd9-98ba-90105d0f4d8b\\\"\",\r\n \
        \ \"type\": \"Microsoft.Network/azureFirewalls\",\r\n  \"location\": \"westus\"\
        ,\r\n  \"tags\": {\r\n    \"tag1\": \"value1\",\r\n    \"tag2\": \"value2\"\
        \r\n  },\r\n  \"properties\": {\r\n    \"provisioningState\": \"Succeeded\"\
        ,\r\n    \"sku\": {\r\n      \"name\": \"AZFW_Hub\",\r\n      \"tier\": \"\
        Standard\"\r\n    },\r\n    \"additionalProperties\": {},\r\n    \"virtualHub\"\
        : {\r\n      \"id\": \"/subscriptions/00000000-0000-0000-0000-000000000000/resourceGroups/test_cli_mgmt_network_firewall_test_network892411e1/providers/Microsoft.Network/virtualHubs/virtualhub\"\
        \r\n    },\r\n    \"hubIPAddresses\": {\r\n      \"privateIPAddress\": \"\
        10.168.0.132\",\r\n      \"publicIPs\": {\r\n        \"addresses\": [\r\n\
        \          {\r\n            \"address\": \"104.45.209.39\"\r\n          }\r\
        \n        ],\r\n        \"count\": 1\r\n      }\r\n    },\r\n    \"firewallPolicy\"\
        : {\r\n      \"id\": \"/subscriptions/00000000-0000-0000-0000-000000000000/resourceGroups/test_cli_mgmt_network_firewall_test_network892411e1/providers/Microsoft.Network/firewallPolicies/firewallpolicy\"\
        \r\n    }\r\n  }\r\n}"
=======
      - azsdk-python-azure-mgmt-network/19.3.0 Python/3.8.12 (Linux-5.11.0-1020-azure-x86_64-with-glibc2.2.5)
        VSTS_0fb41ef4-5012-48a9-bf39-4ee3de03ee35_build_2500_0
    method: GET
    uri: https://management.azure.com/subscriptions/00000000-0000-0000-0000-000000000000/resourceGroups/test_cli_mgmt_network_firewall_test_network892411e1/providers/Microsoft.Network/azureFirewalls/azurefirewall?api-version=2021-05-01
  response:
    body:
      string: "{\r\n  \"name\": \"azurefirewall\",\r\n  \"id\": \"/subscriptions/00000000-0000-0000-0000-000000000000/resourceGroups/test_cli_mgmt_network_firewall_test_network892411e1/providers/Microsoft.Network/azureFirewalls/azurefirewall\",\r\n
        \ \"etag\": \"W/\\\"34831e4b-d370-4ff2-9928-c92fca850468\\\"\",\r\n  \"type\":
        \"Microsoft.Network/azureFirewalls\",\r\n  \"location\": \"westus\",\r\n  \"tags\":
        {\r\n    \"tag1\": \"value1\",\r\n    \"tag2\": \"value2\"\r\n  },\r\n  \"properties\":
        {\r\n    \"provisioningState\": \"Updating\",\r\n    \"sku\": {\r\n      \"name\":
        \"AZFW_Hub\",\r\n      \"tier\": \"Standard\"\r\n    },\r\n    \"additionalProperties\":
        {},\r\n    \"virtualHub\": {\r\n      \"id\": \"/subscriptions/00000000-0000-0000-0000-000000000000/resourceGroups/test_cli_mgmt_network_firewall_test_network892411e1/providers/Microsoft.Network/virtualHubs/virtualhub\"\r\n
        \   },\r\n    \"hubIPAddresses\": {\r\n      \"privateIPAddress\": \"10.168.0.132\",\r\n
        \     \"publicIPs\": {\r\n        \"addresses\": [\r\n          {\r\n            \"address\":
        \"13.64.60.135\"\r\n          }\r\n        ],\r\n        \"count\": 1\r\n
        \     }\r\n    },\r\n    \"firewallPolicy\": {\r\n      \"id\": \"/subscriptions/00000000-0000-0000-0000-000000000000/resourceGroups/test_cli_mgmt_network_firewall_test_network892411e1/providers/Microsoft.Network/firewallPolicies/firewallpolicy\"\r\n
        \   }\r\n  }\r\n}"
>>>>>>> 62df3543
    headers:
      cache-control:
      - no-cache
      content-length:
<<<<<<< HEAD
      - '1268'
      content-type:
      - application/json; charset=utf-8
      date:
      - Sat, 09 Oct 2021 07:22:36 GMT
      etag:
      - W/"212512f7-537a-4cd9-98ba-90105d0f4d8b"
=======
      - '1266'
      content-type:
      - application/json; charset=utf-8
      date:
      - Fri, 05 Nov 2021 09:59:10 GMT
      etag:
      - W/"34831e4b-d370-4ff2-9928-c92fca850468"
>>>>>>> 62df3543
      expires:
      - '-1'
      pragma:
      - no-cache
      server:
      - Microsoft-HTTPAPI/2.0
      - Microsoft-HTTPAPI/2.0
      strict-transport-security:
      - max-age=31536000; includeSubDomains
      transfer-encoding:
      - chunked
      vary:
      - Accept-Encoding
      x-content-type-options:
      - nosniff
      x-ms-arm-service-request-id:
<<<<<<< HEAD
      - eac59f6c-ff3a-4d54-bae8-1ade9a51934d
=======
      - 74e8298c-97b7-4a1c-91e6-829f80a97540
    status:
      code: 200
      message: OK
- request:
    body: null
    headers:
      Accept:
      - '*/*'
      Accept-Encoding:
      - gzip, deflate
      Connection:
      - keep-alive
      User-Agent:
      - azsdk-python-azure-mgmt-network/19.3.0 Python/3.8.12 (Linux-5.11.0-1020-azure-x86_64-with-glibc2.2.5)
        VSTS_0fb41ef4-5012-48a9-bf39-4ee3de03ee35_build_2500_0
    method: GET
    uri: https://management.azure.com/subscriptions/00000000-0000-0000-0000-000000000000/resourceGroups/test_cli_mgmt_network_firewall_test_network892411e1/providers/Microsoft.Network/azureFirewalls/azurefirewall?api-version=2021-05-01
  response:
    body:
      string: "{\r\n  \"name\": \"azurefirewall\",\r\n  \"id\": \"/subscriptions/00000000-0000-0000-0000-000000000000/resourceGroups/test_cli_mgmt_network_firewall_test_network892411e1/providers/Microsoft.Network/azureFirewalls/azurefirewall\",\r\n
        \ \"etag\": \"W/\\\"34831e4b-d370-4ff2-9928-c92fca850468\\\"\",\r\n  \"type\":
        \"Microsoft.Network/azureFirewalls\",\r\n  \"location\": \"westus\",\r\n  \"tags\":
        {\r\n    \"tag1\": \"value1\",\r\n    \"tag2\": \"value2\"\r\n  },\r\n  \"properties\":
        {\r\n    \"provisioningState\": \"Updating\",\r\n    \"sku\": {\r\n      \"name\":
        \"AZFW_Hub\",\r\n      \"tier\": \"Standard\"\r\n    },\r\n    \"additionalProperties\":
        {},\r\n    \"virtualHub\": {\r\n      \"id\": \"/subscriptions/00000000-0000-0000-0000-000000000000/resourceGroups/test_cli_mgmt_network_firewall_test_network892411e1/providers/Microsoft.Network/virtualHubs/virtualhub\"\r\n
        \   },\r\n    \"hubIPAddresses\": {\r\n      \"privateIPAddress\": \"10.168.0.132\",\r\n
        \     \"publicIPs\": {\r\n        \"addresses\": [\r\n          {\r\n            \"address\":
        \"13.64.60.135\"\r\n          }\r\n        ],\r\n        \"count\": 1\r\n
        \     }\r\n    },\r\n    \"firewallPolicy\": {\r\n      \"id\": \"/subscriptions/00000000-0000-0000-0000-000000000000/resourceGroups/test_cli_mgmt_network_firewall_test_network892411e1/providers/Microsoft.Network/firewallPolicies/firewallpolicy\"\r\n
        \   }\r\n  }\r\n}"
    headers:
      cache-control:
      - no-cache
      content-length:
      - '1266'
      content-type:
      - application/json; charset=utf-8
      date:
      - Fri, 05 Nov 2021 09:59:40 GMT
      etag:
      - W/"34831e4b-d370-4ff2-9928-c92fca850468"
      expires:
      - '-1'
      pragma:
      - no-cache
      server:
      - Microsoft-HTTPAPI/2.0
      - Microsoft-HTTPAPI/2.0
      strict-transport-security:
      - max-age=31536000; includeSubDomains
      transfer-encoding:
      - chunked
      vary:
      - Accept-Encoding
      x-content-type-options:
      - nosniff
      x-ms-arm-service-request-id:
      - d271afdb-0871-4a02-8017-c7bd860d5d6d
    status:
      code: 200
      message: OK
- request:
    body: null
    headers:
      Accept:
      - '*/*'
      Accept-Encoding:
      - gzip, deflate
      Connection:
      - keep-alive
      User-Agent:
      - azsdk-python-azure-mgmt-network/19.3.0 Python/3.8.12 (Linux-5.11.0-1020-azure-x86_64-with-glibc2.2.5)
        VSTS_0fb41ef4-5012-48a9-bf39-4ee3de03ee35_build_2500_0
    method: GET
    uri: https://management.azure.com/subscriptions/00000000-0000-0000-0000-000000000000/resourceGroups/test_cli_mgmt_network_firewall_test_network892411e1/providers/Microsoft.Network/azureFirewalls/azurefirewall?api-version=2021-05-01
  response:
    body:
      string: "{\r\n  \"name\": \"azurefirewall\",\r\n  \"id\": \"/subscriptions/00000000-0000-0000-0000-000000000000/resourceGroups/test_cli_mgmt_network_firewall_test_network892411e1/providers/Microsoft.Network/azureFirewalls/azurefirewall\",\r\n
        \ \"etag\": \"W/\\\"decf3cd8-801d-4cf3-8615-9a5cc00f7016\\\"\",\r\n  \"type\":
        \"Microsoft.Network/azureFirewalls\",\r\n  \"location\": \"westus\",\r\n  \"tags\":
        {\r\n    \"tag1\": \"value1\",\r\n    \"tag2\": \"value2\"\r\n  },\r\n  \"properties\":
        {\r\n    \"provisioningState\": \"Succeeded\",\r\n    \"sku\": {\r\n      \"name\":
        \"AZFW_Hub\",\r\n      \"tier\": \"Standard\"\r\n    },\r\n    \"additionalProperties\":
        {},\r\n    \"virtualHub\": {\r\n      \"id\": \"/subscriptions/00000000-0000-0000-0000-000000000000/resourceGroups/test_cli_mgmt_network_firewall_test_network892411e1/providers/Microsoft.Network/virtualHubs/virtualhub\"\r\n
        \   },\r\n    \"hubIPAddresses\": {\r\n      \"privateIPAddress\": \"10.168.0.132\",\r\n
        \     \"publicIPs\": {\r\n        \"addresses\": [\r\n          {\r\n            \"address\":
        \"13.64.60.135\"\r\n          }\r\n        ],\r\n        \"count\": 1\r\n
        \     }\r\n    },\r\n    \"firewallPolicy\": {\r\n      \"id\": \"/subscriptions/00000000-0000-0000-0000-000000000000/resourceGroups/test_cli_mgmt_network_firewall_test_network892411e1/providers/Microsoft.Network/firewallPolicies/firewallpolicy\"\r\n
        \   }\r\n  }\r\n}"
    headers:
      cache-control:
      - no-cache
      content-length:
      - '1267'
      content-type:
      - application/json; charset=utf-8
      date:
      - Fri, 05 Nov 2021 10:00:10 GMT
      etag:
      - W/"decf3cd8-801d-4cf3-8615-9a5cc00f7016"
      expires:
      - '-1'
      pragma:
      - no-cache
      server:
      - Microsoft-HTTPAPI/2.0
      - Microsoft-HTTPAPI/2.0
      strict-transport-security:
      - max-age=31536000; includeSubDomains
      transfer-encoding:
      - chunked
      vary:
      - Accept-Encoding
      x-content-type-options:
      - nosniff
      x-ms-arm-service-request-id:
      - 2397d111-c1e6-4738-ac03-813cb8016f0d
>>>>>>> 62df3543
    status:
      code: 200
      message: OK
- request:
    body: null
    headers:
      Accept:
      - application/json
      Accept-Encoding:
      - gzip, deflate
      Connection:
      - keep-alive
      Content-Length:
      - '0'
      User-Agent:
<<<<<<< HEAD
      - azsdk-python-azure-mgmt-network/19.1.0 Python/3.6.9 (Linux-5.4.72-microsoft-standard-WSL2-x86_64-with-Ubuntu-18.04-bionic)
    method: DELETE
    uri: https://management.azure.com/subscriptions/00000000-0000-0000-0000-000000000000/resourceGroups/test_cli_mgmt_network_firewall_test_network892411e1/providers/Microsoft.Network/azureFirewalls/azurefirewall?api-version=2021-03-01
=======
      - azsdk-python-azure-mgmt-network/19.3.0 Python/3.8.12 (Linux-5.11.0-1020-azure-x86_64-with-glibc2.2.5)
        VSTS_0fb41ef4-5012-48a9-bf39-4ee3de03ee35_build_2500_0
    method: DELETE
    uri: https://management.azure.com/subscriptions/00000000-0000-0000-0000-000000000000/resourceGroups/test_cli_mgmt_network_firewall_test_network892411e1/providers/Microsoft.Network/azureFirewalls/azurefirewall?api-version=2021-05-01
>>>>>>> 62df3543
  response:
    body:
      string: ''
    headers:
      azure-asyncnotification:
      - Enabled
      azure-asyncoperation:
<<<<<<< HEAD
      - https://management.azure.com/subscriptions/00000000-0000-0000-0000-000000000000/providers/Microsoft.Network/locations/westus/operations/cc3e16d0-0536-492e-9c8c-66c800f1fe9c?api-version=2021-03-01
=======
      - https://management.azure.com/subscriptions/00000000-0000-0000-0000-000000000000/providers/Microsoft.Network/locations/westus/operations/61f9d9a3-9427-4aa2-8300-2dca23b1330a?api-version=2021-05-01
>>>>>>> 62df3543
      cache-control:
      - no-cache
      content-length:
      - '0'
      date:
<<<<<<< HEAD
      - Sat, 09 Oct 2021 07:22:38 GMT
      expires:
      - '-1'
      location:
      - https://management.azure.com/subscriptions/00000000-0000-0000-0000-000000000000/providers/Microsoft.Network/locations/westus/operationResults/cc3e16d0-0536-492e-9c8c-66c800f1fe9c?api-version=2021-03-01
=======
      - Fri, 05 Nov 2021 10:00:10 GMT
      expires:
      - '-1'
      location:
      - https://management.azure.com/subscriptions/00000000-0000-0000-0000-000000000000/providers/Microsoft.Network/locations/westus/operationResults/61f9d9a3-9427-4aa2-8300-2dca23b1330a?api-version=2021-05-01
>>>>>>> 62df3543
      pragma:
      - no-cache
      server:
      - Microsoft-HTTPAPI/2.0
      - Microsoft-HTTPAPI/2.0
      strict-transport-security:
      - max-age=31536000; includeSubDomains
      x-content-type-options:
      - nosniff
      x-ms-arm-service-request-id:
<<<<<<< HEAD
      - 895407d2-b8f9-422d-ad16-f06f578713ef
      x-ms-ratelimit-remaining-subscription-deletes:
      - '14999'
=======
      - 8a3d093f-72d3-4a95-abf5-b979407bf5f5
      x-ms-ratelimit-remaining-subscription-deletes:
      - '14988'
>>>>>>> 62df3543
    status:
      code: 202
      message: Accepted
- request:
    body: null
    headers:
      Accept:
      - '*/*'
      Accept-Encoding:
      - gzip, deflate
      Connection:
      - keep-alive
      User-Agent:
<<<<<<< HEAD
      - azsdk-python-azure-mgmt-network/19.1.0 Python/3.6.9 (Linux-5.4.72-microsoft-standard-WSL2-x86_64-with-Ubuntu-18.04-bionic)
    method: GET
    uri: https://management.azure.com/subscriptions/00000000-0000-0000-0000-000000000000/providers/Microsoft.Network/locations/westus/operations/cc3e16d0-0536-492e-9c8c-66c800f1fe9c?api-version=2021-03-01
=======
      - azsdk-python-azure-mgmt-network/19.3.0 Python/3.8.12 (Linux-5.11.0-1020-azure-x86_64-with-glibc2.2.5)
        VSTS_0fb41ef4-5012-48a9-bf39-4ee3de03ee35_build_2500_0
    method: GET
    uri: https://management.azure.com/subscriptions/00000000-0000-0000-0000-000000000000/providers/Microsoft.Network/locations/westus/operations/61f9d9a3-9427-4aa2-8300-2dca23b1330a?api-version=2021-05-01
>>>>>>> 62df3543
  response:
    body:
      string: "{\r\n  \"status\": \"InProgress\"\r\n}"
    headers:
      cache-control:
      - no-cache
      content-length:
      - '30'
      content-type:
      - application/json; charset=utf-8
      date:
<<<<<<< HEAD
      - Sat, 09 Oct 2021 07:22:48 GMT
=======
      - Fri, 05 Nov 2021 10:00:20 GMT
>>>>>>> 62df3543
      expires:
      - '-1'
      pragma:
      - no-cache
      server:
      - Microsoft-HTTPAPI/2.0
      - Microsoft-HTTPAPI/2.0
      strict-transport-security:
      - max-age=31536000; includeSubDomains
      transfer-encoding:
      - chunked
      vary:
      - Accept-Encoding
      x-content-type-options:
      - nosniff
      x-ms-arm-service-request-id:
<<<<<<< HEAD
      - 692ae9f5-5e12-4ed2-b8f6-8d1d7eae87b0
=======
      - 080e83c6-1e46-4a6c-9718-b170c6094536
>>>>>>> 62df3543
    status:
      code: 200
      message: OK
- request:
    body: null
    headers:
      Accept:
      - '*/*'
      Accept-Encoding:
      - gzip, deflate
      Connection:
      - keep-alive
      User-Agent:
<<<<<<< HEAD
      - azsdk-python-azure-mgmt-network/19.1.0 Python/3.6.9 (Linux-5.4.72-microsoft-standard-WSL2-x86_64-with-Ubuntu-18.04-bionic)
    method: GET
    uri: https://management.azure.com/subscriptions/00000000-0000-0000-0000-000000000000/providers/Microsoft.Network/locations/westus/operations/cc3e16d0-0536-492e-9c8c-66c800f1fe9c?api-version=2021-03-01
=======
      - azsdk-python-azure-mgmt-network/19.3.0 Python/3.8.12 (Linux-5.11.0-1020-azure-x86_64-with-glibc2.2.5)
        VSTS_0fb41ef4-5012-48a9-bf39-4ee3de03ee35_build_2500_0
    method: GET
    uri: https://management.azure.com/subscriptions/00000000-0000-0000-0000-000000000000/providers/Microsoft.Network/locations/westus/operations/61f9d9a3-9427-4aa2-8300-2dca23b1330a?api-version=2021-05-01
>>>>>>> 62df3543
  response:
    body:
      string: "{\r\n  \"status\": \"InProgress\"\r\n}"
    headers:
      cache-control:
      - no-cache
      content-length:
      - '30'
      content-type:
      - application/json; charset=utf-8
      date:
<<<<<<< HEAD
      - Sat, 09 Oct 2021 07:22:59 GMT
=======
      - Fri, 05 Nov 2021 10:00:31 GMT
>>>>>>> 62df3543
      expires:
      - '-1'
      pragma:
      - no-cache
      server:
      - Microsoft-HTTPAPI/2.0
      - Microsoft-HTTPAPI/2.0
      strict-transport-security:
      - max-age=31536000; includeSubDomains
      transfer-encoding:
      - chunked
      vary:
      - Accept-Encoding
      x-content-type-options:
      - nosniff
      x-ms-arm-service-request-id:
<<<<<<< HEAD
      - c956941c-e2e5-45b1-8329-e4ad99f43ccc
=======
      - 7110059b-d451-4e39-a6d7-f677507dcff0
>>>>>>> 62df3543
    status:
      code: 200
      message: OK
- request:
    body: null
    headers:
      Accept:
      - '*/*'
      Accept-Encoding:
      - gzip, deflate
      Connection:
      - keep-alive
      User-Agent:
<<<<<<< HEAD
      - azsdk-python-azure-mgmt-network/19.1.0 Python/3.6.9 (Linux-5.4.72-microsoft-standard-WSL2-x86_64-with-Ubuntu-18.04-bionic)
    method: GET
    uri: https://management.azure.com/subscriptions/00000000-0000-0000-0000-000000000000/providers/Microsoft.Network/locations/westus/operations/cc3e16d0-0536-492e-9c8c-66c800f1fe9c?api-version=2021-03-01
=======
      - azsdk-python-azure-mgmt-network/19.3.0 Python/3.8.12 (Linux-5.11.0-1020-azure-x86_64-with-glibc2.2.5)
        VSTS_0fb41ef4-5012-48a9-bf39-4ee3de03ee35_build_2500_0
    method: GET
    uri: https://management.azure.com/subscriptions/00000000-0000-0000-0000-000000000000/providers/Microsoft.Network/locations/westus/operations/61f9d9a3-9427-4aa2-8300-2dca23b1330a?api-version=2021-05-01
>>>>>>> 62df3543
  response:
    body:
      string: "{\r\n  \"status\": \"InProgress\"\r\n}"
    headers:
      cache-control:
      - no-cache
      content-length:
      - '30'
      content-type:
      - application/json; charset=utf-8
      date:
<<<<<<< HEAD
      - Sat, 09 Oct 2021 07:23:19 GMT
=======
      - Fri, 05 Nov 2021 10:00:51 GMT
>>>>>>> 62df3543
      expires:
      - '-1'
      pragma:
      - no-cache
      server:
      - Microsoft-HTTPAPI/2.0
      - Microsoft-HTTPAPI/2.0
      strict-transport-security:
      - max-age=31536000; includeSubDomains
      transfer-encoding:
      - chunked
      vary:
      - Accept-Encoding
      x-content-type-options:
      - nosniff
      x-ms-arm-service-request-id:
<<<<<<< HEAD
      - 68134544-a7b9-4e19-aafd-af7eff462da5
=======
      - 35d1a6ac-9832-408f-9016-51977b1ec708
>>>>>>> 62df3543
    status:
      code: 200
      message: OK
- request:
    body: null
    headers:
      Accept:
      - '*/*'
      Accept-Encoding:
      - gzip, deflate
      Connection:
      - keep-alive
      User-Agent:
<<<<<<< HEAD
      - azsdk-python-azure-mgmt-network/19.1.0 Python/3.6.9 (Linux-5.4.72-microsoft-standard-WSL2-x86_64-with-Ubuntu-18.04-bionic)
    method: GET
    uri: https://management.azure.com/subscriptions/00000000-0000-0000-0000-000000000000/providers/Microsoft.Network/locations/westus/operations/cc3e16d0-0536-492e-9c8c-66c800f1fe9c?api-version=2021-03-01
=======
      - azsdk-python-azure-mgmt-network/19.3.0 Python/3.8.12 (Linux-5.11.0-1020-azure-x86_64-with-glibc2.2.5)
        VSTS_0fb41ef4-5012-48a9-bf39-4ee3de03ee35_build_2500_0
    method: GET
    uri: https://management.azure.com/subscriptions/00000000-0000-0000-0000-000000000000/providers/Microsoft.Network/locations/westus/operations/61f9d9a3-9427-4aa2-8300-2dca23b1330a?api-version=2021-05-01
>>>>>>> 62df3543
  response:
    body:
      string: "{\r\n  \"status\": \"InProgress\"\r\n}"
    headers:
      cache-control:
      - no-cache
      content-length:
      - '30'
      content-type:
      - application/json; charset=utf-8
      date:
<<<<<<< HEAD
      - Sat, 09 Oct 2021 07:23:39 GMT
=======
      - Fri, 05 Nov 2021 10:01:10 GMT
>>>>>>> 62df3543
      expires:
      - '-1'
      pragma:
      - no-cache
      server:
      - Microsoft-HTTPAPI/2.0
      - Microsoft-HTTPAPI/2.0
      strict-transport-security:
      - max-age=31536000; includeSubDomains
      transfer-encoding:
      - chunked
      vary:
      - Accept-Encoding
      x-content-type-options:
      - nosniff
      x-ms-arm-service-request-id:
<<<<<<< HEAD
      - 4003fb1f-2136-41de-a916-0419ba78a75a
=======
      - 81b0b5ea-b332-4f01-a099-ff3fca1337da
>>>>>>> 62df3543
    status:
      code: 200
      message: OK
- request:
    body: null
    headers:
      Accept:
      - '*/*'
      Accept-Encoding:
      - gzip, deflate
      Connection:
      - keep-alive
      User-Agent:
<<<<<<< HEAD
      - azsdk-python-azure-mgmt-network/19.1.0 Python/3.6.9 (Linux-5.4.72-microsoft-standard-WSL2-x86_64-with-Ubuntu-18.04-bionic)
    method: GET
    uri: https://management.azure.com/subscriptions/00000000-0000-0000-0000-000000000000/providers/Microsoft.Network/locations/westus/operations/cc3e16d0-0536-492e-9c8c-66c800f1fe9c?api-version=2021-03-01
=======
      - azsdk-python-azure-mgmt-network/19.3.0 Python/3.8.12 (Linux-5.11.0-1020-azure-x86_64-with-glibc2.2.5)
        VSTS_0fb41ef4-5012-48a9-bf39-4ee3de03ee35_build_2500_0
    method: GET
    uri: https://management.azure.com/subscriptions/00000000-0000-0000-0000-000000000000/providers/Microsoft.Network/locations/westus/operations/61f9d9a3-9427-4aa2-8300-2dca23b1330a?api-version=2021-05-01
>>>>>>> 62df3543
  response:
    body:
      string: "{\r\n  \"status\": \"InProgress\"\r\n}"
    headers:
      cache-control:
      - no-cache
      content-length:
      - '30'
      content-type:
      - application/json; charset=utf-8
      date:
<<<<<<< HEAD
      - Sat, 09 Oct 2021 07:24:20 GMT
=======
      - Fri, 05 Nov 2021 10:01:50 GMT
>>>>>>> 62df3543
      expires:
      - '-1'
      pragma:
      - no-cache
      server:
      - Microsoft-HTTPAPI/2.0
      - Microsoft-HTTPAPI/2.0
      strict-transport-security:
      - max-age=31536000; includeSubDomains
      transfer-encoding:
      - chunked
      vary:
      - Accept-Encoding
      x-content-type-options:
      - nosniff
      x-ms-arm-service-request-id:
<<<<<<< HEAD
      - 7010c004-1e93-4773-9064-ada622f85597
=======
      - 8532b8d3-833c-4242-bac7-07c0500ad174
>>>>>>> 62df3543
    status:
      code: 200
      message: OK
- request:
    body: null
    headers:
      Accept:
      - '*/*'
      Accept-Encoding:
      - gzip, deflate
      Connection:
      - keep-alive
      User-Agent:
<<<<<<< HEAD
      - azsdk-python-azure-mgmt-network/19.1.0 Python/3.6.9 (Linux-5.4.72-microsoft-standard-WSL2-x86_64-with-Ubuntu-18.04-bionic)
    method: GET
    uri: https://management.azure.com/subscriptions/00000000-0000-0000-0000-000000000000/providers/Microsoft.Network/locations/westus/operations/cc3e16d0-0536-492e-9c8c-66c800f1fe9c?api-version=2021-03-01
=======
      - azsdk-python-azure-mgmt-network/19.3.0 Python/3.8.12 (Linux-5.11.0-1020-azure-x86_64-with-glibc2.2.5)
        VSTS_0fb41ef4-5012-48a9-bf39-4ee3de03ee35_build_2500_0
    method: GET
    uri: https://management.azure.com/subscriptions/00000000-0000-0000-0000-000000000000/providers/Microsoft.Network/locations/westus/operations/61f9d9a3-9427-4aa2-8300-2dca23b1330a?api-version=2021-05-01
>>>>>>> 62df3543
  response:
    body:
      string: "{\r\n  \"status\": \"InProgress\"\r\n}"
    headers:
      cache-control:
      - no-cache
      content-length:
      - '30'
      content-type:
      - application/json; charset=utf-8
      date:
<<<<<<< HEAD
      - Sat, 09 Oct 2021 07:25:00 GMT
=======
      - Fri, 05 Nov 2021 10:02:31 GMT
>>>>>>> 62df3543
      expires:
      - '-1'
      pragma:
      - no-cache
      server:
      - Microsoft-HTTPAPI/2.0
      - Microsoft-HTTPAPI/2.0
      strict-transport-security:
      - max-age=31536000; includeSubDomains
      transfer-encoding:
      - chunked
      vary:
      - Accept-Encoding
      x-content-type-options:
      - nosniff
      x-ms-arm-service-request-id:
<<<<<<< HEAD
      - c01a3f4d-20dd-4f3a-8454-1fc43d813535
=======
      - ea87ac27-9cb1-470d-a57a-37e0f3fa7b73
>>>>>>> 62df3543
    status:
      code: 200
      message: OK
- request:
    body: null
    headers:
      Accept:
      - '*/*'
      Accept-Encoding:
      - gzip, deflate
      Connection:
      - keep-alive
      User-Agent:
<<<<<<< HEAD
      - azsdk-python-azure-mgmt-network/19.1.0 Python/3.6.9 (Linux-5.4.72-microsoft-standard-WSL2-x86_64-with-Ubuntu-18.04-bionic)
    method: GET
    uri: https://management.azure.com/subscriptions/00000000-0000-0000-0000-000000000000/providers/Microsoft.Network/locations/westus/operations/cc3e16d0-0536-492e-9c8c-66c800f1fe9c?api-version=2021-03-01
=======
      - azsdk-python-azure-mgmt-network/19.3.0 Python/3.8.12 (Linux-5.11.0-1020-azure-x86_64-with-glibc2.2.5)
        VSTS_0fb41ef4-5012-48a9-bf39-4ee3de03ee35_build_2500_0
    method: GET
    uri: https://management.azure.com/subscriptions/00000000-0000-0000-0000-000000000000/providers/Microsoft.Network/locations/westus/operations/61f9d9a3-9427-4aa2-8300-2dca23b1330a?api-version=2021-05-01
>>>>>>> 62df3543
  response:
    body:
      string: "{\r\n  \"status\": \"InProgress\"\r\n}"
    headers:
      cache-control:
      - no-cache
      content-length:
      - '30'
      content-type:
      - application/json; charset=utf-8
      date:
<<<<<<< HEAD
      - Sat, 09 Oct 2021 07:26:21 GMT
=======
      - Fri, 05 Nov 2021 10:03:50 GMT
>>>>>>> 62df3543
      expires:
      - '-1'
      pragma:
      - no-cache
      server:
      - Microsoft-HTTPAPI/2.0
      - Microsoft-HTTPAPI/2.0
      strict-transport-security:
      - max-age=31536000; includeSubDomains
      transfer-encoding:
      - chunked
      vary:
      - Accept-Encoding
      x-content-type-options:
      - nosniff
      x-ms-arm-service-request-id:
<<<<<<< HEAD
      - 0b3ecd9a-67ff-41da-9ebc-1a2454bbdf12
=======
      - afe77e06-29f7-4ac7-9bef-dad0a6ded0a7
>>>>>>> 62df3543
    status:
      code: 200
      message: OK
- request:
    body: null
    headers:
      Accept:
      - '*/*'
      Accept-Encoding:
      - gzip, deflate
      Connection:
      - keep-alive
      User-Agent:
<<<<<<< HEAD
      - azsdk-python-azure-mgmt-network/19.1.0 Python/3.6.9 (Linux-5.4.72-microsoft-standard-WSL2-x86_64-with-Ubuntu-18.04-bionic)
    method: GET
    uri: https://management.azure.com/subscriptions/00000000-0000-0000-0000-000000000000/providers/Microsoft.Network/locations/westus/operations/cc3e16d0-0536-492e-9c8c-66c800f1fe9c?api-version=2021-03-01
=======
      - azsdk-python-azure-mgmt-network/19.3.0 Python/3.8.12 (Linux-5.11.0-1020-azure-x86_64-with-glibc2.2.5)
        VSTS_0fb41ef4-5012-48a9-bf39-4ee3de03ee35_build_2500_0
    method: GET
    uri: https://management.azure.com/subscriptions/00000000-0000-0000-0000-000000000000/providers/Microsoft.Network/locations/westus/operations/61f9d9a3-9427-4aa2-8300-2dca23b1330a?api-version=2021-05-01
>>>>>>> 62df3543
  response:
    body:
      string: "{\r\n  \"status\": \"Succeeded\"\r\n}"
    headers:
      cache-control:
      - no-cache
      content-length:
      - '29'
      content-type:
      - application/json; charset=utf-8
      date:
<<<<<<< HEAD
      - Sat, 09 Oct 2021 07:29:02 GMT
=======
      - Fri, 05 Nov 2021 10:06:31 GMT
>>>>>>> 62df3543
      expires:
      - '-1'
      pragma:
      - no-cache
      server:
      - Microsoft-HTTPAPI/2.0
      - Microsoft-HTTPAPI/2.0
      strict-transport-security:
      - max-age=31536000; includeSubDomains
      transfer-encoding:
      - chunked
      vary:
      - Accept-Encoding
      x-content-type-options:
      - nosniff
      x-ms-arm-service-request-id:
<<<<<<< HEAD
      - 77a01e44-d4ef-4f6d-9145-13d9c2c4cb11
=======
      - 1b2791c3-0fe0-4bb7-a18c-c82928377057
>>>>>>> 62df3543
    status:
      code: 200
      message: OK
version: 1<|MERGE_RESOLUTION|>--- conflicted
+++ resolved
@@ -14,20 +14,6 @@
       Content-Type:
       - application/json
       User-Agent:
-<<<<<<< HEAD
-      - azsdk-python-azure-mgmt-network/19.1.0 Python/3.6.9 (Linux-5.4.72-microsoft-standard-WSL2-x86_64-with-Ubuntu-18.04-bionic)
-    method: PUT
-    uri: https://management.azure.com/subscriptions/00000000-0000-0000-0000-000000000000/resourceGroups/test_cli_mgmt_network_firewall_test_network892411e1/providers/Microsoft.Network/virtualWans/virtualwan?api-version=2021-03-01
-  response:
-    body:
-      string: "{\r\n  \"name\": \"virtualwan\",\r\n  \"id\": \"/subscriptions/00000000-0000-0000-0000-000000000000/resourceGroups/test_cli_mgmt_network_firewall_test_network892411e1/providers/Microsoft.Network/virtualWans/virtualwan\"\
-        ,\r\n  \"etag\": \"W/\\\"c8e5f20b-347b-46e0-9d49-4d33615000e5\\\"\",\r\n \
-        \ \"type\": \"Microsoft.Network/virtualWans\",\r\n  \"location\": \"westus\"\
-        ,\r\n  \"tags\": {\r\n    \"key1\": \"value1\"\r\n  },\r\n  \"properties\"\
-        : {\r\n    \"provisioningState\": \"Updating\",\r\n    \"disableVpnEncryption\"\
-        : false,\r\n    \"allowBranchToBranchTraffic\": true,\r\n    \"office365LocalBreakoutCategory\"\
-        : \"None\",\r\n    \"type\": \"Basic\"\r\n  }\r\n}"
-=======
       - azsdk-python-azure-mgmt-network/19.3.0 Python/3.8.12 (Linux-5.11.0-1020-azure-x86_64-with-glibc2.2.5)
         VSTS_0fb41ef4-5012-48a9-bf39-4ee3de03ee35_build_2500_0
     method: PUT
@@ -41,16 +27,11 @@
         \"Updating\",\r\n    \"disableVpnEncryption\": false,\r\n    \"allowBranchToBranchTraffic\":
         true,\r\n    \"office365LocalBreakoutCategory\": \"None\",\r\n    \"type\":
         \"Basic\"\r\n  }\r\n}"
->>>>>>> 62df3543
     headers:
       azure-asyncnotification:
       - Enabled
       azure-asyncoperation:
-<<<<<<< HEAD
-      - https://management.azure.com/subscriptions/00000000-0000-0000-0000-000000000000/providers/Microsoft.Network/locations/westus/operations/54f5e6ed-9a14-43f0-9123-de5e8dae342b?api-version=2021-03-01
-=======
       - https://management.azure.com/subscriptions/00000000-0000-0000-0000-000000000000/providers/Microsoft.Network/locations/westus/operations/5a78c090-f8cc-431f-b989-94f917605d3f?api-version=2021-05-01
->>>>>>> 62df3543
       cache-control:
       - no-cache
       content-length:
@@ -58,32 +39,22 @@
       content-type:
       - application/json; charset=utf-8
       date:
-<<<<<<< HEAD
-      - Sat, 09 Oct 2021 07:02:40 GMT
-=======
       - Fri, 05 Nov 2021 09:38:07 GMT
->>>>>>> 62df3543
-      expires:
-      - '-1'
-      pragma:
-      - no-cache
-      server:
-      - Microsoft-HTTPAPI/2.0
-      - Microsoft-HTTPAPI/2.0
-      strict-transport-security:
-      - max-age=31536000; includeSubDomains
-      x-content-type-options:
-      - nosniff
-      x-ms-arm-service-request-id:
-<<<<<<< HEAD
-      - f05da407-c8eb-417a-a783-1b0c3b13f3ff
-      x-ms-ratelimit-remaining-subscription-writes:
-      - '1196'
-=======
+      expires:
+      - '-1'
+      pragma:
+      - no-cache
+      server:
+      - Microsoft-HTTPAPI/2.0
+      - Microsoft-HTTPAPI/2.0
+      strict-transport-security:
+      - max-age=31536000; includeSubDomains
+      x-content-type-options:
+      - nosniff
+      x-ms-arm-service-request-id:
       - cd3fc8ab-f853-47d5-901b-a91a8a7f4377
       x-ms-ratelimit-remaining-subscription-writes:
       - '1199'
->>>>>>> 62df3543
     status:
       code: 201
       message: Created
@@ -97,16 +68,10 @@
       Connection:
       - keep-alive
       User-Agent:
-<<<<<<< HEAD
-      - azsdk-python-azure-mgmt-network/19.1.0 Python/3.6.9 (Linux-5.4.72-microsoft-standard-WSL2-x86_64-with-Ubuntu-18.04-bionic)
-    method: GET
-    uri: https://management.azure.com/subscriptions/00000000-0000-0000-0000-000000000000/providers/Microsoft.Network/locations/westus/operations/54f5e6ed-9a14-43f0-9123-de5e8dae342b?api-version=2021-03-01
-=======
       - azsdk-python-azure-mgmt-network/19.3.0 Python/3.8.12 (Linux-5.11.0-1020-azure-x86_64-with-glibc2.2.5)
         VSTS_0fb41ef4-5012-48a9-bf39-4ee3de03ee35_build_2500_0
     method: GET
     uri: https://management.azure.com/subscriptions/00000000-0000-0000-0000-000000000000/providers/Microsoft.Network/locations/westus/operations/5a78c090-f8cc-431f-b989-94f917605d3f?api-version=2021-05-01
->>>>>>> 62df3543
   response:
     body:
       string: "{\r\n  \"status\": \"Succeeded\"\r\n}"
@@ -118,59 +83,37 @@
       content-type:
       - application/json; charset=utf-8
       date:
-<<<<<<< HEAD
-      - Sat, 09 Oct 2021 07:02:52 GMT
-=======
       - Fri, 05 Nov 2021 09:38:17 GMT
->>>>>>> 62df3543
-      expires:
-      - '-1'
-      pragma:
-      - no-cache
-      server:
-      - Microsoft-HTTPAPI/2.0
-      - Microsoft-HTTPAPI/2.0
-      strict-transport-security:
-      - max-age=31536000; includeSubDomains
-      transfer-encoding:
-      - chunked
-      vary:
-      - Accept-Encoding
-      x-content-type-options:
-      - nosniff
-      x-ms-arm-service-request-id:
-<<<<<<< HEAD
-      - f3380fdf-13ba-4b5e-9306-ceaf302c0323
-=======
+      expires:
+      - '-1'
+      pragma:
+      - no-cache
+      server:
+      - Microsoft-HTTPAPI/2.0
+      - Microsoft-HTTPAPI/2.0
+      strict-transport-security:
+      - max-age=31536000; includeSubDomains
+      transfer-encoding:
+      - chunked
+      vary:
+      - Accept-Encoding
+      x-content-type-options:
+      - nosniff
+      x-ms-arm-service-request-id:
       - 1013220a-37f0-4530-8ea2-e6ae517e207d
->>>>>>> 62df3543
-    status:
-      code: 200
-      message: OK
-- request:
-    body: null
-    headers:
-      Accept:
-      - '*/*'
-      Accept-Encoding:
-      - gzip, deflate
-      Connection:
-      - keep-alive
-      User-Agent:
-<<<<<<< HEAD
-      - azsdk-python-azure-mgmt-network/19.1.0 Python/3.6.9 (Linux-5.4.72-microsoft-standard-WSL2-x86_64-with-Ubuntu-18.04-bionic)
-    method: GET
-    uri: https://management.azure.com/subscriptions/00000000-0000-0000-0000-000000000000/resourceGroups/test_cli_mgmt_network_firewall_test_network892411e1/providers/Microsoft.Network/virtualWans/virtualwan?api-version=2021-03-01
-  response:
-    body:
-      string: "{\r\n  \"name\": \"virtualwan\",\r\n  \"id\": \"/subscriptions/00000000-0000-0000-0000-000000000000/resourceGroups/test_cli_mgmt_network_firewall_test_network892411e1/providers/Microsoft.Network/virtualWans/virtualwan\"\
-        ,\r\n  \"etag\": \"W/\\\"ec3a8cdc-869e-459c-9327-7ee63b406040\\\"\",\r\n \
-        \ \"type\": \"Microsoft.Network/virtualWans\",\r\n  \"location\": \"westus\"\
-        ,\r\n  \"tags\": {\r\n    \"key1\": \"value1\"\r\n  },\r\n  \"properties\"\
-        : {\r\n    \"provisioningState\": \"Succeeded\",\r\n    \"disableVpnEncryption\"\
-        : false,\r\n    \"allowBranchToBranchTraffic\": true,\r\n    \"office365LocalBreakoutCategory\"\
-        : \"None\",\r\n    \"type\": \"Basic\"\r\n  }\r\n}"
-=======
+    status:
+      code: 200
+      message: OK
+- request:
+    body: null
+    headers:
+      Accept:
+      - '*/*'
+      Accept-Encoding:
+      - gzip, deflate
+      Connection:
+      - keep-alive
+      User-Agent:
       - azsdk-python-azure-mgmt-network/19.3.0 Python/3.8.12 (Linux-5.11.0-1020-azure-x86_64-with-glibc2.2.5)
         VSTS_0fb41ef4-5012-48a9-bf39-4ee3de03ee35_build_2500_0
     method: GET
@@ -184,7 +127,6 @@
         \"Succeeded\",\r\n    \"disableVpnEncryption\": false,\r\n    \"allowBranchToBranchTraffic\":
         true,\r\n    \"office365LocalBreakoutCategory\": \"None\",\r\n    \"type\":
         \"Basic\"\r\n  }\r\n}"
->>>>>>> 62df3543
     headers:
       cache-control:
       - no-cache
@@ -193,36 +135,26 @@
       content-type:
       - application/json; charset=utf-8
       date:
-<<<<<<< HEAD
-      - Sat, 09 Oct 2021 07:02:52 GMT
-      etag:
-      - W/"ec3a8cdc-869e-459c-9327-7ee63b406040"
-=======
       - Fri, 05 Nov 2021 09:38:18 GMT
       etag:
       - W/"45b02cae-abba-4862-9b14-ae8c66946e8d"
->>>>>>> 62df3543
-      expires:
-      - '-1'
-      pragma:
-      - no-cache
-      server:
-      - Microsoft-HTTPAPI/2.0
-      - Microsoft-HTTPAPI/2.0
-      strict-transport-security:
-      - max-age=31536000; includeSubDomains
-      transfer-encoding:
-      - chunked
-      vary:
-      - Accept-Encoding
-      x-content-type-options:
-      - nosniff
-      x-ms-arm-service-request-id:
-<<<<<<< HEAD
-      - 9d71d068-344f-4ab9-902b-f87e953ec1f7
-=======
+      expires:
+      - '-1'
+      pragma:
+      - no-cache
+      server:
+      - Microsoft-HTTPAPI/2.0
+      - Microsoft-HTTPAPI/2.0
+      strict-transport-security:
+      - max-age=31536000; includeSubDomains
+      transfer-encoding:
+      - chunked
+      vary:
+      - Accept-Encoding
+      x-content-type-options:
+      - nosniff
+      x-ms-arm-service-request-id:
       - 36c20c70-73cc-407b-bb70-e759963dff2e
->>>>>>> 62df3543
     status:
       code: 200
       message: OK
@@ -242,24 +174,6 @@
       Content-Type:
       - application/json
       User-Agent:
-<<<<<<< HEAD
-      - azsdk-python-azure-mgmt-network/19.1.0 Python/3.6.9 (Linux-5.4.72-microsoft-standard-WSL2-x86_64-with-Ubuntu-18.04-bionic)
-    method: PUT
-    uri: https://management.azure.com/subscriptions/00000000-0000-0000-0000-000000000000/resourceGroups/test_cli_mgmt_network_firewall_test_network892411e1/providers/Microsoft.Network/virtualHubs/virtualhub?api-version=2021-03-01
-  response:
-    body:
-      string: "{\r\n  \"name\": \"virtualhub\",\r\n  \"id\": \"/subscriptions/00000000-0000-0000-0000-000000000000/resourceGroups/test_cli_mgmt_network_firewall_test_network892411e1/providers/Microsoft.Network/virtualHubs/virtualhub\"\
-        ,\r\n  \"etag\": \"W/\\\"b8b3d70f-00b2-4a11-bc91-fd658df4405a\\\"\",\r\n \
-        \ \"type\": \"Microsoft.Network/virtualHubs\",\r\n  \"location\": \"westus\"\
-        ,\r\n  \"tags\": {\r\n    \"key1\": \"value1\"\r\n  },\r\n  \"properties\"\
-        : {\r\n    \"provisioningState\": \"Updating\",\r\n    \"virtualHubRouteTableV2s\"\
-        : [],\r\n    \"addressPrefix\": \"10.168.0.0/24\",\r\n    \"virtualRouterAsn\"\
-        : 0,\r\n    \"virtualRouterIps\": [],\r\n    \"routeTable\": {\r\n      \"\
-        routes\": []\r\n    },\r\n    \"virtualWan\": {\r\n      \"id\": \"/subscriptions/00000000-0000-0000-0000-000000000000/resourceGroups/test_cli_mgmt_network_firewall_test_network892411e1/providers/Microsoft.Network/virtualWans/virtualwan\"\
-        \r\n    },\r\n    \"sku\": \"Basic\",\r\n    \"routingState\": \"None\",\r\
-        \n    \"allowBranchToBranchTraffic\": false,\r\n    \"preferredRoutingGateway\"\
-        : \"ExpressRoute\"\r\n  }\r\n}"
-=======
       - azsdk-python-azure-mgmt-network/19.3.0 Python/3.8.12 (Linux-5.11.0-1020-azure-x86_64-with-glibc2.2.5)
         VSTS_0fb41ef4-5012-48a9-bf39-4ee3de03ee35_build_2500_0
     method: PUT
@@ -276,16 +190,11 @@
         {\r\n      \"id\": \"/subscriptions/00000000-0000-0000-0000-000000000000/resourceGroups/test_cli_mgmt_network_firewall_test_network892411e1/providers/Microsoft.Network/virtualWans/virtualwan\"\r\n
         \   },\r\n    \"sku\": \"Basic\",\r\n    \"routingState\": \"None\",\r\n    \"allowBranchToBranchTraffic\":
         false,\r\n    \"preferredRoutingGateway\": \"ExpressRoute\"\r\n  }\r\n}"
->>>>>>> 62df3543
     headers:
       azure-asyncnotification:
       - Enabled
       azure-asyncoperation:
-<<<<<<< HEAD
-      - https://management.azure.com/subscriptions/00000000-0000-0000-0000-000000000000/providers/Microsoft.Network/locations/westus/operations/8a94a5a9-0734-4f76-be5a-106f88bbbe3d?api-version=2021-03-01
-=======
       - https://management.azure.com/subscriptions/00000000-0000-0000-0000-000000000000/providers/Microsoft.Network/locations/westus/operations/3ab9f089-d489-484e-94f6-48d73a00a808?api-version=2021-05-01
->>>>>>> 62df3543
       cache-control:
       - no-cache
       content-length:
@@ -293,32 +202,22 @@
       content-type:
       - application/json; charset=utf-8
       date:
-<<<<<<< HEAD
-      - Sat, 09 Oct 2021 07:02:57 GMT
-=======
       - Fri, 05 Nov 2021 09:38:19 GMT
->>>>>>> 62df3543
-      expires:
-      - '-1'
-      pragma:
-      - no-cache
-      server:
-      - Microsoft-HTTPAPI/2.0
-      - Microsoft-HTTPAPI/2.0
-      strict-transport-security:
-      - max-age=31536000; includeSubDomains
-      x-content-type-options:
-      - nosniff
-      x-ms-arm-service-request-id:
-<<<<<<< HEAD
-      - 713f3559-3b1e-4497-b0b9-d2a238c5d4cf
-      x-ms-ratelimit-remaining-subscription-writes:
-      - '1195'
-=======
+      expires:
+      - '-1'
+      pragma:
+      - no-cache
+      server:
+      - Microsoft-HTTPAPI/2.0
+      - Microsoft-HTTPAPI/2.0
+      strict-transport-security:
+      - max-age=31536000; includeSubDomains
+      x-content-type-options:
+      - nosniff
+      x-ms-arm-service-request-id:
       - f7e17249-b20f-492c-bd26-b39fadb9277e
       x-ms-ratelimit-remaining-subscription-writes:
       - '1198'
->>>>>>> 62df3543
     status:
       code: 201
       message: Created
@@ -332,371 +231,282 @@
       Connection:
       - keep-alive
       User-Agent:
-<<<<<<< HEAD
-      - azsdk-python-azure-mgmt-network/19.1.0 Python/3.6.9 (Linux-5.4.72-microsoft-standard-WSL2-x86_64-with-Ubuntu-18.04-bionic)
-    method: GET
-    uri: https://management.azure.com/subscriptions/00000000-0000-0000-0000-000000000000/providers/Microsoft.Network/locations/westus/operations/8a94a5a9-0734-4f76-be5a-106f88bbbe3d?api-version=2021-03-01
-=======
       - azsdk-python-azure-mgmt-network/19.3.0 Python/3.8.12 (Linux-5.11.0-1020-azure-x86_64-with-glibc2.2.5)
         VSTS_0fb41ef4-5012-48a9-bf39-4ee3de03ee35_build_2500_0
     method: GET
     uri: https://management.azure.com/subscriptions/00000000-0000-0000-0000-000000000000/providers/Microsoft.Network/locations/westus/operations/3ab9f089-d489-484e-94f6-48d73a00a808?api-version=2021-05-01
->>>>>>> 62df3543
-  response:
-    body:
-      string: "{\r\n  \"status\": \"InProgress\"\r\n}"
-    headers:
-      cache-control:
-      - no-cache
-      content-length:
-      - '30'
-      content-type:
-      - application/json; charset=utf-8
-      date:
-<<<<<<< HEAD
-      - Sat, 09 Oct 2021 07:03:07 GMT
-=======
+  response:
+    body:
+      string: "{\r\n  \"status\": \"InProgress\"\r\n}"
+    headers:
+      cache-control:
+      - no-cache
+      content-length:
+      - '30'
+      content-type:
+      - application/json; charset=utf-8
+      date:
       - Fri, 05 Nov 2021 09:38:29 GMT
->>>>>>> 62df3543
-      expires:
-      - '-1'
-      pragma:
-      - no-cache
-      server:
-      - Microsoft-HTTPAPI/2.0
-      - Microsoft-HTTPAPI/2.0
-      strict-transport-security:
-      - max-age=31536000; includeSubDomains
-      transfer-encoding:
-      - chunked
-      vary:
-      - Accept-Encoding
-      x-content-type-options:
-      - nosniff
-      x-ms-arm-service-request-id:
-<<<<<<< HEAD
-      - 13138a75-5237-48e4-a86b-69c12b576a72
-=======
+      expires:
+      - '-1'
+      pragma:
+      - no-cache
+      server:
+      - Microsoft-HTTPAPI/2.0
+      - Microsoft-HTTPAPI/2.0
+      strict-transport-security:
+      - max-age=31536000; includeSubDomains
+      transfer-encoding:
+      - chunked
+      vary:
+      - Accept-Encoding
+      x-content-type-options:
+      - nosniff
+      x-ms-arm-service-request-id:
       - 6d924723-8187-412c-8b4b-f0fd7ab2b0c0
->>>>>>> 62df3543
-    status:
-      code: 200
-      message: OK
-- request:
-    body: null
-    headers:
-      Accept:
-      - '*/*'
-      Accept-Encoding:
-      - gzip, deflate
-      Connection:
-      - keep-alive
-      User-Agent:
-<<<<<<< HEAD
-      - azsdk-python-azure-mgmt-network/19.1.0 Python/3.6.9 (Linux-5.4.72-microsoft-standard-WSL2-x86_64-with-Ubuntu-18.04-bionic)
-    method: GET
-    uri: https://management.azure.com/subscriptions/00000000-0000-0000-0000-000000000000/providers/Microsoft.Network/locations/westus/operations/8a94a5a9-0734-4f76-be5a-106f88bbbe3d?api-version=2021-03-01
-=======
+    status:
+      code: 200
+      message: OK
+- request:
+    body: null
+    headers:
+      Accept:
+      - '*/*'
+      Accept-Encoding:
+      - gzip, deflate
+      Connection:
+      - keep-alive
+      User-Agent:
       - azsdk-python-azure-mgmt-network/19.3.0 Python/3.8.12 (Linux-5.11.0-1020-azure-x86_64-with-glibc2.2.5)
         VSTS_0fb41ef4-5012-48a9-bf39-4ee3de03ee35_build_2500_0
     method: GET
     uri: https://management.azure.com/subscriptions/00000000-0000-0000-0000-000000000000/providers/Microsoft.Network/locations/westus/operations/3ab9f089-d489-484e-94f6-48d73a00a808?api-version=2021-05-01
->>>>>>> 62df3543
-  response:
-    body:
-      string: "{\r\n  \"status\": \"InProgress\"\r\n}"
-    headers:
-      cache-control:
-      - no-cache
-      content-length:
-      - '30'
-      content-type:
-      - application/json; charset=utf-8
-      date:
-<<<<<<< HEAD
-      - Sat, 09 Oct 2021 07:03:18 GMT
-=======
+  response:
+    body:
+      string: "{\r\n  \"status\": \"InProgress\"\r\n}"
+    headers:
+      cache-control:
+      - no-cache
+      content-length:
+      - '30'
+      content-type:
+      - application/json; charset=utf-8
+      date:
       - Fri, 05 Nov 2021 09:38:39 GMT
->>>>>>> 62df3543
-      expires:
-      - '-1'
-      pragma:
-      - no-cache
-      server:
-      - Microsoft-HTTPAPI/2.0
-      - Microsoft-HTTPAPI/2.0
-      strict-transport-security:
-      - max-age=31536000; includeSubDomains
-      transfer-encoding:
-      - chunked
-      vary:
-      - Accept-Encoding
-      x-content-type-options:
-      - nosniff
-      x-ms-arm-service-request-id:
-<<<<<<< HEAD
-      - efe77c20-7592-444b-852e-99a3956404b4
-=======
+      expires:
+      - '-1'
+      pragma:
+      - no-cache
+      server:
+      - Microsoft-HTTPAPI/2.0
+      - Microsoft-HTTPAPI/2.0
+      strict-transport-security:
+      - max-age=31536000; includeSubDomains
+      transfer-encoding:
+      - chunked
+      vary:
+      - Accept-Encoding
+      x-content-type-options:
+      - nosniff
+      x-ms-arm-service-request-id:
       - d173efba-eac4-4c9b-84d9-b697db7f285f
->>>>>>> 62df3543
-    status:
-      code: 200
-      message: OK
-- request:
-    body: null
-    headers:
-      Accept:
-      - '*/*'
-      Accept-Encoding:
-      - gzip, deflate
-      Connection:
-      - keep-alive
-      User-Agent:
-<<<<<<< HEAD
-      - azsdk-python-azure-mgmt-network/19.1.0 Python/3.6.9 (Linux-5.4.72-microsoft-standard-WSL2-x86_64-with-Ubuntu-18.04-bionic)
-    method: GET
-    uri: https://management.azure.com/subscriptions/00000000-0000-0000-0000-000000000000/providers/Microsoft.Network/locations/westus/operations/8a94a5a9-0734-4f76-be5a-106f88bbbe3d?api-version=2021-03-01
-=======
+    status:
+      code: 200
+      message: OK
+- request:
+    body: null
+    headers:
+      Accept:
+      - '*/*'
+      Accept-Encoding:
+      - gzip, deflate
+      Connection:
+      - keep-alive
+      User-Agent:
       - azsdk-python-azure-mgmt-network/19.3.0 Python/3.8.12 (Linux-5.11.0-1020-azure-x86_64-with-glibc2.2.5)
         VSTS_0fb41ef4-5012-48a9-bf39-4ee3de03ee35_build_2500_0
     method: GET
     uri: https://management.azure.com/subscriptions/00000000-0000-0000-0000-000000000000/providers/Microsoft.Network/locations/westus/operations/3ab9f089-d489-484e-94f6-48d73a00a808?api-version=2021-05-01
->>>>>>> 62df3543
-  response:
-    body:
-      string: "{\r\n  \"status\": \"InProgress\"\r\n}"
-    headers:
-      cache-control:
-      - no-cache
-      content-length:
-      - '30'
-      content-type:
-      - application/json; charset=utf-8
-      date:
-<<<<<<< HEAD
-      - Sat, 09 Oct 2021 07:03:38 GMT
-=======
+  response:
+    body:
+      string: "{\r\n  \"status\": \"InProgress\"\r\n}"
+    headers:
+      cache-control:
+      - no-cache
+      content-length:
+      - '30'
+      content-type:
+      - application/json; charset=utf-8
+      date:
       - Fri, 05 Nov 2021 09:38:59 GMT
->>>>>>> 62df3543
-      expires:
-      - '-1'
-      pragma:
-      - no-cache
-      server:
-      - Microsoft-HTTPAPI/2.0
-      - Microsoft-HTTPAPI/2.0
-      strict-transport-security:
-      - max-age=31536000; includeSubDomains
-      transfer-encoding:
-      - chunked
-      vary:
-      - Accept-Encoding
-      x-content-type-options:
-      - nosniff
-      x-ms-arm-service-request-id:
-<<<<<<< HEAD
-      - 8052aa22-29f0-45a3-b463-71b93082e27c
-=======
+      expires:
+      - '-1'
+      pragma:
+      - no-cache
+      server:
+      - Microsoft-HTTPAPI/2.0
+      - Microsoft-HTTPAPI/2.0
+      strict-transport-security:
+      - max-age=31536000; includeSubDomains
+      transfer-encoding:
+      - chunked
+      vary:
+      - Accept-Encoding
+      x-content-type-options:
+      - nosniff
+      x-ms-arm-service-request-id:
       - 31d5ab4d-af6b-4524-a638-3e1eb67408d7
->>>>>>> 62df3543
-    status:
-      code: 200
-      message: OK
-- request:
-    body: null
-    headers:
-      Accept:
-      - '*/*'
-      Accept-Encoding:
-      - gzip, deflate
-      Connection:
-      - keep-alive
-      User-Agent:
-<<<<<<< HEAD
-      - azsdk-python-azure-mgmt-network/19.1.0 Python/3.6.9 (Linux-5.4.72-microsoft-standard-WSL2-x86_64-with-Ubuntu-18.04-bionic)
-    method: GET
-    uri: https://management.azure.com/subscriptions/00000000-0000-0000-0000-000000000000/providers/Microsoft.Network/locations/westus/operations/8a94a5a9-0734-4f76-be5a-106f88bbbe3d?api-version=2021-03-01
-=======
+    status:
+      code: 200
+      message: OK
+- request:
+    body: null
+    headers:
+      Accept:
+      - '*/*'
+      Accept-Encoding:
+      - gzip, deflate
+      Connection:
+      - keep-alive
+      User-Agent:
       - azsdk-python-azure-mgmt-network/19.3.0 Python/3.8.12 (Linux-5.11.0-1020-azure-x86_64-with-glibc2.2.5)
         VSTS_0fb41ef4-5012-48a9-bf39-4ee3de03ee35_build_2500_0
     method: GET
     uri: https://management.azure.com/subscriptions/00000000-0000-0000-0000-000000000000/providers/Microsoft.Network/locations/westus/operations/3ab9f089-d489-484e-94f6-48d73a00a808?api-version=2021-05-01
->>>>>>> 62df3543
-  response:
-    body:
-      string: "{\r\n  \"status\": \"InProgress\"\r\n}"
-    headers:
-      cache-control:
-      - no-cache
-      content-length:
-      - '30'
-      content-type:
-      - application/json; charset=utf-8
-      date:
-<<<<<<< HEAD
-      - Sat, 09 Oct 2021 07:03:58 GMT
-=======
+  response:
+    body:
+      string: "{\r\n  \"status\": \"InProgress\"\r\n}"
+    headers:
+      cache-control:
+      - no-cache
+      content-length:
+      - '30'
+      content-type:
+      - application/json; charset=utf-8
+      date:
       - Fri, 05 Nov 2021 09:39:19 GMT
->>>>>>> 62df3543
-      expires:
-      - '-1'
-      pragma:
-      - no-cache
-      server:
-      - Microsoft-HTTPAPI/2.0
-      - Microsoft-HTTPAPI/2.0
-      strict-transport-security:
-      - max-age=31536000; includeSubDomains
-      transfer-encoding:
-      - chunked
-      vary:
-      - Accept-Encoding
-      x-content-type-options:
-      - nosniff
-      x-ms-arm-service-request-id:
-<<<<<<< HEAD
-      - 184a78d8-64b6-472f-84d7-ddd222647ab8
-=======
+      expires:
+      - '-1'
+      pragma:
+      - no-cache
+      server:
+      - Microsoft-HTTPAPI/2.0
+      - Microsoft-HTTPAPI/2.0
+      strict-transport-security:
+      - max-age=31536000; includeSubDomains
+      transfer-encoding:
+      - chunked
+      vary:
+      - Accept-Encoding
+      x-content-type-options:
+      - nosniff
+      x-ms-arm-service-request-id:
       - bc7f07a0-08ce-4f87-9809-48f4eb20db71
->>>>>>> 62df3543
-    status:
-      code: 200
-      message: OK
-- request:
-    body: null
-    headers:
-      Accept:
-      - '*/*'
-      Accept-Encoding:
-      - gzip, deflate
-      Connection:
-      - keep-alive
-      User-Agent:
-<<<<<<< HEAD
-      - azsdk-python-azure-mgmt-network/19.1.0 Python/3.6.9 (Linux-5.4.72-microsoft-standard-WSL2-x86_64-with-Ubuntu-18.04-bionic)
-    method: GET
-    uri: https://management.azure.com/subscriptions/00000000-0000-0000-0000-000000000000/providers/Microsoft.Network/locations/westus/operations/8a94a5a9-0734-4f76-be5a-106f88bbbe3d?api-version=2021-03-01
-=======
+    status:
+      code: 200
+      message: OK
+- request:
+    body: null
+    headers:
+      Accept:
+      - '*/*'
+      Accept-Encoding:
+      - gzip, deflate
+      Connection:
+      - keep-alive
+      User-Agent:
       - azsdk-python-azure-mgmt-network/19.3.0 Python/3.8.12 (Linux-5.11.0-1020-azure-x86_64-with-glibc2.2.5)
         VSTS_0fb41ef4-5012-48a9-bf39-4ee3de03ee35_build_2500_0
     method: GET
     uri: https://management.azure.com/subscriptions/00000000-0000-0000-0000-000000000000/providers/Microsoft.Network/locations/westus/operations/3ab9f089-d489-484e-94f6-48d73a00a808?api-version=2021-05-01
->>>>>>> 62df3543
-  response:
-    body:
-      string: "{\r\n  \"status\": \"InProgress\"\r\n}"
-    headers:
-      cache-control:
-      - no-cache
-      content-length:
-      - '30'
-      content-type:
-      - application/json; charset=utf-8
-      date:
-<<<<<<< HEAD
-      - Sat, 09 Oct 2021 07:04:39 GMT
-=======
+  response:
+    body:
+      string: "{\r\n  \"status\": \"InProgress\"\r\n}"
+    headers:
+      cache-control:
+      - no-cache
+      content-length:
+      - '30'
+      content-type:
+      - application/json; charset=utf-8
+      date:
       - Fri, 05 Nov 2021 09:40:00 GMT
->>>>>>> 62df3543
-      expires:
-      - '-1'
-      pragma:
-      - no-cache
-      server:
-      - Microsoft-HTTPAPI/2.0
-      - Microsoft-HTTPAPI/2.0
-      strict-transport-security:
-      - max-age=31536000; includeSubDomains
-      transfer-encoding:
-      - chunked
-      vary:
-      - Accept-Encoding
-      x-content-type-options:
-      - nosniff
-      x-ms-arm-service-request-id:
-<<<<<<< HEAD
-      - e85f199f-6dc4-4b71-a9e6-390eaee2a916
-=======
+      expires:
+      - '-1'
+      pragma:
+      - no-cache
+      server:
+      - Microsoft-HTTPAPI/2.0
+      - Microsoft-HTTPAPI/2.0
+      strict-transport-security:
+      - max-age=31536000; includeSubDomains
+      transfer-encoding:
+      - chunked
+      vary:
+      - Accept-Encoding
+      x-content-type-options:
+      - nosniff
+      x-ms-arm-service-request-id:
       - bac9f934-4a54-488d-90df-42634be7b9be
->>>>>>> 62df3543
-    status:
-      code: 200
-      message: OK
-- request:
-    body: null
-    headers:
-      Accept:
-      - '*/*'
-      Accept-Encoding:
-      - gzip, deflate
-      Connection:
-      - keep-alive
-      User-Agent:
-<<<<<<< HEAD
-      - azsdk-python-azure-mgmt-network/19.1.0 Python/3.6.9 (Linux-5.4.72-microsoft-standard-WSL2-x86_64-with-Ubuntu-18.04-bionic)
-    method: GET
-    uri: https://management.azure.com/subscriptions/00000000-0000-0000-0000-000000000000/providers/Microsoft.Network/locations/westus/operations/8a94a5a9-0734-4f76-be5a-106f88bbbe3d?api-version=2021-03-01
-=======
+    status:
+      code: 200
+      message: OK
+- request:
+    body: null
+    headers:
+      Accept:
+      - '*/*'
+      Accept-Encoding:
+      - gzip, deflate
+      Connection:
+      - keep-alive
+      User-Agent:
       - azsdk-python-azure-mgmt-network/19.3.0 Python/3.8.12 (Linux-5.11.0-1020-azure-x86_64-with-glibc2.2.5)
         VSTS_0fb41ef4-5012-48a9-bf39-4ee3de03ee35_build_2500_0
     method: GET
     uri: https://management.azure.com/subscriptions/00000000-0000-0000-0000-000000000000/providers/Microsoft.Network/locations/westus/operations/3ab9f089-d489-484e-94f6-48d73a00a808?api-version=2021-05-01
->>>>>>> 62df3543
-  response:
-    body:
-      string: "{\r\n  \"status\": \"InProgress\"\r\n}"
-    headers:
-      cache-control:
-      - no-cache
-      content-length:
-      - '30'
-      content-type:
-      - application/json; charset=utf-8
-      date:
-<<<<<<< HEAD
-      - Sat, 09 Oct 2021 07:05:19 GMT
-=======
+  response:
+    body:
+      string: "{\r\n  \"status\": \"InProgress\"\r\n}"
+    headers:
+      cache-control:
+      - no-cache
+      content-length:
+      - '30'
+      content-type:
+      - application/json; charset=utf-8
+      date:
       - Fri, 05 Nov 2021 09:40:39 GMT
->>>>>>> 62df3543
-      expires:
-      - '-1'
-      pragma:
-      - no-cache
-      server:
-      - Microsoft-HTTPAPI/2.0
-      - Microsoft-HTTPAPI/2.0
-      strict-transport-security:
-      - max-age=31536000; includeSubDomains
-      transfer-encoding:
-      - chunked
-      vary:
-      - Accept-Encoding
-      x-content-type-options:
-      - nosniff
-      x-ms-arm-service-request-id:
-<<<<<<< HEAD
-      - 2505a13b-2f37-405f-a3c9-ef6cdd86ebaa
-=======
+      expires:
+      - '-1'
+      pragma:
+      - no-cache
+      server:
+      - Microsoft-HTTPAPI/2.0
+      - Microsoft-HTTPAPI/2.0
+      strict-transport-security:
+      - max-age=31536000; includeSubDomains
+      transfer-encoding:
+      - chunked
+      vary:
+      - Accept-Encoding
+      x-content-type-options:
+      - nosniff
+      x-ms-arm-service-request-id:
       - 9165a07c-4d6b-4237-b31f-4f72f52789c2
->>>>>>> 62df3543
-    status:
-      code: 200
-      message: OK
-- request:
-    body: null
-    headers:
-      Accept:
-      - '*/*'
-      Accept-Encoding:
-      - gzip, deflate
-      Connection:
-      - keep-alive
-      User-Agent:
-<<<<<<< HEAD
-      - azsdk-python-azure-mgmt-network/19.1.0 Python/3.6.9 (Linux-5.4.72-microsoft-standard-WSL2-x86_64-with-Ubuntu-18.04-bionic)
-    method: GET
-    uri: https://management.azure.com/subscriptions/00000000-0000-0000-0000-000000000000/providers/Microsoft.Network/locations/westus/operations/8a94a5a9-0734-4f76-be5a-106f88bbbe3d?api-version=2021-03-01
-=======
+    status:
+      code: 200
+      message: OK
+- request:
+    body: null
+    headers:
+      Accept:
+      - '*/*'
+      Accept-Encoding:
+      - gzip, deflate
+      Connection:
+      - keep-alive
+      User-Agent:
       - azsdk-python-azure-mgmt-network/19.3.0 Python/3.8.12 (Linux-5.11.0-1020-azure-x86_64-with-glibc2.2.5)
         VSTS_0fb41ef4-5012-48a9-bf39-4ee3de03ee35_build_2500_0
     method: GET
@@ -747,65 +557,48 @@
         VSTS_0fb41ef4-5012-48a9-bf39-4ee3de03ee35_build_2500_0
     method: GET
     uri: https://management.azure.com/subscriptions/00000000-0000-0000-0000-000000000000/providers/Microsoft.Network/locations/westus/operations/3ab9f089-d489-484e-94f6-48d73a00a808?api-version=2021-05-01
->>>>>>> 62df3543
-  response:
-    body:
-      string: "{\r\n  \"status\": \"InProgress\"\r\n}"
-    headers:
-      cache-control:
-      - no-cache
-      content-length:
-      - '30'
-      content-type:
-      - application/json; charset=utf-8
-      date:
-<<<<<<< HEAD
-      - Sat, 09 Oct 2021 07:06:40 GMT
-=======
+  response:
+    body:
+      string: "{\r\n  \"status\": \"InProgress\"\r\n}"
+    headers:
+      cache-control:
+      - no-cache
+      content-length:
+      - '30'
+      content-type:
+      - application/json; charset=utf-8
+      date:
       - Fri, 05 Nov 2021 09:44:40 GMT
->>>>>>> 62df3543
-      expires:
-      - '-1'
-      pragma:
-      - no-cache
-      server:
-      - Microsoft-HTTPAPI/2.0
-      - Microsoft-HTTPAPI/2.0
-      strict-transport-security:
-      - max-age=31536000; includeSubDomains
-      transfer-encoding:
-      - chunked
-      vary:
-      - Accept-Encoding
-      x-content-type-options:
-      - nosniff
-      x-ms-arm-service-request-id:
-<<<<<<< HEAD
-      - d47728fd-b24f-45ef-ae10-1c01ce61679e
-=======
+      expires:
+      - '-1'
+      pragma:
+      - no-cache
+      server:
+      - Microsoft-HTTPAPI/2.0
+      - Microsoft-HTTPAPI/2.0
+      strict-transport-security:
+      - max-age=31536000; includeSubDomains
+      transfer-encoding:
+      - chunked
+      vary:
+      - Accept-Encoding
+      x-content-type-options:
+      - nosniff
+      x-ms-arm-service-request-id:
       - 44bec9fc-496e-410a-a79f-1043b6ace29d
->>>>>>> 62df3543
-    status:
-      code: 200
-      message: OK
-- request:
-    body: null
-    headers:
-      Accept:
-      - '*/*'
-      Accept-Encoding:
-      - gzip, deflate
-      Connection:
-      - keep-alive
-      User-Agent:
-<<<<<<< HEAD
-      - azsdk-python-azure-mgmt-network/19.1.0 Python/3.6.9 (Linux-5.4.72-microsoft-standard-WSL2-x86_64-with-Ubuntu-18.04-bionic)
-    method: GET
-    uri: https://management.azure.com/subscriptions/00000000-0000-0000-0000-000000000000/providers/Microsoft.Network/locations/westus/operations/8a94a5a9-0734-4f76-be5a-106f88bbbe3d?api-version=2021-03-01
-  response:
-    body:
-      string: "{\r\n  \"status\": \"Succeeded\"\r\n}"
-=======
+    status:
+      code: 200
+      message: OK
+- request:
+    body: null
+    headers:
+      Accept:
+      - '*/*'
+      Accept-Encoding:
+      - gzip, deflate
+      Connection:
+      - keep-alive
+      User-Agent:
       - azsdk-python-azure-mgmt-network/19.3.0 Python/3.8.12 (Linux-5.11.0-1020-azure-x86_64-with-glibc2.2.5)
         VSTS_0fb41ef4-5012-48a9-bf39-4ee3de03ee35_build_2500_0
     method: GET
@@ -823,7 +616,6 @@
         \   },\r\n    \"sku\": \"Basic\",\r\n    \"routingState\": \"Provisioning\",\r\n
         \   \"allowBranchToBranchTraffic\": false,\r\n    \"preferredRoutingGateway\":
         \"ExpressRoute\"\r\n  }\r\n}"
->>>>>>> 62df3543
     headers:
       cache-control:
       - no-cache
@@ -832,38 +624,28 @@
       content-type:
       - application/json; charset=utf-8
       date:
-<<<<<<< HEAD
-      - Sat, 09 Oct 2021 07:09:21 GMT
-=======
       - Fri, 05 Nov 2021 09:44:40 GMT
->>>>>>> 62df3543
-      expires:
-      - '-1'
-      pragma:
-      - no-cache
-      server:
-      - Microsoft-HTTPAPI/2.0
-      - Microsoft-HTTPAPI/2.0
-      strict-transport-security:
-      - max-age=31536000; includeSubDomains
-      transfer-encoding:
-      - chunked
-      vary:
-      - Accept-Encoding
-      x-content-type-options:
-      - nosniff
-      x-ms-arm-service-request-id:
-<<<<<<< HEAD
-      - 2d351a0e-9af9-4ec5-adbc-8085e7749d84
-=======
+      expires:
+      - '-1'
+      pragma:
+      - no-cache
+      server:
+      - Microsoft-HTTPAPI/2.0
+      - Microsoft-HTTPAPI/2.0
+      strict-transport-security:
+      - max-age=31536000; includeSubDomains
+      transfer-encoding:
+      - chunked
+      vary:
+      - Accept-Encoding
+      x-content-type-options:
+      - nosniff
+      x-ms-arm-service-request-id:
       - 86cb3788-5be8-46c5-a517-c15724059625
->>>>>>> 62df3543
-    status:
-      code: 200
-      message: OK
-- request:
-<<<<<<< HEAD
-=======
+    status:
+      code: 200
+      message: OK
+- request:
     body: '{"location": "eastus", "tags": {"key1": "value1"}, "properties": {"threatIntelMode":
       "Alert"}}'
     headers:
@@ -918,26 +700,19 @@
       code: 201
       message: Created
 - request:
->>>>>>> 62df3543
-    body: null
-    headers:
-      Accept:
-      - '*/*'
-      Accept-Encoding:
-      - gzip, deflate
-      Connection:
-      - keep-alive
-      User-Agent:
-<<<<<<< HEAD
-      - azsdk-python-azure-mgmt-network/19.1.0 Python/3.6.9 (Linux-5.4.72-microsoft-standard-WSL2-x86_64-with-Ubuntu-18.04-bionic)
-    method: GET
-    uri: https://management.azure.com/subscriptions/00000000-0000-0000-0000-000000000000/resourceGroups/test_cli_mgmt_network_firewall_test_network892411e1/providers/Microsoft.Network/virtualHubs/virtualhub?api-version=2021-03-01
-=======
+    body: null
+    headers:
+      Accept:
+      - '*/*'
+      Accept-Encoding:
+      - gzip, deflate
+      Connection:
+      - keep-alive
+      User-Agent:
       - azsdk-python-azure-mgmt-network/19.3.0 Python/3.8.12 (Linux-5.11.0-1020-azure-x86_64-with-glibc2.2.5)
         VSTS_0fb41ef4-5012-48a9-bf39-4ee3de03ee35_build_2500_0
     method: GET
     uri: https://management.azure.com/subscriptions/00000000-0000-0000-0000-000000000000/providers/Microsoft.Network/locations/eastus/nfvOperations/2e6ad90b-5a2d-4c60-9ea1-cdf4b963f9a8?api-version=2021-05-01
->>>>>>> 62df3543
   response:
     body:
       string: "{\r\n  \"name\": \"virtualhub\",\r\n  \"id\": \"/subscriptions/00000000-0000-0000-0000-000000000000/resourceGroups/test_cli_mgmt_network_firewall_test_network892411e1/providers/Microsoft.Network/virtualHubs/virtualhub\"\
@@ -959,19 +734,13 @@
       content-type:
       - application/json; charset=utf-8
       date:
-<<<<<<< HEAD
-      - Sat, 09 Oct 2021 07:09:21 GMT
-=======
       - Fri, 05 Nov 2021 09:44:53 GMT
->>>>>>> 62df3543
-      expires:
-      - '-1'
-      pragma:
-      - no-cache
-      server:
-      - Microsoft-HTTPAPI/2.0
-<<<<<<< HEAD
-=======
+      expires:
+      - '-1'
+      pragma:
+      - no-cache
+      server:
+      - Microsoft-HTTPAPI/2.0
       strict-transport-security:
       - max-age=31536000; includeSubDomains
       transfer-encoding:
@@ -1022,7 +791,6 @@
       pragma:
       - no-cache
       server:
->>>>>>> 62df3543
       - Microsoft-HTTPAPI/2.0
       strict-transport-security:
       - max-age=31536000; includeSubDomains
@@ -1052,20 +820,6 @@
       Content-Type:
       - application/json
       User-Agent:
-<<<<<<< HEAD
-      - azsdk-python-azure-mgmt-network/19.1.0 Python/3.6.9 (Linux-5.4.72-microsoft-standard-WSL2-x86_64-with-Ubuntu-18.04-bionic)
-    method: PUT
-    uri: https://management.azure.com/subscriptions/00000000-0000-0000-0000-000000000000/resourceGroups/test_cli_mgmt_network_firewall_test_network892411e1/providers/Microsoft.Network/firewallPolicies/firewallpolicy?api-version=2021-03-01
-  response:
-    body:
-      string: "{\r\n  \"properties\": {\r\n    \"sku\": {\r\n      \"tier\": \"Standard\"\
-        \r\n    },\r\n    \"threatIntelMode\": \"Alert\",\r\n    \"childPolicies\"\
-        : [],\r\n    \"ruleCollectionGroups\": [],\r\n    \"firewalls\": [],\r\n \
-        \   \"provisioningState\": \"Updating\"\r\n  },\r\n  \"id\": \"/subscriptions/00000000-0000-0000-0000-000000000000/resourceGroups/test_cli_mgmt_network_firewall_test_network892411e1/providers/Microsoft.Network/firewallPolicies/firewallpolicy\"\
-        ,\r\n  \"name\": \"firewallpolicy\",\r\n  \"type\": \"Microsoft.Network/FirewallPolicies\"\
-        ,\r\n  \"etag\": \"53c5df4e-f046-4d43-9e5b-7c0821c06063\",\r\n  \"location\"\
-        : \"eastus\",\r\n  \"tags\": {\r\n    \"key1\": \"value1\"\r\n  }\r\n}"
-=======
       - azsdk-python-azure-mgmt-network/19.3.0 Python/3.8.12 (Linux-5.11.0-1020-azure-x86_64-with-glibc2.2.5)
         VSTS_0fb41ef4-5012-48a9-bf39-4ee3de03ee35_build_2500_0
     method: PUT
@@ -1083,14 +837,9 @@
         [],\r\n        \"count\": 1\r\n      }\r\n    },\r\n    \"firewallPolicy\":
         {\r\n      \"id\": \"/subscriptions/00000000-0000-0000-0000-000000000000/resourceGroups/test_cli_mgmt_network_firewall_test_network892411e1/providers/Microsoft.Network/firewallPolicies/firewallpolicy\"\r\n
         \   }\r\n  }\r\n}"
->>>>>>> 62df3543
     headers:
       azure-asyncoperation:
-<<<<<<< HEAD
-      - https://management.azure.com/subscriptions/00000000-0000-0000-0000-000000000000/providers/Microsoft.Network/locations/eastus/nfvOperations/558b9af0-1c33-4bdd-82ba-dc8f105ce496?api-version=2021-03-01
-=======
       - https://management.azure.com/subscriptions/00000000-0000-0000-0000-000000000000/providers/Microsoft.Network/locations/westus/operations/d25fb46b-a68d-4e89-92f3-4de4558ff6c6?api-version=2021-05-01
->>>>>>> 62df3543
       cache-control:
       - no-cache
       content-length:
@@ -1098,30 +847,21 @@
       content-type:
       - application/json; charset=utf-8
       date:
-<<<<<<< HEAD
-      - Sat, 09 Oct 2021 07:09:34 GMT
-=======
       - Fri, 05 Nov 2021 09:44:57 GMT
->>>>>>> 62df3543
-      expires:
-      - '-1'
-      pragma:
-      - no-cache
-      server:
-      - Microsoft-HTTPAPI/2.0
-      strict-transport-security:
-      - max-age=31536000; includeSubDomains
-      x-content-type-options:
-      - nosniff
-<<<<<<< HEAD
-      x-ms-ratelimit-remaining-subscription-writes:
-      - '1198'
-=======
+      expires:
+      - '-1'
+      pragma:
+      - no-cache
+      server:
+      - Microsoft-HTTPAPI/2.0
+      strict-transport-security:
+      - max-age=31536000; includeSubDomains
+      x-content-type-options:
+      - nosniff
       x-ms-arm-service-request-id:
       - 8ab43b61-edd1-448d-9939-4aef1be34cbd
       x-ms-ratelimit-remaining-subscription-writes:
       - '1188'
->>>>>>> 62df3543
     status:
       code: 201
       message: Created
@@ -1135,116 +875,10 @@
       Connection:
       - keep-alive
       User-Agent:
-<<<<<<< HEAD
-      - azsdk-python-azure-mgmt-network/19.1.0 Python/3.6.9 (Linux-5.4.72-microsoft-standard-WSL2-x86_64-with-Ubuntu-18.04-bionic)
-    method: GET
-    uri: https://management.azure.com/subscriptions/00000000-0000-0000-0000-000000000000/providers/Microsoft.Network/locations/eastus/nfvOperations/558b9af0-1c33-4bdd-82ba-dc8f105ce496?api-version=2021-03-01
-  response:
-    body:
-      string: "{\r\n  \"status\": \"Succeeded\"\r\n}"
-    headers:
-      cache-control:
-      - no-cache
-      content-length:
-      - '29'
-      content-type:
-      - application/json; charset=utf-8
-      date:
-      - Sat, 09 Oct 2021 07:09:44 GMT
-      expires:
-      - '-1'
-      pragma:
-      - no-cache
-      server:
-      - Microsoft-HTTPAPI/2.0
-      strict-transport-security:
-      - max-age=31536000; includeSubDomains
-      transfer-encoding:
-      - chunked
-      vary:
-      - Accept-Encoding
-      x-content-type-options:
-      - nosniff
-    status:
-      code: 200
-      message: OK
-- request:
-    body: null
-    headers:
-      Accept:
-      - '*/*'
-      Accept-Encoding:
-      - gzip, deflate
-      Connection:
-      - keep-alive
-      User-Agent:
-      - azsdk-python-azure-mgmt-network/19.1.0 Python/3.6.9 (Linux-5.4.72-microsoft-standard-WSL2-x86_64-with-Ubuntu-18.04-bionic)
-    method: GET
-    uri: https://management.azure.com/subscriptions/00000000-0000-0000-0000-000000000000/resourceGroups/test_cli_mgmt_network_firewall_test_network892411e1/providers/Microsoft.Network/firewallPolicies/firewallpolicy?api-version=2021-03-01
-  response:
-    body:
-      string: "{\r\n  \"properties\": {\r\n    \"sku\": {\r\n      \"tier\": \"Standard\"\
-        \r\n    },\r\n    \"threatIntelMode\": \"Alert\",\r\n    \"childPolicies\"\
-        : [],\r\n    \"ruleCollectionGroups\": [],\r\n    \"firewalls\": [],\r\n \
-        \   \"provisioningState\": \"Succeeded\"\r\n  },\r\n  \"id\": \"/subscriptions/00000000-0000-0000-0000-000000000000/resourceGroups/test_cli_mgmt_network_firewall_test_network892411e1/providers/Microsoft.Network/firewallPolicies/firewallpolicy\"\
-        ,\r\n  \"name\": \"firewallpolicy\",\r\n  \"type\": \"Microsoft.Network/FirewallPolicies\"\
-        ,\r\n  \"etag\": \"53c5df4e-f046-4d43-9e5b-7c0821c06063\",\r\n  \"location\"\
-        : \"eastus\",\r\n  \"tags\": {\r\n    \"key1\": \"value1\"\r\n  }\r\n}"
-    headers:
-      cache-control:
-      - no-cache
-      content-length:
-      - '619'
-      content-type:
-      - application/json; charset=utf-8
-      date:
-      - Sat, 09 Oct 2021 07:09:44 GMT
-      etag:
-      - '"53c5df4e-f046-4d43-9e5b-7c0821c06063"'
-      expires:
-      - '-1'
-      pragma:
-      - no-cache
-      server:
-      - Microsoft-HTTPAPI/2.0
-      strict-transport-security:
-      - max-age=31536000; includeSubDomains
-      transfer-encoding:
-      - chunked
-      vary:
-      - Accept-Encoding
-      x-content-type-options:
-      - nosniff
-    status:
-      code: 200
-      message: OK
-- request:
-    body: '{"location": "West US", "tags": {"key1": "value1"}, "zones": [], "properties":
-      {"virtualHub": {"id": "/subscriptions/00000000-0000-0000-0000-000000000000/resourceGroups/test_cli_mgmt_network_firewall_test_network892411e1/providers/Microsoft.Network/virtualHubs/virtualhub"},
-      "firewallPolicy": {"id": "/subscriptions/00000000-0000-0000-0000-000000000000/resourceGroups/test_cli_mgmt_network_firewall_test_network892411e1/providers/Microsoft.Network/firewallPolicies/firewallpolicy"},
-      "hubIPAddresses": {"publicIPs": {"addresses": [], "count": 1}}, "sku": {"name":
-      "AZFW_Hub", "tier": "Standard"}}}'
-    headers:
-      Accept:
-      - application/json
-      Accept-Encoding:
-      - gzip, deflate
-      Connection:
-      - keep-alive
-      Content-Length:
-      - '606'
-      Content-Type:
-      - application/json
-      User-Agent:
-      - azsdk-python-azure-mgmt-network/19.1.0 Python/3.6.9 (Linux-5.4.72-microsoft-standard-WSL2-x86_64-with-Ubuntu-18.04-bionic)
-    method: PUT
-    uri: https://management.azure.com/subscriptions/00000000-0000-0000-0000-000000000000/resourceGroups/test_cli_mgmt_network_firewall_test_network892411e1/providers/Microsoft.Network/azureFirewalls/azurefirewall?api-version=2021-03-01
-=======
       - azsdk-python-azure-mgmt-network/19.3.0 Python/3.8.12 (Linux-5.11.0-1020-azure-x86_64-with-glibc2.2.5)
         VSTS_0fb41ef4-5012-48a9-bf39-4ee3de03ee35_build_2500_0
     method: GET
     uri: https://management.azure.com/subscriptions/00000000-0000-0000-0000-000000000000/providers/Microsoft.Network/locations/westus/operations/d25fb46b-a68d-4e89-92f3-4de4558ff6c6?api-version=2021-05-01
->>>>>>> 62df3543
   response:
     body:
       string: "{\r\n  \"name\": \"azurefirewall\",\r\n  \"id\": \"/subscriptions/00000000-0000-0000-0000-000000000000/resourceGroups/test_cli_mgmt_network_firewall_test_network892411e1/providers/Microsoft.Network/azureFirewalls/azurefirewall\"\
@@ -1271,30 +905,20 @@
       content-type:
       - application/json; charset=utf-8
       date:
-<<<<<<< HEAD
-      - Sat, 09 Oct 2021 07:09:52 GMT
-=======
       - Fri, 05 Nov 2021 09:45:07 GMT
->>>>>>> 62df3543
-      expires:
-      - '-1'
-      pragma:
-      - no-cache
-      server:
-      - Microsoft-HTTPAPI/2.0
-      - Microsoft-HTTPAPI/2.0
-      strict-transport-security:
-      - max-age=31536000; includeSubDomains
-      x-content-type-options:
-      - nosniff
-      x-ms-arm-service-request-id:
-<<<<<<< HEAD
-      - 4353692c-bfa4-474b-9d87-975d59e46e47
-      x-ms-ratelimit-remaining-subscription-writes:
-      - '1197'
-=======
+      expires:
+      - '-1'
+      pragma:
+      - no-cache
+      server:
+      - Microsoft-HTTPAPI/2.0
+      - Microsoft-HTTPAPI/2.0
+      strict-transport-security:
+      - max-age=31536000; includeSubDomains
+      x-content-type-options:
+      - nosniff
+      x-ms-arm-service-request-id:
       - e8155bfc-e9ea-4620-a08c-505a450fbea8
->>>>>>> 62df3543
     status:
       code: 201
       message: Created
@@ -1308,616 +932,470 @@
       Connection:
       - keep-alive
       User-Agent:
-<<<<<<< HEAD
-      - azsdk-python-azure-mgmt-network/19.1.0 Python/3.6.9 (Linux-5.4.72-microsoft-standard-WSL2-x86_64-with-Ubuntu-18.04-bionic)
-    method: GET
-    uri: https://management.azure.com/subscriptions/00000000-0000-0000-0000-000000000000/providers/Microsoft.Network/locations/westus/operations/4f5d9a75-c255-4228-a5dc-f2603f24b6d4?api-version=2021-03-01
-=======
       - azsdk-python-azure-mgmt-network/19.3.0 Python/3.8.12 (Linux-5.11.0-1020-azure-x86_64-with-glibc2.2.5)
         VSTS_0fb41ef4-5012-48a9-bf39-4ee3de03ee35_build_2500_0
     method: GET
     uri: https://management.azure.com/subscriptions/00000000-0000-0000-0000-000000000000/providers/Microsoft.Network/locations/westus/operations/d25fb46b-a68d-4e89-92f3-4de4558ff6c6?api-version=2021-05-01
->>>>>>> 62df3543
-  response:
-    body:
-      string: "{\r\n  \"status\": \"InProgress\"\r\n}"
-    headers:
-      cache-control:
-      - no-cache
-      content-length:
-      - '30'
-      content-type:
-      - application/json; charset=utf-8
-      date:
-<<<<<<< HEAD
-      - Sat, 09 Oct 2021 07:10:02 GMT
-=======
+  response:
+    body:
+      string: "{\r\n  \"status\": \"InProgress\"\r\n}"
+    headers:
+      cache-control:
+      - no-cache
+      content-length:
+      - '30'
+      content-type:
+      - application/json; charset=utf-8
+      date:
       - Fri, 05 Nov 2021 09:45:18 GMT
->>>>>>> 62df3543
-      expires:
-      - '-1'
-      pragma:
-      - no-cache
-      server:
-      - Microsoft-HTTPAPI/2.0
-      - Microsoft-HTTPAPI/2.0
-      strict-transport-security:
-      - max-age=31536000; includeSubDomains
-      transfer-encoding:
-      - chunked
-      vary:
-      - Accept-Encoding
-      x-content-type-options:
-      - nosniff
-      x-ms-arm-service-request-id:
-<<<<<<< HEAD
-      - 9a40fefc-bc26-4859-a893-47551dbdec27
-=======
+      expires:
+      - '-1'
+      pragma:
+      - no-cache
+      server:
+      - Microsoft-HTTPAPI/2.0
+      - Microsoft-HTTPAPI/2.0
+      strict-transport-security:
+      - max-age=31536000; includeSubDomains
+      transfer-encoding:
+      - chunked
+      vary:
+      - Accept-Encoding
+      x-content-type-options:
+      - nosniff
+      x-ms-arm-service-request-id:
       - 5b88608c-7185-467c-9434-2da2f6beae05
->>>>>>> 62df3543
-    status:
-      code: 200
-      message: OK
-- request:
-    body: null
-    headers:
-      Accept:
-      - '*/*'
-      Accept-Encoding:
-      - gzip, deflate
-      Connection:
-      - keep-alive
-      User-Agent:
-<<<<<<< HEAD
-      - azsdk-python-azure-mgmt-network/19.1.0 Python/3.6.9 (Linux-5.4.72-microsoft-standard-WSL2-x86_64-with-Ubuntu-18.04-bionic)
-    method: GET
-    uri: https://management.azure.com/subscriptions/00000000-0000-0000-0000-000000000000/providers/Microsoft.Network/locations/westus/operations/4f5d9a75-c255-4228-a5dc-f2603f24b6d4?api-version=2021-03-01
-=======
+    status:
+      code: 200
+      message: OK
+- request:
+    body: null
+    headers:
+      Accept:
+      - '*/*'
+      Accept-Encoding:
+      - gzip, deflate
+      Connection:
+      - keep-alive
+      User-Agent:
       - azsdk-python-azure-mgmt-network/19.3.0 Python/3.8.12 (Linux-5.11.0-1020-azure-x86_64-with-glibc2.2.5)
         VSTS_0fb41ef4-5012-48a9-bf39-4ee3de03ee35_build_2500_0
     method: GET
     uri: https://management.azure.com/subscriptions/00000000-0000-0000-0000-000000000000/providers/Microsoft.Network/locations/westus/operations/d25fb46b-a68d-4e89-92f3-4de4558ff6c6?api-version=2021-05-01
->>>>>>> 62df3543
-  response:
-    body:
-      string: "{\r\n  \"status\": \"InProgress\"\r\n}"
-    headers:
-      cache-control:
-      - no-cache
-      content-length:
-      - '30'
-      content-type:
-      - application/json; charset=utf-8
-      date:
-<<<<<<< HEAD
-      - Sat, 09 Oct 2021 07:10:15 GMT
-=======
+  response:
+    body:
+      string: "{\r\n  \"status\": \"InProgress\"\r\n}"
+    headers:
+      cache-control:
+      - no-cache
+      content-length:
+      - '30'
+      content-type:
+      - application/json; charset=utf-8
+      date:
       - Fri, 05 Nov 2021 09:45:38 GMT
->>>>>>> 62df3543
-      expires:
-      - '-1'
-      pragma:
-      - no-cache
-      server:
-      - Microsoft-HTTPAPI/2.0
-      - Microsoft-HTTPAPI/2.0
-      strict-transport-security:
-      - max-age=31536000; includeSubDomains
-      transfer-encoding:
-      - chunked
-      vary:
-      - Accept-Encoding
-      x-content-type-options:
-      - nosniff
-      x-ms-arm-service-request-id:
-<<<<<<< HEAD
-      - 64309e2b-4b9b-4847-9da7-42f6b724162e
-=======
+      expires:
+      - '-1'
+      pragma:
+      - no-cache
+      server:
+      - Microsoft-HTTPAPI/2.0
+      - Microsoft-HTTPAPI/2.0
+      strict-transport-security:
+      - max-age=31536000; includeSubDomains
+      transfer-encoding:
+      - chunked
+      vary:
+      - Accept-Encoding
+      x-content-type-options:
+      - nosniff
+      x-ms-arm-service-request-id:
       - 547ffa09-46d2-4d25-96a5-baead1038d4f
->>>>>>> 62df3543
-    status:
-      code: 200
-      message: OK
-- request:
-    body: null
-    headers:
-      Accept:
-      - '*/*'
-      Accept-Encoding:
-      - gzip, deflate
-      Connection:
-      - keep-alive
-      User-Agent:
-<<<<<<< HEAD
-      - azsdk-python-azure-mgmt-network/19.1.0 Python/3.6.9 (Linux-5.4.72-microsoft-standard-WSL2-x86_64-with-Ubuntu-18.04-bionic)
-    method: GET
-    uri: https://management.azure.com/subscriptions/00000000-0000-0000-0000-000000000000/providers/Microsoft.Network/locations/westus/operations/4f5d9a75-c255-4228-a5dc-f2603f24b6d4?api-version=2021-03-01
-=======
+    status:
+      code: 200
+      message: OK
+- request:
+    body: null
+    headers:
+      Accept:
+      - '*/*'
+      Accept-Encoding:
+      - gzip, deflate
+      Connection:
+      - keep-alive
+      User-Agent:
       - azsdk-python-azure-mgmt-network/19.3.0 Python/3.8.12 (Linux-5.11.0-1020-azure-x86_64-with-glibc2.2.5)
         VSTS_0fb41ef4-5012-48a9-bf39-4ee3de03ee35_build_2500_0
     method: GET
     uri: https://management.azure.com/subscriptions/00000000-0000-0000-0000-000000000000/providers/Microsoft.Network/locations/westus/operations/d25fb46b-a68d-4e89-92f3-4de4558ff6c6?api-version=2021-05-01
->>>>>>> 62df3543
-  response:
-    body:
-      string: "{\r\n  \"status\": \"InProgress\"\r\n}"
-    headers:
-      cache-control:
-      - no-cache
-      content-length:
-      - '30'
-      content-type:
-      - application/json; charset=utf-8
-      date:
-<<<<<<< HEAD
-      - Sat, 09 Oct 2021 07:10:35 GMT
-=======
+  response:
+    body:
+      string: "{\r\n  \"status\": \"InProgress\"\r\n}"
+    headers:
+      cache-control:
+      - no-cache
+      content-length:
+      - '30'
+      content-type:
+      - application/json; charset=utf-8
+      date:
       - Fri, 05 Nov 2021 09:45:57 GMT
->>>>>>> 62df3543
-      expires:
-      - '-1'
-      pragma:
-      - no-cache
-      server:
-      - Microsoft-HTTPAPI/2.0
-      - Microsoft-HTTPAPI/2.0
-      strict-transport-security:
-      - max-age=31536000; includeSubDomains
-      transfer-encoding:
-      - chunked
-      vary:
-      - Accept-Encoding
-      x-content-type-options:
-      - nosniff
-      x-ms-arm-service-request-id:
-<<<<<<< HEAD
-      - d34185d3-5717-47ac-a54d-ef9eb18f2ccf
-=======
+      expires:
+      - '-1'
+      pragma:
+      - no-cache
+      server:
+      - Microsoft-HTTPAPI/2.0
+      - Microsoft-HTTPAPI/2.0
+      strict-transport-security:
+      - max-age=31536000; includeSubDomains
+      transfer-encoding:
+      - chunked
+      vary:
+      - Accept-Encoding
+      x-content-type-options:
+      - nosniff
+      x-ms-arm-service-request-id:
       - 36cacc7d-4d11-485b-965a-ccd5a7b474f9
->>>>>>> 62df3543
-    status:
-      code: 200
-      message: OK
-- request:
-    body: null
-    headers:
-      Accept:
-      - '*/*'
-      Accept-Encoding:
-      - gzip, deflate
-      Connection:
-      - keep-alive
-      User-Agent:
-<<<<<<< HEAD
-      - azsdk-python-azure-mgmt-network/19.1.0 Python/3.6.9 (Linux-5.4.72-microsoft-standard-WSL2-x86_64-with-Ubuntu-18.04-bionic)
-    method: GET
-    uri: https://management.azure.com/subscriptions/00000000-0000-0000-0000-000000000000/providers/Microsoft.Network/locations/westus/operations/4f5d9a75-c255-4228-a5dc-f2603f24b6d4?api-version=2021-03-01
-=======
+    status:
+      code: 200
+      message: OK
+- request:
+    body: null
+    headers:
+      Accept:
+      - '*/*'
+      Accept-Encoding:
+      - gzip, deflate
+      Connection:
+      - keep-alive
+      User-Agent:
       - azsdk-python-azure-mgmt-network/19.3.0 Python/3.8.12 (Linux-5.11.0-1020-azure-x86_64-with-glibc2.2.5)
         VSTS_0fb41ef4-5012-48a9-bf39-4ee3de03ee35_build_2500_0
     method: GET
     uri: https://management.azure.com/subscriptions/00000000-0000-0000-0000-000000000000/providers/Microsoft.Network/locations/westus/operations/d25fb46b-a68d-4e89-92f3-4de4558ff6c6?api-version=2021-05-01
->>>>>>> 62df3543
-  response:
-    body:
-      string: "{\r\n  \"status\": \"InProgress\"\r\n}"
-    headers:
-      cache-control:
-      - no-cache
-      content-length:
-      - '30'
-      content-type:
-      - application/json; charset=utf-8
-      date:
-<<<<<<< HEAD
-      - Sat, 09 Oct 2021 07:10:55 GMT
-=======
+  response:
+    body:
+      string: "{\r\n  \"status\": \"InProgress\"\r\n}"
+    headers:
+      cache-control:
+      - no-cache
+      content-length:
+      - '30'
+      content-type:
+      - application/json; charset=utf-8
+      date:
       - Fri, 05 Nov 2021 09:46:38 GMT
->>>>>>> 62df3543
-      expires:
-      - '-1'
-      pragma:
-      - no-cache
-      server:
-      - Microsoft-HTTPAPI/2.0
-      - Microsoft-HTTPAPI/2.0
-      strict-transport-security:
-      - max-age=31536000; includeSubDomains
-      transfer-encoding:
-      - chunked
-      vary:
-      - Accept-Encoding
-      x-content-type-options:
-      - nosniff
-      x-ms-arm-service-request-id:
-<<<<<<< HEAD
-      - e2ea3d19-3764-44b3-b82b-0e625283312e
-=======
+      expires:
+      - '-1'
+      pragma:
+      - no-cache
+      server:
+      - Microsoft-HTTPAPI/2.0
+      - Microsoft-HTTPAPI/2.0
+      strict-transport-security:
+      - max-age=31536000; includeSubDomains
+      transfer-encoding:
+      - chunked
+      vary:
+      - Accept-Encoding
+      x-content-type-options:
+      - nosniff
+      x-ms-arm-service-request-id:
       - 76105c99-341e-41b3-b9b2-dc97aa985509
->>>>>>> 62df3543
-    status:
-      code: 200
-      message: OK
-- request:
-    body: null
-    headers:
-      Accept:
-      - '*/*'
-      Accept-Encoding:
-      - gzip, deflate
-      Connection:
-      - keep-alive
-      User-Agent:
-<<<<<<< HEAD
-      - azsdk-python-azure-mgmt-network/19.1.0 Python/3.6.9 (Linux-5.4.72-microsoft-standard-WSL2-x86_64-with-Ubuntu-18.04-bionic)
-    method: GET
-    uri: https://management.azure.com/subscriptions/00000000-0000-0000-0000-000000000000/providers/Microsoft.Network/locations/westus/operations/4f5d9a75-c255-4228-a5dc-f2603f24b6d4?api-version=2021-03-01
-=======
+    status:
+      code: 200
+      message: OK
+- request:
+    body: null
+    headers:
+      Accept:
+      - '*/*'
+      Accept-Encoding:
+      - gzip, deflate
+      Connection:
+      - keep-alive
+      User-Agent:
       - azsdk-python-azure-mgmt-network/19.3.0 Python/3.8.12 (Linux-5.11.0-1020-azure-x86_64-with-glibc2.2.5)
         VSTS_0fb41ef4-5012-48a9-bf39-4ee3de03ee35_build_2500_0
     method: GET
     uri: https://management.azure.com/subscriptions/00000000-0000-0000-0000-000000000000/providers/Microsoft.Network/locations/westus/operations/d25fb46b-a68d-4e89-92f3-4de4558ff6c6?api-version=2021-05-01
->>>>>>> 62df3543
-  response:
-    body:
-      string: "{\r\n  \"status\": \"InProgress\"\r\n}"
-    headers:
-      cache-control:
-      - no-cache
-      content-length:
-      - '30'
-      content-type:
-      - application/json; charset=utf-8
-      date:
-<<<<<<< HEAD
-      - Sat, 09 Oct 2021 07:11:35 GMT
-=======
+  response:
+    body:
+      string: "{\r\n  \"status\": \"InProgress\"\r\n}"
+    headers:
+      cache-control:
+      - no-cache
+      content-length:
+      - '30'
+      content-type:
+      - application/json; charset=utf-8
+      date:
       - Fri, 05 Nov 2021 09:47:18 GMT
->>>>>>> 62df3543
-      expires:
-      - '-1'
-      pragma:
-      - no-cache
-      server:
-      - Microsoft-HTTPAPI/2.0
-      - Microsoft-HTTPAPI/2.0
-      strict-transport-security:
-      - max-age=31536000; includeSubDomains
-      transfer-encoding:
-      - chunked
-      vary:
-      - Accept-Encoding
-      x-content-type-options:
-      - nosniff
-      x-ms-arm-service-request-id:
-<<<<<<< HEAD
-      - 436c5f85-8902-4b9b-9c2f-742c2c656ca6
-=======
+      expires:
+      - '-1'
+      pragma:
+      - no-cache
+      server:
+      - Microsoft-HTTPAPI/2.0
+      - Microsoft-HTTPAPI/2.0
+      strict-transport-security:
+      - max-age=31536000; includeSubDomains
+      transfer-encoding:
+      - chunked
+      vary:
+      - Accept-Encoding
+      x-content-type-options:
+      - nosniff
+      x-ms-arm-service-request-id:
       - 5a27d46b-44cb-46b3-bb7c-6b920bd6279e
->>>>>>> 62df3543
-    status:
-      code: 200
-      message: OK
-- request:
-    body: null
-    headers:
-      Accept:
-      - '*/*'
-      Accept-Encoding:
-      - gzip, deflate
-      Connection:
-      - keep-alive
-      User-Agent:
-<<<<<<< HEAD
-      - azsdk-python-azure-mgmt-network/19.1.0 Python/3.6.9 (Linux-5.4.72-microsoft-standard-WSL2-x86_64-with-Ubuntu-18.04-bionic)
-    method: GET
-    uri: https://management.azure.com/subscriptions/00000000-0000-0000-0000-000000000000/providers/Microsoft.Network/locations/westus/operations/4f5d9a75-c255-4228-a5dc-f2603f24b6d4?api-version=2021-03-01
-=======
+    status:
+      code: 200
+      message: OK
+- request:
+    body: null
+    headers:
+      Accept:
+      - '*/*'
+      Accept-Encoding:
+      - gzip, deflate
+      Connection:
+      - keep-alive
+      User-Agent:
       - azsdk-python-azure-mgmt-network/19.3.0 Python/3.8.12 (Linux-5.11.0-1020-azure-x86_64-with-glibc2.2.5)
         VSTS_0fb41ef4-5012-48a9-bf39-4ee3de03ee35_build_2500_0
     method: GET
     uri: https://management.azure.com/subscriptions/00000000-0000-0000-0000-000000000000/providers/Microsoft.Network/locations/westus/operations/d25fb46b-a68d-4e89-92f3-4de4558ff6c6?api-version=2021-05-01
->>>>>>> 62df3543
-  response:
-    body:
-      string: "{\r\n  \"status\": \"InProgress\"\r\n}"
-    headers:
-      cache-control:
-      - no-cache
-      content-length:
-      - '30'
-      content-type:
-      - application/json; charset=utf-8
-      date:
-<<<<<<< HEAD
-      - Sat, 09 Oct 2021 07:12:17 GMT
-=======
+  response:
+    body:
+      string: "{\r\n  \"status\": \"InProgress\"\r\n}"
+    headers:
+      cache-control:
+      - no-cache
+      content-length:
+      - '30'
+      content-type:
+      - application/json; charset=utf-8
+      date:
       - Fri, 05 Nov 2021 09:48:37 GMT
->>>>>>> 62df3543
-      expires:
-      - '-1'
-      pragma:
-      - no-cache
-      server:
-      - Microsoft-HTTPAPI/2.0
-      - Microsoft-HTTPAPI/2.0
-      strict-transport-security:
-      - max-age=31536000; includeSubDomains
-      transfer-encoding:
-      - chunked
-      vary:
-      - Accept-Encoding
-      x-content-type-options:
-      - nosniff
-      x-ms-arm-service-request-id:
-<<<<<<< HEAD
-      - bc86ce6e-d7aa-4be7-ab9f-ad5d85bca05b
-=======
+      expires:
+      - '-1'
+      pragma:
+      - no-cache
+      server:
+      - Microsoft-HTTPAPI/2.0
+      - Microsoft-HTTPAPI/2.0
+      strict-transport-security:
+      - max-age=31536000; includeSubDomains
+      transfer-encoding:
+      - chunked
+      vary:
+      - Accept-Encoding
+      x-content-type-options:
+      - nosniff
+      x-ms-arm-service-request-id:
       - b62434c4-ae1e-45b1-8d96-e23d26e0a502
->>>>>>> 62df3543
-    status:
-      code: 200
-      message: OK
-- request:
-    body: null
-    headers:
-      Accept:
-      - '*/*'
-      Accept-Encoding:
-      - gzip, deflate
-      Connection:
-      - keep-alive
-      User-Agent:
-<<<<<<< HEAD
-      - azsdk-python-azure-mgmt-network/19.1.0 Python/3.6.9 (Linux-5.4.72-microsoft-standard-WSL2-x86_64-with-Ubuntu-18.04-bionic)
-    method: GET
-    uri: https://management.azure.com/subscriptions/00000000-0000-0000-0000-000000000000/providers/Microsoft.Network/locations/westus/operations/4f5d9a75-c255-4228-a5dc-f2603f24b6d4?api-version=2021-03-01
-=======
+    status:
+      code: 200
+      message: OK
+- request:
+    body: null
+    headers:
+      Accept:
+      - '*/*'
+      Accept-Encoding:
+      - gzip, deflate
+      Connection:
+      - keep-alive
+      User-Agent:
       - azsdk-python-azure-mgmt-network/19.3.0 Python/3.8.12 (Linux-5.11.0-1020-azure-x86_64-with-glibc2.2.5)
         VSTS_0fb41ef4-5012-48a9-bf39-4ee3de03ee35_build_2500_0
     method: GET
     uri: https://management.azure.com/subscriptions/00000000-0000-0000-0000-000000000000/providers/Microsoft.Network/locations/westus/operations/d25fb46b-a68d-4e89-92f3-4de4558ff6c6?api-version=2021-05-01
->>>>>>> 62df3543
-  response:
-    body:
-      string: "{\r\n  \"status\": \"InProgress\"\r\n}"
-    headers:
-      cache-control:
-      - no-cache
-      content-length:
-      - '30'
-      content-type:
-      - application/json; charset=utf-8
-      date:
-<<<<<<< HEAD
-      - Sat, 09 Oct 2021 07:13:37 GMT
-=======
+  response:
+    body:
+      string: "{\r\n  \"status\": \"InProgress\"\r\n}"
+    headers:
+      cache-control:
+      - no-cache
+      content-length:
+      - '30'
+      content-type:
+      - application/json; charset=utf-8
+      date:
       - Fri, 05 Nov 2021 09:51:18 GMT
->>>>>>> 62df3543
-      expires:
-      - '-1'
-      pragma:
-      - no-cache
-      server:
-      - Microsoft-HTTPAPI/2.0
-      - Microsoft-HTTPAPI/2.0
-      strict-transport-security:
-      - max-age=31536000; includeSubDomains
-      transfer-encoding:
-      - chunked
-      vary:
-      - Accept-Encoding
-      x-content-type-options:
-      - nosniff
-      x-ms-arm-service-request-id:
-<<<<<<< HEAD
-      - be92f0d9-e81e-41d0-8f13-957d95047f15
-=======
+      expires:
+      - '-1'
+      pragma:
+      - no-cache
+      server:
+      - Microsoft-HTTPAPI/2.0
+      - Microsoft-HTTPAPI/2.0
+      strict-transport-security:
+      - max-age=31536000; includeSubDomains
+      transfer-encoding:
+      - chunked
+      vary:
+      - Accept-Encoding
+      x-content-type-options:
+      - nosniff
+      x-ms-arm-service-request-id:
       - 8384f545-99ad-4930-85de-f95eb031014c
->>>>>>> 62df3543
-    status:
-      code: 200
-      message: OK
-- request:
-    body: null
-    headers:
-      Accept:
-      - '*/*'
-      Accept-Encoding:
-      - gzip, deflate
-      Connection:
-      - keep-alive
-      User-Agent:
-<<<<<<< HEAD
-      - azsdk-python-azure-mgmt-network/19.1.0 Python/3.6.9 (Linux-5.4.72-microsoft-standard-WSL2-x86_64-with-Ubuntu-18.04-bionic)
-    method: GET
-    uri: https://management.azure.com/subscriptions/00000000-0000-0000-0000-000000000000/providers/Microsoft.Network/locations/westus/operations/4f5d9a75-c255-4228-a5dc-f2603f24b6d4?api-version=2021-03-01
-=======
+    status:
+      code: 200
+      message: OK
+- request:
+    body: null
+    headers:
+      Accept:
+      - '*/*'
+      Accept-Encoding:
+      - gzip, deflate
+      Connection:
+      - keep-alive
+      User-Agent:
       - azsdk-python-azure-mgmt-network/19.3.0 Python/3.8.12 (Linux-5.11.0-1020-azure-x86_64-with-glibc2.2.5)
         VSTS_0fb41ef4-5012-48a9-bf39-4ee3de03ee35_build_2500_0
     method: GET
     uri: https://management.azure.com/subscriptions/00000000-0000-0000-0000-000000000000/providers/Microsoft.Network/locations/westus/operations/d25fb46b-a68d-4e89-92f3-4de4558ff6c6?api-version=2021-05-01
->>>>>>> 62df3543
-  response:
-    body:
-      string: "{\r\n  \"status\": \"InProgress\"\r\n}"
-    headers:
-      cache-control:
-      - no-cache
-      content-length:
-      - '30'
-      content-type:
-      - application/json; charset=utf-8
-      date:
-<<<<<<< HEAD
-      - Sat, 09 Oct 2021 07:16:18 GMT
-=======
+  response:
+    body:
+      string: "{\r\n  \"status\": \"InProgress\"\r\n}"
+    headers:
+      cache-control:
+      - no-cache
+      content-length:
+      - '30'
+      content-type:
+      - application/json; charset=utf-8
+      date:
       - Fri, 05 Nov 2021 09:52:58 GMT
->>>>>>> 62df3543
-      expires:
-      - '-1'
-      pragma:
-      - no-cache
-      server:
-      - Microsoft-HTTPAPI/2.0
-      - Microsoft-HTTPAPI/2.0
-      strict-transport-security:
-      - max-age=31536000; includeSubDomains
-      transfer-encoding:
-      - chunked
-      vary:
-      - Accept-Encoding
-      x-content-type-options:
-      - nosniff
-      x-ms-arm-service-request-id:
-<<<<<<< HEAD
-      - c0f0f809-384b-46f6-8e29-b162ca72f0f4
-=======
+      expires:
+      - '-1'
+      pragma:
+      - no-cache
+      server:
+      - Microsoft-HTTPAPI/2.0
+      - Microsoft-HTTPAPI/2.0
+      strict-transport-security:
+      - max-age=31536000; includeSubDomains
+      transfer-encoding:
+      - chunked
+      vary:
+      - Accept-Encoding
+      x-content-type-options:
+      - nosniff
+      x-ms-arm-service-request-id:
       - 81420734-fa1b-44c4-b169-e2dc29c9280a
->>>>>>> 62df3543
-    status:
-      code: 200
-      message: OK
-- request:
-    body: null
-    headers:
-      Accept:
-      - '*/*'
-      Accept-Encoding:
-      - gzip, deflate
-      Connection:
-      - keep-alive
-      User-Agent:
-<<<<<<< HEAD
-      - azsdk-python-azure-mgmt-network/19.1.0 Python/3.6.9 (Linux-5.4.72-microsoft-standard-WSL2-x86_64-with-Ubuntu-18.04-bionic)
-    method: GET
-    uri: https://management.azure.com/subscriptions/00000000-0000-0000-0000-000000000000/providers/Microsoft.Network/locations/westus/operations/4f5d9a75-c255-4228-a5dc-f2603f24b6d4?api-version=2021-03-01
-=======
+    status:
+      code: 200
+      message: OK
+- request:
+    body: null
+    headers:
+      Accept:
+      - '*/*'
+      Accept-Encoding:
+      - gzip, deflate
+      Connection:
+      - keep-alive
+      User-Agent:
       - azsdk-python-azure-mgmt-network/19.3.0 Python/3.8.12 (Linux-5.11.0-1020-azure-x86_64-with-glibc2.2.5)
         VSTS_0fb41ef4-5012-48a9-bf39-4ee3de03ee35_build_2500_0
     method: GET
     uri: https://management.azure.com/subscriptions/00000000-0000-0000-0000-000000000000/providers/Microsoft.Network/locations/westus/operations/d25fb46b-a68d-4e89-92f3-4de4558ff6c6?api-version=2021-05-01
->>>>>>> 62df3543
-  response:
-    body:
-      string: "{\r\n  \"status\": \"InProgress\"\r\n}"
-    headers:
-      cache-control:
-      - no-cache
-      content-length:
-      - '30'
-      content-type:
-      - application/json; charset=utf-8
-      date:
-<<<<<<< HEAD
-      - Sat, 09 Oct 2021 07:17:58 GMT
-=======
+  response:
+    body:
+      string: "{\r\n  \"status\": \"InProgress\"\r\n}"
+    headers:
+      cache-control:
+      - no-cache
+      content-length:
+      - '30'
+      content-type:
+      - application/json; charset=utf-8
+      date:
       - Fri, 05 Nov 2021 09:54:38 GMT
->>>>>>> 62df3543
-      expires:
-      - '-1'
-      pragma:
-      - no-cache
-      server:
-      - Microsoft-HTTPAPI/2.0
-      - Microsoft-HTTPAPI/2.0
-      strict-transport-security:
-      - max-age=31536000; includeSubDomains
-      transfer-encoding:
-      - chunked
-      vary:
-      - Accept-Encoding
-      x-content-type-options:
-      - nosniff
-      x-ms-arm-service-request-id:
-<<<<<<< HEAD
-      - 620e0567-b284-48c8-9bd2-29b78b9ef5b3
-=======
+      expires:
+      - '-1'
+      pragma:
+      - no-cache
+      server:
+      - Microsoft-HTTPAPI/2.0
+      - Microsoft-HTTPAPI/2.0
+      strict-transport-security:
+      - max-age=31536000; includeSubDomains
+      transfer-encoding:
+      - chunked
+      vary:
+      - Accept-Encoding
+      x-content-type-options:
+      - nosniff
+      x-ms-arm-service-request-id:
       - ff7b1315-bb90-47e6-9b1c-e132be79717e
->>>>>>> 62df3543
-    status:
-      code: 200
-      message: OK
-- request:
-    body: null
-    headers:
-      Accept:
-      - '*/*'
-      Accept-Encoding:
-      - gzip, deflate
-      Connection:
-      - keep-alive
-      User-Agent:
-<<<<<<< HEAD
-      - azsdk-python-azure-mgmt-network/19.1.0 Python/3.6.9 (Linux-5.4.72-microsoft-standard-WSL2-x86_64-with-Ubuntu-18.04-bionic)
-    method: GET
-    uri: https://management.azure.com/subscriptions/00000000-0000-0000-0000-000000000000/providers/Microsoft.Network/locations/westus/operations/4f5d9a75-c255-4228-a5dc-f2603f24b6d4?api-version=2021-03-01
-=======
+    status:
+      code: 200
+      message: OK
+- request:
+    body: null
+    headers:
+      Accept:
+      - '*/*'
+      Accept-Encoding:
+      - gzip, deflate
+      Connection:
+      - keep-alive
+      User-Agent:
       - azsdk-python-azure-mgmt-network/19.3.0 Python/3.8.12 (Linux-5.11.0-1020-azure-x86_64-with-glibc2.2.5)
         VSTS_0fb41ef4-5012-48a9-bf39-4ee3de03ee35_build_2500_0
     method: GET
     uri: https://management.azure.com/subscriptions/00000000-0000-0000-0000-000000000000/providers/Microsoft.Network/locations/westus/operations/d25fb46b-a68d-4e89-92f3-4de4558ff6c6?api-version=2021-05-01
->>>>>>> 62df3543
-  response:
-    body:
-      string: "{\r\n  \"status\": \"InProgress\"\r\n}"
-    headers:
-      cache-control:
-      - no-cache
-      content-length:
-      - '30'
-      content-type:
-      - application/json; charset=utf-8
-      date:
-<<<<<<< HEAD
-      - Sat, 09 Oct 2021 07:19:39 GMT
-=======
+  response:
+    body:
+      string: "{\r\n  \"status\": \"InProgress\"\r\n}"
+    headers:
+      cache-control:
+      - no-cache
+      content-length:
+      - '30'
+      content-type:
+      - application/json; charset=utf-8
+      date:
       - Fri, 05 Nov 2021 09:56:18 GMT
->>>>>>> 62df3543
-      expires:
-      - '-1'
-      pragma:
-      - no-cache
-      server:
-      - Microsoft-HTTPAPI/2.0
-      - Microsoft-HTTPAPI/2.0
-      strict-transport-security:
-      - max-age=31536000; includeSubDomains
-      transfer-encoding:
-      - chunked
-      vary:
-      - Accept-Encoding
-      x-content-type-options:
-      - nosniff
-      x-ms-arm-service-request-id:
-<<<<<<< HEAD
-      - a7cc0913-c8dc-434a-8f43-221ac655a233
-=======
+      expires:
+      - '-1'
+      pragma:
+      - no-cache
+      server:
+      - Microsoft-HTTPAPI/2.0
+      - Microsoft-HTTPAPI/2.0
+      strict-transport-security:
+      - max-age=31536000; includeSubDomains
+      transfer-encoding:
+      - chunked
+      vary:
+      - Accept-Encoding
+      x-content-type-options:
+      - nosniff
+      x-ms-arm-service-request-id:
       - 23dd910f-dbc1-4796-bb73-e08c5955c0a0
->>>>>>> 62df3543
-    status:
-      code: 200
-      message: OK
-- request:
-    body: null
-    headers:
-      Accept:
-      - '*/*'
-      Accept-Encoding:
-      - gzip, deflate
-      Connection:
-      - keep-alive
-      User-Agent:
-<<<<<<< HEAD
-      - azsdk-python-azure-mgmt-network/19.1.0 Python/3.6.9 (Linux-5.4.72-microsoft-standard-WSL2-x86_64-with-Ubuntu-18.04-bionic)
-    method: GET
-    uri: https://management.azure.com/subscriptions/00000000-0000-0000-0000-000000000000/providers/Microsoft.Network/locations/westus/operations/4f5d9a75-c255-4228-a5dc-f2603f24b6d4?api-version=2021-03-01
-=======
+    status:
+      code: 200
+      message: OK
+- request:
+    body: null
+    headers:
+      Accept:
+      - '*/*'
+      Accept-Encoding:
+      - gzip, deflate
+      Connection:
+      - keep-alive
+      User-Agent:
       - azsdk-python-azure-mgmt-network/19.3.0 Python/3.8.12 (Linux-5.11.0-1020-azure-x86_64-with-glibc2.2.5)
         VSTS_0fb41ef4-5012-48a9-bf39-4ee3de03ee35_build_2500_0
     method: GET
     uri: https://management.azure.com/subscriptions/00000000-0000-0000-0000-000000000000/providers/Microsoft.Network/locations/westus/operations/d25fb46b-a68d-4e89-92f3-4de4558ff6c6?api-version=2021-05-01
->>>>>>> 62df3543
   response:
     body:
       string: "{\r\n  \"status\": \"Succeeded\"\r\n}"
@@ -1929,66 +1407,37 @@
       content-type:
       - application/json; charset=utf-8
       date:
-<<<<<<< HEAD
-      - Sat, 09 Oct 2021 07:21:19 GMT
-=======
       - Fri, 05 Nov 2021 09:57:58 GMT
->>>>>>> 62df3543
-      expires:
-      - '-1'
-      pragma:
-      - no-cache
-      server:
-      - Microsoft-HTTPAPI/2.0
-      - Microsoft-HTTPAPI/2.0
-      strict-transport-security:
-      - max-age=31536000; includeSubDomains
-      transfer-encoding:
-      - chunked
-      vary:
-      - Accept-Encoding
-      x-content-type-options:
-      - nosniff
-      x-ms-arm-service-request-id:
-<<<<<<< HEAD
-      - 2bd0190b-c94a-45e3-b65e-b854164bb322
-=======
+      expires:
+      - '-1'
+      pragma:
+      - no-cache
+      server:
+      - Microsoft-HTTPAPI/2.0
+      - Microsoft-HTTPAPI/2.0
+      strict-transport-security:
+      - max-age=31536000; includeSubDomains
+      transfer-encoding:
+      - chunked
+      vary:
+      - Accept-Encoding
+      x-content-type-options:
+      - nosniff
+      x-ms-arm-service-request-id:
       - 8f70dedf-014a-4360-996a-fb26315e51c7
->>>>>>> 62df3543
-    status:
-      code: 200
-      message: OK
-- request:
-    body: null
-    headers:
-      Accept:
-      - '*/*'
-      Accept-Encoding:
-      - gzip, deflate
-      Connection:
-      - keep-alive
-      User-Agent:
-<<<<<<< HEAD
-      - azsdk-python-azure-mgmt-network/19.1.0 Python/3.6.9 (Linux-5.4.72-microsoft-standard-WSL2-x86_64-with-Ubuntu-18.04-bionic)
-    method: GET
-    uri: https://management.azure.com/subscriptions/00000000-0000-0000-0000-000000000000/resourceGroups/test_cli_mgmt_network_firewall_test_network892411e1/providers/Microsoft.Network/azureFirewalls/azurefirewall?api-version=2021-03-01
-  response:
-    body:
-      string: "{\r\n  \"name\": \"azurefirewall\",\r\n  \"id\": \"/subscriptions/00000000-0000-0000-0000-000000000000/resourceGroups/test_cli_mgmt_network_firewall_test_network892411e1/providers/Microsoft.Network/azureFirewalls/azurefirewall\"\
-        ,\r\n  \"etag\": \"W/\\\"7a82d960-3f86-48d6-9414-0f0127102594\\\"\",\r\n \
-        \ \"type\": \"Microsoft.Network/azureFirewalls\",\r\n  \"location\": \"westus\"\
-        ,\r\n  \"tags\": {\r\n    \"key1\": \"value1\"\r\n  },\r\n  \"properties\"\
-        : {\r\n    \"provisioningState\": \"Succeeded\",\r\n    \"sku\": {\r\n   \
-        \   \"name\": \"AZFW_Hub\",\r\n      \"tier\": \"Standard\"\r\n    },\r\n\
-        \    \"additionalProperties\": {},\r\n    \"virtualHub\": {\r\n      \"id\"\
-        : \"/subscriptions/00000000-0000-0000-0000-000000000000/resourceGroups/test_cli_mgmt_network_firewall_test_network892411e1/providers/Microsoft.Network/virtualHubs/virtualhub\"\
-        \r\n    },\r\n    \"hubIPAddresses\": {\r\n      \"privateIPAddress\": \"\
-        10.168.0.132\",\r\n      \"publicIPs\": {\r\n        \"addresses\": [\r\n\
-        \          {\r\n            \"address\": \"104.45.209.39\"\r\n          }\r\
-        \n        ],\r\n        \"count\": 1\r\n      }\r\n    },\r\n    \"firewallPolicy\"\
-        : {\r\n      \"id\": \"/subscriptions/00000000-0000-0000-0000-000000000000/resourceGroups/test_cli_mgmt_network_firewall_test_network892411e1/providers/Microsoft.Network/firewallPolicies/firewallpolicy\"\
-        \r\n    }\r\n  }\r\n}"
-=======
+    status:
+      code: 200
+      message: OK
+- request:
+    body: null
+    headers:
+      Accept:
+      - '*/*'
+      Accept-Encoding:
+      - gzip, deflate
+      Connection:
+      - keep-alive
+      User-Agent:
       - azsdk-python-azure-mgmt-network/19.3.0 Python/3.8.12 (Linux-5.11.0-1020-azure-x86_64-with-glibc2.2.5)
         VSTS_0fb41ef4-5012-48a9-bf39-4ee3de03ee35_build_2500_0
     method: GET
@@ -2007,20 +1456,10 @@
         \"13.64.60.135\"\r\n          }\r\n        ],\r\n        \"count\": 1\r\n
         \     }\r\n    },\r\n    \"firewallPolicy\": {\r\n      \"id\": \"/subscriptions/00000000-0000-0000-0000-000000000000/resourceGroups/test_cli_mgmt_network_firewall_test_network892411e1/providers/Microsoft.Network/firewallPolicies/firewallpolicy\"\r\n
         \   }\r\n  }\r\n}"
->>>>>>> 62df3543
-    headers:
-      cache-control:
-      - no-cache
-      content-length:
-<<<<<<< HEAD
-      - '1245'
-      content-type:
-      - application/json; charset=utf-8
-      date:
-      - Sat, 09 Oct 2021 07:21:19 GMT
-      etag:
-      - W/"7a82d960-3f86-48d6-9414-0f0127102594"
-=======
+    headers:
+      cache-control:
+      - no-cache
+      content-length:
       - '1244'
       content-type:
       - application/json; charset=utf-8
@@ -2028,28 +1467,23 @@
       - Fri, 05 Nov 2021 09:57:58 GMT
       etag:
       - W/"490e4241-e354-4a40-acf5-7ddd04e713d6"
->>>>>>> 62df3543
-      expires:
-      - '-1'
-      pragma:
-      - no-cache
-      server:
-      - Microsoft-HTTPAPI/2.0
-      - Microsoft-HTTPAPI/2.0
-      strict-transport-security:
-      - max-age=31536000; includeSubDomains
-      transfer-encoding:
-      - chunked
-      vary:
-      - Accept-Encoding
-      x-content-type-options:
-      - nosniff
-      x-ms-arm-service-request-id:
-<<<<<<< HEAD
-      - 33cdc5dd-69fb-43fc-ad51-36600c72510d
-=======
+      expires:
+      - '-1'
+      pragma:
+      - no-cache
+      server:
+      - Microsoft-HTTPAPI/2.0
+      - Microsoft-HTTPAPI/2.0
+      strict-transport-security:
+      - max-age=31536000; includeSubDomains
+      transfer-encoding:
+      - chunked
+      vary:
+      - Accept-Encoding
+      x-content-type-options:
+      - nosniff
+      x-ms-arm-service-request-id:
       - 8c0a3fd1-c96d-462f-9e11-5ce10b2aae1c
->>>>>>> 62df3543
     status:
       code: 200
       message: OK
@@ -2063,27 +1497,6 @@
       Connection:
       - keep-alive
       User-Agent:
-<<<<<<< HEAD
-      - azsdk-python-azure-mgmt-network/19.1.0 Python/3.6.9 (Linux-5.4.72-microsoft-standard-WSL2-x86_64-with-Ubuntu-18.04-bionic)
-    method: GET
-    uri: https://management.azure.com/subscriptions/00000000-0000-0000-0000-000000000000/resourceGroups/test_cli_mgmt_network_firewall_test_network892411e1/providers/Microsoft.Network/azureFirewalls/azurefirewall?api-version=2021-03-01
-  response:
-    body:
-      string: "{\r\n  \"name\": \"azurefirewall\",\r\n  \"id\": \"/subscriptions/00000000-0000-0000-0000-000000000000/resourceGroups/test_cli_mgmt_network_firewall_test_network892411e1/providers/Microsoft.Network/azureFirewalls/azurefirewall\"\
-        ,\r\n  \"etag\": \"W/\\\"7a82d960-3f86-48d6-9414-0f0127102594\\\"\",\r\n \
-        \ \"type\": \"Microsoft.Network/azureFirewalls\",\r\n  \"location\": \"westus\"\
-        ,\r\n  \"tags\": {\r\n    \"key1\": \"value1\"\r\n  },\r\n  \"properties\"\
-        : {\r\n    \"provisioningState\": \"Succeeded\",\r\n    \"sku\": {\r\n   \
-        \   \"name\": \"AZFW_Hub\",\r\n      \"tier\": \"Standard\"\r\n    },\r\n\
-        \    \"additionalProperties\": {},\r\n    \"virtualHub\": {\r\n      \"id\"\
-        : \"/subscriptions/00000000-0000-0000-0000-000000000000/resourceGroups/test_cli_mgmt_network_firewall_test_network892411e1/providers/Microsoft.Network/virtualHubs/virtualhub\"\
-        \r\n    },\r\n    \"hubIPAddresses\": {\r\n      \"privateIPAddress\": \"\
-        10.168.0.132\",\r\n      \"publicIPs\": {\r\n        \"addresses\": [\r\n\
-        \          {\r\n            \"address\": \"104.45.209.39\"\r\n          }\r\
-        \n        ],\r\n        \"count\": 1\r\n      }\r\n    },\r\n    \"firewallPolicy\"\
-        : {\r\n      \"id\": \"/subscriptions/00000000-0000-0000-0000-000000000000/resourceGroups/test_cli_mgmt_network_firewall_test_network892411e1/providers/Microsoft.Network/firewallPolicies/firewallpolicy\"\
-        \r\n    }\r\n  }\r\n}"
-=======
       - azsdk-python-azure-mgmt-network/19.3.0 Python/3.8.12 (Linux-5.11.0-1020-azure-x86_64-with-glibc2.2.5)
         VSTS_0fb41ef4-5012-48a9-bf39-4ee3de03ee35_build_2500_0
     method: GET
@@ -2102,20 +1515,10 @@
         \"13.64.60.135\"\r\n          }\r\n        ],\r\n        \"count\": 1\r\n
         \     }\r\n    },\r\n    \"firewallPolicy\": {\r\n      \"id\": \"/subscriptions/00000000-0000-0000-0000-000000000000/resourceGroups/test_cli_mgmt_network_firewall_test_network892411e1/providers/Microsoft.Network/firewallPolicies/firewallpolicy\"\r\n
         \   }\r\n  }\r\n}"
->>>>>>> 62df3543
-    headers:
-      cache-control:
-      - no-cache
-      content-length:
-<<<<<<< HEAD
-      - '1245'
-      content-type:
-      - application/json; charset=utf-8
-      date:
-      - Sat, 09 Oct 2021 07:21:20 GMT
-      etag:
-      - W/"7a82d960-3f86-48d6-9414-0f0127102594"
-=======
+    headers:
+      cache-control:
+      - no-cache
+      content-length:
       - '1244'
       content-type:
       - application/json; charset=utf-8
@@ -2123,28 +1526,23 @@
       - Fri, 05 Nov 2021 09:57:58 GMT
       etag:
       - W/"490e4241-e354-4a40-acf5-7ddd04e713d6"
->>>>>>> 62df3543
-      expires:
-      - '-1'
-      pragma:
-      - no-cache
-      server:
-      - Microsoft-HTTPAPI/2.0
-      - Microsoft-HTTPAPI/2.0
-      strict-transport-security:
-      - max-age=31536000; includeSubDomains
-      transfer-encoding:
-      - chunked
-      vary:
-      - Accept-Encoding
-      x-content-type-options:
-      - nosniff
-      x-ms-arm-service-request-id:
-<<<<<<< HEAD
-      - e5bd30f1-9ad3-45da-8898-babef7bb897a
-=======
+      expires:
+      - '-1'
+      pragma:
+      - no-cache
+      server:
+      - Microsoft-HTTPAPI/2.0
+      - Microsoft-HTTPAPI/2.0
+      strict-transport-security:
+      - max-age=31536000; includeSubDomains
+      transfer-encoding:
+      - chunked
+      vary:
+      - Accept-Encoding
+      x-content-type-options:
+      - nosniff
+      x-ms-arm-service-request-id:
       - 578401d0-9b2a-4d95-8367-fb517f0a3f73
->>>>>>> 62df3543
     status:
       code: 200
       message: OK
@@ -2162,27 +1560,6 @@
       Content-Type:
       - application/json
       User-Agent:
-<<<<<<< HEAD
-      - azsdk-python-azure-mgmt-network/19.1.0 Python/3.6.9 (Linux-5.4.72-microsoft-standard-WSL2-x86_64-with-Ubuntu-18.04-bionic)
-    method: PATCH
-    uri: https://management.azure.com/subscriptions/00000000-0000-0000-0000-000000000000/resourceGroups/test_cli_mgmt_network_firewall_test_network892411e1/providers/Microsoft.Network/azureFirewalls/azurefirewall?api-version=2021-03-01
-  response:
-    body:
-      string: "{\r\n  \"name\": \"azurefirewall\",\r\n  \"id\": \"/subscriptions/00000000-0000-0000-0000-000000000000/resourceGroups/test_cli_mgmt_network_firewall_test_network892411e1/providers/Microsoft.Network/azureFirewalls/azurefirewall\"\
-        ,\r\n  \"etag\": \"W/\\\"661e2bc2-660b-40de-9d83-5572ceae4bf2\\\"\",\r\n \
-        \ \"type\": \"Microsoft.Network/azureFirewalls\",\r\n  \"location\": \"westus\"\
-        ,\r\n  \"tags\": {\r\n    \"tag1\": \"value1\",\r\n    \"tag2\": \"value2\"\
-        \r\n  },\r\n  \"properties\": {\r\n    \"provisioningState\": \"Updating\"\
-        ,\r\n    \"sku\": {\r\n      \"name\": \"AZFW_Hub\",\r\n      \"tier\": \"\
-        Standard\"\r\n    },\r\n    \"additionalProperties\": {},\r\n    \"virtualHub\"\
-        : {\r\n      \"id\": \"/subscriptions/00000000-0000-0000-0000-000000000000/resourceGroups/test_cli_mgmt_network_firewall_test_network892411e1/providers/Microsoft.Network/virtualHubs/virtualhub\"\
-        \r\n    },\r\n    \"hubIPAddresses\": {\r\n      \"privateIPAddress\": \"\
-        10.168.0.132\",\r\n      \"publicIPs\": {\r\n        \"addresses\": [\r\n\
-        \          {\r\n            \"address\": \"104.45.209.39\"\r\n          }\r\
-        \n        ],\r\n        \"count\": 1\r\n      }\r\n    },\r\n    \"firewallPolicy\"\
-        : {\r\n      \"id\": \"/subscriptions/00000000-0000-0000-0000-000000000000/resourceGroups/test_cli_mgmt_network_firewall_test_network892411e1/providers/Microsoft.Network/firewallPolicies/firewallpolicy\"\
-        \r\n    }\r\n  }\r\n}"
-=======
       - azsdk-python-azure-mgmt-network/19.3.0 Python/3.8.12 (Linux-5.11.0-1020-azure-x86_64-with-glibc2.2.5)
         VSTS_0fb41ef4-5012-48a9-bf39-4ee3de03ee35_build_2500_0
     method: PATCH
@@ -2201,85 +1578,49 @@
         \"13.64.60.135\"\r\n          }\r\n        ],\r\n        \"count\": 1\r\n
         \     }\r\n    },\r\n    \"firewallPolicy\": {\r\n      \"id\": \"/subscriptions/00000000-0000-0000-0000-000000000000/resourceGroups/test_cli_mgmt_network_firewall_test_network892411e1/providers/Microsoft.Network/firewallPolicies/firewallpolicy\"\r\n
         \   }\r\n  }\r\n}"
->>>>>>> 62df3543
     headers:
       azure-asyncnotification:
       - Enabled
       cache-control:
       - no-cache
       content-length:
-<<<<<<< HEAD
-      - '1267'
-      content-type:
-      - application/json; charset=utf-8
-      date:
-      - Sat, 09 Oct 2021 07:21:24 GMT
-=======
       - '1266'
       content-type:
       - application/json; charset=utf-8
       date:
       - Fri, 05 Nov 2021 09:58:00 GMT
->>>>>>> 62df3543
-      expires:
-      - '-1'
-      pragma:
-      - no-cache
-      server:
-      - Microsoft-HTTPAPI/2.0
-      - Microsoft-HTTPAPI/2.0
-      strict-transport-security:
-      - max-age=31536000; includeSubDomains
-      transfer-encoding:
-      - chunked
-      vary:
-      - Accept-Encoding
-      x-content-type-options:
-      - nosniff
-      x-ms-arm-service-request-id:
-<<<<<<< HEAD
-      - bf9cd4b5-5360-4999-835a-bb77dd719db5
-      x-ms-ratelimit-remaining-subscription-writes:
-      - '1199'
-=======
+      expires:
+      - '-1'
+      pragma:
+      - no-cache
+      server:
+      - Microsoft-HTTPAPI/2.0
+      - Microsoft-HTTPAPI/2.0
+      strict-transport-security:
+      - max-age=31536000; includeSubDomains
+      transfer-encoding:
+      - chunked
+      vary:
+      - Accept-Encoding
+      x-content-type-options:
+      - nosniff
+      x-ms-arm-service-request-id:
       - 27a2ddf2-262e-4225-b7ce-b3b27ab3a58e
       x-ms-ratelimit-remaining-subscription-writes:
       - '1188'
->>>>>>> 62df3543
-    status:
-      code: 200
-      message: OK
-- request:
-    body: null
-    headers:
-      Accept:
-      - '*/*'
-      Accept-Encoding:
-      - gzip, deflate
-      Connection:
-      - keep-alive
-      User-Agent:
-<<<<<<< HEAD
-      - azsdk-python-azure-mgmt-network/19.1.0 Python/3.6.9 (Linux-5.4.72-microsoft-standard-WSL2-x86_64-with-Ubuntu-18.04-bionic)
-    method: GET
-    uri: https://management.azure.com/subscriptions/00000000-0000-0000-0000-000000000000/resourceGroups/test_cli_mgmt_network_firewall_test_network892411e1/providers/Microsoft.Network/azureFirewalls/azurefirewall?api-version=2021-03-01
-  response:
-    body:
-      string: "{\r\n  \"name\": \"azurefirewall\",\r\n  \"id\": \"/subscriptions/00000000-0000-0000-0000-000000000000/resourceGroups/test_cli_mgmt_network_firewall_test_network892411e1/providers/Microsoft.Network/azureFirewalls/azurefirewall\"\
-        ,\r\n  \"etag\": \"W/\\\"661e2bc2-660b-40de-9d83-5572ceae4bf2\\\"\",\r\n \
-        \ \"type\": \"Microsoft.Network/azureFirewalls\",\r\n  \"location\": \"westus\"\
-        ,\r\n  \"tags\": {\r\n    \"tag1\": \"value1\",\r\n    \"tag2\": \"value2\"\
-        \r\n  },\r\n  \"properties\": {\r\n    \"provisioningState\": \"Updating\"\
-        ,\r\n    \"sku\": {\r\n      \"name\": \"AZFW_Hub\",\r\n      \"tier\": \"\
-        Standard\"\r\n    },\r\n    \"additionalProperties\": {},\r\n    \"virtualHub\"\
-        : {\r\n      \"id\": \"/subscriptions/00000000-0000-0000-0000-000000000000/resourceGroups/test_cli_mgmt_network_firewall_test_network892411e1/providers/Microsoft.Network/virtualHubs/virtualhub\"\
-        \r\n    },\r\n    \"hubIPAddresses\": {\r\n      \"privateIPAddress\": \"\
-        10.168.0.132\",\r\n      \"publicIPs\": {\r\n        \"addresses\": [\r\n\
-        \          {\r\n            \"address\": \"104.45.209.39\"\r\n          }\r\
-        \n        ],\r\n        \"count\": 1\r\n      }\r\n    },\r\n    \"firewallPolicy\"\
-        : {\r\n      \"id\": \"/subscriptions/00000000-0000-0000-0000-000000000000/resourceGroups/test_cli_mgmt_network_firewall_test_network892411e1/providers/Microsoft.Network/firewallPolicies/firewallpolicy\"\
-        \r\n    }\r\n  }\r\n}"
-=======
+    status:
+      code: 200
+      message: OK
+- request:
+    body: null
+    headers:
+      Accept:
+      - '*/*'
+      Accept-Encoding:
+      - gzip, deflate
+      Connection:
+      - keep-alive
+      User-Agent:
       - azsdk-python-azure-mgmt-network/19.3.0 Python/3.8.12 (Linux-5.11.0-1020-azure-x86_64-with-glibc2.2.5)
         VSTS_0fb41ef4-5012-48a9-bf39-4ee3de03ee35_build_2500_0
     method: GET
@@ -2298,20 +1639,10 @@
         \"13.64.60.135\"\r\n          }\r\n        ],\r\n        \"count\": 1\r\n
         \     }\r\n    },\r\n    \"firewallPolicy\": {\r\n      \"id\": \"/subscriptions/00000000-0000-0000-0000-000000000000/resourceGroups/test_cli_mgmt_network_firewall_test_network892411e1/providers/Microsoft.Network/firewallPolicies/firewallpolicy\"\r\n
         \   }\r\n  }\r\n}"
->>>>>>> 62df3543
-    headers:
-      cache-control:
-      - no-cache
-      content-length:
-<<<<<<< HEAD
-      - '1267'
-      content-type:
-      - application/json; charset=utf-8
-      date:
-      - Sat, 09 Oct 2021 07:21:35 GMT
-      etag:
-      - W/"661e2bc2-660b-40de-9d83-5572ceae4bf2"
-=======
+    headers:
+      cache-control:
+      - no-cache
+      content-length:
       - '1266'
       content-type:
       - application/json; charset=utf-8
@@ -2319,62 +1650,36 @@
       - Fri, 05 Nov 2021 09:58:10 GMT
       etag:
       - W/"34831e4b-d370-4ff2-9928-c92fca850468"
->>>>>>> 62df3543
-      expires:
-      - '-1'
-      pragma:
-      - no-cache
-      server:
-      - Microsoft-HTTPAPI/2.0
-      - Microsoft-HTTPAPI/2.0
-      strict-transport-security:
-      - max-age=31536000; includeSubDomains
-      transfer-encoding:
-      - chunked
-      vary:
-      - Accept-Encoding
-      x-content-type-options:
-      - nosniff
-      x-ms-arm-service-request-id:
-<<<<<<< HEAD
-      - 5c4e6990-44a2-4fc3-abca-4522466b0461
-=======
+      expires:
+      - '-1'
+      pragma:
+      - no-cache
+      server:
+      - Microsoft-HTTPAPI/2.0
+      - Microsoft-HTTPAPI/2.0
+      strict-transport-security:
+      - max-age=31536000; includeSubDomains
+      transfer-encoding:
+      - chunked
+      vary:
+      - Accept-Encoding
+      x-content-type-options:
+      - nosniff
+      x-ms-arm-service-request-id:
       - 717d873c-6f7c-427e-9671-8d1464d5a8c2
->>>>>>> 62df3543
-    status:
-      code: 200
-      message: OK
-- request:
-    body: null
-    headers:
-      Accept:
-      - '*/*'
-      Accept-Encoding:
-      - gzip, deflate
-      Connection:
-      - keep-alive
-      User-Agent:
-<<<<<<< HEAD
-      - azsdk-python-azure-mgmt-network/19.1.0 Python/3.6.9 (Linux-5.4.72-microsoft-standard-WSL2-x86_64-with-Ubuntu-18.04-bionic)
-    method: GET
-    uri: https://management.azure.com/subscriptions/00000000-0000-0000-0000-000000000000/resourceGroups/test_cli_mgmt_network_firewall_test_network892411e1/providers/Microsoft.Network/azureFirewalls/azurefirewall?api-version=2021-03-01
-  response:
-    body:
-      string: "{\r\n  \"name\": \"azurefirewall\",\r\n  \"id\": \"/subscriptions/00000000-0000-0000-0000-000000000000/resourceGroups/test_cli_mgmt_network_firewall_test_network892411e1/providers/Microsoft.Network/azureFirewalls/azurefirewall\"\
-        ,\r\n  \"etag\": \"W/\\\"661e2bc2-660b-40de-9d83-5572ceae4bf2\\\"\",\r\n \
-        \ \"type\": \"Microsoft.Network/azureFirewalls\",\r\n  \"location\": \"westus\"\
-        ,\r\n  \"tags\": {\r\n    \"tag1\": \"value1\",\r\n    \"tag2\": \"value2\"\
-        \r\n  },\r\n  \"properties\": {\r\n    \"provisioningState\": \"Updating\"\
-        ,\r\n    \"sku\": {\r\n      \"name\": \"AZFW_Hub\",\r\n      \"tier\": \"\
-        Standard\"\r\n    },\r\n    \"additionalProperties\": {},\r\n    \"virtualHub\"\
-        : {\r\n      \"id\": \"/subscriptions/00000000-0000-0000-0000-000000000000/resourceGroups/test_cli_mgmt_network_firewall_test_network892411e1/providers/Microsoft.Network/virtualHubs/virtualhub\"\
-        \r\n    },\r\n    \"hubIPAddresses\": {\r\n      \"privateIPAddress\": \"\
-        10.168.0.132\",\r\n      \"publicIPs\": {\r\n        \"addresses\": [\r\n\
-        \          {\r\n            \"address\": \"104.45.209.39\"\r\n          }\r\
-        \n        ],\r\n        \"count\": 1\r\n      }\r\n    },\r\n    \"firewallPolicy\"\
-        : {\r\n      \"id\": \"/subscriptions/00000000-0000-0000-0000-000000000000/resourceGroups/test_cli_mgmt_network_firewall_test_network892411e1/providers/Microsoft.Network/firewallPolicies/firewallpolicy\"\
-        \r\n    }\r\n  }\r\n}"
-=======
+    status:
+      code: 200
+      message: OK
+- request:
+    body: null
+    headers:
+      Accept:
+      - '*/*'
+      Accept-Encoding:
+      - gzip, deflate
+      Connection:
+      - keep-alive
+      User-Agent:
       - azsdk-python-azure-mgmt-network/19.3.0 Python/3.8.12 (Linux-5.11.0-1020-azure-x86_64-with-glibc2.2.5)
         VSTS_0fb41ef4-5012-48a9-bf39-4ee3de03ee35_build_2500_0
     method: GET
@@ -2393,20 +1698,10 @@
         \"13.64.60.135\"\r\n          }\r\n        ],\r\n        \"count\": 1\r\n
         \     }\r\n    },\r\n    \"firewallPolicy\": {\r\n      \"id\": \"/subscriptions/00000000-0000-0000-0000-000000000000/resourceGroups/test_cli_mgmt_network_firewall_test_network892411e1/providers/Microsoft.Network/firewallPolicies/firewallpolicy\"\r\n
         \   }\r\n  }\r\n}"
->>>>>>> 62df3543
-    headers:
-      cache-control:
-      - no-cache
-      content-length:
-<<<<<<< HEAD
-      - '1267'
-      content-type:
-      - application/json; charset=utf-8
-      date:
-      - Sat, 09 Oct 2021 07:22:05 GMT
-      etag:
-      - W/"661e2bc2-660b-40de-9d83-5572ceae4bf2"
-=======
+    headers:
+      cache-control:
+      - no-cache
+      content-length:
       - '1266'
       content-type:
       - application/json; charset=utf-8
@@ -2414,62 +1709,36 @@
       - Fri, 05 Nov 2021 09:58:39 GMT
       etag:
       - W/"34831e4b-d370-4ff2-9928-c92fca850468"
->>>>>>> 62df3543
-      expires:
-      - '-1'
-      pragma:
-      - no-cache
-      server:
-      - Microsoft-HTTPAPI/2.0
-      - Microsoft-HTTPAPI/2.0
-      strict-transport-security:
-      - max-age=31536000; includeSubDomains
-      transfer-encoding:
-      - chunked
-      vary:
-      - Accept-Encoding
-      x-content-type-options:
-      - nosniff
-      x-ms-arm-service-request-id:
-<<<<<<< HEAD
-      - d5e3cb91-2f33-4caa-a64f-9416416ce7cc
-=======
+      expires:
+      - '-1'
+      pragma:
+      - no-cache
+      server:
+      - Microsoft-HTTPAPI/2.0
+      - Microsoft-HTTPAPI/2.0
+      strict-transport-security:
+      - max-age=31536000; includeSubDomains
+      transfer-encoding:
+      - chunked
+      vary:
+      - Accept-Encoding
+      x-content-type-options:
+      - nosniff
+      x-ms-arm-service-request-id:
       - 655dfa64-bb9f-41ba-be37-c8b1e22670d5
->>>>>>> 62df3543
-    status:
-      code: 200
-      message: OK
-- request:
-    body: null
-    headers:
-      Accept:
-      - '*/*'
-      Accept-Encoding:
-      - gzip, deflate
-      Connection:
-      - keep-alive
-      User-Agent:
-<<<<<<< HEAD
-      - azsdk-python-azure-mgmt-network/19.1.0 Python/3.6.9 (Linux-5.4.72-microsoft-standard-WSL2-x86_64-with-Ubuntu-18.04-bionic)
-    method: GET
-    uri: https://management.azure.com/subscriptions/00000000-0000-0000-0000-000000000000/resourceGroups/test_cli_mgmt_network_firewall_test_network892411e1/providers/Microsoft.Network/azureFirewalls/azurefirewall?api-version=2021-03-01
-  response:
-    body:
-      string: "{\r\n  \"name\": \"azurefirewall\",\r\n  \"id\": \"/subscriptions/00000000-0000-0000-0000-000000000000/resourceGroups/test_cli_mgmt_network_firewall_test_network892411e1/providers/Microsoft.Network/azureFirewalls/azurefirewall\"\
-        ,\r\n  \"etag\": \"W/\\\"212512f7-537a-4cd9-98ba-90105d0f4d8b\\\"\",\r\n \
-        \ \"type\": \"Microsoft.Network/azureFirewalls\",\r\n  \"location\": \"westus\"\
-        ,\r\n  \"tags\": {\r\n    \"tag1\": \"value1\",\r\n    \"tag2\": \"value2\"\
-        \r\n  },\r\n  \"properties\": {\r\n    \"provisioningState\": \"Succeeded\"\
-        ,\r\n    \"sku\": {\r\n      \"name\": \"AZFW_Hub\",\r\n      \"tier\": \"\
-        Standard\"\r\n    },\r\n    \"additionalProperties\": {},\r\n    \"virtualHub\"\
-        : {\r\n      \"id\": \"/subscriptions/00000000-0000-0000-0000-000000000000/resourceGroups/test_cli_mgmt_network_firewall_test_network892411e1/providers/Microsoft.Network/virtualHubs/virtualhub\"\
-        \r\n    },\r\n    \"hubIPAddresses\": {\r\n      \"privateIPAddress\": \"\
-        10.168.0.132\",\r\n      \"publicIPs\": {\r\n        \"addresses\": [\r\n\
-        \          {\r\n            \"address\": \"104.45.209.39\"\r\n          }\r\
-        \n        ],\r\n        \"count\": 1\r\n      }\r\n    },\r\n    \"firewallPolicy\"\
-        : {\r\n      \"id\": \"/subscriptions/00000000-0000-0000-0000-000000000000/resourceGroups/test_cli_mgmt_network_firewall_test_network892411e1/providers/Microsoft.Network/firewallPolicies/firewallpolicy\"\
-        \r\n    }\r\n  }\r\n}"
-=======
+    status:
+      code: 200
+      message: OK
+- request:
+    body: null
+    headers:
+      Accept:
+      - '*/*'
+      Accept-Encoding:
+      - gzip, deflate
+      Connection:
+      - keep-alive
+      User-Agent:
       - azsdk-python-azure-mgmt-network/19.3.0 Python/3.8.12 (Linux-5.11.0-1020-azure-x86_64-with-glibc2.2.5)
         VSTS_0fb41ef4-5012-48a9-bf39-4ee3de03ee35_build_2500_0
     method: GET
@@ -2488,20 +1757,10 @@
         \"13.64.60.135\"\r\n          }\r\n        ],\r\n        \"count\": 1\r\n
         \     }\r\n    },\r\n    \"firewallPolicy\": {\r\n      \"id\": \"/subscriptions/00000000-0000-0000-0000-000000000000/resourceGroups/test_cli_mgmt_network_firewall_test_network892411e1/providers/Microsoft.Network/firewallPolicies/firewallpolicy\"\r\n
         \   }\r\n  }\r\n}"
->>>>>>> 62df3543
-    headers:
-      cache-control:
-      - no-cache
-      content-length:
-<<<<<<< HEAD
-      - '1268'
-      content-type:
-      - application/json; charset=utf-8
-      date:
-      - Sat, 09 Oct 2021 07:22:36 GMT
-      etag:
-      - W/"212512f7-537a-4cd9-98ba-90105d0f4d8b"
-=======
+    headers:
+      cache-control:
+      - no-cache
+      content-length:
       - '1266'
       content-type:
       - application/json; charset=utf-8
@@ -2509,26 +1768,22 @@
       - Fri, 05 Nov 2021 09:59:10 GMT
       etag:
       - W/"34831e4b-d370-4ff2-9928-c92fca850468"
->>>>>>> 62df3543
-      expires:
-      - '-1'
-      pragma:
-      - no-cache
-      server:
-      - Microsoft-HTTPAPI/2.0
-      - Microsoft-HTTPAPI/2.0
-      strict-transport-security:
-      - max-age=31536000; includeSubDomains
-      transfer-encoding:
-      - chunked
-      vary:
-      - Accept-Encoding
-      x-content-type-options:
-      - nosniff
-      x-ms-arm-service-request-id:
-<<<<<<< HEAD
-      - eac59f6c-ff3a-4d54-bae8-1ade9a51934d
-=======
+      expires:
+      - '-1'
+      pragma:
+      - no-cache
+      server:
+      - Microsoft-HTTPAPI/2.0
+      - Microsoft-HTTPAPI/2.0
+      strict-transport-security:
+      - max-age=31536000; includeSubDomains
+      transfer-encoding:
+      - chunked
+      vary:
+      - Accept-Encoding
+      x-content-type-options:
+      - nosniff
+      x-ms-arm-service-request-id:
       - 74e8298c-97b7-4a1c-91e6-829f80a97540
     status:
       code: 200
@@ -2648,7 +1903,6 @@
       - nosniff
       x-ms-arm-service-request-id:
       - 2397d111-c1e6-4738-ac03-813cb8016f0d
->>>>>>> 62df3543
     status:
       code: 200
       message: OK
@@ -2664,16 +1918,10 @@
       Content-Length:
       - '0'
       User-Agent:
-<<<<<<< HEAD
-      - azsdk-python-azure-mgmt-network/19.1.0 Python/3.6.9 (Linux-5.4.72-microsoft-standard-WSL2-x86_64-with-Ubuntu-18.04-bionic)
-    method: DELETE
-    uri: https://management.azure.com/subscriptions/00000000-0000-0000-0000-000000000000/resourceGroups/test_cli_mgmt_network_firewall_test_network892411e1/providers/Microsoft.Network/azureFirewalls/azurefirewall?api-version=2021-03-01
-=======
       - azsdk-python-azure-mgmt-network/19.3.0 Python/3.8.12 (Linux-5.11.0-1020-azure-x86_64-with-glibc2.2.5)
         VSTS_0fb41ef4-5012-48a9-bf39-4ee3de03ee35_build_2500_0
     method: DELETE
     uri: https://management.azure.com/subscriptions/00000000-0000-0000-0000-000000000000/resourceGroups/test_cli_mgmt_network_firewall_test_network892411e1/providers/Microsoft.Network/azureFirewalls/azurefirewall?api-version=2021-05-01
->>>>>>> 62df3543
   response:
     body:
       string: ''
@@ -2681,48 +1929,30 @@
       azure-asyncnotification:
       - Enabled
       azure-asyncoperation:
-<<<<<<< HEAD
-      - https://management.azure.com/subscriptions/00000000-0000-0000-0000-000000000000/providers/Microsoft.Network/locations/westus/operations/cc3e16d0-0536-492e-9c8c-66c800f1fe9c?api-version=2021-03-01
-=======
       - https://management.azure.com/subscriptions/00000000-0000-0000-0000-000000000000/providers/Microsoft.Network/locations/westus/operations/61f9d9a3-9427-4aa2-8300-2dca23b1330a?api-version=2021-05-01
->>>>>>> 62df3543
       cache-control:
       - no-cache
       content-length:
       - '0'
       date:
-<<<<<<< HEAD
-      - Sat, 09 Oct 2021 07:22:38 GMT
-      expires:
-      - '-1'
-      location:
-      - https://management.azure.com/subscriptions/00000000-0000-0000-0000-000000000000/providers/Microsoft.Network/locations/westus/operationResults/cc3e16d0-0536-492e-9c8c-66c800f1fe9c?api-version=2021-03-01
-=======
       - Fri, 05 Nov 2021 10:00:10 GMT
       expires:
       - '-1'
       location:
       - https://management.azure.com/subscriptions/00000000-0000-0000-0000-000000000000/providers/Microsoft.Network/locations/westus/operationResults/61f9d9a3-9427-4aa2-8300-2dca23b1330a?api-version=2021-05-01
->>>>>>> 62df3543
-      pragma:
-      - no-cache
-      server:
-      - Microsoft-HTTPAPI/2.0
-      - Microsoft-HTTPAPI/2.0
-      strict-transport-security:
-      - max-age=31536000; includeSubDomains
-      x-content-type-options:
-      - nosniff
-      x-ms-arm-service-request-id:
-<<<<<<< HEAD
-      - 895407d2-b8f9-422d-ad16-f06f578713ef
-      x-ms-ratelimit-remaining-subscription-deletes:
-      - '14999'
-=======
+      pragma:
+      - no-cache
+      server:
+      - Microsoft-HTTPAPI/2.0
+      - Microsoft-HTTPAPI/2.0
+      strict-transport-security:
+      - max-age=31536000; includeSubDomains
+      x-content-type-options:
+      - nosniff
+      x-ms-arm-service-request-id:
       - 8a3d093f-72d3-4a95-abf5-b979407bf5f5
       x-ms-ratelimit-remaining-subscription-deletes:
       - '14988'
->>>>>>> 62df3543
     status:
       code: 202
       message: Accepted
@@ -2736,436 +1966,332 @@
       Connection:
       - keep-alive
       User-Agent:
-<<<<<<< HEAD
-      - azsdk-python-azure-mgmt-network/19.1.0 Python/3.6.9 (Linux-5.4.72-microsoft-standard-WSL2-x86_64-with-Ubuntu-18.04-bionic)
-    method: GET
-    uri: https://management.azure.com/subscriptions/00000000-0000-0000-0000-000000000000/providers/Microsoft.Network/locations/westus/operations/cc3e16d0-0536-492e-9c8c-66c800f1fe9c?api-version=2021-03-01
-=======
       - azsdk-python-azure-mgmt-network/19.3.0 Python/3.8.12 (Linux-5.11.0-1020-azure-x86_64-with-glibc2.2.5)
         VSTS_0fb41ef4-5012-48a9-bf39-4ee3de03ee35_build_2500_0
     method: GET
     uri: https://management.azure.com/subscriptions/00000000-0000-0000-0000-000000000000/providers/Microsoft.Network/locations/westus/operations/61f9d9a3-9427-4aa2-8300-2dca23b1330a?api-version=2021-05-01
->>>>>>> 62df3543
-  response:
-    body:
-      string: "{\r\n  \"status\": \"InProgress\"\r\n}"
-    headers:
-      cache-control:
-      - no-cache
-      content-length:
-      - '30'
-      content-type:
-      - application/json; charset=utf-8
-      date:
-<<<<<<< HEAD
-      - Sat, 09 Oct 2021 07:22:48 GMT
-=======
+  response:
+    body:
+      string: "{\r\n  \"status\": \"InProgress\"\r\n}"
+    headers:
+      cache-control:
+      - no-cache
+      content-length:
+      - '30'
+      content-type:
+      - application/json; charset=utf-8
+      date:
       - Fri, 05 Nov 2021 10:00:20 GMT
->>>>>>> 62df3543
-      expires:
-      - '-1'
-      pragma:
-      - no-cache
-      server:
-      - Microsoft-HTTPAPI/2.0
-      - Microsoft-HTTPAPI/2.0
-      strict-transport-security:
-      - max-age=31536000; includeSubDomains
-      transfer-encoding:
-      - chunked
-      vary:
-      - Accept-Encoding
-      x-content-type-options:
-      - nosniff
-      x-ms-arm-service-request-id:
-<<<<<<< HEAD
-      - 692ae9f5-5e12-4ed2-b8f6-8d1d7eae87b0
-=======
+      expires:
+      - '-1'
+      pragma:
+      - no-cache
+      server:
+      - Microsoft-HTTPAPI/2.0
+      - Microsoft-HTTPAPI/2.0
+      strict-transport-security:
+      - max-age=31536000; includeSubDomains
+      transfer-encoding:
+      - chunked
+      vary:
+      - Accept-Encoding
+      x-content-type-options:
+      - nosniff
+      x-ms-arm-service-request-id:
       - 080e83c6-1e46-4a6c-9718-b170c6094536
->>>>>>> 62df3543
-    status:
-      code: 200
-      message: OK
-- request:
-    body: null
-    headers:
-      Accept:
-      - '*/*'
-      Accept-Encoding:
-      - gzip, deflate
-      Connection:
-      - keep-alive
-      User-Agent:
-<<<<<<< HEAD
-      - azsdk-python-azure-mgmt-network/19.1.0 Python/3.6.9 (Linux-5.4.72-microsoft-standard-WSL2-x86_64-with-Ubuntu-18.04-bionic)
-    method: GET
-    uri: https://management.azure.com/subscriptions/00000000-0000-0000-0000-000000000000/providers/Microsoft.Network/locations/westus/operations/cc3e16d0-0536-492e-9c8c-66c800f1fe9c?api-version=2021-03-01
-=======
+    status:
+      code: 200
+      message: OK
+- request:
+    body: null
+    headers:
+      Accept:
+      - '*/*'
+      Accept-Encoding:
+      - gzip, deflate
+      Connection:
+      - keep-alive
+      User-Agent:
       - azsdk-python-azure-mgmt-network/19.3.0 Python/3.8.12 (Linux-5.11.0-1020-azure-x86_64-with-glibc2.2.5)
         VSTS_0fb41ef4-5012-48a9-bf39-4ee3de03ee35_build_2500_0
     method: GET
     uri: https://management.azure.com/subscriptions/00000000-0000-0000-0000-000000000000/providers/Microsoft.Network/locations/westus/operations/61f9d9a3-9427-4aa2-8300-2dca23b1330a?api-version=2021-05-01
->>>>>>> 62df3543
-  response:
-    body:
-      string: "{\r\n  \"status\": \"InProgress\"\r\n}"
-    headers:
-      cache-control:
-      - no-cache
-      content-length:
-      - '30'
-      content-type:
-      - application/json; charset=utf-8
-      date:
-<<<<<<< HEAD
-      - Sat, 09 Oct 2021 07:22:59 GMT
-=======
+  response:
+    body:
+      string: "{\r\n  \"status\": \"InProgress\"\r\n}"
+    headers:
+      cache-control:
+      - no-cache
+      content-length:
+      - '30'
+      content-type:
+      - application/json; charset=utf-8
+      date:
       - Fri, 05 Nov 2021 10:00:31 GMT
->>>>>>> 62df3543
-      expires:
-      - '-1'
-      pragma:
-      - no-cache
-      server:
-      - Microsoft-HTTPAPI/2.0
-      - Microsoft-HTTPAPI/2.0
-      strict-transport-security:
-      - max-age=31536000; includeSubDomains
-      transfer-encoding:
-      - chunked
-      vary:
-      - Accept-Encoding
-      x-content-type-options:
-      - nosniff
-      x-ms-arm-service-request-id:
-<<<<<<< HEAD
-      - c956941c-e2e5-45b1-8329-e4ad99f43ccc
-=======
+      expires:
+      - '-1'
+      pragma:
+      - no-cache
+      server:
+      - Microsoft-HTTPAPI/2.0
+      - Microsoft-HTTPAPI/2.0
+      strict-transport-security:
+      - max-age=31536000; includeSubDomains
+      transfer-encoding:
+      - chunked
+      vary:
+      - Accept-Encoding
+      x-content-type-options:
+      - nosniff
+      x-ms-arm-service-request-id:
       - 7110059b-d451-4e39-a6d7-f677507dcff0
->>>>>>> 62df3543
-    status:
-      code: 200
-      message: OK
-- request:
-    body: null
-    headers:
-      Accept:
-      - '*/*'
-      Accept-Encoding:
-      - gzip, deflate
-      Connection:
-      - keep-alive
-      User-Agent:
-<<<<<<< HEAD
-      - azsdk-python-azure-mgmt-network/19.1.0 Python/3.6.9 (Linux-5.4.72-microsoft-standard-WSL2-x86_64-with-Ubuntu-18.04-bionic)
-    method: GET
-    uri: https://management.azure.com/subscriptions/00000000-0000-0000-0000-000000000000/providers/Microsoft.Network/locations/westus/operations/cc3e16d0-0536-492e-9c8c-66c800f1fe9c?api-version=2021-03-01
-=======
+    status:
+      code: 200
+      message: OK
+- request:
+    body: null
+    headers:
+      Accept:
+      - '*/*'
+      Accept-Encoding:
+      - gzip, deflate
+      Connection:
+      - keep-alive
+      User-Agent:
       - azsdk-python-azure-mgmt-network/19.3.0 Python/3.8.12 (Linux-5.11.0-1020-azure-x86_64-with-glibc2.2.5)
         VSTS_0fb41ef4-5012-48a9-bf39-4ee3de03ee35_build_2500_0
     method: GET
     uri: https://management.azure.com/subscriptions/00000000-0000-0000-0000-000000000000/providers/Microsoft.Network/locations/westus/operations/61f9d9a3-9427-4aa2-8300-2dca23b1330a?api-version=2021-05-01
->>>>>>> 62df3543
-  response:
-    body:
-      string: "{\r\n  \"status\": \"InProgress\"\r\n}"
-    headers:
-      cache-control:
-      - no-cache
-      content-length:
-      - '30'
-      content-type:
-      - application/json; charset=utf-8
-      date:
-<<<<<<< HEAD
-      - Sat, 09 Oct 2021 07:23:19 GMT
-=======
+  response:
+    body:
+      string: "{\r\n  \"status\": \"InProgress\"\r\n}"
+    headers:
+      cache-control:
+      - no-cache
+      content-length:
+      - '30'
+      content-type:
+      - application/json; charset=utf-8
+      date:
       - Fri, 05 Nov 2021 10:00:51 GMT
->>>>>>> 62df3543
-      expires:
-      - '-1'
-      pragma:
-      - no-cache
-      server:
-      - Microsoft-HTTPAPI/2.0
-      - Microsoft-HTTPAPI/2.0
-      strict-transport-security:
-      - max-age=31536000; includeSubDomains
-      transfer-encoding:
-      - chunked
-      vary:
-      - Accept-Encoding
-      x-content-type-options:
-      - nosniff
-      x-ms-arm-service-request-id:
-<<<<<<< HEAD
-      - 68134544-a7b9-4e19-aafd-af7eff462da5
-=======
+      expires:
+      - '-1'
+      pragma:
+      - no-cache
+      server:
+      - Microsoft-HTTPAPI/2.0
+      - Microsoft-HTTPAPI/2.0
+      strict-transport-security:
+      - max-age=31536000; includeSubDomains
+      transfer-encoding:
+      - chunked
+      vary:
+      - Accept-Encoding
+      x-content-type-options:
+      - nosniff
+      x-ms-arm-service-request-id:
       - 35d1a6ac-9832-408f-9016-51977b1ec708
->>>>>>> 62df3543
-    status:
-      code: 200
-      message: OK
-- request:
-    body: null
-    headers:
-      Accept:
-      - '*/*'
-      Accept-Encoding:
-      - gzip, deflate
-      Connection:
-      - keep-alive
-      User-Agent:
-<<<<<<< HEAD
-      - azsdk-python-azure-mgmt-network/19.1.0 Python/3.6.9 (Linux-5.4.72-microsoft-standard-WSL2-x86_64-with-Ubuntu-18.04-bionic)
-    method: GET
-    uri: https://management.azure.com/subscriptions/00000000-0000-0000-0000-000000000000/providers/Microsoft.Network/locations/westus/operations/cc3e16d0-0536-492e-9c8c-66c800f1fe9c?api-version=2021-03-01
-=======
+    status:
+      code: 200
+      message: OK
+- request:
+    body: null
+    headers:
+      Accept:
+      - '*/*'
+      Accept-Encoding:
+      - gzip, deflate
+      Connection:
+      - keep-alive
+      User-Agent:
       - azsdk-python-azure-mgmt-network/19.3.0 Python/3.8.12 (Linux-5.11.0-1020-azure-x86_64-with-glibc2.2.5)
         VSTS_0fb41ef4-5012-48a9-bf39-4ee3de03ee35_build_2500_0
     method: GET
     uri: https://management.azure.com/subscriptions/00000000-0000-0000-0000-000000000000/providers/Microsoft.Network/locations/westus/operations/61f9d9a3-9427-4aa2-8300-2dca23b1330a?api-version=2021-05-01
->>>>>>> 62df3543
-  response:
-    body:
-      string: "{\r\n  \"status\": \"InProgress\"\r\n}"
-    headers:
-      cache-control:
-      - no-cache
-      content-length:
-      - '30'
-      content-type:
-      - application/json; charset=utf-8
-      date:
-<<<<<<< HEAD
-      - Sat, 09 Oct 2021 07:23:39 GMT
-=======
+  response:
+    body:
+      string: "{\r\n  \"status\": \"InProgress\"\r\n}"
+    headers:
+      cache-control:
+      - no-cache
+      content-length:
+      - '30'
+      content-type:
+      - application/json; charset=utf-8
+      date:
       - Fri, 05 Nov 2021 10:01:10 GMT
->>>>>>> 62df3543
-      expires:
-      - '-1'
-      pragma:
-      - no-cache
-      server:
-      - Microsoft-HTTPAPI/2.0
-      - Microsoft-HTTPAPI/2.0
-      strict-transport-security:
-      - max-age=31536000; includeSubDomains
-      transfer-encoding:
-      - chunked
-      vary:
-      - Accept-Encoding
-      x-content-type-options:
-      - nosniff
-      x-ms-arm-service-request-id:
-<<<<<<< HEAD
-      - 4003fb1f-2136-41de-a916-0419ba78a75a
-=======
+      expires:
+      - '-1'
+      pragma:
+      - no-cache
+      server:
+      - Microsoft-HTTPAPI/2.0
+      - Microsoft-HTTPAPI/2.0
+      strict-transport-security:
+      - max-age=31536000; includeSubDomains
+      transfer-encoding:
+      - chunked
+      vary:
+      - Accept-Encoding
+      x-content-type-options:
+      - nosniff
+      x-ms-arm-service-request-id:
       - 81b0b5ea-b332-4f01-a099-ff3fca1337da
->>>>>>> 62df3543
-    status:
-      code: 200
-      message: OK
-- request:
-    body: null
-    headers:
-      Accept:
-      - '*/*'
-      Accept-Encoding:
-      - gzip, deflate
-      Connection:
-      - keep-alive
-      User-Agent:
-<<<<<<< HEAD
-      - azsdk-python-azure-mgmt-network/19.1.0 Python/3.6.9 (Linux-5.4.72-microsoft-standard-WSL2-x86_64-with-Ubuntu-18.04-bionic)
-    method: GET
-    uri: https://management.azure.com/subscriptions/00000000-0000-0000-0000-000000000000/providers/Microsoft.Network/locations/westus/operations/cc3e16d0-0536-492e-9c8c-66c800f1fe9c?api-version=2021-03-01
-=======
+    status:
+      code: 200
+      message: OK
+- request:
+    body: null
+    headers:
+      Accept:
+      - '*/*'
+      Accept-Encoding:
+      - gzip, deflate
+      Connection:
+      - keep-alive
+      User-Agent:
       - azsdk-python-azure-mgmt-network/19.3.0 Python/3.8.12 (Linux-5.11.0-1020-azure-x86_64-with-glibc2.2.5)
         VSTS_0fb41ef4-5012-48a9-bf39-4ee3de03ee35_build_2500_0
     method: GET
     uri: https://management.azure.com/subscriptions/00000000-0000-0000-0000-000000000000/providers/Microsoft.Network/locations/westus/operations/61f9d9a3-9427-4aa2-8300-2dca23b1330a?api-version=2021-05-01
->>>>>>> 62df3543
-  response:
-    body:
-      string: "{\r\n  \"status\": \"InProgress\"\r\n}"
-    headers:
-      cache-control:
-      - no-cache
-      content-length:
-      - '30'
-      content-type:
-      - application/json; charset=utf-8
-      date:
-<<<<<<< HEAD
-      - Sat, 09 Oct 2021 07:24:20 GMT
-=======
+  response:
+    body:
+      string: "{\r\n  \"status\": \"InProgress\"\r\n}"
+    headers:
+      cache-control:
+      - no-cache
+      content-length:
+      - '30'
+      content-type:
+      - application/json; charset=utf-8
+      date:
       - Fri, 05 Nov 2021 10:01:50 GMT
->>>>>>> 62df3543
-      expires:
-      - '-1'
-      pragma:
-      - no-cache
-      server:
-      - Microsoft-HTTPAPI/2.0
-      - Microsoft-HTTPAPI/2.0
-      strict-transport-security:
-      - max-age=31536000; includeSubDomains
-      transfer-encoding:
-      - chunked
-      vary:
-      - Accept-Encoding
-      x-content-type-options:
-      - nosniff
-      x-ms-arm-service-request-id:
-<<<<<<< HEAD
-      - 7010c004-1e93-4773-9064-ada622f85597
-=======
+      expires:
+      - '-1'
+      pragma:
+      - no-cache
+      server:
+      - Microsoft-HTTPAPI/2.0
+      - Microsoft-HTTPAPI/2.0
+      strict-transport-security:
+      - max-age=31536000; includeSubDomains
+      transfer-encoding:
+      - chunked
+      vary:
+      - Accept-Encoding
+      x-content-type-options:
+      - nosniff
+      x-ms-arm-service-request-id:
       - 8532b8d3-833c-4242-bac7-07c0500ad174
->>>>>>> 62df3543
-    status:
-      code: 200
-      message: OK
-- request:
-    body: null
-    headers:
-      Accept:
-      - '*/*'
-      Accept-Encoding:
-      - gzip, deflate
-      Connection:
-      - keep-alive
-      User-Agent:
-<<<<<<< HEAD
-      - azsdk-python-azure-mgmt-network/19.1.0 Python/3.6.9 (Linux-5.4.72-microsoft-standard-WSL2-x86_64-with-Ubuntu-18.04-bionic)
-    method: GET
-    uri: https://management.azure.com/subscriptions/00000000-0000-0000-0000-000000000000/providers/Microsoft.Network/locations/westus/operations/cc3e16d0-0536-492e-9c8c-66c800f1fe9c?api-version=2021-03-01
-=======
+    status:
+      code: 200
+      message: OK
+- request:
+    body: null
+    headers:
+      Accept:
+      - '*/*'
+      Accept-Encoding:
+      - gzip, deflate
+      Connection:
+      - keep-alive
+      User-Agent:
       - azsdk-python-azure-mgmt-network/19.3.0 Python/3.8.12 (Linux-5.11.0-1020-azure-x86_64-with-glibc2.2.5)
         VSTS_0fb41ef4-5012-48a9-bf39-4ee3de03ee35_build_2500_0
     method: GET
     uri: https://management.azure.com/subscriptions/00000000-0000-0000-0000-000000000000/providers/Microsoft.Network/locations/westus/operations/61f9d9a3-9427-4aa2-8300-2dca23b1330a?api-version=2021-05-01
->>>>>>> 62df3543
-  response:
-    body:
-      string: "{\r\n  \"status\": \"InProgress\"\r\n}"
-    headers:
-      cache-control:
-      - no-cache
-      content-length:
-      - '30'
-      content-type:
-      - application/json; charset=utf-8
-      date:
-<<<<<<< HEAD
-      - Sat, 09 Oct 2021 07:25:00 GMT
-=======
+  response:
+    body:
+      string: "{\r\n  \"status\": \"InProgress\"\r\n}"
+    headers:
+      cache-control:
+      - no-cache
+      content-length:
+      - '30'
+      content-type:
+      - application/json; charset=utf-8
+      date:
       - Fri, 05 Nov 2021 10:02:31 GMT
->>>>>>> 62df3543
-      expires:
-      - '-1'
-      pragma:
-      - no-cache
-      server:
-      - Microsoft-HTTPAPI/2.0
-      - Microsoft-HTTPAPI/2.0
-      strict-transport-security:
-      - max-age=31536000; includeSubDomains
-      transfer-encoding:
-      - chunked
-      vary:
-      - Accept-Encoding
-      x-content-type-options:
-      - nosniff
-      x-ms-arm-service-request-id:
-<<<<<<< HEAD
-      - c01a3f4d-20dd-4f3a-8454-1fc43d813535
-=======
+      expires:
+      - '-1'
+      pragma:
+      - no-cache
+      server:
+      - Microsoft-HTTPAPI/2.0
+      - Microsoft-HTTPAPI/2.0
+      strict-transport-security:
+      - max-age=31536000; includeSubDomains
+      transfer-encoding:
+      - chunked
+      vary:
+      - Accept-Encoding
+      x-content-type-options:
+      - nosniff
+      x-ms-arm-service-request-id:
       - ea87ac27-9cb1-470d-a57a-37e0f3fa7b73
->>>>>>> 62df3543
-    status:
-      code: 200
-      message: OK
-- request:
-    body: null
-    headers:
-      Accept:
-      - '*/*'
-      Accept-Encoding:
-      - gzip, deflate
-      Connection:
-      - keep-alive
-      User-Agent:
-<<<<<<< HEAD
-      - azsdk-python-azure-mgmt-network/19.1.0 Python/3.6.9 (Linux-5.4.72-microsoft-standard-WSL2-x86_64-with-Ubuntu-18.04-bionic)
-    method: GET
-    uri: https://management.azure.com/subscriptions/00000000-0000-0000-0000-000000000000/providers/Microsoft.Network/locations/westus/operations/cc3e16d0-0536-492e-9c8c-66c800f1fe9c?api-version=2021-03-01
-=======
+    status:
+      code: 200
+      message: OK
+- request:
+    body: null
+    headers:
+      Accept:
+      - '*/*'
+      Accept-Encoding:
+      - gzip, deflate
+      Connection:
+      - keep-alive
+      User-Agent:
       - azsdk-python-azure-mgmt-network/19.3.0 Python/3.8.12 (Linux-5.11.0-1020-azure-x86_64-with-glibc2.2.5)
         VSTS_0fb41ef4-5012-48a9-bf39-4ee3de03ee35_build_2500_0
     method: GET
     uri: https://management.azure.com/subscriptions/00000000-0000-0000-0000-000000000000/providers/Microsoft.Network/locations/westus/operations/61f9d9a3-9427-4aa2-8300-2dca23b1330a?api-version=2021-05-01
->>>>>>> 62df3543
-  response:
-    body:
-      string: "{\r\n  \"status\": \"InProgress\"\r\n}"
-    headers:
-      cache-control:
-      - no-cache
-      content-length:
-      - '30'
-      content-type:
-      - application/json; charset=utf-8
-      date:
-<<<<<<< HEAD
-      - Sat, 09 Oct 2021 07:26:21 GMT
-=======
+  response:
+    body:
+      string: "{\r\n  \"status\": \"InProgress\"\r\n}"
+    headers:
+      cache-control:
+      - no-cache
+      content-length:
+      - '30'
+      content-type:
+      - application/json; charset=utf-8
+      date:
       - Fri, 05 Nov 2021 10:03:50 GMT
->>>>>>> 62df3543
-      expires:
-      - '-1'
-      pragma:
-      - no-cache
-      server:
-      - Microsoft-HTTPAPI/2.0
-      - Microsoft-HTTPAPI/2.0
-      strict-transport-security:
-      - max-age=31536000; includeSubDomains
-      transfer-encoding:
-      - chunked
-      vary:
-      - Accept-Encoding
-      x-content-type-options:
-      - nosniff
-      x-ms-arm-service-request-id:
-<<<<<<< HEAD
-      - 0b3ecd9a-67ff-41da-9ebc-1a2454bbdf12
-=======
+      expires:
+      - '-1'
+      pragma:
+      - no-cache
+      server:
+      - Microsoft-HTTPAPI/2.0
+      - Microsoft-HTTPAPI/2.0
+      strict-transport-security:
+      - max-age=31536000; includeSubDomains
+      transfer-encoding:
+      - chunked
+      vary:
+      - Accept-Encoding
+      x-content-type-options:
+      - nosniff
+      x-ms-arm-service-request-id:
       - afe77e06-29f7-4ac7-9bef-dad0a6ded0a7
->>>>>>> 62df3543
-    status:
-      code: 200
-      message: OK
-- request:
-    body: null
-    headers:
-      Accept:
-      - '*/*'
-      Accept-Encoding:
-      - gzip, deflate
-      Connection:
-      - keep-alive
-      User-Agent:
-<<<<<<< HEAD
-      - azsdk-python-azure-mgmt-network/19.1.0 Python/3.6.9 (Linux-5.4.72-microsoft-standard-WSL2-x86_64-with-Ubuntu-18.04-bionic)
-    method: GET
-    uri: https://management.azure.com/subscriptions/00000000-0000-0000-0000-000000000000/providers/Microsoft.Network/locations/westus/operations/cc3e16d0-0536-492e-9c8c-66c800f1fe9c?api-version=2021-03-01
-=======
+    status:
+      code: 200
+      message: OK
+- request:
+    body: null
+    headers:
+      Accept:
+      - '*/*'
+      Accept-Encoding:
+      - gzip, deflate
+      Connection:
+      - keep-alive
+      User-Agent:
       - azsdk-python-azure-mgmt-network/19.3.0 Python/3.8.12 (Linux-5.11.0-1020-azure-x86_64-with-glibc2.2.5)
         VSTS_0fb41ef4-5012-48a9-bf39-4ee3de03ee35_build_2500_0
     method: GET
     uri: https://management.azure.com/subscriptions/00000000-0000-0000-0000-000000000000/providers/Microsoft.Network/locations/westus/operations/61f9d9a3-9427-4aa2-8300-2dca23b1330a?api-version=2021-05-01
->>>>>>> 62df3543
   response:
     body:
       string: "{\r\n  \"status\": \"Succeeded\"\r\n}"
@@ -3177,32 +2303,24 @@
       content-type:
       - application/json; charset=utf-8
       date:
-<<<<<<< HEAD
-      - Sat, 09 Oct 2021 07:29:02 GMT
-=======
       - Fri, 05 Nov 2021 10:06:31 GMT
->>>>>>> 62df3543
-      expires:
-      - '-1'
-      pragma:
-      - no-cache
-      server:
-      - Microsoft-HTTPAPI/2.0
-      - Microsoft-HTTPAPI/2.0
-      strict-transport-security:
-      - max-age=31536000; includeSubDomains
-      transfer-encoding:
-      - chunked
-      vary:
-      - Accept-Encoding
-      x-content-type-options:
-      - nosniff
-      x-ms-arm-service-request-id:
-<<<<<<< HEAD
-      - 77a01e44-d4ef-4f6d-9145-13d9c2c4cb11
-=======
+      expires:
+      - '-1'
+      pragma:
+      - no-cache
+      server:
+      - Microsoft-HTTPAPI/2.0
+      - Microsoft-HTTPAPI/2.0
+      strict-transport-security:
+      - max-age=31536000; includeSubDomains
+      transfer-encoding:
+      - chunked
+      vary:
+      - Accept-Encoding
+      x-content-type-options:
+      - nosniff
+      x-ms-arm-service-request-id:
       - 1b2791c3-0fe0-4bb7-a18c-c82928377057
->>>>>>> 62df3543
     status:
       code: 200
       message: OK
