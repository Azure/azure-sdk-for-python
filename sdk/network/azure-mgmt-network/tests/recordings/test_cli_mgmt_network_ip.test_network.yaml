--- conflicted
+++ resolved
@@ -14,23 +14,6 @@
       Content-Type:
       - application/json
       User-Agent:
-<<<<<<< HEAD
-      - azsdk-python-azure-mgmt-network/19.1.0 Python/3.6.9 (Linux-5.4.72-microsoft-standard-WSL2-x86_64-with-Ubuntu-18.04-bionic)
-    method: PUT
-    uri: https://management.azure.com/subscriptions/00000000-0000-0000-0000-000000000000/resourceGroups/rgname/providers/Microsoft.Network/ipGroups/myIpGroups?api-version=2021-03-01
-  response:
-    body:
-      string: "{\r\n  \"properties\": {\r\n    \"firewalls\": [],\r\n    \"firewallPolicies\"\
-        : [],\r\n    \"ipAddresses\": [\r\n      \"13.64.39.16/32\",\r\n      \"40.74.146.80/31\"\
-        ,\r\n      \"40.74.147.32/28\"\r\n    ],\r\n    \"provisioningState\": \"\
-        Updating\"\r\n  },\r\n  \"id\": \"/subscriptions/00000000-0000-0000-0000-000000000000/resourceGroups/rgname/providers/Microsoft.Network/ipGroups/myIpGroups\"\
-        ,\r\n  \"name\": \"myIpGroups\",\r\n  \"type\": \"Microsoft.Network/IpGroups\"\
-        ,\r\n  \"etag\": \"0f5b9812-b0d2-423b-b217-8b402f064ed4\",\r\n  \"location\"\
-        : \"westus\",\r\n  \"tags\": {\r\n    \"key1\": \"value1\"\r\n  }\r\n}"
-    headers:
-      azure-asyncoperation:
-      - https://management.azure.com/subscriptions/00000000-0000-0000-0000-000000000000/providers/Microsoft.Network/locations/westus/nfvOperations/a316eed3-e048-496b-9f59-109a67cf17ef?api-version=2021-03-01
-=======
       - azsdk-python-azure-mgmt-network/19.3.0 Python/3.8.12 (Linux-5.11.0-1020-azure-x86_64-with-glibc2.2.5)
         VSTS_0fb41ef4-5012-48a9-bf39-4ee3de03ee35_build_2500_0
     method: PUT
@@ -47,7 +30,6 @@
     headers:
       azure-asyncoperation:
       - https://management.azure.com/subscriptions/00000000-0000-0000-0000-000000000000/providers/Microsoft.Network/locations/westus/nfvOperations/9efb8dfe-a2c4-46fa-b01d-a12d1aedf7e1?api-version=2021-05-01
->>>>>>> 62df3543
       cache-control:
       - no-cache
       content-length:
@@ -55,11 +37,7 @@
       content-type:
       - application/json; charset=utf-8
       date:
-<<<<<<< HEAD
-      - Sat, 09 Oct 2021 07:30:16 GMT
-=======
       - Fri, 05 Nov 2021 10:07:19 GMT
->>>>>>> 62df3543
       expires:
       - '-1'
       pragma:
@@ -85,16 +63,10 @@
       Connection:
       - keep-alive
       User-Agent:
-<<<<<<< HEAD
-      - azsdk-python-azure-mgmt-network/19.1.0 Python/3.6.9 (Linux-5.4.72-microsoft-standard-WSL2-x86_64-with-Ubuntu-18.04-bionic)
-    method: GET
-    uri: https://management.azure.com/subscriptions/00000000-0000-0000-0000-000000000000/providers/Microsoft.Network/locations/westus/nfvOperations/a316eed3-e048-496b-9f59-109a67cf17ef?api-version=2021-03-01
-=======
       - azsdk-python-azure-mgmt-network/19.3.0 Python/3.8.12 (Linux-5.11.0-1020-azure-x86_64-with-glibc2.2.5)
         VSTS_0fb41ef4-5012-48a9-bf39-4ee3de03ee35_build_2500_0
     method: GET
     uri: https://management.azure.com/subscriptions/00000000-0000-0000-0000-000000000000/providers/Microsoft.Network/locations/westus/nfvOperations/9efb8dfe-a2c4-46fa-b01d-a12d1aedf7e1?api-version=2021-05-01
->>>>>>> 62df3543
   response:
     body:
       string: "{\r\n  \"status\": \"Succeeded\"\r\n}"
@@ -106,11 +78,7 @@
       content-type:
       - application/json; charset=utf-8
       date:
-<<<<<<< HEAD
-      - Sat, 09 Oct 2021 07:30:26 GMT
-=======
       - Fri, 05 Nov 2021 10:07:29 GMT
->>>>>>> 62df3543
       expires:
       - '-1'
       pragma:
@@ -138,20 +106,6 @@
       Connection:
       - keep-alive
       User-Agent:
-<<<<<<< HEAD
-      - azsdk-python-azure-mgmt-network/19.1.0 Python/3.6.9 (Linux-5.4.72-microsoft-standard-WSL2-x86_64-with-Ubuntu-18.04-bionic)
-    method: GET
-    uri: https://management.azure.com/subscriptions/00000000-0000-0000-0000-000000000000/resourceGroups/rgname/providers/Microsoft.Network/ipGroups/myIpGroups?api-version=2021-03-01
-  response:
-    body:
-      string: "{\r\n  \"properties\": {\r\n    \"firewalls\": [],\r\n    \"firewallPolicies\"\
-        : [],\r\n    \"ipAddresses\": [\r\n      \"13.64.39.16/32\",\r\n      \"40.74.146.80/31\"\
-        ,\r\n      \"40.74.147.32/28\"\r\n    ],\r\n    \"provisioningState\": \"\
-        Succeeded\"\r\n  },\r\n  \"id\": \"/subscriptions/00000000-0000-0000-0000-000000000000/resourceGroups/rgname/providers/Microsoft.Network/ipGroups/myIpGroups\"\
-        ,\r\n  \"name\": \"myIpGroups\",\r\n  \"type\": \"Microsoft.Network/IpGroups\"\
-        ,\r\n  \"etag\": \"0f5b9812-b0d2-423b-b217-8b402f064ed4\",\r\n  \"location\"\
-        : \"westus\",\r\n  \"tags\": {\r\n    \"key1\": \"value1\"\r\n  }\r\n}"
-=======
       - azsdk-python-azure-mgmt-network/19.3.0 Python/3.8.12 (Linux-5.11.0-1020-azure-x86_64-with-glibc2.2.5)
         VSTS_0fb41ef4-5012-48a9-bf39-4ee3de03ee35_build_2500_0
     method: GET
@@ -165,7 +119,6 @@
         \ \"name\": \"myIpGroups\",\r\n  \"type\": \"Microsoft.Network/IpGroups\",\r\n
         \ \"etag\": \"068cea02-dd72-4d0b-9299-bab5e7fa1ba4\",\r\n  \"location\": \"westus\",\r\n
         \ \"tags\": {\r\n    \"key1\": \"value1\"\r\n  }\r\n}"
->>>>>>> 62df3543
     headers:
       cache-control:
       - no-cache
@@ -174,15 +127,9 @@
       content-type:
       - application/json; charset=utf-8
       date:
-<<<<<<< HEAD
-      - Sat, 09 Oct 2021 07:30:26 GMT
-      etag:
-      - '"0f5b9812-b0d2-423b-b217-8b402f064ed4"'
-=======
       - Fri, 05 Nov 2021 10:07:29 GMT
       etag:
       - '"068cea02-dd72-4d0b-9299-bab5e7fa1ba4"'
->>>>>>> 62df3543
       expires:
       - '-1'
       pragma:
@@ -210,20 +157,6 @@
       Connection:
       - keep-alive
       User-Agent:
-<<<<<<< HEAD
-      - azsdk-python-azure-mgmt-network/19.1.0 Python/3.6.9 (Linux-5.4.72-microsoft-standard-WSL2-x86_64-with-Ubuntu-18.04-bionic)
-    method: GET
-    uri: https://management.azure.com/subscriptions/00000000-0000-0000-0000-000000000000/resourceGroups/rgname/providers/Microsoft.Network/ipGroups/myIpGroups?api-version=2021-03-01
-  response:
-    body:
-      string: "{\r\n  \"properties\": {\r\n    \"firewalls\": [],\r\n    \"firewallPolicies\"\
-        : [],\r\n    \"ipAddresses\": [\r\n      \"13.64.39.16/32\",\r\n      \"40.74.146.80/31\"\
-        ,\r\n      \"40.74.147.32/28\"\r\n    ],\r\n    \"provisioningState\": \"\
-        Succeeded\"\r\n  },\r\n  \"id\": \"/subscriptions/00000000-0000-0000-0000-000000000000/resourceGroups/rgname/providers/Microsoft.Network/ipGroups/myIpGroups\"\
-        ,\r\n  \"name\": \"myIpGroups\",\r\n  \"type\": \"Microsoft.Network/IpGroups\"\
-        ,\r\n  \"etag\": \"0f5b9812-b0d2-423b-b217-8b402f064ed4\",\r\n  \"location\"\
-        : \"westus\",\r\n  \"tags\": {\r\n    \"key1\": \"value1\"\r\n  }\r\n}"
-=======
       - azsdk-python-azure-mgmt-network/19.3.0 Python/3.8.12 (Linux-5.11.0-1020-azure-x86_64-with-glibc2.2.5)
         VSTS_0fb41ef4-5012-48a9-bf39-4ee3de03ee35_build_2500_0
     method: GET
@@ -237,7 +170,6 @@
         \ \"name\": \"myIpGroups\",\r\n  \"type\": \"Microsoft.Network/IpGroups\",\r\n
         \ \"etag\": \"068cea02-dd72-4d0b-9299-bab5e7fa1ba4\",\r\n  \"location\": \"westus\",\r\n
         \ \"tags\": {\r\n    \"key1\": \"value1\"\r\n  }\r\n}"
->>>>>>> 62df3543
     headers:
       cache-control:
       - no-cache
@@ -246,15 +178,9 @@
       content-type:
       - application/json; charset=utf-8
       date:
-<<<<<<< HEAD
-      - Sat, 09 Oct 2021 07:30:27 GMT
-      etag:
-      - '"0f5b9812-b0d2-423b-b217-8b402f064ed4"'
-=======
       - Fri, 05 Nov 2021 10:07:29 GMT
       etag:
       - '"068cea02-dd72-4d0b-9299-bab5e7fa1ba4"'
->>>>>>> 62df3543
       expires:
       - '-1'
       pragma:
@@ -284,16 +210,10 @@
       Content-Length:
       - '0'
       User-Agent:
-<<<<<<< HEAD
-      - azsdk-python-azure-mgmt-network/19.1.0 Python/3.6.9 (Linux-5.4.72-microsoft-standard-WSL2-x86_64-with-Ubuntu-18.04-bionic)
+      - azsdk-python-azure-mgmt-network/19.3.0 Python/3.8.12 (Linux-5.11.0-1020-azure-x86_64-with-glibc2.2.5)
+        VSTS_0fb41ef4-5012-48a9-bf39-4ee3de03ee35_build_2500_0
     method: DELETE
-    uri: https://management.azure.com/subscriptions/00000000-0000-0000-0000-000000000000/resourceGroups/rgname/providers/Microsoft.Network/ipGroups/myIpGroups?api-version=2021-03-01
-=======
-      - azsdk-python-azure-mgmt-network/19.3.0 Python/3.8.12 (Linux-5.11.0-1020-azure-x86_64-with-glibc2.2.5)
-        VSTS_0fb41ef4-5012-48a9-bf39-4ee3de03ee35_build_2500_0
-    method: DELETE
-    uri: https://management.azure.com/subscriptions/00000000-0000-0000-0000-000000000000/resourceGroups/rgname/providers/Microsoft.Network/ipGroups/myIpGroups?api-version=2021-05-01
->>>>>>> 62df3543
+    uri: https://management.azure.com/subscriptions/00000000-0000-0000-0000-000000000000/resourceGroups/rgname/providers/Microsoft.Network/ipGroups/myIpGroups?api-version=2021-05-01
   response:
     body:
       string: ''
@@ -303,11 +223,7 @@
       content-length:
       - '0'
       date:
-<<<<<<< HEAD
-      - Sat, 09 Oct 2021 07:30:30 GMT
-=======
       - Fri, 05 Nov 2021 10:07:30 GMT
->>>>>>> 62df3543
       expires:
       - '-1'
       pragma:
@@ -319,11 +235,7 @@
       x-content-type-options:
       - nosniff
       x-ms-ratelimit-remaining-subscription-deletes:
-<<<<<<< HEAD
-      - '14999'
-=======
       - '14993'
->>>>>>> 62df3543
     status:
       code: 200
       message: OK
