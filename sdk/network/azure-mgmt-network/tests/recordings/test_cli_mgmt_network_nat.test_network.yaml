--- conflicted
+++ resolved
@@ -14,22 +14,6 @@
       Content-Type:
       - application/json
       User-Agent:
-<<<<<<< HEAD
-      - azsdk-python-azure-mgmt-network/19.1.0 Python/3.6.9 (Linux-5.4.72-microsoft-standard-WSL2-x86_64-with-Ubuntu-18.04-bionic)
-    method: PUT
-    uri: https://management.azure.com/subscriptions/00000000-0000-0000-0000-000000000000/resourceGroups/rgname/providers/Microsoft.Network/publicIPAddresses/publicipaddress?api-version=2021-03-01
-  response:
-    body:
-      string: "{\r\n  \"name\": \"publicipaddress\",\r\n  \"id\": \"/subscriptions/00000000-0000-0000-0000-000000000000/resourceGroups/rgname/providers/Microsoft.Network/publicIPAddresses/publicipaddress\"\
-        ,\r\n  \"etag\": \"W/\\\"395c9877-217c-41ad-a868-4dadb0bf036c\\\"\",\r\n \
-        \ \"location\": \"eastus\",\r\n  \"properties\": {\r\n    \"provisioningState\"\
-        : \"Updating\",\r\n    \"resourceGuid\": \"060d2512-66b7-4ba1-9d66-32015e5056ae\"\
-        ,\r\n    \"publicIPAddressVersion\": \"IPv4\",\r\n    \"publicIPAllocationMethod\"\
-        : \"Static\",\r\n    \"idleTimeoutInMinutes\": 4,\r\n    \"ipTags\": []\r\n\
-        \  },\r\n  \"type\": \"Microsoft.Network/publicIPAddresses\",\r\n  \"sku\"\
-        : {\r\n    \"name\": \"Standard\",\r\n    \"tier\": \"Regional\"\r\n  }\r\n\
-        }"
-=======
       - azsdk-python-azure-mgmt-network/19.3.0 Python/3.8.12 (Linux-5.11.0-1020-azure-x86_64-with-glibc2.2.5)
         VSTS_0fb41ef4-5012-48a9-bf39-4ee3de03ee35_build_2500_0
     method: PUT
@@ -44,16 +28,11 @@
         4,\r\n    \"ipTags\": []\r\n  },\r\n  \"type\": \"Microsoft.Network/publicIPAddresses\",\r\n
         \ \"sku\": {\r\n    \"name\": \"Standard\",\r\n    \"tier\": \"Regional\"\r\n
         \ }\r\n}"
->>>>>>> 62df3543
     headers:
       azure-asyncnotification:
       - Enabled
       azure-asyncoperation:
-<<<<<<< HEAD
-      - https://management.azure.com/subscriptions/00000000-0000-0000-0000-000000000000/providers/Microsoft.Network/locations/eastus/operations/2880659b-ba5c-41e7-bd75-7971f5940009?api-version=2021-03-01
-=======
       - https://management.azure.com/subscriptions/00000000-0000-0000-0000-000000000000/providers/Microsoft.Network/locations/eastus/operations/f33303f5-9a13-4182-a82f-66a871430611?api-version=2021-05-01
->>>>>>> 62df3543
       cache-control:
       - no-cache
       content-length:
@@ -61,32 +40,22 @@
       content-type:
       - application/json; charset=utf-8
       date:
-<<<<<<< HEAD
-      - Sat, 09 Oct 2021 07:33:37 GMT
-=======
       - Fri, 05 Nov 2021 10:09:42 GMT
->>>>>>> 62df3543
-      expires:
-      - '-1'
-      pragma:
-      - no-cache
-      server:
-      - Microsoft-HTTPAPI/2.0
-      - Microsoft-HTTPAPI/2.0
-      strict-transport-security:
-      - max-age=31536000; includeSubDomains
-      x-content-type-options:
-      - nosniff
-      x-ms-arm-service-request-id:
-<<<<<<< HEAD
-      - 54147fd0-c0ef-4f7d-8472-d06b91b69ee3
-      x-ms-ratelimit-remaining-subscription-writes:
-      - '1198'
-=======
+      expires:
+      - '-1'
+      pragma:
+      - no-cache
+      server:
+      - Microsoft-HTTPAPI/2.0
+      - Microsoft-HTTPAPI/2.0
+      strict-transport-security:
+      - max-age=31536000; includeSubDomains
+      x-content-type-options:
+      - nosniff
+      x-ms-arm-service-request-id:
       - 7cb5f0dd-0d59-4b84-a2a5-9f4c87e9e0cb
       x-ms-ratelimit-remaining-subscription-writes:
       - '1190'
->>>>>>> 62df3543
     status:
       code: 201
       message: Created
@@ -100,16 +69,10 @@
       Connection:
       - keep-alive
       User-Agent:
-<<<<<<< HEAD
-      - azsdk-python-azure-mgmt-network/19.1.0 Python/3.6.9 (Linux-5.4.72-microsoft-standard-WSL2-x86_64-with-Ubuntu-18.04-bionic)
-    method: GET
-    uri: https://management.azure.com/subscriptions/00000000-0000-0000-0000-000000000000/providers/Microsoft.Network/locations/eastus/operations/2880659b-ba5c-41e7-bd75-7971f5940009?api-version=2021-03-01
-=======
       - azsdk-python-azure-mgmt-network/19.3.0 Python/3.8.12 (Linux-5.11.0-1020-azure-x86_64-with-glibc2.2.5)
         VSTS_0fb41ef4-5012-48a9-bf39-4ee3de03ee35_build_2500_0
     method: GET
     uri: https://management.azure.com/subscriptions/00000000-0000-0000-0000-000000000000/providers/Microsoft.Network/locations/eastus/operations/f33303f5-9a13-4182-a82f-66a871430611?api-version=2021-05-01
->>>>>>> 62df3543
   response:
     body:
       string: "{\r\n  \"status\": \"Succeeded\"\r\n}"
@@ -121,32 +84,24 @@
       content-type:
       - application/json; charset=utf-8
       date:
-<<<<<<< HEAD
-      - Sat, 09 Oct 2021 07:33:38 GMT
-=======
       - Fri, 05 Nov 2021 10:09:43 GMT
->>>>>>> 62df3543
-      expires:
-      - '-1'
-      pragma:
-      - no-cache
-      server:
-      - Microsoft-HTTPAPI/2.0
-      - Microsoft-HTTPAPI/2.0
-      strict-transport-security:
-      - max-age=31536000; includeSubDomains
-      transfer-encoding:
-      - chunked
-      vary:
-      - Accept-Encoding
-      x-content-type-options:
-      - nosniff
-      x-ms-arm-service-request-id:
-<<<<<<< HEAD
-      - 35f34ce4-5a81-468c-acb7-36031303b7cb
-=======
+      expires:
+      - '-1'
+      pragma:
+      - no-cache
+      server:
+      - Microsoft-HTTPAPI/2.0
+      - Microsoft-HTTPAPI/2.0
+      strict-transport-security:
+      - max-age=31536000; includeSubDomains
+      transfer-encoding:
+      - chunked
+      vary:
+      - Accept-Encoding
+      x-content-type-options:
+      - nosniff
+      x-ms-arm-service-request-id:
       - 2c8e47dc-3b1e-4a00-b082-0bf72c6818f7
->>>>>>> 62df3543
     status:
       code: 200
       message: OK
@@ -160,22 +115,6 @@
       Connection:
       - keep-alive
       User-Agent:
-<<<<<<< HEAD
-      - azsdk-python-azure-mgmt-network/19.1.0 Python/3.6.9 (Linux-5.4.72-microsoft-standard-WSL2-x86_64-with-Ubuntu-18.04-bionic)
-    method: GET
-    uri: https://management.azure.com/subscriptions/00000000-0000-0000-0000-000000000000/resourceGroups/rgname/providers/Microsoft.Network/publicIPAddresses/publicipaddress?api-version=2021-03-01
-  response:
-    body:
-      string: "{\r\n  \"name\": \"publicipaddress\",\r\n  \"id\": \"/subscriptions/00000000-0000-0000-0000-000000000000/resourceGroups/rgname/providers/Microsoft.Network/publicIPAddresses/publicipaddress\"\
-        ,\r\n  \"etag\": \"W/\\\"1ac031ba-4946-4e0a-8de1-3b2a0702a0b2\\\"\",\r\n \
-        \ \"location\": \"eastus\",\r\n  \"properties\": {\r\n    \"provisioningState\"\
-        : \"Succeeded\",\r\n    \"resourceGuid\": \"060d2512-66b7-4ba1-9d66-32015e5056ae\"\
-        ,\r\n    \"ipAddress\": \"104.211.57.80\",\r\n    \"publicIPAddressVersion\"\
-        : \"IPv4\",\r\n    \"publicIPAllocationMethod\": \"Static\",\r\n    \"idleTimeoutInMinutes\"\
-        : 4,\r\n    \"ipTags\": []\r\n  },\r\n  \"type\": \"Microsoft.Network/publicIPAddresses\"\
-        ,\r\n  \"sku\": {\r\n    \"name\": \"Standard\",\r\n    \"tier\": \"Regional\"\
-        \r\n  }\r\n}"
-=======
       - azsdk-python-azure-mgmt-network/19.3.0 Python/3.8.12 (Linux-5.11.0-1020-azure-x86_64-with-glibc2.2.5)
         VSTS_0fb41ef4-5012-48a9-bf39-4ee3de03ee35_build_2500_0
     method: GET
@@ -190,7 +129,6 @@
         \"Static\",\r\n    \"idleTimeoutInMinutes\": 4,\r\n    \"ipTags\": []\r\n
         \ },\r\n  \"type\": \"Microsoft.Network/publicIPAddresses\",\r\n  \"sku\":
         {\r\n    \"name\": \"Standard\",\r\n    \"tier\": \"Regional\"\r\n  }\r\n}"
->>>>>>> 62df3543
     headers:
       cache-control:
       - no-cache
@@ -199,36 +137,26 @@
       content-type:
       - application/json; charset=utf-8
       date:
-<<<<<<< HEAD
-      - Sat, 09 Oct 2021 07:33:39 GMT
-      etag:
-      - W/"1ac031ba-4946-4e0a-8de1-3b2a0702a0b2"
-=======
       - Fri, 05 Nov 2021 10:09:43 GMT
       etag:
       - W/"dd26cd68-1dee-414e-8c1b-d91587a6b56b"
->>>>>>> 62df3543
-      expires:
-      - '-1'
-      pragma:
-      - no-cache
-      server:
-      - Microsoft-HTTPAPI/2.0
-      - Microsoft-HTTPAPI/2.0
-      strict-transport-security:
-      - max-age=31536000; includeSubDomains
-      transfer-encoding:
-      - chunked
-      vary:
-      - Accept-Encoding
-      x-content-type-options:
-      - nosniff
-      x-ms-arm-service-request-id:
-<<<<<<< HEAD
-      - c00e3a6a-6527-490c-a764-c469c7e9ddd3
-=======
+      expires:
+      - '-1'
+      pragma:
+      - no-cache
+      server:
+      - Microsoft-HTTPAPI/2.0
+      - Microsoft-HTTPAPI/2.0
+      strict-transport-security:
+      - max-age=31536000; includeSubDomains
+      transfer-encoding:
+      - chunked
+      vary:
+      - Accept-Encoding
+      x-content-type-options:
+      - nosniff
+      x-ms-arm-service-request-id:
       - e5ecd026-3864-4ed2-8bf1-6ecdc4d92faa
->>>>>>> 62df3543
     status:
       code: 200
       message: OK
@@ -247,21 +175,6 @@
       Content-Type:
       - application/json
       User-Agent:
-<<<<<<< HEAD
-      - azsdk-python-azure-mgmt-network/19.1.0 Python/3.6.9 (Linux-5.4.72-microsoft-standard-WSL2-x86_64-with-Ubuntu-18.04-bionic)
-    method: PUT
-    uri: https://management.azure.com/subscriptions/00000000-0000-0000-0000-000000000000/resourceGroups/rgname/providers/Microsoft.Network/publicIPPrefixes/publicipprefix?api-version=2021-03-01
-  response:
-    body:
-      string: "{\r\n  \"name\": \"publicipprefix\",\r\n  \"id\": \"/subscriptions/00000000-0000-0000-0000-000000000000/resourceGroups/rgname/providers/Microsoft.Network/publicIPPrefixes/publicipprefix\"\
-        ,\r\n  \"etag\": \"W/\\\"47e0b7b0-c9f7-4989-8dbe-29ba9bb325ea\\\"\",\r\n \
-        \ \"type\": \"Microsoft.Network/publicIPPrefixes\",\r\n  \"location\": \"\
-        eastus\",\r\n  \"properties\": {\r\n    \"provisioningState\": \"Updating\"\
-        ,\r\n    \"resourceGuid\": \"d113c67f-9249-4eec-b2bf-96bd9259e072\",\r\n \
-        \   \"prefixLength\": 30,\r\n    \"publicIPAddressVersion\": \"IPv4\",\r\n\
-        \    \"ipTags\": []\r\n  },\r\n  \"sku\": {\r\n    \"name\": \"Standard\"\
-        ,\r\n    \"tier\": \"Regional\"\r\n  }\r\n}"
-=======
       - azsdk-python-azure-mgmt-network/19.3.0 Python/3.8.12 (Linux-5.11.0-1020-azure-x86_64-with-glibc2.2.5)
         VSTS_0fb41ef4-5012-48a9-bf39-4ee3de03ee35_build_2500_0
     method: PUT
@@ -276,16 +189,11 @@
         \   \"publicIPAddressVersion\": \"IPv4\",\r\n    \"ipTags\": []\r\n  },\r\n
         \ \"sku\": {\r\n    \"name\": \"Standard\",\r\n    \"tier\": \"Regional\"\r\n
         \ }\r\n}"
->>>>>>> 62df3543
     headers:
       azure-asyncnotification:
       - Enabled
       azure-asyncoperation:
-<<<<<<< HEAD
-      - https://management.azure.com/subscriptions/00000000-0000-0000-0000-000000000000/providers/Microsoft.Network/locations/eastus/operations/04530d77-9fa5-49cb-80a9-77ff716f3d62?api-version=2021-03-01
-=======
       - https://management.azure.com/subscriptions/00000000-0000-0000-0000-000000000000/providers/Microsoft.Network/locations/eastus/operations/578ff257-2336-4371-9b36-a6a8c549fb07?api-version=2021-05-01
->>>>>>> 62df3543
       cache-control:
       - no-cache
       content-length:
@@ -293,32 +201,22 @@
       content-type:
       - application/json; charset=utf-8
       date:
-<<<<<<< HEAD
-      - Sat, 09 Oct 2021 07:33:42 GMT
-=======
       - Fri, 05 Nov 2021 10:09:45 GMT
->>>>>>> 62df3543
-      expires:
-      - '-1'
-      pragma:
-      - no-cache
-      server:
-      - Microsoft-HTTPAPI/2.0
-      - Microsoft-HTTPAPI/2.0
-      strict-transport-security:
-      - max-age=31536000; includeSubDomains
-      x-content-type-options:
-      - nosniff
-      x-ms-arm-service-request-id:
-<<<<<<< HEAD
-      - 23bbb25b-4125-43d5-8d38-6a0292579d0a
-      x-ms-ratelimit-remaining-subscription-writes:
-      - '1197'
-=======
+      expires:
+      - '-1'
+      pragma:
+      - no-cache
+      server:
+      - Microsoft-HTTPAPI/2.0
+      - Microsoft-HTTPAPI/2.0
+      strict-transport-security:
+      - max-age=31536000; includeSubDomains
+      x-content-type-options:
+      - nosniff
+      x-ms-arm-service-request-id:
       - 3893cc72-824a-4294-8148-fbf2810a24ec
       x-ms-ratelimit-remaining-subscription-writes:
       - '1189'
->>>>>>> 62df3543
     status:
       code: 201
       message: Created
@@ -332,16 +230,10 @@
       Connection:
       - keep-alive
       User-Agent:
-<<<<<<< HEAD
-      - azsdk-python-azure-mgmt-network/19.1.0 Python/3.6.9 (Linux-5.4.72-microsoft-standard-WSL2-x86_64-with-Ubuntu-18.04-bionic)
-    method: GET
-    uri: https://management.azure.com/subscriptions/00000000-0000-0000-0000-000000000000/providers/Microsoft.Network/locations/eastus/operations/04530d77-9fa5-49cb-80a9-77ff716f3d62?api-version=2021-03-01
-=======
       - azsdk-python-azure-mgmt-network/19.3.0 Python/3.8.12 (Linux-5.11.0-1020-azure-x86_64-with-glibc2.2.5)
         VSTS_0fb41ef4-5012-48a9-bf39-4ee3de03ee35_build_2500_0
     method: GET
     uri: https://management.azure.com/subscriptions/00000000-0000-0000-0000-000000000000/providers/Microsoft.Network/locations/eastus/operations/578ff257-2336-4371-9b36-a6a8c549fb07?api-version=2021-05-01
->>>>>>> 62df3543
   response:
     body:
       string: "{\r\n  \"status\": \"Succeeded\"\r\n}"
@@ -353,32 +245,24 @@
       content-type:
       - application/json; charset=utf-8
       date:
-<<<<<<< HEAD
-      - Sat, 09 Oct 2021 07:33:46 GMT
-=======
       - Fri, 05 Nov 2021 10:09:48 GMT
->>>>>>> 62df3543
-      expires:
-      - '-1'
-      pragma:
-      - no-cache
-      server:
-      - Microsoft-HTTPAPI/2.0
-      - Microsoft-HTTPAPI/2.0
-      strict-transport-security:
-      - max-age=31536000; includeSubDomains
-      transfer-encoding:
-      - chunked
-      vary:
-      - Accept-Encoding
-      x-content-type-options:
-      - nosniff
-      x-ms-arm-service-request-id:
-<<<<<<< HEAD
-      - 85130a68-227c-42c9-ba4c-8fa5f9bbb075
-=======
+      expires:
+      - '-1'
+      pragma:
+      - no-cache
+      server:
+      - Microsoft-HTTPAPI/2.0
+      - Microsoft-HTTPAPI/2.0
+      strict-transport-security:
+      - max-age=31536000; includeSubDomains
+      transfer-encoding:
+      - chunked
+      vary:
+      - Accept-Encoding
+      x-content-type-options:
+      - nosniff
+      x-ms-arm-service-request-id:
       - c7d6858d-c826-4c04-b684-77fb2ee2e144
->>>>>>> 62df3543
     status:
       code: 200
       message: OK
@@ -392,22 +276,6 @@
       Connection:
       - keep-alive
       User-Agent:
-<<<<<<< HEAD
-      - azsdk-python-azure-mgmt-network/19.1.0 Python/3.6.9 (Linux-5.4.72-microsoft-standard-WSL2-x86_64-with-Ubuntu-18.04-bionic)
-    method: GET
-    uri: https://management.azure.com/subscriptions/00000000-0000-0000-0000-000000000000/resourceGroups/rgname/providers/Microsoft.Network/publicIPPrefixes/publicipprefix?api-version=2021-03-01
-  response:
-    body:
-      string: "{\r\n  \"name\": \"publicipprefix\",\r\n  \"id\": \"/subscriptions/00000000-0000-0000-0000-000000000000/resourceGroups/rgname/providers/Microsoft.Network/publicIPPrefixes/publicipprefix\"\
-        ,\r\n  \"etag\": \"W/\\\"a39b5af5-4576-44df-8a21-d4028e39ab14\\\"\",\r\n \
-        \ \"type\": \"Microsoft.Network/publicIPPrefixes\",\r\n  \"location\": \"\
-        eastus\",\r\n  \"properties\": {\r\n    \"provisioningState\": \"Succeeded\"\
-        ,\r\n    \"resourceGuid\": \"d113c67f-9249-4eec-b2bf-96bd9259e072\",\r\n \
-        \   \"prefixLength\": 30,\r\n    \"publicIPAddressVersion\": \"IPv4\",\r\n\
-        \    \"ipPrefix\": \"40.121.128.200/30\",\r\n    \"ipTags\": []\r\n  },\r\n\
-        \  \"sku\": {\r\n    \"name\": \"Standard\",\r\n    \"tier\": \"Regional\"\
-        \r\n  }\r\n}"
-=======
       - azsdk-python-azure-mgmt-network/19.3.0 Python/3.8.12 (Linux-5.11.0-1020-azure-x86_64-with-glibc2.2.5)
         VSTS_0fb41ef4-5012-48a9-bf39-4ee3de03ee35_build_2500_0
     method: GET
@@ -422,20 +290,10 @@
         \   \"publicIPAddressVersion\": \"IPv4\",\r\n    \"ipPrefix\": \"13.90.59.100/30\",\r\n
         \   \"ipTags\": []\r\n  },\r\n  \"sku\": {\r\n    \"name\": \"Standard\",\r\n
         \   \"tier\": \"Regional\"\r\n  }\r\n}"
->>>>>>> 62df3543
-    headers:
-      cache-control:
-      - no-cache
-      content-length:
-<<<<<<< HEAD
-      - '695'
-      content-type:
-      - application/json; charset=utf-8
-      date:
-      - Sat, 09 Oct 2021 07:33:46 GMT
-      etag:
-      - W/"a39b5af5-4576-44df-8a21-d4028e39ab14"
-=======
+    headers:
+      cache-control:
+      - no-cache
+      content-length:
       - '693'
       content-type:
       - application/json; charset=utf-8
@@ -443,28 +301,23 @@
       - Fri, 05 Nov 2021 10:09:48 GMT
       etag:
       - W/"1d20c71c-2fe4-4889-a718-79ac2761baee"
->>>>>>> 62df3543
-      expires:
-      - '-1'
-      pragma:
-      - no-cache
-      server:
-      - Microsoft-HTTPAPI/2.0
-      - Microsoft-HTTPAPI/2.0
-      strict-transport-security:
-      - max-age=31536000; includeSubDomains
-      transfer-encoding:
-      - chunked
-      vary:
-      - Accept-Encoding
-      x-content-type-options:
-      - nosniff
-      x-ms-arm-service-request-id:
-<<<<<<< HEAD
-      - 53c67f89-7061-40f6-b917-72b5c05c8164
-=======
+      expires:
+      - '-1'
+      pragma:
+      - no-cache
+      server:
+      - Microsoft-HTTPAPI/2.0
+      - Microsoft-HTTPAPI/2.0
+      strict-transport-security:
+      - max-age=31536000; includeSubDomains
+      transfer-encoding:
+      - chunked
+      vary:
+      - Accept-Encoding
+      x-content-type-options:
+      - nosniff
+      x-ms-arm-service-request-id:
       - 7ea8052a-5df1-41c5-ae67-22ea95d56ab5
->>>>>>> 62df3543
     status:
       code: 200
       message: OK
@@ -484,24 +337,6 @@
       Content-Type:
       - application/json
       User-Agent:
-<<<<<<< HEAD
-      - azsdk-python-azure-mgmt-network/19.1.0 Python/3.6.9 (Linux-5.4.72-microsoft-standard-WSL2-x86_64-with-Ubuntu-18.04-bionic)
-    method: PUT
-    uri: https://management.azure.com/subscriptions/00000000-0000-0000-0000-000000000000/resourceGroups/rgname/providers/Microsoft.Network/natGateways/myNatGateway?api-version=2021-03-01
-  response:
-    body:
-      string: "{\r\n  \"name\": \"myNatGateway\",\r\n  \"id\": \"/subscriptions/00000000-0000-0000-0000-000000000000/resourceGroups/rgname/providers/Microsoft.Network/natGateways/myNatGateway\"\
-        ,\r\n  \"etag\": \"W/\\\"e1ea635b-1638-4633-b662-74e315946d7f\\\"\",\r\n \
-        \ \"type\": \"Microsoft.Network/natGateways\",\r\n  \"location\": \"eastus\"\
-        ,\r\n  \"properties\": {\r\n    \"provisioningState\": \"Updating\",\r\n \
-        \   \"resourceGuid\": \"e2ff01b2-aced-4212-a31c-f940e8b4ae6b\",\r\n    \"\
-        idleTimeoutInMinutes\": 4,\r\n    \"publicIpAddresses\": [\r\n      {\r\n\
-        \        \"id\": \"/subscriptions/00000000-0000-0000-0000-000000000000/resourceGroups/rgname/providers/Microsoft.Network/publicIPAddresses/publicipaddress\"\
-        \r\n      }\r\n    ],\r\n    \"publicIpPrefixes\": [\r\n      {\r\n      \
-        \  \"id\": \"/subscriptions/00000000-0000-0000-0000-000000000000/resourceGroups/rgname/providers/Microsoft.Network/publicIPPrefixes/publicipprefix\"\
-        \r\n      }\r\n    ]\r\n  },\r\n  \"sku\": {\r\n    \"name\": \"Standard\"\
-        ,\r\n    \"tier\": \"Regional\"\r\n  }\r\n}"
-=======
       - azsdk-python-azure-mgmt-network/19.3.0 Python/3.8.12 (Linux-5.11.0-1020-azure-x86_64-with-glibc2.2.5)
         VSTS_0fb41ef4-5012-48a9-bf39-4ee3de03ee35_build_2500_0
     method: PUT
@@ -518,16 +353,11 @@
         \"/subscriptions/00000000-0000-0000-0000-000000000000/resourceGroups/rgname/providers/Microsoft.Network/publicIPPrefixes/publicipprefix\"\r\n
         \     }\r\n    ]\r\n  },\r\n  \"sku\": {\r\n    \"name\": \"Standard\",\r\n
         \   \"tier\": \"Regional\"\r\n  }\r\n}"
->>>>>>> 62df3543
     headers:
       azure-asyncnotification:
       - Enabled
       azure-asyncoperation:
-<<<<<<< HEAD
-      - https://management.azure.com/subscriptions/00000000-0000-0000-0000-000000000000/providers/Microsoft.Network/locations/eastus/operations/e70876f8-cdfb-46f9-bf44-6e826e00ec92?api-version=2021-03-01
-=======
       - https://management.azure.com/subscriptions/00000000-0000-0000-0000-000000000000/providers/Microsoft.Network/locations/eastus/operations/395b1dd3-3869-486b-866c-e90a68905659?api-version=2021-05-01
->>>>>>> 62df3543
       cache-control:
       - no-cache
       content-length:
@@ -535,32 +365,22 @@
       content-type:
       - application/json; charset=utf-8
       date:
-<<<<<<< HEAD
-      - Sat, 09 Oct 2021 07:33:50 GMT
-=======
       - Fri, 05 Nov 2021 10:09:49 GMT
->>>>>>> 62df3543
-      expires:
-      - '-1'
-      pragma:
-      - no-cache
-      server:
-      - Microsoft-HTTPAPI/2.0
-      - Microsoft-HTTPAPI/2.0
-      strict-transport-security:
-      - max-age=31536000; includeSubDomains
-      x-content-type-options:
-      - nosniff
-      x-ms-arm-service-request-id:
-<<<<<<< HEAD
-      - 997e9722-4511-4642-b66c-f136ba1969c1
-      x-ms-ratelimit-remaining-subscription-writes:
-      - '1196'
-=======
+      expires:
+      - '-1'
+      pragma:
+      - no-cache
+      server:
+      - Microsoft-HTTPAPI/2.0
+      - Microsoft-HTTPAPI/2.0
+      strict-transport-security:
+      - max-age=31536000; includeSubDomains
+      x-content-type-options:
+      - nosniff
+      x-ms-arm-service-request-id:
       - d8a43b4b-de20-472d-bcfb-1e71aa880869
       x-ms-ratelimit-remaining-subscription-writes:
       - '1188'
->>>>>>> 62df3543
     status:
       code: 201
       message: Created
@@ -574,16 +394,10 @@
       Connection:
       - keep-alive
       User-Agent:
-<<<<<<< HEAD
-      - azsdk-python-azure-mgmt-network/19.1.0 Python/3.6.9 (Linux-5.4.72-microsoft-standard-WSL2-x86_64-with-Ubuntu-18.04-bionic)
-    method: GET
-    uri: https://management.azure.com/subscriptions/00000000-0000-0000-0000-000000000000/providers/Microsoft.Network/locations/eastus/operations/e70876f8-cdfb-46f9-bf44-6e826e00ec92?api-version=2021-03-01
-=======
       - azsdk-python-azure-mgmt-network/19.3.0 Python/3.8.12 (Linux-5.11.0-1020-azure-x86_64-with-glibc2.2.5)
         VSTS_0fb41ef4-5012-48a9-bf39-4ee3de03ee35_build_2500_0
     method: GET
     uri: https://management.azure.com/subscriptions/00000000-0000-0000-0000-000000000000/providers/Microsoft.Network/locations/eastus/operations/395b1dd3-3869-486b-866c-e90a68905659?api-version=2021-05-01
->>>>>>> 62df3543
   response:
     body:
       string: "{\r\n  \"status\": \"Succeeded\"\r\n}"
@@ -595,32 +409,24 @@
       content-type:
       - application/json; charset=utf-8
       date:
-<<<<<<< HEAD
-      - Sat, 09 Oct 2021 07:34:00 GMT
-=======
       - Fri, 05 Nov 2021 10:09:59 GMT
->>>>>>> 62df3543
-      expires:
-      - '-1'
-      pragma:
-      - no-cache
-      server:
-      - Microsoft-HTTPAPI/2.0
-      - Microsoft-HTTPAPI/2.0
-      strict-transport-security:
-      - max-age=31536000; includeSubDomains
-      transfer-encoding:
-      - chunked
-      vary:
-      - Accept-Encoding
-      x-content-type-options:
-      - nosniff
-      x-ms-arm-service-request-id:
-<<<<<<< HEAD
-      - 2093c3a0-0c3c-4945-8506-c46f65678e25
-=======
+      expires:
+      - '-1'
+      pragma:
+      - no-cache
+      server:
+      - Microsoft-HTTPAPI/2.0
+      - Microsoft-HTTPAPI/2.0
+      strict-transport-security:
+      - max-age=31536000; includeSubDomains
+      transfer-encoding:
+      - chunked
+      vary:
+      - Accept-Encoding
+      x-content-type-options:
+      - nosniff
+      x-ms-arm-service-request-id:
       - 2a2cc722-a87e-49a9-bb67-055bc91683e0
->>>>>>> 62df3543
     status:
       code: 200
       message: OK
@@ -634,24 +440,6 @@
       Connection:
       - keep-alive
       User-Agent:
-<<<<<<< HEAD
-      - azsdk-python-azure-mgmt-network/19.1.0 Python/3.6.9 (Linux-5.4.72-microsoft-standard-WSL2-x86_64-with-Ubuntu-18.04-bionic)
-    method: GET
-    uri: https://management.azure.com/subscriptions/00000000-0000-0000-0000-000000000000/resourceGroups/rgname/providers/Microsoft.Network/natGateways/myNatGateway?api-version=2021-03-01
-  response:
-    body:
-      string: "{\r\n  \"name\": \"myNatGateway\",\r\n  \"id\": \"/subscriptions/00000000-0000-0000-0000-000000000000/resourceGroups/rgname/providers/Microsoft.Network/natGateways/myNatGateway\"\
-        ,\r\n  \"etag\": \"W/\\\"e6fa9011-5db6-43bd-9155-3674f7e840b5\\\"\",\r\n \
-        \ \"type\": \"Microsoft.Network/natGateways\",\r\n  \"location\": \"eastus\"\
-        ,\r\n  \"properties\": {\r\n    \"provisioningState\": \"Succeeded\",\r\n\
-        \    \"resourceGuid\": \"e2ff01b2-aced-4212-a31c-f940e8b4ae6b\",\r\n    \"\
-        idleTimeoutInMinutes\": 4,\r\n    \"publicIpAddresses\": [\r\n      {\r\n\
-        \        \"id\": \"/subscriptions/00000000-0000-0000-0000-000000000000/resourceGroups/rgname/providers/Microsoft.Network/publicIPAddresses/publicipaddress\"\
-        \r\n      }\r\n    ],\r\n    \"publicIpPrefixes\": [\r\n      {\r\n      \
-        \  \"id\": \"/subscriptions/00000000-0000-0000-0000-000000000000/resourceGroups/rgname/providers/Microsoft.Network/publicIPPrefixes/publicipprefix\"\
-        \r\n      }\r\n    ]\r\n  },\r\n  \"sku\": {\r\n    \"name\": \"Standard\"\
-        ,\r\n    \"tier\": \"Regional\"\r\n  }\r\n}"
-=======
       - azsdk-python-azure-mgmt-network/19.3.0 Python/3.8.12 (Linux-5.11.0-1020-azure-x86_64-with-glibc2.2.5)
         VSTS_0fb41ef4-5012-48a9-bf39-4ee3de03ee35_build_2500_0
     method: GET
@@ -668,7 +456,6 @@
         \"/subscriptions/00000000-0000-0000-0000-000000000000/resourceGroups/rgname/providers/Microsoft.Network/publicIPPrefixes/publicipprefix\"\r\n
         \     }\r\n    ]\r\n  },\r\n  \"sku\": {\r\n    \"name\": \"Standard\",\r\n
         \   \"tier\": \"Regional\"\r\n  }\r\n}"
->>>>>>> 62df3543
     headers:
       cache-control:
       - no-cache
@@ -677,67 +464,39 @@
       content-type:
       - application/json; charset=utf-8
       date:
-<<<<<<< HEAD
-      - Sat, 09 Oct 2021 07:34:00 GMT
-      etag:
-      - W/"e6fa9011-5db6-43bd-9155-3674f7e840b5"
-=======
       - Fri, 05 Nov 2021 10:09:59 GMT
       etag:
       - W/"56c5091c-3914-47cc-8431-8afe6b4b2926"
->>>>>>> 62df3543
-      expires:
-      - '-1'
-      pragma:
-      - no-cache
-      server:
-      - Microsoft-HTTPAPI/2.0
-      - Microsoft-HTTPAPI/2.0
-      strict-transport-security:
-      - max-age=31536000; includeSubDomains
-      transfer-encoding:
-      - chunked
-      vary:
-      - Accept-Encoding
-      x-content-type-options:
-      - nosniff
-      x-ms-arm-service-request-id:
-<<<<<<< HEAD
-      - e02bf22c-8650-41e9-a0a0-842705e74954
-=======
+      expires:
+      - '-1'
+      pragma:
+      - no-cache
+      server:
+      - Microsoft-HTTPAPI/2.0
+      - Microsoft-HTTPAPI/2.0
+      strict-transport-security:
+      - max-age=31536000; includeSubDomains
+      transfer-encoding:
+      - chunked
+      vary:
+      - Accept-Encoding
+      x-content-type-options:
+      - nosniff
+      x-ms-arm-service-request-id:
       - 73bb95cf-6f3c-4f6f-9f7a-06ecfe6820e6
->>>>>>> 62df3543
-    status:
-      code: 200
-      message: OK
-- request:
-    body: null
-    headers:
-      Accept:
-      - application/json
-      Accept-Encoding:
-      - gzip, deflate
-      Connection:
-      - keep-alive
-      User-Agent:
-<<<<<<< HEAD
-      - azsdk-python-azure-mgmt-network/19.1.0 Python/3.6.9 (Linux-5.4.72-microsoft-standard-WSL2-x86_64-with-Ubuntu-18.04-bionic)
-    method: GET
-    uri: https://management.azure.com/subscriptions/00000000-0000-0000-0000-000000000000/resourceGroups/rgname/providers/Microsoft.Network/natGateways/myNatGateway?api-version=2021-03-01
-  response:
-    body:
-      string: "{\r\n  \"name\": \"myNatGateway\",\r\n  \"id\": \"/subscriptions/00000000-0000-0000-0000-000000000000/resourceGroups/rgname/providers/Microsoft.Network/natGateways/myNatGateway\"\
-        ,\r\n  \"etag\": \"W/\\\"e6fa9011-5db6-43bd-9155-3674f7e840b5\\\"\",\r\n \
-        \ \"type\": \"Microsoft.Network/natGateways\",\r\n  \"location\": \"eastus\"\
-        ,\r\n  \"properties\": {\r\n    \"provisioningState\": \"Succeeded\",\r\n\
-        \    \"resourceGuid\": \"e2ff01b2-aced-4212-a31c-f940e8b4ae6b\",\r\n    \"\
-        idleTimeoutInMinutes\": 4,\r\n    \"publicIpAddresses\": [\r\n      {\r\n\
-        \        \"id\": \"/subscriptions/00000000-0000-0000-0000-000000000000/resourceGroups/rgname/providers/Microsoft.Network/publicIPAddresses/publicipaddress\"\
-        \r\n      }\r\n    ],\r\n    \"publicIpPrefixes\": [\r\n      {\r\n      \
-        \  \"id\": \"/subscriptions/00000000-0000-0000-0000-000000000000/resourceGroups/rgname/providers/Microsoft.Network/publicIPPrefixes/publicipprefix\"\
-        \r\n      }\r\n    ]\r\n  },\r\n  \"sku\": {\r\n    \"name\": \"Standard\"\
-        ,\r\n    \"tier\": \"Regional\"\r\n  }\r\n}"
-=======
+    status:
+      code: 200
+      message: OK
+- request:
+    body: null
+    headers:
+      Accept:
+      - application/json
+      Accept-Encoding:
+      - gzip, deflate
+      Connection:
+      - keep-alive
+      User-Agent:
       - azsdk-python-azure-mgmt-network/19.3.0 Python/3.8.12 (Linux-5.11.0-1020-azure-x86_64-with-glibc2.2.5)
         VSTS_0fb41ef4-5012-48a9-bf39-4ee3de03ee35_build_2500_0
     method: GET
@@ -754,7 +513,6 @@
         \"/subscriptions/00000000-0000-0000-0000-000000000000/resourceGroups/rgname/providers/Microsoft.Network/publicIPPrefixes/publicipprefix\"\r\n
         \     }\r\n    ]\r\n  },\r\n  \"sku\": {\r\n    \"name\": \"Standard\",\r\n
         \   \"tier\": \"Regional\"\r\n  }\r\n}"
->>>>>>> 62df3543
     headers:
       cache-control:
       - no-cache
@@ -763,36 +521,26 @@
       content-type:
       - application/json; charset=utf-8
       date:
-<<<<<<< HEAD
-      - Sat, 09 Oct 2021 07:34:01 GMT
-      etag:
-      - W/"e6fa9011-5db6-43bd-9155-3674f7e840b5"
-=======
       - Fri, 05 Nov 2021 10:09:59 GMT
       etag:
       - W/"56c5091c-3914-47cc-8431-8afe6b4b2926"
->>>>>>> 62df3543
-      expires:
-      - '-1'
-      pragma:
-      - no-cache
-      server:
-      - Microsoft-HTTPAPI/2.0
-      - Microsoft-HTTPAPI/2.0
-      strict-transport-security:
-      - max-age=31536000; includeSubDomains
-      transfer-encoding:
-      - chunked
-      vary:
-      - Accept-Encoding
-      x-content-type-options:
-      - nosniff
-      x-ms-arm-service-request-id:
-<<<<<<< HEAD
-      - 1a305d35-aa20-4a55-8f2e-01c167aa21cf
-=======
+      expires:
+      - '-1'
+      pragma:
+      - no-cache
+      server:
+      - Microsoft-HTTPAPI/2.0
+      - Microsoft-HTTPAPI/2.0
+      strict-transport-security:
+      - max-age=31536000; includeSubDomains
+      transfer-encoding:
+      - chunked
+      vary:
+      - Accept-Encoding
+      x-content-type-options:
+      - nosniff
+      x-ms-arm-service-request-id:
       - d257b60a-669d-479d-8a89-4d0978b1b224
->>>>>>> 62df3543
     status:
       code: 200
       message: OK
@@ -810,25 +558,6 @@
       Content-Type:
       - application/json
       User-Agent:
-<<<<<<< HEAD
-      - azsdk-python-azure-mgmt-network/19.1.0 Python/3.6.9 (Linux-5.4.72-microsoft-standard-WSL2-x86_64-with-Ubuntu-18.04-bionic)
-    method: PATCH
-    uri: https://management.azure.com/subscriptions/00000000-0000-0000-0000-000000000000/resourceGroups/rgname/providers/Microsoft.Network/natGateways/myNatGateway?api-version=2021-03-01
-  response:
-    body:
-      string: "{\r\n  \"name\": \"myNatGateway\",\r\n  \"id\": \"/subscriptions/00000000-0000-0000-0000-000000000000/resourceGroups/rgname/providers/Microsoft.Network/natGateways/myNatGateway\"\
-        ,\r\n  \"etag\": \"W/\\\"46f83c2c-4750-4446-bf61-536418166bbf\\\"\",\r\n \
-        \ \"type\": \"Microsoft.Network/natGateways\",\r\n  \"location\": \"eastus\"\
-        ,\r\n  \"tags\": {\r\n    \"tag1\": \"value1\",\r\n    \"tag2\": \"value2\"\
-        \r\n  },\r\n  \"properties\": {\r\n    \"provisioningState\": \"Succeeded\"\
-        ,\r\n    \"resourceGuid\": \"e2ff01b2-aced-4212-a31c-f940e8b4ae6b\",\r\n \
-        \   \"idleTimeoutInMinutes\": 4,\r\n    \"publicIpAddresses\": [\r\n     \
-        \ {\r\n        \"id\": \"/subscriptions/00000000-0000-0000-0000-000000000000/resourceGroups/rgname/providers/Microsoft.Network/publicIPAddresses/publicipaddress\"\
-        \r\n      }\r\n    ],\r\n    \"publicIpPrefixes\": [\r\n      {\r\n      \
-        \  \"id\": \"/subscriptions/00000000-0000-0000-0000-000000000000/resourceGroups/rgname/providers/Microsoft.Network/publicIPPrefixes/publicipprefix\"\
-        \r\n      }\r\n    ]\r\n  },\r\n  \"sku\": {\r\n    \"name\": \"Standard\"\
-        ,\r\n    \"tier\": \"Regional\"\r\n  }\r\n}"
-=======
       - azsdk-python-azure-mgmt-network/19.3.0 Python/3.8.12 (Linux-5.11.0-1020-azure-x86_64-with-glibc2.2.5)
         VSTS_0fb41ef4-5012-48a9-bf39-4ee3de03ee35_build_2500_0
     method: PATCH
@@ -846,7 +575,6 @@
         \"/subscriptions/00000000-0000-0000-0000-000000000000/resourceGroups/rgname/providers/Microsoft.Network/publicIPPrefixes/publicipprefix\"\r\n
         \     }\r\n    ]\r\n  },\r\n  \"sku\": {\r\n    \"name\": \"Standard\",\r\n
         \   \"tier\": \"Regional\"\r\n  }\r\n}"
->>>>>>> 62df3543
     headers:
       azure-asyncnotification:
       - Enabled
@@ -857,36 +585,26 @@
       content-type:
       - application/json; charset=utf-8
       date:
-<<<<<<< HEAD
-      - Sat, 09 Oct 2021 07:34:04 GMT
-=======
       - Fri, 05 Nov 2021 10:10:00 GMT
->>>>>>> 62df3543
-      expires:
-      - '-1'
-      pragma:
-      - no-cache
-      server:
-      - Microsoft-HTTPAPI/2.0
-      - Microsoft-HTTPAPI/2.0
-      strict-transport-security:
-      - max-age=31536000; includeSubDomains
-      transfer-encoding:
-      - chunked
-      vary:
-      - Accept-Encoding
-      x-content-type-options:
-      - nosniff
-      x-ms-arm-service-request-id:
-<<<<<<< HEAD
-      - 9cfe73a3-699e-452a-b2b4-3d9314a5de01
-      x-ms-ratelimit-remaining-subscription-writes:
-      - '1195'
-=======
+      expires:
+      - '-1'
+      pragma:
+      - no-cache
+      server:
+      - Microsoft-HTTPAPI/2.0
+      - Microsoft-HTTPAPI/2.0
+      strict-transport-security:
+      - max-age=31536000; includeSubDomains
+      transfer-encoding:
+      - chunked
+      vary:
+      - Accept-Encoding
+      x-content-type-options:
+      - nosniff
+      x-ms-arm-service-request-id:
       - 0a00c4a5-a027-4919-810b-a6ab386bcaa0
       x-ms-ratelimit-remaining-subscription-writes:
       - '1187'
->>>>>>> 62df3543
     status:
       code: 200
       message: OK
@@ -902,16 +620,10 @@
       Content-Length:
       - '0'
       User-Agent:
-<<<<<<< HEAD
-      - azsdk-python-azure-mgmt-network/19.1.0 Python/3.6.9 (Linux-5.4.72-microsoft-standard-WSL2-x86_64-with-Ubuntu-18.04-bionic)
-    method: DELETE
-    uri: https://management.azure.com/subscriptions/00000000-0000-0000-0000-000000000000/resourceGroups/rgname/providers/Microsoft.Network/natGateways/myNatGateway?api-version=2021-03-01
-=======
       - azsdk-python-azure-mgmt-network/19.3.0 Python/3.8.12 (Linux-5.11.0-1020-azure-x86_64-with-glibc2.2.5)
         VSTS_0fb41ef4-5012-48a9-bf39-4ee3de03ee35_build_2500_0
     method: DELETE
     uri: https://management.azure.com/subscriptions/00000000-0000-0000-0000-000000000000/resourceGroups/rgname/providers/Microsoft.Network/natGateways/myNatGateway?api-version=2021-05-01
->>>>>>> 62df3543
   response:
     body:
       string: ''
@@ -919,48 +631,30 @@
       azure-asyncnotification:
       - Enabled
       azure-asyncoperation:
-<<<<<<< HEAD
-      - https://management.azure.com/subscriptions/00000000-0000-0000-0000-000000000000/providers/Microsoft.Network/locations/eastus/operations/51e0157c-2601-40d3-ad2f-551a0801a6fb?api-version=2021-03-01
-=======
       - https://management.azure.com/subscriptions/00000000-0000-0000-0000-000000000000/providers/Microsoft.Network/locations/eastus/operations/7bbcf7b7-4abe-4506-8215-8d5fb5fbea79?api-version=2021-05-01
->>>>>>> 62df3543
       cache-control:
       - no-cache
       content-length:
       - '0'
       date:
-<<<<<<< HEAD
-      - Sat, 09 Oct 2021 07:34:05 GMT
-      expires:
-      - '-1'
-      location:
-      - https://management.azure.com/subscriptions/00000000-0000-0000-0000-000000000000/providers/Microsoft.Network/locations/eastus/operationResults/51e0157c-2601-40d3-ad2f-551a0801a6fb?api-version=2021-03-01
-=======
       - Fri, 05 Nov 2021 10:10:00 GMT
       expires:
       - '-1'
       location:
       - https://management.azure.com/subscriptions/00000000-0000-0000-0000-000000000000/providers/Microsoft.Network/locations/eastus/operationResults/7bbcf7b7-4abe-4506-8215-8d5fb5fbea79?api-version=2021-05-01
->>>>>>> 62df3543
-      pragma:
-      - no-cache
-      server:
-      - Microsoft-HTTPAPI/2.0
-      - Microsoft-HTTPAPI/2.0
-      strict-transport-security:
-      - max-age=31536000; includeSubDomains
-      x-content-type-options:
-      - nosniff
-      x-ms-arm-service-request-id:
-<<<<<<< HEAD
-      - 93bd1bdc-a017-480f-b41c-4395046b11c5
-      x-ms-ratelimit-remaining-subscription-deletes:
-      - '14999'
-=======
+      pragma:
+      - no-cache
+      server:
+      - Microsoft-HTTPAPI/2.0
+      - Microsoft-HTTPAPI/2.0
+      strict-transport-security:
+      - max-age=31536000; includeSubDomains
+      x-content-type-options:
+      - nosniff
+      x-ms-arm-service-request-id:
       - 0a2dea04-0c82-4fdc-a791-8d3cd8c7d196
       x-ms-ratelimit-remaining-subscription-deletes:
       - '14992'
->>>>>>> 62df3543
     status:
       code: 202
       message: Accepted
@@ -974,16 +668,10 @@
       Connection:
       - keep-alive
       User-Agent:
-<<<<<<< HEAD
-      - azsdk-python-azure-mgmt-network/19.1.0 Python/3.6.9 (Linux-5.4.72-microsoft-standard-WSL2-x86_64-with-Ubuntu-18.04-bionic)
-    method: GET
-    uri: https://management.azure.com/subscriptions/00000000-0000-0000-0000-000000000000/providers/Microsoft.Network/locations/eastus/operations/51e0157c-2601-40d3-ad2f-551a0801a6fb?api-version=2021-03-01
-=======
       - azsdk-python-azure-mgmt-network/19.3.0 Python/3.8.12 (Linux-5.11.0-1020-azure-x86_64-with-glibc2.2.5)
         VSTS_0fb41ef4-5012-48a9-bf39-4ee3de03ee35_build_2500_0
     method: GET
     uri: https://management.azure.com/subscriptions/00000000-0000-0000-0000-000000000000/providers/Microsoft.Network/locations/eastus/operations/7bbcf7b7-4abe-4506-8215-8d5fb5fbea79?api-version=2021-05-01
->>>>>>> 62df3543
   response:
     body:
       string: "{\r\n  \"status\": \"Succeeded\"\r\n}"
@@ -995,32 +683,24 @@
       content-type:
       - application/json; charset=utf-8
       date:
-<<<<<<< HEAD
-      - Sat, 09 Oct 2021 07:34:16 GMT
-=======
       - Fri, 05 Nov 2021 10:10:11 GMT
->>>>>>> 62df3543
-      expires:
-      - '-1'
-      pragma:
-      - no-cache
-      server:
-      - Microsoft-HTTPAPI/2.0
-      - Microsoft-HTTPAPI/2.0
-      strict-transport-security:
-      - max-age=31536000; includeSubDomains
-      transfer-encoding:
-      - chunked
-      vary:
-      - Accept-Encoding
-      x-content-type-options:
-      - nosniff
-      x-ms-arm-service-request-id:
-<<<<<<< HEAD
-      - d8884662-d86d-4169-9359-4f2934d46c14
-=======
+      expires:
+      - '-1'
+      pragma:
+      - no-cache
+      server:
+      - Microsoft-HTTPAPI/2.0
+      - Microsoft-HTTPAPI/2.0
+      strict-transport-security:
+      - max-age=31536000; includeSubDomains
+      transfer-encoding:
+      - chunked
+      vary:
+      - Accept-Encoding
+      x-content-type-options:
+      - nosniff
+      x-ms-arm-service-request-id:
       - 1dded58a-75c1-4f64-9d3f-b173bff54f97
->>>>>>> 62df3543
     status:
       code: 200
       message: OK
