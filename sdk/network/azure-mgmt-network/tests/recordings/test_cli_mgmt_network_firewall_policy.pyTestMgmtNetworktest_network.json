--- conflicted
+++ resolved
@@ -7,11 +7,7 @@
         "Accept": "*/*",
         "Accept-Encoding": "gzip, deflate",
         "Connection": "keep-alive",
-<<<<<<< HEAD
-        "User-Agent": "azsdk-python-identity/1.12.0b2 Python/3.8.14 (Linux-5.15.0-1020-azure-x86_64-with-glibc2.2.5) VSTS_0fb41ef4-5012-48a9-bf39-4ee3de03ee35_build_2500_0"
-=======
         "User-Agent": "azsdk-python-identity/1.12.0b3 Python/3.8.14 (Linux-5.15.0-1022-azure-x86_64-with-glibc2.2.5) VSTS_0fb41ef4-5012-48a9-bf39-4ee3de03ee35_build_2500_0"
->>>>>>> dce54150
       },
       "RequestBody": null,
       "StatusCode": 200,
@@ -21,21 +17,12 @@
         "Cache-Control": "max-age=86400, private",
         "Content-Length": "1753",
         "Content-Type": "application/json; charset=utf-8",
-<<<<<<< HEAD
-        "Date": "Mon, 10 Oct 2022 04:27:07 GMT",
-=======
         "Date": "Mon, 24 Oct 2022 05:33:31 GMT",
->>>>>>> dce54150
         "P3P": "CP=\u0022DSP CUR OTPi IND OTRi ONL FIN\u0022",
         "Set-Cookie": "[set-cookie;]",
         "Strict-Transport-Security": "max-age=31536000; includeSubDomains",
         "X-Content-Type-Options": "nosniff",
-<<<<<<< HEAD
-        "x-ms-ests-server": "2.1.13845.9 - SCUS ProdSlices",
-        "x-ms-httpver": "1.1",
-=======
         "x-ms-ests-server": "2.1.14006.8 - NCUS ProdSlices",
->>>>>>> dce54150
         "X-XSS-Protection": "0"
       },
       "ResponseBody": {
@@ -114,11 +101,7 @@
         "Accept-Encoding": "gzip, deflate",
         "Connection": "keep-alive",
         "Cookie": "cookie;",
-<<<<<<< HEAD
-        "User-Agent": "azsdk-python-identity/1.12.0b2 Python/3.8.14 (Linux-5.15.0-1020-azure-x86_64-with-glibc2.2.5) VSTS_0fb41ef4-5012-48a9-bf39-4ee3de03ee35_build_2500_0"
-=======
         "User-Agent": "azsdk-python-identity/1.12.0b3 Python/3.8.14 (Linux-5.15.0-1022-azure-x86_64-with-glibc2.2.5) VSTS_0fb41ef4-5012-48a9-bf39-4ee3de03ee35_build_2500_0"
->>>>>>> dce54150
       },
       "RequestBody": null,
       "StatusCode": 200,
@@ -128,21 +111,12 @@
         "Cache-Control": "max-age=86400, private",
         "Content-Length": "945",
         "Content-Type": "application/json; charset=utf-8",
-<<<<<<< HEAD
-        "Date": "Mon, 10 Oct 2022 04:27:07 GMT",
-=======
         "Date": "Mon, 24 Oct 2022 05:33:31 GMT",
->>>>>>> dce54150
         "P3P": "CP=\u0022DSP CUR OTPi IND OTRi ONL FIN\u0022",
         "Set-Cookie": "[set-cookie;]",
         "Strict-Transport-Security": "max-age=31536000; includeSubDomains",
         "X-Content-Type-Options": "nosniff",
-<<<<<<< HEAD
-        "x-ms-ests-server": "2.1.13777.6 - NCUS ProdSlices",
-        "x-ms-httpver": "1.1",
-=======
         "x-ms-ests-server": "2.1.13943.8 - NCUS ProdSlices",
->>>>>>> dce54150
         "X-XSS-Protection": "0"
       },
       "ResponseBody": {
@@ -198,20 +172,12 @@
       "RequestHeaders": {
         "Accept": "application/json",
         "Accept-Encoding": "gzip, deflate",
-<<<<<<< HEAD
-        "client-request-id": "72487c6e-0bc0-40b7-85e3-1780e3e0c56d",
-=======
         "client-request-id": "50fac64e-7291-47c3-bf76-30e42eeb5456",
->>>>>>> dce54150
         "Connection": "keep-alive",
         "Content-Length": "288",
         "Content-Type": "application/x-www-form-urlencoded",
         "Cookie": "cookie;",
-<<<<<<< HEAD
-        "User-Agent": "azsdk-python-identity/1.12.0b2 Python/3.8.14 (Linux-5.15.0-1020-azure-x86_64-with-glibc2.2.5) VSTS_0fb41ef4-5012-48a9-bf39-4ee3de03ee35_build_2500_0",
-=======
         "User-Agent": "azsdk-python-identity/1.12.0b3 Python/3.8.14 (Linux-5.15.0-1022-azure-x86_64-with-glibc2.2.5) VSTS_0fb41ef4-5012-48a9-bf39-4ee3de03ee35_build_2500_0",
->>>>>>> dce54150
         "x-client-cpu": "x64",
         "x-client-current-telemetry": "4|730,0|",
         "x-client-last-telemetry": "4|0|||",
@@ -224,17 +190,10 @@
       "StatusCode": 200,
       "ResponseHeaders": {
         "Cache-Control": "no-store, no-cache",
-<<<<<<< HEAD
-        "client-request-id": "72487c6e-0bc0-40b7-85e3-1780e3e0c56d",
-        "Content-Length": "114",
-        "Content-Type": "application/json; charset=utf-8",
-        "Date": "Mon, 10 Oct 2022 04:27:07 GMT",
-=======
         "client-request-id": "50fac64e-7291-47c3-bf76-30e42eeb5456",
         "Content-Length": "114",
         "Content-Type": "application/json; charset=utf-8",
         "Date": "Mon, 24 Oct 2022 05:33:31 GMT",
->>>>>>> dce54150
         "Expires": "-1",
         "P3P": "CP=\u0022DSP CUR OTPi IND OTRi ONL FIN\u0022",
         "Pragma": "no-cache",
@@ -242,12 +201,7 @@
         "Strict-Transport-Security": "max-age=31536000; includeSubDomains",
         "X-Content-Type-Options": "nosniff",
         "x-ms-clitelem": "1,0,0,,",
-<<<<<<< HEAD
-        "x-ms-ests-server": "2.1.13845.9 - WUS2 ProdSlices",
-        "x-ms-httpver": "1.1",
-=======
         "x-ms-ests-server": "2.1.14006.8 - NCUS ProdSlices",
->>>>>>> dce54150
         "X-XSS-Protection": "0"
       },
       "ResponseBody": {
@@ -267,11 +221,7 @@
         "Connection": "keep-alive",
         "Content-Length": "95",
         "Content-Type": "application/json",
-<<<<<<< HEAD
-        "User-Agent": "azsdk-python-azure-mgmt-network/22.0.0 Python/3.8.14 (Linux-5.15.0-1020-azure-x86_64-with-glibc2.2.5) VSTS_0fb41ef4-5012-48a9-bf39-4ee3de03ee35_build_2500_0"
-=======
-        "User-Agent": "azsdk-python-azure-mgmt-network/22.1.0 Python/3.8.14 (Linux-5.15.0-1022-azure-x86_64-with-glibc2.2.5) VSTS_0fb41ef4-5012-48a9-bf39-4ee3de03ee35_build_2500_0"
->>>>>>> dce54150
+        "User-Agent": "azsdk-python-azure-mgmt-network/22.1.0 Python/3.8.14 (Linux-5.15.0-1022-azure-x86_64-with-glibc2.2.5) VSTS_0fb41ef4-5012-48a9-bf39-4ee3de03ee35_build_2500_0"
       },
       "RequestBody": {
         "location": "West US",
@@ -284,34 +234,20 @@
       },
       "StatusCode": 201,
       "ResponseHeaders": {
-<<<<<<< HEAD
-        "Azure-AsyncOperation": "https://management.azure.com/subscriptions/00000000-0000-0000-0000-000000000000/providers/Microsoft.Network/locations/westus/nfvOperations/7309ca2c-a6f1-463c-83c2-3db46c810da7?api-version=2022-05-01",
+        "Azure-AsyncOperation": "https://management.azure.com/subscriptions/00000000-0000-0000-0000-000000000000/providers/Microsoft.Network/locations/westus/nfvOperations/50a04376-ffbd-47cc-bf0a-07fcea8bd7c3?api-version=2022-05-01",
         "Cache-Control": "no-cache",
         "Content-Length": "572",
         "Content-Type": "application/json; charset=utf-8",
-        "Date": "Mon, 10 Oct 2022 04:27:09 GMT",
-=======
-        "Azure-AsyncOperation": "https://management.azure.com/subscriptions/00000000-0000-0000-0000-000000000000/providers/Microsoft.Network/locations/westus/nfvOperations/50a04376-ffbd-47cc-bf0a-07fcea8bd7c3?api-version=2022-05-01",
-        "Cache-Control": "no-cache",
-        "Content-Length": "572",
-        "Content-Type": "application/json; charset=utf-8",
         "Date": "Mon, 24 Oct 2022 05:33:34 GMT",
->>>>>>> dce54150
         "Expires": "-1",
         "Pragma": "no-cache",
         "Retry-After": "10",
         "Server": "Microsoft-HTTPAPI/2.0",
         "Strict-Transport-Security": "max-age=31536000; includeSubDomains",
         "X-Content-Type-Options": "nosniff",
-<<<<<<< HEAD
-        "x-ms-correlation-request-id": "5b749785-bc6d-479d-af6b-ff79f199dd5a",
-        "x-ms-ratelimit-remaining-subscription-writes": "1179",
-        "x-ms-routing-request-id": "CENTRALUS:20221010T042710Z:5b749785-bc6d-479d-af6b-ff79f199dd5a"
-=======
         "x-ms-correlation-request-id": "09457339-920b-430a-a3b0-49d7c150cd93",
         "x-ms-ratelimit-remaining-subscription-writes": "1195",
         "x-ms-routing-request-id": "NORTHCENTRALUS:20221024T053335Z:09457339-920b-430a-a3b0-49d7c150cd93"
->>>>>>> dce54150
       },
       "ResponseBody": {
         "properties": {
@@ -327,11 +263,7 @@
         "id": "/subscriptions/00000000-0000-0000-0000-000000000000/resourceGroups/rgname/providers/Microsoft.Network/firewallPolicies/myFirewallPolicy",
         "name": "myFirewallPolicy",
         "type": "Microsoft.Network/FirewallPolicies",
-<<<<<<< HEAD
-        "etag": "47615b7b-e130-40fa-8c74-3827fe834c58",
-=======
         "etag": "51f0faa5-c94e-4fd9-9b0d-3b2a994c6b67",
->>>>>>> dce54150
         "location": "westus",
         "tags": {
           "key1": "value1"
@@ -339,81 +271,31 @@
       }
     },
     {
-<<<<<<< HEAD
-      "RequestUri": "https://management.azure.com/subscriptions/00000000-0000-0000-0000-000000000000/providers/Microsoft.Network/locations/westus/nfvOperations/7309ca2c-a6f1-463c-83c2-3db46c810da7?api-version=2022-05-01",
-=======
       "RequestUri": "https://management.azure.com/subscriptions/00000000-0000-0000-0000-000000000000/providers/Microsoft.Network/locations/westus/nfvOperations/50a04376-ffbd-47cc-bf0a-07fcea8bd7c3?api-version=2022-05-01",
->>>>>>> dce54150
       "RequestMethod": "GET",
       "RequestHeaders": {
         "Accept": "*/*",
         "Accept-Encoding": "gzip, deflate",
         "Connection": "keep-alive",
-<<<<<<< HEAD
-        "User-Agent": "azsdk-python-azure-mgmt-network/22.0.0 Python/3.8.14 (Linux-5.15.0-1020-azure-x86_64-with-glibc2.2.5) VSTS_0fb41ef4-5012-48a9-bf39-4ee3de03ee35_build_2500_0"
-=======
-        "User-Agent": "azsdk-python-azure-mgmt-network/22.1.0 Python/3.8.14 (Linux-5.15.0-1022-azure-x86_64-with-glibc2.2.5) VSTS_0fb41ef4-5012-48a9-bf39-4ee3de03ee35_build_2500_0"
->>>>>>> dce54150
-      },
-      "RequestBody": null,
-      "StatusCode": 200,
-      "ResponseHeaders": {
-        "Cache-Control": "no-cache",
-        "Content-Encoding": "gzip",
-        "Content-Type": "application/json; charset=utf-8",
-<<<<<<< HEAD
-        "Date": "Mon, 10 Oct 2022 04:27:09 GMT",
-        "Expires": "-1",
-        "Pragma": "no-cache",
-        "Retry-After": "10",
-        "Server": "Microsoft-HTTPAPI/2.0",
-        "Strict-Transport-Security": "max-age=31536000; includeSubDomains",
-        "Transfer-Encoding": "chunked",
-        "Vary": "Accept-Encoding",
-        "X-Content-Type-Options": "nosniff",
-        "x-ms-correlation-request-id": "97a2f562-9e8f-4f4b-a1b3-d7ada6113aa9",
-        "x-ms-ratelimit-remaining-subscription-reads": "11875",
-        "x-ms-routing-request-id": "CENTRALUS:20221010T042710Z:97a2f562-9e8f-4f4b-a1b3-d7ada6113aa9"
-      },
-      "ResponseBody": {
-        "status": "InProgress"
-      }
-    },
-    {
-      "RequestUri": "https://management.azure.com/subscriptions/00000000-0000-0000-0000-000000000000/providers/Microsoft.Network/locations/westus/nfvOperations/7309ca2c-a6f1-463c-83c2-3db46c810da7?api-version=2022-05-01",
-      "RequestMethod": "GET",
-      "RequestHeaders": {
-        "Accept": "*/*",
-        "Accept-Encoding": "gzip, deflate",
-        "Connection": "keep-alive",
-        "User-Agent": "azsdk-python-azure-mgmt-network/22.0.0 Python/3.8.14 (Linux-5.15.0-1020-azure-x86_64-with-glibc2.2.5) VSTS_0fb41ef4-5012-48a9-bf39-4ee3de03ee35_build_2500_0"
-      },
-      "RequestBody": null,
-      "StatusCode": 200,
-      "ResponseHeaders": {
-        "Cache-Control": "no-cache",
-        "Content-Encoding": "gzip",
-        "Content-Type": "application/json; charset=utf-8",
-        "Date": "Mon, 10 Oct 2022 04:27:20 GMT",
-=======
+        "User-Agent": "azsdk-python-azure-mgmt-network/22.1.0 Python/3.8.14 (Linux-5.15.0-1022-azure-x86_64-with-glibc2.2.5) VSTS_0fb41ef4-5012-48a9-bf39-4ee3de03ee35_build_2500_0"
+      },
+      "RequestBody": null,
+      "StatusCode": 200,
+      "ResponseHeaders": {
+        "Cache-Control": "no-cache",
+        "Content-Encoding": "gzip",
+        "Content-Type": "application/json; charset=utf-8",
         "Date": "Mon, 24 Oct 2022 05:33:34 GMT",
->>>>>>> dce54150
-        "Expires": "-1",
-        "Pragma": "no-cache",
-        "Server": "Microsoft-HTTPAPI/2.0",
-        "Strict-Transport-Security": "max-age=31536000; includeSubDomains",
-        "Transfer-Encoding": "chunked",
-        "Vary": "Accept-Encoding",
-        "X-Content-Type-Options": "nosniff",
-<<<<<<< HEAD
-        "x-ms-correlation-request-id": "42ba9203-7ba2-46d2-9808-598d78e496b2",
-        "x-ms-ratelimit-remaining-subscription-reads": "11874",
-        "x-ms-routing-request-id": "CENTRALUS:20221010T042720Z:42ba9203-7ba2-46d2-9808-598d78e496b2"
-=======
+        "Expires": "-1",
+        "Pragma": "no-cache",
+        "Server": "Microsoft-HTTPAPI/2.0",
+        "Strict-Transport-Security": "max-age=31536000; includeSubDomains",
+        "Transfer-Encoding": "chunked",
+        "Vary": "Accept-Encoding",
+        "X-Content-Type-Options": "nosniff",
         "x-ms-correlation-request-id": "54c47c90-765f-4762-bf0d-754e4f382aca",
         "x-ms-ratelimit-remaining-subscription-reads": "11964",
         "x-ms-routing-request-id": "NORTHCENTRALUS:20221024T053335Z:54c47c90-765f-4762-bf0d-754e4f382aca"
->>>>>>> dce54150
       },
       "ResponseBody": {
         "status": "Succeeded"
@@ -426,41 +308,26 @@
         "Accept": "*/*",
         "Accept-Encoding": "gzip, deflate",
         "Connection": "keep-alive",
-<<<<<<< HEAD
-        "User-Agent": "azsdk-python-azure-mgmt-network/22.0.0 Python/3.8.14 (Linux-5.15.0-1020-azure-x86_64-with-glibc2.2.5) VSTS_0fb41ef4-5012-48a9-bf39-4ee3de03ee35_build_2500_0"
-=======
-        "User-Agent": "azsdk-python-azure-mgmt-network/22.1.0 Python/3.8.14 (Linux-5.15.0-1022-azure-x86_64-with-glibc2.2.5) VSTS_0fb41ef4-5012-48a9-bf39-4ee3de03ee35_build_2500_0"
->>>>>>> dce54150
-      },
-      "RequestBody": null,
-      "StatusCode": 200,
-      "ResponseHeaders": {
-        "Cache-Control": "no-cache",
-        "Content-Encoding": "gzip",
-        "Content-Type": "application/json; charset=utf-8",
-<<<<<<< HEAD
-        "Date": "Mon, 10 Oct 2022 04:27:20 GMT",
-        "ETag": "\u002247615b7b-e130-40fa-8c74-3827fe834c58\u0022",
-=======
+        "User-Agent": "azsdk-python-azure-mgmt-network/22.1.0 Python/3.8.14 (Linux-5.15.0-1022-azure-x86_64-with-glibc2.2.5) VSTS_0fb41ef4-5012-48a9-bf39-4ee3de03ee35_build_2500_0"
+      },
+      "RequestBody": null,
+      "StatusCode": 200,
+      "ResponseHeaders": {
+        "Cache-Control": "no-cache",
+        "Content-Encoding": "gzip",
+        "Content-Type": "application/json; charset=utf-8",
         "Date": "Mon, 24 Oct 2022 05:33:34 GMT",
         "ETag": "\u002251f0faa5-c94e-4fd9-9b0d-3b2a994c6b67\u0022",
->>>>>>> dce54150
-        "Expires": "-1",
-        "Pragma": "no-cache",
-        "Server": "Microsoft-HTTPAPI/2.0",
-        "Strict-Transport-Security": "max-age=31536000; includeSubDomains",
-        "Transfer-Encoding": "chunked",
-        "Vary": "Accept-Encoding",
-        "X-Content-Type-Options": "nosniff",
-<<<<<<< HEAD
-        "x-ms-correlation-request-id": "390b78d1-593e-4416-a23f-ef1cec8b48bf",
-        "x-ms-ratelimit-remaining-subscription-reads": "11873",
-        "x-ms-routing-request-id": "CENTRALUS:20221010T042720Z:390b78d1-593e-4416-a23f-ef1cec8b48bf"
-=======
+        "Expires": "-1",
+        "Pragma": "no-cache",
+        "Server": "Microsoft-HTTPAPI/2.0",
+        "Strict-Transport-Security": "max-age=31536000; includeSubDomains",
+        "Transfer-Encoding": "chunked",
+        "Vary": "Accept-Encoding",
+        "X-Content-Type-Options": "nosniff",
         "x-ms-correlation-request-id": "6b1c3d0b-e0ee-4e30-a83a-8dfd0d44014a",
         "x-ms-ratelimit-remaining-subscription-reads": "11963",
         "x-ms-routing-request-id": "NORTHCENTRALUS:20221024T053335Z:6b1c3d0b-e0ee-4e30-a83a-8dfd0d44014a"
->>>>>>> dce54150
       },
       "ResponseBody": {
         "properties": {
@@ -476,11 +343,7 @@
         "id": "/subscriptions/00000000-0000-0000-0000-000000000000/resourceGroups/rgname/providers/Microsoft.Network/firewallPolicies/myFirewallPolicy",
         "name": "myFirewallPolicy",
         "type": "Microsoft.Network/FirewallPolicies",
-<<<<<<< HEAD
-        "etag": "47615b7b-e130-40fa-8c74-3827fe834c58",
-=======
         "etag": "51f0faa5-c94e-4fd9-9b0d-3b2a994c6b67",
->>>>>>> dce54150
         "location": "westus",
         "tags": {
           "key1": "value1"
@@ -496,11 +359,7 @@
         "Connection": "keep-alive",
         "Content-Length": "361",
         "Content-Type": "application/json",
-<<<<<<< HEAD
-        "User-Agent": "azsdk-python-azure-mgmt-network/22.0.0 Python/3.8.14 (Linux-5.15.0-1020-azure-x86_64-with-glibc2.2.5) VSTS_0fb41ef4-5012-48a9-bf39-4ee3de03ee35_build_2500_0"
-=======
-        "User-Agent": "azsdk-python-azure-mgmt-network/22.1.0 Python/3.8.14 (Linux-5.15.0-1022-azure-x86_64-with-glibc2.2.5) VSTS_0fb41ef4-5012-48a9-bf39-4ee3de03ee35_build_2500_0"
->>>>>>> dce54150
+        "User-Agent": "azsdk-python-azure-mgmt-network/22.1.0 Python/3.8.14 (Linux-5.15.0-1022-azure-x86_64-with-glibc2.2.5) VSTS_0fb41ef4-5012-48a9-bf39-4ee3de03ee35_build_2500_0"
       },
       "RequestBody": {
         "properties": {
@@ -536,34 +395,20 @@
       },
       "StatusCode": 201,
       "ResponseHeaders": {
-<<<<<<< HEAD
-        "Azure-AsyncOperation": "https://management.azure.com/subscriptions/00000000-0000-0000-0000-000000000000/providers/Microsoft.Network/locations/westus/nfvOperations/038acf3a-99c4-4416-8ba0-2c92d298ac3e?api-version=2020-04-01",
+        "Azure-AsyncOperation": "https://management.azure.com/subscriptions/00000000-0000-0000-0000-000000000000/providers/Microsoft.Network/locations/westus/nfvOperations/44126f5e-e773-4878-bb73-950e5d5d617c?api-version=2020-04-01",
         "Cache-Control": "no-cache",
         "Content-Length": "1091",
         "Content-Type": "application/json; charset=utf-8",
-        "Date": "Mon, 10 Oct 2022 04:27:21 GMT",
-=======
-        "Azure-AsyncOperation": "https://management.azure.com/subscriptions/00000000-0000-0000-0000-000000000000/providers/Microsoft.Network/locations/westus/nfvOperations/44126f5e-e773-4878-bb73-950e5d5d617c?api-version=2020-04-01",
-        "Cache-Control": "no-cache",
-        "Content-Length": "1091",
-        "Content-Type": "application/json; charset=utf-8",
         "Date": "Mon, 24 Oct 2022 05:33:36 GMT",
->>>>>>> dce54150
         "Expires": "-1",
         "Pragma": "no-cache",
         "Retry-After": "10",
         "Server": "Microsoft-HTTPAPI/2.0",
         "Strict-Transport-Security": "max-age=31536000; includeSubDomains",
         "X-Content-Type-Options": "nosniff",
-<<<<<<< HEAD
-        "x-ms-correlation-request-id": "ee77d60e-db54-487b-85e7-924b401e8652",
-        "x-ms-ratelimit-remaining-subscription-writes": "1178",
-        "x-ms-routing-request-id": "CENTRALUS:20221010T042721Z:ee77d60e-db54-487b-85e7-924b401e8652"
-=======
         "x-ms-correlation-request-id": "bdf2d8ca-b6b4-4cd7-93cd-d8bc530894aa",
         "x-ms-ratelimit-remaining-subscription-writes": "1194",
         "x-ms-routing-request-id": "NORTHCENTRALUS:20221024T053336Z:bdf2d8ca-b6b4-4cd7-93cd-d8bc530894aa"
->>>>>>> dce54150
       },
       "ResponseBody": {
         "properties": {
@@ -601,40 +446,25 @@
         "id": "/subscriptions/00000000-0000-0000-0000-000000000000/resourceGroups/rgname/providers/Microsoft.Network/firewallPolicies/myFirewallPolicy/ruleGroups/myRuleGroup",
         "name": "myRuleGroup",
         "type": "Microsoft.Network/FirewallPolicies/RuleGroups",
-<<<<<<< HEAD
-        "etag": "1b2d743d-a7db-4898-ba00-9a5d39f71630",
-=======
         "etag": "921f4c49-8486-4c4e-a526-f199ad3a3b78",
->>>>>>> dce54150
         "location": "westus"
       }
     },
     {
-<<<<<<< HEAD
-      "RequestUri": "https://management.azure.com/subscriptions/00000000-0000-0000-0000-000000000000/providers/Microsoft.Network/locations/westus/nfvOperations/038acf3a-99c4-4416-8ba0-2c92d298ac3e?api-version=2020-04-01",
-=======
       "RequestUri": "https://management.azure.com/subscriptions/00000000-0000-0000-0000-000000000000/providers/Microsoft.Network/locations/westus/nfvOperations/44126f5e-e773-4878-bb73-950e5d5d617c?api-version=2020-04-01",
->>>>>>> dce54150
       "RequestMethod": "GET",
       "RequestHeaders": {
         "Accept": "*/*",
         "Accept-Encoding": "gzip, deflate",
         "Connection": "keep-alive",
-<<<<<<< HEAD
-        "User-Agent": "azsdk-python-azure-mgmt-network/22.0.0 Python/3.8.14 (Linux-5.15.0-1020-azure-x86_64-with-glibc2.2.5) VSTS_0fb41ef4-5012-48a9-bf39-4ee3de03ee35_build_2500_0"
-=======
-        "User-Agent": "azsdk-python-azure-mgmt-network/22.1.0 Python/3.8.14 (Linux-5.15.0-1022-azure-x86_64-with-glibc2.2.5) VSTS_0fb41ef4-5012-48a9-bf39-4ee3de03ee35_build_2500_0"
->>>>>>> dce54150
-      },
-      "RequestBody": null,
-      "StatusCode": 200,
-      "ResponseHeaders": {
-        "Cache-Control": "no-cache",
-        "Content-Encoding": "gzip",
-        "Content-Type": "application/json; charset=utf-8",
-<<<<<<< HEAD
-        "Date": "Mon, 10 Oct 2022 04:27:21 GMT",
-=======
+        "User-Agent": "azsdk-python-azure-mgmt-network/22.1.0 Python/3.8.14 (Linux-5.15.0-1022-azure-x86_64-with-glibc2.2.5) VSTS_0fb41ef4-5012-48a9-bf39-4ee3de03ee35_build_2500_0"
+      },
+      "RequestBody": null,
+      "StatusCode": 200,
+      "ResponseHeaders": {
+        "Cache-Control": "no-cache",
+        "Content-Encoding": "gzip",
+        "Content-Type": "application/json; charset=utf-8",
         "Date": "Mon, 24 Oct 2022 05:33:36 GMT",
         "Expires": "-1",
         "Pragma": "no-cache",
@@ -668,55 +498,16 @@
         "Content-Encoding": "gzip",
         "Content-Type": "application/json; charset=utf-8",
         "Date": "Mon, 24 Oct 2022 05:33:46 GMT",
->>>>>>> dce54150
-        "Expires": "-1",
-        "Pragma": "no-cache",
-        "Retry-After": "10",
-        "Server": "Microsoft-HTTPAPI/2.0",
-        "Strict-Transport-Security": "max-age=31536000; includeSubDomains",
-        "Transfer-Encoding": "chunked",
-        "Vary": "Accept-Encoding",
-        "X-Content-Type-Options": "nosniff",
-<<<<<<< HEAD
-        "x-ms-correlation-request-id": "269f3f0d-29b2-426b-8905-6a4eaae59bd6",
-        "x-ms-ratelimit-remaining-subscription-reads": "11872",
-        "x-ms-routing-request-id": "CENTRALUS:20221010T042721Z:269f3f0d-29b2-426b-8905-6a4eaae59bd6"
-      },
-      "ResponseBody": {
-        "status": "InProgress"
-      }
-    },
-    {
-      "RequestUri": "https://management.azure.com/subscriptions/00000000-0000-0000-0000-000000000000/providers/Microsoft.Network/locations/westus/nfvOperations/038acf3a-99c4-4416-8ba0-2c92d298ac3e?api-version=2020-04-01",
-      "RequestMethod": "GET",
-      "RequestHeaders": {
-        "Accept": "*/*",
-        "Accept-Encoding": "gzip, deflate",
-        "Connection": "keep-alive",
-        "User-Agent": "azsdk-python-azure-mgmt-network/22.0.0 Python/3.8.14 (Linux-5.15.0-1020-azure-x86_64-with-glibc2.2.5) VSTS_0fb41ef4-5012-48a9-bf39-4ee3de03ee35_build_2500_0"
-      },
-      "RequestBody": null,
-      "StatusCode": 200,
-      "ResponseHeaders": {
-        "Cache-Control": "no-cache",
-        "Content-Encoding": "gzip",
-        "Content-Type": "application/json; charset=utf-8",
-        "Date": "Mon, 10 Oct 2022 04:27:31 GMT",
-        "Expires": "-1",
-        "Pragma": "no-cache",
-        "Server": "Microsoft-HTTPAPI/2.0",
-        "Strict-Transport-Security": "max-age=31536000; includeSubDomains",
-        "Transfer-Encoding": "chunked",
-        "Vary": "Accept-Encoding",
-        "X-Content-Type-Options": "nosniff",
-        "x-ms-correlation-request-id": "12b70fc1-9f78-4a59-92e0-5dde11a39f83",
-        "x-ms-ratelimit-remaining-subscription-reads": "11871",
-        "x-ms-routing-request-id": "CENTRALUS:20221010T042731Z:12b70fc1-9f78-4a59-92e0-5dde11a39f83"
-=======
+        "Expires": "-1",
+        "Pragma": "no-cache",
+        "Server": "Microsoft-HTTPAPI/2.0",
+        "Strict-Transport-Security": "max-age=31536000; includeSubDomains",
+        "Transfer-Encoding": "chunked",
+        "Vary": "Accept-Encoding",
+        "X-Content-Type-Options": "nosniff",
         "x-ms-correlation-request-id": "2ade841f-a5a3-4d84-99c3-da5bd7ff5784",
         "x-ms-ratelimit-remaining-subscription-reads": "11961",
         "x-ms-routing-request-id": "NORTHCENTRALUS:20221024T053346Z:2ade841f-a5a3-4d84-99c3-da5bd7ff5784"
->>>>>>> dce54150
       },
       "ResponseBody": {
         "status": "Succeeded"
@@ -729,41 +520,26 @@
         "Accept": "*/*",
         "Accept-Encoding": "gzip, deflate",
         "Connection": "keep-alive",
-<<<<<<< HEAD
-        "User-Agent": "azsdk-python-azure-mgmt-network/22.0.0 Python/3.8.14 (Linux-5.15.0-1020-azure-x86_64-with-glibc2.2.5) VSTS_0fb41ef4-5012-48a9-bf39-4ee3de03ee35_build_2500_0"
-=======
-        "User-Agent": "azsdk-python-azure-mgmt-network/22.1.0 Python/3.8.14 (Linux-5.15.0-1022-azure-x86_64-with-glibc2.2.5) VSTS_0fb41ef4-5012-48a9-bf39-4ee3de03ee35_build_2500_0"
->>>>>>> dce54150
-      },
-      "RequestBody": null,
-      "StatusCode": 200,
-      "ResponseHeaders": {
-        "Cache-Control": "no-cache",
-        "Content-Encoding": "gzip",
-        "Content-Type": "application/json; charset=utf-8",
-<<<<<<< HEAD
-        "Date": "Mon, 10 Oct 2022 04:27:31 GMT",
-        "ETag": "\u00221b2d743d-a7db-4898-ba00-9a5d39f71630\u0022",
-=======
+        "User-Agent": "azsdk-python-azure-mgmt-network/22.1.0 Python/3.8.14 (Linux-5.15.0-1022-azure-x86_64-with-glibc2.2.5) VSTS_0fb41ef4-5012-48a9-bf39-4ee3de03ee35_build_2500_0"
+      },
+      "RequestBody": null,
+      "StatusCode": 200,
+      "ResponseHeaders": {
+        "Cache-Control": "no-cache",
+        "Content-Encoding": "gzip",
+        "Content-Type": "application/json; charset=utf-8",
         "Date": "Mon, 24 Oct 2022 05:33:46 GMT",
         "ETag": "\u0022921f4c49-8486-4c4e-a526-f199ad3a3b78\u0022",
->>>>>>> dce54150
-        "Expires": "-1",
-        "Pragma": "no-cache",
-        "Server": "Microsoft-HTTPAPI/2.0",
-        "Strict-Transport-Security": "max-age=31536000; includeSubDomains",
-        "Transfer-Encoding": "chunked",
-        "Vary": "Accept-Encoding",
-        "X-Content-Type-Options": "nosniff",
-<<<<<<< HEAD
-        "x-ms-correlation-request-id": "650c6692-2f8b-476d-8719-fa62adf50c4c",
-        "x-ms-ratelimit-remaining-subscription-reads": "11870",
-        "x-ms-routing-request-id": "CENTRALUS:20221010T042731Z:650c6692-2f8b-476d-8719-fa62adf50c4c"
-=======
+        "Expires": "-1",
+        "Pragma": "no-cache",
+        "Server": "Microsoft-HTTPAPI/2.0",
+        "Strict-Transport-Security": "max-age=31536000; includeSubDomains",
+        "Transfer-Encoding": "chunked",
+        "Vary": "Accept-Encoding",
+        "X-Content-Type-Options": "nosniff",
         "x-ms-correlation-request-id": "b4ea9ee7-7626-429f-be38-6a4985ec2c29",
         "x-ms-ratelimit-remaining-subscription-reads": "11960",
         "x-ms-routing-request-id": "NORTHCENTRALUS:20221024T053347Z:b4ea9ee7-7626-429f-be38-6a4985ec2c29"
->>>>>>> dce54150
       },
       "ResponseBody": {
         "properties": {
@@ -801,11 +577,7 @@
         "id": "/subscriptions/00000000-0000-0000-0000-000000000000/resourceGroups/rgname/providers/Microsoft.Network/firewallPolicies/myFirewallPolicy/ruleGroups/myRuleGroup",
         "name": "myRuleGroup",
         "type": "Microsoft.Network/FirewallPolicies/RuleGroups",
-<<<<<<< HEAD
-        "etag": "1b2d743d-a7db-4898-ba00-9a5d39f71630",
-=======
         "etag": "921f4c49-8486-4c4e-a526-f199ad3a3b78",
->>>>>>> dce54150
         "location": "westus"
       }
     },
@@ -816,41 +588,26 @@
         "Accept": "application/json",
         "Accept-Encoding": "gzip, deflate",
         "Connection": "keep-alive",
-<<<<<<< HEAD
-        "User-Agent": "azsdk-python-azure-mgmt-network/22.0.0 Python/3.8.14 (Linux-5.15.0-1020-azure-x86_64-with-glibc2.2.5) VSTS_0fb41ef4-5012-48a9-bf39-4ee3de03ee35_build_2500_0"
-=======
-        "User-Agent": "azsdk-python-azure-mgmt-network/22.1.0 Python/3.8.14 (Linux-5.15.0-1022-azure-x86_64-with-glibc2.2.5) VSTS_0fb41ef4-5012-48a9-bf39-4ee3de03ee35_build_2500_0"
->>>>>>> dce54150
-      },
-      "RequestBody": null,
-      "StatusCode": 200,
-      "ResponseHeaders": {
-        "Cache-Control": "no-cache",
-        "Content-Encoding": "gzip",
-        "Content-Type": "application/json; charset=utf-8",
-<<<<<<< HEAD
-        "Date": "Mon, 10 Oct 2022 04:27:31 GMT",
-        "ETag": "\u00221b2d743d-a7db-4898-ba00-9a5d39f71630\u0022",
-=======
+        "User-Agent": "azsdk-python-azure-mgmt-network/22.1.0 Python/3.8.14 (Linux-5.15.0-1022-azure-x86_64-with-glibc2.2.5) VSTS_0fb41ef4-5012-48a9-bf39-4ee3de03ee35_build_2500_0"
+      },
+      "RequestBody": null,
+      "StatusCode": 200,
+      "ResponseHeaders": {
+        "Cache-Control": "no-cache",
+        "Content-Encoding": "gzip",
+        "Content-Type": "application/json; charset=utf-8",
         "Date": "Mon, 24 Oct 2022 05:33:46 GMT",
         "ETag": "\u0022921f4c49-8486-4c4e-a526-f199ad3a3b78\u0022",
->>>>>>> dce54150
-        "Expires": "-1",
-        "Pragma": "no-cache",
-        "Server": "Microsoft-HTTPAPI/2.0",
-        "Strict-Transport-Security": "max-age=31536000; includeSubDomains",
-        "Transfer-Encoding": "chunked",
-        "Vary": "Accept-Encoding",
-        "X-Content-Type-Options": "nosniff",
-<<<<<<< HEAD
-        "x-ms-correlation-request-id": "e28bb548-2a02-4b44-8782-000c8c6bfdbd",
-        "x-ms-ratelimit-remaining-subscription-reads": "11869",
-        "x-ms-routing-request-id": "CENTRALUS:20221010T042732Z:e28bb548-2a02-4b44-8782-000c8c6bfdbd"
-=======
+        "Expires": "-1",
+        "Pragma": "no-cache",
+        "Server": "Microsoft-HTTPAPI/2.0",
+        "Strict-Transport-Security": "max-age=31536000; includeSubDomains",
+        "Transfer-Encoding": "chunked",
+        "Vary": "Accept-Encoding",
+        "X-Content-Type-Options": "nosniff",
         "x-ms-correlation-request-id": "d5dfa0dd-0023-476c-80b2-3a5e1811dd1f",
         "x-ms-ratelimit-remaining-subscription-reads": "11959",
         "x-ms-routing-request-id": "NORTHCENTRALUS:20221024T053347Z:d5dfa0dd-0023-476c-80b2-3a5e1811dd1f"
->>>>>>> dce54150
       },
       "ResponseBody": {
         "properties": {
@@ -888,11 +645,7 @@
         "id": "/subscriptions/00000000-0000-0000-0000-000000000000/resourceGroups/rgname/providers/Microsoft.Network/firewallPolicies/myFirewallPolicy/ruleGroups/myRuleGroup",
         "name": "myRuleGroup",
         "type": "Microsoft.Network/FirewallPolicies/RuleGroups",
-<<<<<<< HEAD
-        "etag": "1b2d743d-a7db-4898-ba00-9a5d39f71630",
-=======
         "etag": "921f4c49-8486-4c4e-a526-f199ad3a3b78",
->>>>>>> dce54150
         "location": "westus"
       }
     },
@@ -903,41 +656,26 @@
         "Accept": "application/json",
         "Accept-Encoding": "gzip, deflate",
         "Connection": "keep-alive",
-<<<<<<< HEAD
-        "User-Agent": "azsdk-python-azure-mgmt-network/22.0.0 Python/3.8.14 (Linux-5.15.0-1020-azure-x86_64-with-glibc2.2.5) VSTS_0fb41ef4-5012-48a9-bf39-4ee3de03ee35_build_2500_0"
-=======
-        "User-Agent": "azsdk-python-azure-mgmt-network/22.1.0 Python/3.8.14 (Linux-5.15.0-1022-azure-x86_64-with-glibc2.2.5) VSTS_0fb41ef4-5012-48a9-bf39-4ee3de03ee35_build_2500_0"
->>>>>>> dce54150
-      },
-      "RequestBody": null,
-      "StatusCode": 200,
-      "ResponseHeaders": {
-        "Cache-Control": "no-cache",
-        "Content-Encoding": "gzip",
-        "Content-Type": "application/json; charset=utf-8",
-<<<<<<< HEAD
-        "Date": "Mon, 10 Oct 2022 04:27:32 GMT",
-        "ETag": "\u002200182a91-91bb-46f2-8a2c-ed6272485ff0\u0022",
-=======
+        "User-Agent": "azsdk-python-azure-mgmt-network/22.1.0 Python/3.8.14 (Linux-5.15.0-1022-azure-x86_64-with-glibc2.2.5) VSTS_0fb41ef4-5012-48a9-bf39-4ee3de03ee35_build_2500_0"
+      },
+      "RequestBody": null,
+      "StatusCode": 200,
+      "ResponseHeaders": {
+        "Cache-Control": "no-cache",
+        "Content-Encoding": "gzip",
+        "Content-Type": "application/json; charset=utf-8",
         "Date": "Mon, 24 Oct 2022 05:33:47 GMT",
         "ETag": "\u00222afd5f1e-14db-4b76-8a5f-ce892add8eda\u0022",
->>>>>>> dce54150
-        "Expires": "-1",
-        "Pragma": "no-cache",
-        "Server": "Microsoft-HTTPAPI/2.0",
-        "Strict-Transport-Security": "max-age=31536000; includeSubDomains",
-        "Transfer-Encoding": "chunked",
-        "Vary": "Accept-Encoding",
-        "X-Content-Type-Options": "nosniff",
-<<<<<<< HEAD
-        "x-ms-correlation-request-id": "d58ee990-5dc3-4b6c-b8da-cee34b2aeff7",
-        "x-ms-ratelimit-remaining-subscription-reads": "11868",
-        "x-ms-routing-request-id": "CENTRALUS:20221010T042732Z:d58ee990-5dc3-4b6c-b8da-cee34b2aeff7"
-=======
+        "Expires": "-1",
+        "Pragma": "no-cache",
+        "Server": "Microsoft-HTTPAPI/2.0",
+        "Strict-Transport-Security": "max-age=31536000; includeSubDomains",
+        "Transfer-Encoding": "chunked",
+        "Vary": "Accept-Encoding",
+        "X-Content-Type-Options": "nosniff",
         "x-ms-correlation-request-id": "1e31ef80-7ec8-41cd-8aff-0a5fc9392868",
         "x-ms-ratelimit-remaining-subscription-reads": "11958",
         "x-ms-routing-request-id": "NORTHCENTRALUS:20221024T053347Z:1e31ef80-7ec8-41cd-8aff-0a5fc9392868"
->>>>>>> dce54150
       },
       "ResponseBody": {
         "properties": {
@@ -957,11 +695,7 @@
         "id": "/subscriptions/00000000-0000-0000-0000-000000000000/resourceGroups/rgname/providers/Microsoft.Network/firewallPolicies/myFirewallPolicy",
         "name": "myFirewallPolicy",
         "type": "Microsoft.Network/FirewallPolicies",
-<<<<<<< HEAD
-        "etag": "00182a91-91bb-46f2-8a2c-ed6272485ff0",
-=======
         "etag": "2afd5f1e-14db-4b76-8a5f-ce892add8eda",
->>>>>>> dce54150
         "location": "westus",
         "tags": {
           "key1": "value1"
@@ -976,46 +710,26 @@
         "Accept-Encoding": "gzip, deflate",
         "Connection": "keep-alive",
         "Content-Length": "0",
-<<<<<<< HEAD
-        "User-Agent": "azsdk-python-azure-mgmt-network/22.0.0 Python/3.8.14 (Linux-5.15.0-1020-azure-x86_64-with-glibc2.2.5) VSTS_0fb41ef4-5012-48a9-bf39-4ee3de03ee35_build_2500_0"
-=======
-        "User-Agent": "azsdk-python-azure-mgmt-network/22.1.0 Python/3.8.14 (Linux-5.15.0-1022-azure-x86_64-with-glibc2.2.5) VSTS_0fb41ef4-5012-48a9-bf39-4ee3de03ee35_build_2500_0"
->>>>>>> dce54150
+        "User-Agent": "azsdk-python-azure-mgmt-network/22.1.0 Python/3.8.14 (Linux-5.15.0-1022-azure-x86_64-with-glibc2.2.5) VSTS_0fb41ef4-5012-48a9-bf39-4ee3de03ee35_build_2500_0"
       },
       "RequestBody": null,
       "StatusCode": 202,
       "ResponseHeaders": {
-<<<<<<< HEAD
-        "Azure-AsyncOperation": "https://management.azure.com/subscriptions/00000000-0000-0000-0000-000000000000/providers/Microsoft.Network/locations/westus/nfvOperations/3702550d-3cd2-414c-9099-74e834effe1f?api-version=2020-04-01",
+        "Azure-AsyncOperation": "https://management.azure.com/subscriptions/00000000-0000-0000-0000-000000000000/providers/Microsoft.Network/locations/westus/nfvOperations/6cd2c22a-5798-4c87-84f0-d75e0506278d?api-version=2020-04-01",
         "Cache-Control": "no-cache",
         "Content-Length": "1091",
         "Content-Type": "application/json; charset=utf-8",
-        "Date": "Mon, 10 Oct 2022 04:27:32 GMT",
-        "Expires": "-1",
-        "Location": "https://management.azure.com/subscriptions/00000000-0000-0000-0000-000000000000/providers/Microsoft.Network/locations/westus/nfvOperationResults/3702550d-3cd2-414c-9099-74e834effe1f?api-version=2020-04-01",
-=======
-        "Azure-AsyncOperation": "https://management.azure.com/subscriptions/00000000-0000-0000-0000-000000000000/providers/Microsoft.Network/locations/westus/nfvOperations/6cd2c22a-5798-4c87-84f0-d75e0506278d?api-version=2020-04-01",
-        "Cache-Control": "no-cache",
-        "Content-Length": "1091",
-        "Content-Type": "application/json; charset=utf-8",
         "Date": "Mon, 24 Oct 2022 05:33:48 GMT",
         "Expires": "-1",
         "Location": "https://management.azure.com/subscriptions/00000000-0000-0000-0000-000000000000/providers/Microsoft.Network/locations/westus/nfvOperationResults/6cd2c22a-5798-4c87-84f0-d75e0506278d?api-version=2020-04-01",
->>>>>>> dce54150
         "Pragma": "no-cache",
         "Retry-After": "10",
         "Server": "Microsoft-HTTPAPI/2.0",
         "Strict-Transport-Security": "max-age=31536000; includeSubDomains",
         "X-Content-Type-Options": "nosniff",
-<<<<<<< HEAD
-        "x-ms-correlation-request-id": "70c8ed6f-3ea1-4ac5-b6e0-47be69de9c2c",
-        "x-ms-ratelimit-remaining-subscription-deletes": "14991",
-        "x-ms-routing-request-id": "CENTRALUS:20221010T042733Z:70c8ed6f-3ea1-4ac5-b6e0-47be69de9c2c"
-=======
         "x-ms-correlation-request-id": "02d9792a-ec9a-4104-ad8f-2c81f7a8ad15",
         "x-ms-ratelimit-remaining-subscription-deletes": "14996",
         "x-ms-routing-request-id": "NORTHCENTRALUS:20221024T053348Z:02d9792a-ec9a-4104-ad8f-2c81f7a8ad15"
->>>>>>> dce54150
       },
       "ResponseBody": {
         "properties": {
@@ -1053,42 +767,26 @@
         "id": "/subscriptions/00000000-0000-0000-0000-000000000000/resourceGroups/rgname/providers/Microsoft.Network/firewallPolicies/myFirewallPolicy/ruleGroups/myRuleGroup",
         "name": "myRuleGroup",
         "type": "Microsoft.Network/FirewallPolicies/RuleGroups",
-<<<<<<< HEAD
-        "etag": "fd17d5ae-121d-494b-bd41-25ea328d1fac",
-=======
         "etag": "862dc584-1212-42e1-893a-32e5b741668d",
->>>>>>> dce54150
         "location": "westus"
       }
     },
     {
-<<<<<<< HEAD
-      "RequestUri": "https://management.azure.com/subscriptions/00000000-0000-0000-0000-000000000000/providers/Microsoft.Network/locations/westus/nfvOperations/3702550d-3cd2-414c-9099-74e834effe1f?api-version=2020-04-01",
-=======
       "RequestUri": "https://management.azure.com/subscriptions/00000000-0000-0000-0000-000000000000/providers/Microsoft.Network/locations/westus/nfvOperations/6cd2c22a-5798-4c87-84f0-d75e0506278d?api-version=2020-04-01",
->>>>>>> dce54150
       "RequestMethod": "GET",
       "RequestHeaders": {
         "Accept": "*/*",
         "Accept-Encoding": "gzip, deflate",
         "Connection": "keep-alive",
-<<<<<<< HEAD
-        "User-Agent": "azsdk-python-azure-mgmt-network/22.0.0 Python/3.8.14 (Linux-5.15.0-1020-azure-x86_64-with-glibc2.2.5) VSTS_0fb41ef4-5012-48a9-bf39-4ee3de03ee35_build_2500_0"
-=======
-        "User-Agent": "azsdk-python-azure-mgmt-network/22.1.0 Python/3.8.14 (Linux-5.15.0-1022-azure-x86_64-with-glibc2.2.5) VSTS_0fb41ef4-5012-48a9-bf39-4ee3de03ee35_build_2500_0"
->>>>>>> dce54150
-      },
-      "RequestBody": null,
-      "StatusCode": 200,
-      "ResponseHeaders": {
-        "Cache-Control": "no-cache",
-        "Content-Encoding": "gzip",
-        "Content-Type": "application/json; charset=utf-8",
-<<<<<<< HEAD
-        "Date": "Mon, 10 Oct 2022 04:27:32 GMT",
-=======
+        "User-Agent": "azsdk-python-azure-mgmt-network/22.1.0 Python/3.8.14 (Linux-5.15.0-1022-azure-x86_64-with-glibc2.2.5) VSTS_0fb41ef4-5012-48a9-bf39-4ee3de03ee35_build_2500_0"
+      },
+      "RequestBody": null,
+      "StatusCode": 200,
+      "ResponseHeaders": {
+        "Cache-Control": "no-cache",
+        "Content-Encoding": "gzip",
+        "Content-Type": "application/json; charset=utf-8",
         "Date": "Mon, 24 Oct 2022 05:33:48 GMT",
->>>>>>> dce54150
         "Expires": "-1",
         "Pragma": "no-cache",
         "Retry-After": "10",
@@ -1097,113 +795,71 @@
         "Transfer-Encoding": "chunked",
         "Vary": "Accept-Encoding",
         "X-Content-Type-Options": "nosniff",
-<<<<<<< HEAD
-        "x-ms-correlation-request-id": "e9887cb7-abd9-4214-b918-e5a4261cefdd",
-        "x-ms-ratelimit-remaining-subscription-reads": "11867",
-        "x-ms-routing-request-id": "CENTRALUS:20221010T042733Z:e9887cb7-abd9-4214-b918-e5a4261cefdd"
-=======
         "x-ms-correlation-request-id": "e234e728-0063-4ce3-899e-5d518dd3a25e",
         "x-ms-ratelimit-remaining-subscription-reads": "11957",
         "x-ms-routing-request-id": "NORTHCENTRALUS:20221024T053348Z:e234e728-0063-4ce3-899e-5d518dd3a25e"
->>>>>>> dce54150
       },
       "ResponseBody": {
         "status": "InProgress"
       }
     },
     {
-<<<<<<< HEAD
-      "RequestUri": "https://management.azure.com/subscriptions/00000000-0000-0000-0000-000000000000/providers/Microsoft.Network/locations/westus/nfvOperations/3702550d-3cd2-414c-9099-74e834effe1f?api-version=2020-04-01",
-=======
       "RequestUri": "https://management.azure.com/subscriptions/00000000-0000-0000-0000-000000000000/providers/Microsoft.Network/locations/westus/nfvOperations/6cd2c22a-5798-4c87-84f0-d75e0506278d?api-version=2020-04-01",
->>>>>>> dce54150
       "RequestMethod": "GET",
       "RequestHeaders": {
         "Accept": "*/*",
         "Accept-Encoding": "gzip, deflate",
         "Connection": "keep-alive",
-<<<<<<< HEAD
-        "User-Agent": "azsdk-python-azure-mgmt-network/22.0.0 Python/3.8.14 (Linux-5.15.0-1020-azure-x86_64-with-glibc2.2.5) VSTS_0fb41ef4-5012-48a9-bf39-4ee3de03ee35_build_2500_0"
-=======
-        "User-Agent": "azsdk-python-azure-mgmt-network/22.1.0 Python/3.8.14 (Linux-5.15.0-1022-azure-x86_64-with-glibc2.2.5) VSTS_0fb41ef4-5012-48a9-bf39-4ee3de03ee35_build_2500_0"
->>>>>>> dce54150
-      },
-      "RequestBody": null,
-      "StatusCode": 200,
-      "ResponseHeaders": {
-        "Cache-Control": "no-cache",
-        "Content-Encoding": "gzip",
-        "Content-Type": "application/json; charset=utf-8",
-<<<<<<< HEAD
-        "Date": "Mon, 10 Oct 2022 04:27:43 GMT",
-=======
+        "User-Agent": "azsdk-python-azure-mgmt-network/22.1.0 Python/3.8.14 (Linux-5.15.0-1022-azure-x86_64-with-glibc2.2.5) VSTS_0fb41ef4-5012-48a9-bf39-4ee3de03ee35_build_2500_0"
+      },
+      "RequestBody": null,
+      "StatusCode": 200,
+      "ResponseHeaders": {
+        "Cache-Control": "no-cache",
+        "Content-Encoding": "gzip",
+        "Content-Type": "application/json; charset=utf-8",
         "Date": "Mon, 24 Oct 2022 05:33:58 GMT",
->>>>>>> dce54150
-        "Expires": "-1",
-        "Pragma": "no-cache",
-        "Server": "Microsoft-HTTPAPI/2.0",
-        "Strict-Transport-Security": "max-age=31536000; includeSubDomains",
-        "Transfer-Encoding": "chunked",
-        "Vary": "Accept-Encoding",
-        "X-Content-Type-Options": "nosniff",
-<<<<<<< HEAD
-        "x-ms-correlation-request-id": "da39817e-1292-405d-b038-7619620c988e",
-        "x-ms-ratelimit-remaining-subscription-reads": "11866",
-        "x-ms-routing-request-id": "CENTRALUS:20221010T042743Z:da39817e-1292-405d-b038-7619620c988e"
-=======
+        "Expires": "-1",
+        "Pragma": "no-cache",
+        "Server": "Microsoft-HTTPAPI/2.0",
+        "Strict-Transport-Security": "max-age=31536000; includeSubDomains",
+        "Transfer-Encoding": "chunked",
+        "Vary": "Accept-Encoding",
+        "X-Content-Type-Options": "nosniff",
         "x-ms-correlation-request-id": "4d0494bc-09d5-446e-9e97-6d481f8927e2",
         "x-ms-ratelimit-remaining-subscription-reads": "11956",
         "x-ms-routing-request-id": "NORTHCENTRALUS:20221024T053358Z:4d0494bc-09d5-446e-9e97-6d481f8927e2"
->>>>>>> dce54150
       },
       "ResponseBody": {
         "status": "Succeeded"
       }
     },
     {
-<<<<<<< HEAD
-      "RequestUri": "https://management.azure.com/subscriptions/00000000-0000-0000-0000-000000000000/providers/Microsoft.Network/locations/westus/nfvOperationResults/3702550d-3cd2-414c-9099-74e834effe1f?api-version=2020-04-01",
-=======
       "RequestUri": "https://management.azure.com/subscriptions/00000000-0000-0000-0000-000000000000/providers/Microsoft.Network/locations/westus/nfvOperationResults/6cd2c22a-5798-4c87-84f0-d75e0506278d?api-version=2020-04-01",
->>>>>>> dce54150
       "RequestMethod": "GET",
       "RequestHeaders": {
         "Accept": "*/*",
         "Accept-Encoding": "gzip, deflate",
         "Connection": "keep-alive",
-<<<<<<< HEAD
-        "User-Agent": "azsdk-python-azure-mgmt-network/22.0.0 Python/3.8.14 (Linux-5.15.0-1020-azure-x86_64-with-glibc2.2.5) VSTS_0fb41ef4-5012-48a9-bf39-4ee3de03ee35_build_2500_0"
-=======
-        "User-Agent": "azsdk-python-azure-mgmt-network/22.1.0 Python/3.8.14 (Linux-5.15.0-1022-azure-x86_64-with-glibc2.2.5) VSTS_0fb41ef4-5012-48a9-bf39-4ee3de03ee35_build_2500_0"
->>>>>>> dce54150
-      },
-      "RequestBody": null,
-      "StatusCode": 200,
-      "ResponseHeaders": {
-        "Cache-Control": "no-cache",
-        "Content-Encoding": "gzip",
-        "Content-Type": "application/json; charset=utf-8",
-<<<<<<< HEAD
-        "Date": "Mon, 10 Oct 2022 04:27:43 GMT",
-=======
+        "User-Agent": "azsdk-python-azure-mgmt-network/22.1.0 Python/3.8.14 (Linux-5.15.0-1022-azure-x86_64-with-glibc2.2.5) VSTS_0fb41ef4-5012-48a9-bf39-4ee3de03ee35_build_2500_0"
+      },
+      "RequestBody": null,
+      "StatusCode": 200,
+      "ResponseHeaders": {
+        "Cache-Control": "no-cache",
+        "Content-Encoding": "gzip",
+        "Content-Type": "application/json; charset=utf-8",
         "Date": "Mon, 24 Oct 2022 05:33:58 GMT",
->>>>>>> dce54150
-        "Expires": "-1",
-        "Pragma": "no-cache",
-        "Server": "Microsoft-HTTPAPI/2.0",
-        "Strict-Transport-Security": "max-age=31536000; includeSubDomains",
-        "Transfer-Encoding": "chunked",
-        "Vary": "Accept-Encoding",
-        "X-Content-Type-Options": "nosniff",
-<<<<<<< HEAD
-        "x-ms-correlation-request-id": "0adc9596-53e5-4c44-a34d-ea6cf5820dff",
-        "x-ms-ratelimit-remaining-subscription-reads": "11865",
-        "x-ms-routing-request-id": "CENTRALUS:20221010T042743Z:0adc9596-53e5-4c44-a34d-ea6cf5820dff"
-=======
+        "Expires": "-1",
+        "Pragma": "no-cache",
+        "Server": "Microsoft-HTTPAPI/2.0",
+        "Strict-Transport-Security": "max-age=31536000; includeSubDomains",
+        "Transfer-Encoding": "chunked",
+        "Vary": "Accept-Encoding",
+        "X-Content-Type-Options": "nosniff",
         "x-ms-correlation-request-id": "401655fd-0364-4cc6-9f62-059990462020",
         "x-ms-ratelimit-remaining-subscription-reads": "11955",
         "x-ms-routing-request-id": "NORTHCENTRALUS:20221024T053358Z:401655fd-0364-4cc6-9f62-059990462020"
->>>>>>> dce54150
       },
       "ResponseBody": "null"
     },
@@ -1215,36 +871,22 @@
         "Accept-Encoding": "gzip, deflate",
         "Connection": "keep-alive",
         "Content-Length": "0",
-<<<<<<< HEAD
-        "User-Agent": "azsdk-python-azure-mgmt-network/22.0.0 Python/3.8.14 (Linux-5.15.0-1020-azure-x86_64-with-glibc2.2.5) VSTS_0fb41ef4-5012-48a9-bf39-4ee3de03ee35_build_2500_0"
-=======
-        "User-Agent": "azsdk-python-azure-mgmt-network/22.1.0 Python/3.8.14 (Linux-5.15.0-1022-azure-x86_64-with-glibc2.2.5) VSTS_0fb41ef4-5012-48a9-bf39-4ee3de03ee35_build_2500_0"
->>>>>>> dce54150
+        "User-Agent": "azsdk-python-azure-mgmt-network/22.1.0 Python/3.8.14 (Linux-5.15.0-1022-azure-x86_64-with-glibc2.2.5) VSTS_0fb41ef4-5012-48a9-bf39-4ee3de03ee35_build_2500_0"
       },
       "RequestBody": null,
       "StatusCode": 200,
       "ResponseHeaders": {
         "Cache-Control": "no-cache",
         "Content-Length": "0",
-<<<<<<< HEAD
-        "Date": "Mon, 10 Oct 2022 04:27:44 GMT",
-=======
         "Date": "Mon, 24 Oct 2022 05:33:59 GMT",
->>>>>>> dce54150
-        "Expires": "-1",
-        "Pragma": "no-cache",
-        "Server": "Microsoft-HTTPAPI/2.0",
-        "Strict-Transport-Security": "max-age=31536000; includeSubDomains",
-        "X-Content-Type-Options": "nosniff",
-<<<<<<< HEAD
-        "x-ms-correlation-request-id": "7f1584e2-97bc-4244-bd87-c813e6a57486",
-        "x-ms-ratelimit-remaining-subscription-deletes": "14990",
-        "x-ms-routing-request-id": "CENTRALUS:20221010T042744Z:7f1584e2-97bc-4244-bd87-c813e6a57486"
-=======
+        "Expires": "-1",
+        "Pragma": "no-cache",
+        "Server": "Microsoft-HTTPAPI/2.0",
+        "Strict-Transport-Security": "max-age=31536000; includeSubDomains",
+        "X-Content-Type-Options": "nosniff",
         "x-ms-correlation-request-id": "894738a5-832a-47b1-8239-86ce960603a9",
         "x-ms-ratelimit-remaining-subscription-deletes": "14995",
         "x-ms-routing-request-id": "NORTHCENTRALUS:20221024T053400Z:894738a5-832a-47b1-8239-86ce960603a9"
->>>>>>> dce54150
       },
       "ResponseBody": null
     }
