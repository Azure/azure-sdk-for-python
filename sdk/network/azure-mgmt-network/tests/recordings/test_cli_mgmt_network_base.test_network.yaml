interactions:
- request:
    body: '{"location": "eastus", "properties": {"publicIPAllocationMethod": "Dynamic",
      "idleTimeoutInMinutes": 4}}'
    headers:
      Accept:
      - application/json
      Accept-Encoding:
      - gzip, deflate
      Connection:
      - keep-alive
      Content-Length:
      - '104'
      Content-Type:
      - application/json
      User-Agent:
      - azsdk-python-azure-mgmt-network/19.3.0 Python/3.8.12 (Linux-5.11.0-1020-azure-x86_64-with-glibc2.2.5)
        VSTS_0fb41ef4-5012-48a9-bf39-4ee3de03ee35_build_2500_0
    method: PUT
    uri: https://management.azure.com/subscriptions/00000000-0000-0000-0000-000000000000/resourceGroups/rgname/providers/Microsoft.Network/publicIPAddresses/publicipname?api-version=2021-05-01
  response:
    body:
      string: "{\r\n  \"name\": \"publicipname\",\r\n  \"id\": \"/subscriptions/00000000-0000-0000-0000-000000000000/resourceGroups/rgname/providers/Microsoft.Network/publicIPAddresses/publicipname\",\r\n
        \ \"etag\": \"W/\\\"66b975f5-3aa6-432e-9a71-ac8025009f7b\\\"\",\r\n  \"location\":
        \"eastus\",\r\n  \"properties\": {\r\n    \"provisioningState\": \"Updating\",\r\n
        \   \"resourceGuid\": \"f7810df9-b1e1-49d4-9022-22a4ffe71ffa\",\r\n    \"publicIPAddressVersion\":
        \"IPv4\",\r\n    \"publicIPAllocationMethod\": \"Dynamic\",\r\n    \"idleTimeoutInMinutes\":
        4,\r\n    \"ipTags\": []\r\n  },\r\n  \"type\": \"Microsoft.Network/publicIPAddresses\",\r\n
        \ \"sku\": {\r\n    \"name\": \"Basic\",\r\n    \"tier\": \"Regional\"\r\n
        \ }\r\n}"
    headers:
      azure-asyncnotification:
      - Enabled
      azure-asyncoperation:
      - https://management.azure.com/subscriptions/00000000-0000-0000-0000-000000000000/providers/Microsoft.Network/locations/eastus/operations/e8b9acdf-bbdc-4e69-acbd-356446ecd6c9?api-version=2021-05-01
      cache-control:
      - no-cache
      content-length:
      - '702'
      content-type:
      - application/json; charset=utf-8
      date:
      - Fri, 05 Nov 2021 08:47:42 GMT
      expires:
      - '-1'
      pragma:
      - no-cache
      server:
      - Microsoft-HTTPAPI/2.0
      - Microsoft-HTTPAPI/2.0
      strict-transport-security:
      - max-age=31536000; includeSubDomains
      x-content-type-options:
      - nosniff
      x-ms-arm-service-request-id:
      - fd7594cb-a189-441b-9d63-ea12fc41fab9
      x-ms-ratelimit-remaining-subscription-writes:
      - '1199'
    status:
      code: 201
      message: Created
- request:
    body: null
    headers:
      Accept:
      - '*/*'
      Accept-Encoding:
      - gzip, deflate
      Connection:
      - keep-alive
      User-Agent:
      - azsdk-python-azure-mgmt-network/19.3.0 Python/3.8.12 (Linux-5.11.0-1020-azure-x86_64-with-glibc2.2.5)
        VSTS_0fb41ef4-5012-48a9-bf39-4ee3de03ee35_build_2500_0
    method: GET
    uri: https://management.azure.com/subscriptions/00000000-0000-0000-0000-000000000000/providers/Microsoft.Network/locations/eastus/operations/e8b9acdf-bbdc-4e69-acbd-356446ecd6c9?api-version=2021-05-01
  response:
    body:
      string: "{\r\n  \"status\": \"Succeeded\"\r\n}"
    headers:
      cache-control:
      - no-cache
      content-length:
      - '29'
      content-type:
      - application/json; charset=utf-8
      date:
      - Fri, 05 Nov 2021 08:47:43 GMT
      expires:
      - '-1'
      pragma:
      - no-cache
      server:
      - Microsoft-HTTPAPI/2.0
      - Microsoft-HTTPAPI/2.0
      strict-transport-security:
      - max-age=31536000; includeSubDomains
      transfer-encoding:
      - chunked
      vary:
      - Accept-Encoding
      x-content-type-options:
      - nosniff
      x-ms-arm-service-request-id:
      - a123a39c-cebf-45e2-8cf7-39173c0e0318
    status:
      code: 200
      message: OK
- request:
    body: null
    headers:
      Accept:
      - '*/*'
      Accept-Encoding:
      - gzip, deflate
      Connection:
      - keep-alive
      User-Agent:
      - azsdk-python-azure-mgmt-network/19.3.0 Python/3.8.12 (Linux-5.11.0-1020-azure-x86_64-with-glibc2.2.5)
        VSTS_0fb41ef4-5012-48a9-bf39-4ee3de03ee35_build_2500_0
    method: GET
    uri: https://management.azure.com/subscriptions/00000000-0000-0000-0000-000000000000/resourceGroups/rgname/providers/Microsoft.Network/publicIPAddresses/publicipname?api-version=2021-05-01
  response:
    body:
      string: "{\r\n  \"name\": \"publicipname\",\r\n  \"id\": \"/subscriptions/00000000-0000-0000-0000-000000000000/resourceGroups/rgname/providers/Microsoft.Network/publicIPAddresses/publicipname\",\r\n
        \ \"etag\": \"W/\\\"f060a6db-e6c1-4720-8f23-c2996ec99582\\\"\",\r\n  \"location\":
        \"eastus\",\r\n  \"properties\": {\r\n    \"provisioningState\": \"Succeeded\",\r\n
        \   \"resourceGuid\": \"f7810df9-b1e1-49d4-9022-22a4ffe71ffa\",\r\n    \"publicIPAddressVersion\":
        \"IPv4\",\r\n    \"publicIPAllocationMethod\": \"Dynamic\",\r\n    \"idleTimeoutInMinutes\":
        4,\r\n    \"ipTags\": []\r\n  },\r\n  \"type\": \"Microsoft.Network/publicIPAddresses\",\r\n
        \ \"sku\": {\r\n    \"name\": \"Basic\",\r\n    \"tier\": \"Regional\"\r\n
        \ }\r\n}"
    headers:
      cache-control:
      - no-cache
      content-length:
      - '703'
      content-type:
      - application/json; charset=utf-8
      date:
      - Fri, 05 Nov 2021 08:47:44 GMT
      etag:
      - W/"f060a6db-e6c1-4720-8f23-c2996ec99582"
      expires:
      - '-1'
      pragma:
      - no-cache
      server:
      - Microsoft-HTTPAPI/2.0
      - Microsoft-HTTPAPI/2.0
      strict-transport-security:
      - max-age=31536000; includeSubDomains
      transfer-encoding:
      - chunked
      vary:
      - Accept-Encoding
      x-content-type-options:
      - nosniff
      x-ms-arm-service-request-id:
      - 4ddd75d5-88fc-48a3-805d-558709053174
    status:
      code: 200
      message: OK
- request:
    body: '{"location": "eastus", "properties": {"addressSpace": {"addressPrefixes":
      ["10.0.0.0/16"]}}}'
    headers:
      Accept:
      - application/json
      Accept-Encoding:
      - gzip, deflate
      Connection:
      - keep-alive
      Content-Length:
      - '92'
      Content-Type:
      - application/json
      User-Agent:
      - azsdk-python-azure-mgmt-network/19.3.0 Python/3.8.12 (Linux-5.11.0-1020-azure-x86_64-with-glibc2.2.5)
        VSTS_0fb41ef4-5012-48a9-bf39-4ee3de03ee35_build_2500_0
    method: PUT
    uri: https://management.azure.com/subscriptions/00000000-0000-0000-0000-000000000000/resourceGroups/rgname/providers/Microsoft.Network/virtualNetworks/virtualnetworkname?api-version=2021-05-01
  response:
    body:
      string: "{\r\n  \"name\": \"virtualnetworkname\",\r\n  \"id\": \"/subscriptions/00000000-0000-0000-0000-000000000000/resourceGroups/rgname/providers/Microsoft.Network/virtualNetworks/virtualnetworkname\",\r\n
        \ \"etag\": \"W/\\\"48afb589-052f-4528-8839-3d43afc8c971\\\"\",\r\n  \"type\":
        \"Microsoft.Network/virtualNetworks\",\r\n  \"location\": \"eastus\",\r\n
        \ \"properties\": {\r\n    \"provisioningState\": \"Updating\",\r\n    \"resourceGuid\":
        \"e36e940a-c6b3-4730-864d-300b6dd0f024\",\r\n    \"addressSpace\": {\r\n      \"addressPrefixes\":
        [\r\n        \"10.0.0.0/16\"\r\n      ]\r\n    },\r\n    \"subnets\": [],\r\n
        \   \"virtualNetworkPeerings\": [],\r\n    \"enableDdosProtection\": false\r\n
        \ }\r\n}"
    headers:
      azure-asyncnotification:
      - Enabled
      azure-asyncoperation:
      - https://management.azure.com/subscriptions/00000000-0000-0000-0000-000000000000/providers/Microsoft.Network/locations/eastus/operations/37045d4f-15c0-48f5-b147-73b7a74e5d19?api-version=2021-05-01
      cache-control:
      - no-cache
      content-length:
      - '694'
      content-type:
      - application/json; charset=utf-8
      date:
      - Fri, 05 Nov 2021 08:47:45 GMT
      expires:
      - '-1'
      pragma:
      - no-cache
      server:
      - Microsoft-HTTPAPI/2.0
      - Microsoft-HTTPAPI/2.0
      strict-transport-security:
      - max-age=31536000; includeSubDomains
      x-content-type-options:
      - nosniff
      x-ms-arm-service-request-id:
      - e330c1eb-54aa-4a25-9510-31c11244e29a
      x-ms-ratelimit-remaining-subscription-writes:
      - '1198'
    status:
      code: 201
      message: Created
- request:
    body: null
    headers:
      Accept:
      - '*/*'
      Accept-Encoding:
      - gzip, deflate
      Connection:
      - keep-alive
      User-Agent:
      - azsdk-python-azure-mgmt-network/19.3.0 Python/3.8.12 (Linux-5.11.0-1020-azure-x86_64-with-glibc2.2.5)
        VSTS_0fb41ef4-5012-48a9-bf39-4ee3de03ee35_build_2500_0
    method: GET
    uri: https://management.azure.com/subscriptions/00000000-0000-0000-0000-000000000000/providers/Microsoft.Network/locations/eastus/operations/37045d4f-15c0-48f5-b147-73b7a74e5d19?api-version=2021-05-01
  response:
    body:
      string: "{\r\n  \"status\": \"Succeeded\"\r\n}"
    headers:
      cache-control:
      - no-cache
      content-length:
      - '29'
      content-type:
      - application/json; charset=utf-8
      date:
      - Fri, 05 Nov 2021 08:47:48 GMT
      expires:
      - '-1'
      pragma:
      - no-cache
      server:
      - Microsoft-HTTPAPI/2.0
      - Microsoft-HTTPAPI/2.0
      strict-transport-security:
      - max-age=31536000; includeSubDomains
      transfer-encoding:
      - chunked
      vary:
      - Accept-Encoding
      x-content-type-options:
      - nosniff
      x-ms-arm-service-request-id:
      - c8fe6d65-a1c8-4d00-a2d0-a7d795423f50
    status:
      code: 200
      message: OK
- request:
    body: null
    headers:
      Accept:
      - '*/*'
      Accept-Encoding:
      - gzip, deflate
      Connection:
      - keep-alive
      User-Agent:
      - azsdk-python-azure-mgmt-network/19.3.0 Python/3.8.12 (Linux-5.11.0-1020-azure-x86_64-with-glibc2.2.5)
        VSTS_0fb41ef4-5012-48a9-bf39-4ee3de03ee35_build_2500_0
    method: GET
    uri: https://management.azure.com/subscriptions/00000000-0000-0000-0000-000000000000/resourceGroups/rgname/providers/Microsoft.Network/virtualNetworks/virtualnetworkname?api-version=2021-05-01
  response:
    body:
      string: "{\r\n  \"name\": \"virtualnetworkname\",\r\n  \"id\": \"/subscriptions/00000000-0000-0000-0000-000000000000/resourceGroups/rgname/providers/Microsoft.Network/virtualNetworks/virtualnetworkname\",\r\n
        \ \"etag\": \"W/\\\"01b3a281-3710-4db1-a71f-e5c742a1e545\\\"\",\r\n  \"type\":
        \"Microsoft.Network/virtualNetworks\",\r\n  \"location\": \"eastus\",\r\n
        \ \"properties\": {\r\n    \"provisioningState\": \"Succeeded\",\r\n    \"resourceGuid\":
        \"e36e940a-c6b3-4730-864d-300b6dd0f024\",\r\n    \"addressSpace\": {\r\n      \"addressPrefixes\":
        [\r\n        \"10.0.0.0/16\"\r\n      ]\r\n    },\r\n    \"subnets\": [],\r\n
        \   \"virtualNetworkPeerings\": [],\r\n    \"enableDdosProtection\": false\r\n
        \ }\r\n}"
    headers:
      cache-control:
      - no-cache
      content-length:
      - '695'
      content-type:
      - application/json; charset=utf-8
      date:
      - Fri, 05 Nov 2021 08:47:48 GMT
      etag:
      - W/"01b3a281-3710-4db1-a71f-e5c742a1e545"
      expires:
      - '-1'
      pragma:
      - no-cache
      server:
      - Microsoft-HTTPAPI/2.0
      - Microsoft-HTTPAPI/2.0
      strict-transport-security:
      - max-age=31536000; includeSubDomains
      transfer-encoding:
      - chunked
      vary:
      - Accept-Encoding
      x-content-type-options:
      - nosniff
      x-ms-arm-service-request-id:
      - 83880abd-c2f5-4025-90f0-14314744bec8
    status:
      code: 200
      message: OK
- request:
    body: '{"location": "eastus", "properties": {"addressSpace": {"addressPrefixes":
      ["10.2.0.0/16"]}}}'
    headers:
      Accept:
      - application/json
      Accept-Encoding:
      - gzip, deflate
      Connection:
      - keep-alive
      Content-Length:
      - '92'
      Content-Type:
      - application/json
      User-Agent:
      - azsdk-python-azure-mgmt-network/19.3.0 Python/3.8.12 (Linux-5.11.0-1020-azure-x86_64-with-glibc2.2.5)
        VSTS_0fb41ef4-5012-48a9-bf39-4ee3de03ee35_build_2500_0
    method: PUT
    uri: https://management.azure.com/subscriptions/00000000-0000-0000-0000-000000000000/resourceGroups/rgname/providers/Microsoft.Network/virtualNetworks/rmvirtualnetworkname?api-version=2021-05-01
  response:
    body:
      string: "{\r\n  \"name\": \"rmvirtualnetworkname\",\r\n  \"id\": \"/subscriptions/00000000-0000-0000-0000-000000000000/resourceGroups/rgname/providers/Microsoft.Network/virtualNetworks/rmvirtualnetworkname\",\r\n
        \ \"etag\": \"W/\\\"92f97c01-ed9b-4e92-a9d6-593a349f4537\\\"\",\r\n  \"type\":
        \"Microsoft.Network/virtualNetworks\",\r\n  \"location\": \"eastus\",\r\n
        \ \"properties\": {\r\n    \"provisioningState\": \"Updating\",\r\n    \"resourceGuid\":
        \"078a28e2-34f5-4c32-8439-d4809de84318\",\r\n    \"addressSpace\": {\r\n      \"addressPrefixes\":
        [\r\n        \"10.2.0.0/16\"\r\n      ]\r\n    },\r\n    \"subnets\": [],\r\n
        \   \"virtualNetworkPeerings\": [],\r\n    \"enableDdosProtection\": false\r\n
        \ }\r\n}"
    headers:
      azure-asyncnotification:
      - Enabled
      azure-asyncoperation:
      - https://management.azure.com/subscriptions/00000000-0000-0000-0000-000000000000/providers/Microsoft.Network/locations/eastus/operations/ce8f15b3-5a36-474c-a084-a27e9d6237f2?api-version=2021-05-01
      cache-control:
      - no-cache
      content-length:
      - '698'
      content-type:
      - application/json; charset=utf-8
      date:
      - Fri, 05 Nov 2021 08:47:49 GMT
      expires:
      - '-1'
      pragma:
      - no-cache
      server:
      - Microsoft-HTTPAPI/2.0
      - Microsoft-HTTPAPI/2.0
      strict-transport-security:
      - max-age=31536000; includeSubDomains
      x-content-type-options:
      - nosniff
      x-ms-arm-service-request-id:
      - a535ed2d-e717-4c03-8eb7-1441da929aa3
      x-ms-ratelimit-remaining-subscription-writes:
      - '1197'
    status:
      code: 201
      message: Created
- request:
    body: null
    headers:
      Accept:
      - '*/*'
      Accept-Encoding:
      - gzip, deflate
      Connection:
      - keep-alive
      User-Agent:
      - azsdk-python-azure-mgmt-network/19.3.0 Python/3.8.12 (Linux-5.11.0-1020-azure-x86_64-with-glibc2.2.5)
        VSTS_0fb41ef4-5012-48a9-bf39-4ee3de03ee35_build_2500_0
    method: GET
    uri: https://management.azure.com/subscriptions/00000000-0000-0000-0000-000000000000/providers/Microsoft.Network/locations/eastus/operations/ce8f15b3-5a36-474c-a084-a27e9d6237f2?api-version=2021-05-01
  response:
    body:
      string: "{\r\n  \"status\": \"Succeeded\"\r\n}"
    headers:
      cache-control:
      - no-cache
      content-length:
      - '29'
      content-type:
      - application/json; charset=utf-8
      date:
      - Fri, 05 Nov 2021 08:47:52 GMT
      expires:
      - '-1'
      pragma:
      - no-cache
      server:
      - Microsoft-HTTPAPI/2.0
      - Microsoft-HTTPAPI/2.0
      strict-transport-security:
      - max-age=31536000; includeSubDomains
      transfer-encoding:
      - chunked
      vary:
      - Accept-Encoding
      x-content-type-options:
      - nosniff
      x-ms-arm-service-request-id:
      - c870c637-a559-4016-8d04-fb69cf9e4f07
    status:
      code: 200
      message: OK
- request:
    body: null
    headers:
      Accept:
      - '*/*'
      Accept-Encoding:
      - gzip, deflate
      Connection:
      - keep-alive
      User-Agent:
      - azsdk-python-azure-mgmt-network/19.3.0 Python/3.8.12 (Linux-5.11.0-1020-azure-x86_64-with-glibc2.2.5)
        VSTS_0fb41ef4-5012-48a9-bf39-4ee3de03ee35_build_2500_0
    method: GET
    uri: https://management.azure.com/subscriptions/00000000-0000-0000-0000-000000000000/resourceGroups/rgname/providers/Microsoft.Network/virtualNetworks/rmvirtualnetworkname?api-version=2021-05-01
  response:
    body:
      string: "{\r\n  \"name\": \"rmvirtualnetworkname\",\r\n  \"id\": \"/subscriptions/00000000-0000-0000-0000-000000000000/resourceGroups/rgname/providers/Microsoft.Network/virtualNetworks/rmvirtualnetworkname\",\r\n
        \ \"etag\": \"W/\\\"1617beaf-676c-494a-946e-679604aa109f\\\"\",\r\n  \"type\":
        \"Microsoft.Network/virtualNetworks\",\r\n  \"location\": \"eastus\",\r\n
        \ \"properties\": {\r\n    \"provisioningState\": \"Succeeded\",\r\n    \"resourceGuid\":
        \"078a28e2-34f5-4c32-8439-d4809de84318\",\r\n    \"addressSpace\": {\r\n      \"addressPrefixes\":
        [\r\n        \"10.2.0.0/16\"\r\n      ]\r\n    },\r\n    \"subnets\": [],\r\n
        \   \"virtualNetworkPeerings\": [],\r\n    \"enableDdosProtection\": false\r\n
        \ }\r\n}"
    headers:
      cache-control:
      - no-cache
      content-length:
      - '699'
      content-type:
      - application/json; charset=utf-8
      date:
      - Fri, 05 Nov 2021 08:47:53 GMT
      etag:
      - W/"1617beaf-676c-494a-946e-679604aa109f"
      expires:
      - '-1'
      pragma:
      - no-cache
      server:
      - Microsoft-HTTPAPI/2.0
      - Microsoft-HTTPAPI/2.0
      strict-transport-security:
      - max-age=31536000; includeSubDomains
      transfer-encoding:
      - chunked
      vary:
      - Accept-Encoding
      x-content-type-options:
      - nosniff
      x-ms-arm-service-request-id:
      - 2f42ac11-6371-4c31-807f-930c62620676
    status:
      code: 200
      message: OK
- request:
    body: '{"properties": {"addressPrefix": "10.0.0.0/24"}}'
    headers:
      Accept:
      - application/json
      Accept-Encoding:
      - gzip, deflate
      Connection:
      - keep-alive
      Content-Length:
      - '48'
      Content-Type:
      - application/json
      User-Agent:
      - azsdk-python-azure-mgmt-network/19.3.0 Python/3.8.12 (Linux-5.11.0-1020-azure-x86_64-with-glibc2.2.5)
        VSTS_0fb41ef4-5012-48a9-bf39-4ee3de03ee35_build_2500_0
    method: PUT
    uri: https://management.azure.com/subscriptions/00000000-0000-0000-0000-000000000000/resourceGroups/rgname/providers/Microsoft.Network/virtualNetworks/virtualnetworkname/subnets/subnetname?api-version=2021-05-01
  response:
    body:
      string: "{\r\n  \"name\": \"subnetname\",\r\n  \"id\": \"/subscriptions/00000000-0000-0000-0000-000000000000/resourceGroups/rgname/providers/Microsoft.Network/virtualNetworks/virtualnetworkname/subnets/subnetname\",\r\n
        \ \"etag\": \"W/\\\"15e09063-40b9-4c4c-9240-6b50b0318863\\\"\",\r\n  \"properties\":
        {\r\n    \"provisioningState\": \"Updating\",\r\n    \"addressPrefix\": \"10.0.0.0/24\",\r\n
        \   \"delegations\": [],\r\n    \"privateEndpointNetworkPolicies\": \"Enabled\",\r\n
        \   \"privateLinkServiceNetworkPolicies\": \"Enabled\"\r\n  },\r\n  \"type\":
        \"Microsoft.Network/virtualNetworks/subnets\"\r\n}"
    headers:
      azure-asyncoperation:
      - https://management.azure.com/subscriptions/00000000-0000-0000-0000-000000000000/providers/Microsoft.Network/locations/eastus/operations/5854481e-fc93-4bfe-af2c-ddaacb35e1d8?api-version=2021-05-01
      cache-control:
      - no-cache
      content-length:
      - '609'
      content-type:
      - application/json; charset=utf-8
      date:
      - Fri, 05 Nov 2021 08:47:53 GMT
      expires:
      - '-1'
      pragma:
      - no-cache
      server:
      - Microsoft-HTTPAPI/2.0
      - Microsoft-HTTPAPI/2.0
      strict-transport-security:
      - max-age=31536000; includeSubDomains
      x-content-type-options:
      - nosniff
      x-ms-arm-service-request-id:
      - c1a817c8-4094-4668-b129-6fa3dbf57526
      x-ms-ratelimit-remaining-subscription-writes:
      - '1196'
    status:
      code: 201
      message: Created
- request:
    body: null
    headers:
      Accept:
      - '*/*'
      Accept-Encoding:
      - gzip, deflate
      Connection:
      - keep-alive
      User-Agent:
      - azsdk-python-azure-mgmt-network/19.3.0 Python/3.8.12 (Linux-5.11.0-1020-azure-x86_64-with-glibc2.2.5)
        VSTS_0fb41ef4-5012-48a9-bf39-4ee3de03ee35_build_2500_0
    method: GET
    uri: https://management.azure.com/subscriptions/00000000-0000-0000-0000-000000000000/providers/Microsoft.Network/locations/eastus/operations/5854481e-fc93-4bfe-af2c-ddaacb35e1d8?api-version=2021-05-01
  response:
    body:
      string: "{\r\n  \"status\": \"Succeeded\"\r\n}"
    headers:
      cache-control:
      - no-cache
      content-length:
      - '29'
      content-type:
      - application/json; charset=utf-8
      date:
      - Fri, 05 Nov 2021 08:47:56 GMT
      expires:
      - '-1'
      pragma:
      - no-cache
      server:
      - Microsoft-HTTPAPI/2.0
      - Microsoft-HTTPAPI/2.0
      strict-transport-security:
      - max-age=31536000; includeSubDomains
      transfer-encoding:
      - chunked
      vary:
      - Accept-Encoding
      x-content-type-options:
      - nosniff
      x-ms-arm-service-request-id:
      - c0c8cb72-6b9c-4bef-a5f9-5b3c9aefc12f
    status:
      code: 200
      message: OK
- request:
    body: null
    headers:
      Accept:
      - '*/*'
      Accept-Encoding:
      - gzip, deflate
      Connection:
      - keep-alive
      User-Agent:
      - azsdk-python-azure-mgmt-network/19.3.0 Python/3.8.12 (Linux-5.11.0-1020-azure-x86_64-with-glibc2.2.5)
        VSTS_0fb41ef4-5012-48a9-bf39-4ee3de03ee35_build_2500_0
    method: GET
    uri: https://management.azure.com/subscriptions/00000000-0000-0000-0000-000000000000/resourceGroups/rgname/providers/Microsoft.Network/virtualNetworks/virtualnetworkname/subnets/subnetname?api-version=2021-05-01
  response:
    body:
      string: "{\r\n  \"name\": \"subnetname\",\r\n  \"id\": \"/subscriptions/00000000-0000-0000-0000-000000000000/resourceGroups/rgname/providers/Microsoft.Network/virtualNetworks/virtualnetworkname/subnets/subnetname\",\r\n
        \ \"etag\": \"W/\\\"ae5d2731-ffa4-4ce6-bc21-008e22e2dc75\\\"\",\r\n  \"properties\":
        {\r\n    \"provisioningState\": \"Succeeded\",\r\n    \"addressPrefix\": \"10.0.0.0/24\",\r\n
        \   \"delegations\": [],\r\n    \"privateEndpointNetworkPolicies\": \"Enabled\",\r\n
        \   \"privateLinkServiceNetworkPolicies\": \"Enabled\"\r\n  },\r\n  \"type\":
        \"Microsoft.Network/virtualNetworks/subnets\"\r\n}"
    headers:
      cache-control:
      - no-cache
      content-length:
      - '610'
      content-type:
      - application/json; charset=utf-8
      date:
      - Fri, 05 Nov 2021 08:47:56 GMT
      etag:
      - W/"ae5d2731-ffa4-4ce6-bc21-008e22e2dc75"
      expires:
      - '-1'
      pragma:
      - no-cache
      server:
      - Microsoft-HTTPAPI/2.0
      - Microsoft-HTTPAPI/2.0
      strict-transport-security:
      - max-age=31536000; includeSubDomains
      transfer-encoding:
      - chunked
      vary:
      - Accept-Encoding
      x-content-type-options:
      - nosniff
      x-ms-arm-service-request-id:
      - 975350fa-7fe4-427c-92b0-385ad8170f69
    status:
      code: 200
      message: OK
- request:
    body: '{"location": "eastus", "properties": {"ipConfigurations": [{"name": "ipconfig",
      "properties": {"subnet": {"id": "/subscriptions/00000000-0000-0000-0000-000000000000/resourceGroups/rgname/providers/Microsoft.Network/virtualNetworks/virtualnetworkname/subnets/subnetname"}}}]}}'
    headers:
      Accept:
      - application/json
      Accept-Encoding:
      - gzip, deflate
      Connection:
      - keep-alive
      Content-Length:
      - '349'
      Content-Type:
      - application/json
      User-Agent:
      - azsdk-python-azure-mgmt-network/19.3.0 Python/3.8.12 (Linux-5.11.0-1020-azure-x86_64-with-glibc2.2.5)
        VSTS_0fb41ef4-5012-48a9-bf39-4ee3de03ee35_build_2500_0
    method: PUT
    uri: https://management.azure.com/subscriptions/00000000-0000-0000-0000-000000000000/resourceGroups/rgname/providers/Microsoft.Network/networkInterfaces/networkinterfacename?api-version=2021-05-01
  response:
    body:
      string: "{\r\n  \"name\": \"networkinterfacename\",\r\n  \"id\": \"/subscriptions/00000000-0000-0000-0000-000000000000/resourceGroups/rgname/providers/Microsoft.Network/networkInterfaces/networkinterfacename\",\r\n
        \ \"etag\": \"W/\\\"68da5d76-8f46-4889-ab13-732e7f393561\\\"\",\r\n  \"location\":
        \"eastus\",\r\n  \"properties\": {\r\n    \"provisioningState\": \"Succeeded\",\r\n
        \   \"resourceGuid\": \"c66b354f-e3ca-43ef-96cd-a261ce65fdb0\",\r\n    \"ipConfigurations\":
        [\r\n      {\r\n        \"name\": \"ipconfig\",\r\n        \"id\": \"/subscriptions/00000000-0000-0000-0000-000000000000/resourceGroups/rgname/providers/Microsoft.Network/networkInterfaces/networkinterfacename/ipConfigurations/ipconfig\",\r\n
        \       \"etag\": \"W/\\\"68da5d76-8f46-4889-ab13-732e7f393561\\\"\",\r\n
        \       \"type\": \"Microsoft.Network/networkInterfaces/ipConfigurations\",\r\n
        \       \"properties\": {\r\n          \"provisioningState\": \"Succeeded\",\r\n
        \         \"privateIPAddress\": \"10.0.0.4\",\r\n          \"privateIPAllocationMethod\":
        \"Dynamic\",\r\n          \"subnet\": {\r\n            \"id\": \"/subscriptions/00000000-0000-0000-0000-000000000000/resourceGroups/rgname/providers/Microsoft.Network/virtualNetworks/virtualnetworkname/subnets/subnetname\"\r\n
        \         },\r\n          \"primary\": true,\r\n          \"privateIPAddressVersion\":
        \"IPv4\"\r\n        }\r\n      }\r\n    ],\r\n    \"dnsSettings\": {\r\n      \"dnsServers\":
        [],\r\n      \"appliedDnsServers\": [],\r\n      \"internalDomainNameSuffix\":
        \"bkkg3y3tyyyepbsngafw1uhqee.bx.internal.cloudapp.net\"\r\n    },\r\n    \"enableAcceleratedNetworking\":
        false,\r\n    \"vnetEncryptionSupported\": false,\r\n    \"enableIPForwarding\":
        false,\r\n    \"hostedWorkloads\": [],\r\n    \"tapConfigurations\": [],\r\n
        \   \"nicType\": \"Standard\"\r\n  },\r\n  \"type\": \"Microsoft.Network/networkInterfaces\"\r\n}"
    headers:
      azure-asyncnotification:
      - Enabled
      azure-asyncoperation:
      - https://management.azure.com/subscriptions/00000000-0000-0000-0000-000000000000/providers/Microsoft.Network/locations/eastus/operations/d16b1c40-ae29-40c8-9048-c09e8c1d5bf3?api-version=2021-05-01
      cache-control:
      - no-cache
      content-length:
      - '1912'
      content-type:
      - application/json; charset=utf-8
      date:
      - Fri, 05 Nov 2021 08:47:57 GMT
      expires:
      - '-1'
      pragma:
      - no-cache
      server:
      - Microsoft-HTTPAPI/2.0
      - Microsoft-HTTPAPI/2.0
      strict-transport-security:
      - max-age=31536000; includeSubDomains
      x-content-type-options:
      - nosniff
      x-ms-arm-service-request-id:
      - c543a01a-4683-42b3-ba8a-d960f430b5bf
      x-ms-ratelimit-remaining-subscription-writes:
      - '1195'
    status:
      code: 201
      message: Created
- request:
    body: null
    headers:
      Accept:
      - '*/*'
      Accept-Encoding:
      - gzip, deflate
      Connection:
      - keep-alive
      User-Agent:
      - azsdk-python-azure-mgmt-network/19.3.0 Python/3.8.12 (Linux-5.11.0-1020-azure-x86_64-with-glibc2.2.5)
        VSTS_0fb41ef4-5012-48a9-bf39-4ee3de03ee35_build_2500_0
    method: GET
    uri: https://management.azure.com/subscriptions/00000000-0000-0000-0000-000000000000/providers/Microsoft.Network/locations/eastus/operations/d16b1c40-ae29-40c8-9048-c09e8c1d5bf3?api-version=2021-05-01
  response:
    body:
      string: "{\r\n  \"status\": \"Succeeded\"\r\n}"
    headers:
      cache-control:
      - no-cache
      content-length:
      - '29'
      content-type:
      - application/json; charset=utf-8
      date:
      - Fri, 05 Nov 2021 08:48:27 GMT
      expires:
      - '-1'
      pragma:
      - no-cache
      server:
      - Microsoft-HTTPAPI/2.0
      - Microsoft-HTTPAPI/2.0
      strict-transport-security:
      - max-age=31536000; includeSubDomains
      transfer-encoding:
      - chunked
      vary:
      - Accept-Encoding
      x-content-type-options:
      - nosniff
      x-ms-arm-service-request-id:
      - e36b6522-e3dc-4f76-933b-60077a291c93
    status:
      code: 200
      message: OK
- request:
    body: null
    headers:
      Accept:
      - '*/*'
      Accept-Encoding:
      - gzip, deflate
      Connection:
      - keep-alive
      User-Agent:
      - azsdk-python-azure-mgmt-network/19.3.0 Python/3.8.12 (Linux-5.11.0-1020-azure-x86_64-with-glibc2.2.5)
        VSTS_0fb41ef4-5012-48a9-bf39-4ee3de03ee35_build_2500_0
    method: GET
    uri: https://management.azure.com/subscriptions/00000000-0000-0000-0000-000000000000/resourceGroups/rgname/providers/Microsoft.Network/networkInterfaces/networkinterfacename?api-version=2021-05-01
  response:
    body:
      string: "{\r\n  \"name\": \"networkinterfacename\",\r\n  \"id\": \"/subscriptions/00000000-0000-0000-0000-000000000000/resourceGroups/rgname/providers/Microsoft.Network/networkInterfaces/networkinterfacename\",\r\n
        \ \"etag\": \"W/\\\"68da5d76-8f46-4889-ab13-732e7f393561\\\"\",\r\n  \"location\":
        \"eastus\",\r\n  \"properties\": {\r\n    \"provisioningState\": \"Succeeded\",\r\n
        \   \"resourceGuid\": \"c66b354f-e3ca-43ef-96cd-a261ce65fdb0\",\r\n    \"ipConfigurations\":
        [\r\n      {\r\n        \"name\": \"ipconfig\",\r\n        \"id\": \"/subscriptions/00000000-0000-0000-0000-000000000000/resourceGroups/rgname/providers/Microsoft.Network/networkInterfaces/networkinterfacename/ipConfigurations/ipconfig\",\r\n
        \       \"etag\": \"W/\\\"68da5d76-8f46-4889-ab13-732e7f393561\\\"\",\r\n
        \       \"type\": \"Microsoft.Network/networkInterfaces/ipConfigurations\",\r\n
        \       \"properties\": {\r\n          \"provisioningState\": \"Succeeded\",\r\n
        \         \"privateIPAddress\": \"10.0.0.4\",\r\n          \"privateIPAllocationMethod\":
        \"Dynamic\",\r\n          \"subnet\": {\r\n            \"id\": \"/subscriptions/00000000-0000-0000-0000-000000000000/resourceGroups/rgname/providers/Microsoft.Network/virtualNetworks/virtualnetworkname/subnets/subnetname\"\r\n
        \         },\r\n          \"primary\": true,\r\n          \"privateIPAddressVersion\":
        \"IPv4\"\r\n        }\r\n      }\r\n    ],\r\n    \"dnsSettings\": {\r\n      \"dnsServers\":
        [],\r\n      \"appliedDnsServers\": [],\r\n      \"internalDomainNameSuffix\":
        \"bkkg3y3tyyyepbsngafw1uhqee.bx.internal.cloudapp.net\"\r\n    },\r\n    \"enableAcceleratedNetworking\":
        false,\r\n    \"vnetEncryptionSupported\": false,\r\n    \"enableIPForwarding\":
        false,\r\n    \"hostedWorkloads\": [],\r\n    \"tapConfigurations\": [],\r\n
        \   \"nicType\": \"Standard\"\r\n  },\r\n  \"type\": \"Microsoft.Network/networkInterfaces\"\r\n}"
    headers:
      cache-control:
      - no-cache
      content-length:
      - '1912'
      content-type:
      - application/json; charset=utf-8
      date:
      - Fri, 05 Nov 2021 08:48:27 GMT
      etag:
      - W/"68da5d76-8f46-4889-ab13-732e7f393561"
      expires:
      - '-1'
      pragma:
      - no-cache
      server:
      - Microsoft-HTTPAPI/2.0
      - Microsoft-HTTPAPI/2.0
      strict-transport-security:
      - max-age=31536000; includeSubDomains
      transfer-encoding:
      - chunked
      vary:
      - Accept-Encoding
      x-content-type-options:
      - nosniff
      x-ms-arm-service-request-id:
      - 3b3d8fee-a049-42e2-952c-0e4e3988aa2e
    status:
      code: 200
      message: OK
- request:
    body: '{"properties": {"addressPrefix": "10.0.1.0/24"}}'
    headers:
      Accept:
      - application/json
      Accept-Encoding:
      - gzip, deflate
      Connection:
      - keep-alive
      Content-Length:
      - '48'
      Content-Type:
      - application/json
      User-Agent:
      - azsdk-python-azure-mgmt-network/19.3.0 Python/3.8.12 (Linux-5.11.0-1020-azure-x86_64-with-glibc2.2.5)
        VSTS_0fb41ef4-5012-48a9-bf39-4ee3de03ee35_build_2500_0
    method: PUT
    uri: https://management.azure.com/subscriptions/00000000-0000-0000-0000-000000000000/resourceGroups/rgname/providers/Microsoft.Network/virtualNetworks/virtualnetworkname/subnets/GatewaySubnet?api-version=2021-05-01
  response:
    body:
      string: "{\r\n  \"name\": \"GatewaySubnet\",\r\n  \"id\": \"/subscriptions/00000000-0000-0000-0000-000000000000/resourceGroups/rgname/providers/Microsoft.Network/virtualNetworks/virtualnetworkname/subnets/GatewaySubnet\",\r\n
        \ \"etag\": \"W/\\\"32641938-37e4-4460-897a-6947f17313e9\\\"\",\r\n  \"properties\":
        {\r\n    \"provisioningState\": \"Updating\",\r\n    \"addressPrefix\": \"10.0.1.0/24\",\r\n
        \   \"delegations\": [],\r\n    \"privateEndpointNetworkPolicies\": \"Enabled\",\r\n
        \   \"privateLinkServiceNetworkPolicies\": \"Enabled\"\r\n  },\r\n  \"type\":
        \"Microsoft.Network/virtualNetworks/subnets\"\r\n}"
    headers:
      azure-asyncoperation:
      - https://management.azure.com/subscriptions/00000000-0000-0000-0000-000000000000/providers/Microsoft.Network/locations/eastus/operations/af2b7308-a31a-4702-b782-f26d28d6ab08?api-version=2021-05-01
      cache-control:
      - no-cache
      content-length:
      - '615'
      content-type:
      - application/json; charset=utf-8
      date:
      - Fri, 05 Nov 2021 08:48:27 GMT
      expires:
      - '-1'
      pragma:
      - no-cache
      server:
      - Microsoft-HTTPAPI/2.0
      - Microsoft-HTTPAPI/2.0
      strict-transport-security:
      - max-age=31536000; includeSubDomains
      x-content-type-options:
      - nosniff
      x-ms-arm-service-request-id:
      - b95e814f-bc75-465d-ad77-8cf8daf83b8b
      x-ms-ratelimit-remaining-subscription-writes:
      - '1194'
    status:
      code: 201
      message: Created
- request:
    body: null
    headers:
      Accept:
      - '*/*'
      Accept-Encoding:
      - gzip, deflate
      Connection:
      - keep-alive
      User-Agent:
      - azsdk-python-azure-mgmt-network/19.3.0 Python/3.8.12 (Linux-5.11.0-1020-azure-x86_64-with-glibc2.2.5)
        VSTS_0fb41ef4-5012-48a9-bf39-4ee3de03ee35_build_2500_0
    method: GET
    uri: https://management.azure.com/subscriptions/00000000-0000-0000-0000-000000000000/providers/Microsoft.Network/locations/eastus/operations/af2b7308-a31a-4702-b782-f26d28d6ab08?api-version=2021-05-01
  response:
    body:
      string: "{\r\n  \"status\": \"Succeeded\"\r\n}"
    headers:
      cache-control:
      - no-cache
      content-length:
      - '29'
      content-type:
      - application/json; charset=utf-8
      date:
      - Fri, 05 Nov 2021 08:48:30 GMT
      expires:
      - '-1'
      pragma:
      - no-cache
      server:
      - Microsoft-HTTPAPI/2.0
      - Microsoft-HTTPAPI/2.0
      strict-transport-security:
      - max-age=31536000; includeSubDomains
      transfer-encoding:
      - chunked
      vary:
      - Accept-Encoding
      x-content-type-options:
      - nosniff
      x-ms-arm-service-request-id:
      - b770dfb1-8a90-48b8-a517-46752b692bcb
    status:
      code: 200
      message: OK
- request:
    body: null
    headers:
      Accept:
      - '*/*'
      Accept-Encoding:
      - gzip, deflate
      Connection:
      - keep-alive
      User-Agent:
      - azsdk-python-azure-mgmt-network/19.3.0 Python/3.8.12 (Linux-5.11.0-1020-azure-x86_64-with-glibc2.2.5)
        VSTS_0fb41ef4-5012-48a9-bf39-4ee3de03ee35_build_2500_0
    method: GET
    uri: https://management.azure.com/subscriptions/00000000-0000-0000-0000-000000000000/resourceGroups/rgname/providers/Microsoft.Network/virtualNetworks/virtualnetworkname/subnets/GatewaySubnet?api-version=2021-05-01
  response:
    body:
      string: "{\r\n  \"name\": \"GatewaySubnet\",\r\n  \"id\": \"/subscriptions/00000000-0000-0000-0000-000000000000/resourceGroups/rgname/providers/Microsoft.Network/virtualNetworks/virtualnetworkname/subnets/GatewaySubnet\",\r\n
        \ \"etag\": \"W/\\\"46fd017b-1825-4ca8-9dbb-bb928a86f8f0\\\"\",\r\n  \"properties\":
        {\r\n    \"provisioningState\": \"Succeeded\",\r\n    \"addressPrefix\": \"10.0.1.0/24\",\r\n
        \   \"delegations\": [],\r\n    \"privateEndpointNetworkPolicies\": \"Enabled\",\r\n
        \   \"privateLinkServiceNetworkPolicies\": \"Enabled\"\r\n  },\r\n  \"type\":
        \"Microsoft.Network/virtualNetworks/subnets\"\r\n}"
    headers:
      cache-control:
      - no-cache
      content-length:
      - '616'
      content-type:
      - application/json; charset=utf-8
      date:
      - Fri, 05 Nov 2021 08:48:31 GMT
      etag:
      - W/"46fd017b-1825-4ca8-9dbb-bb928a86f8f0"
      expires:
      - '-1'
      pragma:
      - no-cache
      server:
      - Microsoft-HTTPAPI/2.0
      - Microsoft-HTTPAPI/2.0
      strict-transport-security:
      - max-age=31536000; includeSubDomains
      transfer-encoding:
      - chunked
      vary:
      - Accept-Encoding
      x-content-type-options:
      - nosniff
      x-ms-arm-service-request-id:
      - ddb52f5e-bf06-4d1a-aa45-9daef7a9022b
    status:
      code: 200
      message: OK
- request:
    body: '{"location": "eastus", "properties": {"localNetworkAddressSpace": {"addressPrefixes":
      ["10.1.0.0/16"]}, "gatewayIpAddress": "11.12.13.14"}}'
    headers:
      Accept:
      - application/json
      Accept-Encoding:
      - gzip, deflate
      Connection:
      - keep-alive
      Content-Length:
      - '139'
      Content-Type:
      - application/json
      User-Agent:
      - azsdk-python-azure-mgmt-network/19.3.0 Python/3.8.12 (Linux-5.11.0-1020-azure-x86_64-with-glibc2.2.5)
        VSTS_0fb41ef4-5012-48a9-bf39-4ee3de03ee35_build_2500_0
    method: PUT
    uri: https://management.azure.com/subscriptions/00000000-0000-0000-0000-000000000000/resourceGroups/rgname/providers/Microsoft.Network/localNetworkGateways/localnetworkgatewayname?api-version=2021-05-01
  response:
    body:
      string: "{\r\n  \"name\": \"localnetworkgatewayname\",\r\n  \"id\": \"/subscriptions/00000000-0000-0000-0000-000000000000/resourceGroups/rgname/providers/Microsoft.Network/localNetworkGateways/localnetworkgatewayname\",\r\n
        \ \"etag\": \"W/\\\"987e5b58-0c66-45bc-b98c-3d4c707deaa1\\\"\",\r\n  \"type\":
        \"Microsoft.Network/localNetworkGateways\",\r\n  \"location\": \"eastus\",\r\n
        \ \"properties\": {\r\n    \"provisioningState\": \"Updating\",\r\n    \"resourceGuid\":
        \"a099dc38-929e-41d4-92c7-0fe885406543\",\r\n    \"localNetworkAddressSpace\":
        {\r\n      \"addressPrefixes\": [\r\n        \"10.1.0.0/16\"\r\n      ]\r\n
        \   },\r\n    \"gatewayIpAddress\": \"11.12.13.14\"\r\n  }\r\n}"
    headers:
      azure-asyncnotification:
      - Enabled
      azure-asyncoperation:
      - https://management.azure.com/subscriptions/00000000-0000-0000-0000-000000000000/providers/Microsoft.Network/locations/eastus/operations/edd06ac0-ed3b-49eb-9ffc-a9c74c7b9f44?api-version=2021-05-01
      cache-control:
      - no-cache
      content-length:
      - '675'
      content-type:
      - application/json; charset=utf-8
      date:
      - Fri, 05 Nov 2021 08:48:32 GMT
      expires:
      - '-1'
      pragma:
      - no-cache
      server:
      - Microsoft-HTTPAPI/2.0
      - Microsoft-HTTPAPI/2.0
      strict-transport-security:
      - max-age=31536000; includeSubDomains
      x-content-type-options:
      - nosniff
      x-ms-arm-service-request-id:
      - 3c6d792e-ef3d-4c9b-896a-24bd864ee8b4
      x-ms-ratelimit-remaining-subscription-writes:
      - '1193'
    status:
      code: 201
      message: Created
- request:
    body: null
    headers:
      Accept:
      - '*/*'
      Accept-Encoding:
      - gzip, deflate
      Connection:
      - keep-alive
      User-Agent:
      - azsdk-python-azure-mgmt-network/19.3.0 Python/3.8.12 (Linux-5.11.0-1020-azure-x86_64-with-glibc2.2.5)
        VSTS_0fb41ef4-5012-48a9-bf39-4ee3de03ee35_build_2500_0
    method: GET
    uri: https://management.azure.com/subscriptions/00000000-0000-0000-0000-000000000000/providers/Microsoft.Network/locations/eastus/operations/edd06ac0-ed3b-49eb-9ffc-a9c74c7b9f44?api-version=2021-05-01
  response:
    body:
      string: "{\r\n  \"status\": \"InProgress\"\r\n}"
    headers:
      cache-control:
      - no-cache
      content-length:
      - '30'
      content-type:
      - application/json; charset=utf-8
      date:
      - Fri, 05 Nov 2021 08:48:42 GMT
      expires:
      - '-1'
      pragma:
      - no-cache
      server:
      - Microsoft-HTTPAPI/2.0
      - Microsoft-HTTPAPI/2.0
      strict-transport-security:
      - max-age=31536000; includeSubDomains
      transfer-encoding:
      - chunked
      vary:
      - Accept-Encoding
      x-content-type-options:
      - nosniff
      x-ms-arm-service-request-id:
      - c7fd87cf-29a0-491f-a888-44dacd34a846
    status:
      code: 200
      message: OK
- request:
    body: null
    headers:
      Accept:
      - '*/*'
      Accept-Encoding:
      - gzip, deflate
      Connection:
      - keep-alive
      User-Agent:
      - azsdk-python-azure-mgmt-network/19.3.0 Python/3.8.12 (Linux-5.11.0-1020-azure-x86_64-with-glibc2.2.5)
        VSTS_0fb41ef4-5012-48a9-bf39-4ee3de03ee35_build_2500_0
    method: GET
    uri: https://management.azure.com/subscriptions/00000000-0000-0000-0000-000000000000/providers/Microsoft.Network/locations/eastus/operations/edd06ac0-ed3b-49eb-9ffc-a9c74c7b9f44?api-version=2021-05-01
  response:
    body:
      string: "{\r\n  \"status\": \"Succeeded\"\r\n}"
    headers:
      cache-control:
      - no-cache
      content-length:
      - '29'
      content-type:
      - application/json; charset=utf-8
      date:
      - Fri, 05 Nov 2021 08:48:53 GMT
      expires:
      - '-1'
      pragma:
      - no-cache
      server:
      - Microsoft-HTTPAPI/2.0
      - Microsoft-HTTPAPI/2.0
      strict-transport-security:
      - max-age=31536000; includeSubDomains
      transfer-encoding:
      - chunked
      vary:
      - Accept-Encoding
      x-content-type-options:
      - nosniff
      x-ms-arm-service-request-id:
      - e2b89701-1c79-4301-8645-07cb8962a830
    status:
      code: 200
      message: OK
- request:
    body: null
    headers:
      Accept:
      - '*/*'
      Accept-Encoding:
      - gzip, deflate
      Connection:
      - keep-alive
      User-Agent:
      - azsdk-python-azure-mgmt-network/19.3.0 Python/3.8.12 (Linux-5.11.0-1020-azure-x86_64-with-glibc2.2.5)
        VSTS_0fb41ef4-5012-48a9-bf39-4ee3de03ee35_build_2500_0
    method: GET
    uri: https://management.azure.com/subscriptions/00000000-0000-0000-0000-000000000000/resourceGroups/rgname/providers/Microsoft.Network/localNetworkGateways/localnetworkgatewayname?api-version=2021-05-01
  response:
    body:
      string: "{\r\n  \"name\": \"localnetworkgatewayname\",\r\n  \"id\": \"/subscriptions/00000000-0000-0000-0000-000000000000/resourceGroups/rgname/providers/Microsoft.Network/localNetworkGateways/localnetworkgatewayname\",\r\n
        \ \"etag\": \"W/\\\"9a729969-148d-4486-88d5-d53d86bc9dfb\\\"\",\r\n  \"type\":
        \"Microsoft.Network/localNetworkGateways\",\r\n  \"location\": \"eastus\",\r\n
        \ \"properties\": {\r\n    \"provisioningState\": \"Succeeded\",\r\n    \"resourceGuid\":
        \"a099dc38-929e-41d4-92c7-0fe885406543\",\r\n    \"localNetworkAddressSpace\":
        {\r\n      \"addressPrefixes\": [\r\n        \"10.1.0.0/16\"\r\n      ]\r\n
        \   },\r\n    \"gatewayIpAddress\": \"11.12.13.14\"\r\n  }\r\n}"
    headers:
      cache-control:
      - no-cache
      content-length:
      - '676'
      content-type:
      - application/json; charset=utf-8
      date:
      - Fri, 05 Nov 2021 08:48:53 GMT
      etag:
      - W/"9a729969-148d-4486-88d5-d53d86bc9dfb"
      expires:
      - '-1'
      pragma:
      - no-cache
      server:
      - Microsoft-HTTPAPI/2.0
      - Microsoft-HTTPAPI/2.0
      strict-transport-security:
      - max-age=31536000; includeSubDomains
      transfer-encoding:
      - chunked
      vary:
      - Accept-Encoding
      x-content-type-options:
      - nosniff
      x-ms-arm-service-request-id:
      - dc44b849-cb73-444a-8816-2db4e5a0aa14
    status:
      code: 200
      message: OK
- request:
    body: '{"location": "eastus", "properties": {"ipConfigurations": [{"name": "ipconfig",
      "properties": {"privateIPAllocationMethod": "Dynamic", "subnet": {"id": "/subscriptions/00000000-0000-0000-0000-000000000000/resourceGroups/rgname/providers/Microsoft.Network/virtualNetworks/virtualnetworkname/subnets/GatewaySubnet"},
      "publicIPAddress": {"id": "/subscriptions/00000000-0000-0000-0000-000000000000/resourceGroups/rgname/providers/Microsoft.Network/publicIPAddresses/publicipname"}}}],
      "gatewayType": "Vpn", "vpnType": "RouteBased", "enableBgp": false, "sku": {"name":
      "VpnGw1", "tier": "VpnGw1"}, "bgpSettings": {"asn": 65515, "bgpPeeringAddress":
      "10.0.1.30", "peerWeight": 0}, "customRoutes": {"addressPrefixes": ["101.168.0.6/32"]},
      "enableDnsForwarding": false}}'
    headers:
      Accept:
      - application/json
      Accept-Encoding:
      - gzip, deflate
      Connection:
      - keep-alive
      Content-Length:
      - '910'
      Content-Type:
      - application/json
      User-Agent:
      - azsdk-python-azure-mgmt-network/19.3.0 Python/3.8.12 (Linux-5.11.0-1020-azure-x86_64-with-glibc2.2.5)
        VSTS_0fb41ef4-5012-48a9-bf39-4ee3de03ee35_build_2500_0
    method: PUT
    uri: https://management.azure.com/subscriptions/00000000-0000-0000-0000-000000000000/resourceGroups/rgname/providers/Microsoft.Network/virtualNetworkGateways/virtualnetworkgatewayname?api-version=2021-05-01
  response:
    body:
      string: "{\r\n  \"name\": \"virtualnetworkgatewayname\",\r\n  \"id\": \"/subscriptions/00000000-0000-0000-0000-000000000000/resourceGroups/rgname/providers/Microsoft.Network/virtualNetworkGateways/virtualnetworkgatewayname\",\r\n
        \ \"etag\": \"W/\\\"3c8e5975-0180-43be-88ca-1675a62ec68a\\\"\",\r\n  \"type\":
        \"Microsoft.Network/virtualNetworkGateways\",\r\n  \"location\": \"eastus\",\r\n
        \ \"properties\": {\r\n    \"provisioningState\": \"Updating\",\r\n    \"resourceGuid\":
        \"ef8ecadb-db18-40b7-9785-0f625303c259\",\r\n    \"packetCaptureDiagnosticState\":
        \"None\",\r\n    \"enablePrivateIpAddress\": false,\r\n    \"ipConfigurations\":
        [\r\n      {\r\n        \"name\": \"ipconfig\",\r\n        \"id\": \"/subscriptions/00000000-0000-0000-0000-000000000000/resourceGroups/rgname/providers/Microsoft.Network/virtualNetworkGateways/virtualnetworkgatewayname/ipConfigurations/ipconfig\",\r\n
        \       \"etag\": \"W/\\\"3c8e5975-0180-43be-88ca-1675a62ec68a\\\"\",\r\n
        \       \"type\": \"Microsoft.Network/virtualNetworkGateways/ipConfigurations\",\r\n
        \       \"properties\": {\r\n          \"provisioningState\": \"Updating\",\r\n
        \         \"privateIPAllocationMethod\": \"Dynamic\",\r\n          \"publicIPAddress\":
        {\r\n            \"id\": \"/subscriptions/00000000-0000-0000-0000-000000000000/resourceGroups/rgname/providers/Microsoft.Network/publicIPAddresses/publicipname\"\r\n
        \         },\r\n          \"subnet\": {\r\n            \"id\": \"/subscriptions/00000000-0000-0000-0000-000000000000/resourceGroups/rgname/providers/Microsoft.Network/virtualNetworks/virtualnetworkname/subnets/GatewaySubnet\"\r\n
        \         }\r\n        }\r\n      }\r\n    ],\r\n    \"natRules\": [],\r\n
        \   \"enableBgpRouteTranslationForNat\": false,\r\n    \"sku\": {\r\n      \"name\":
        \"VpnGw1\",\r\n      \"tier\": \"VpnGw1\",\r\n      \"capacity\": 2\r\n    },\r\n
        \   \"gatewayType\": \"Vpn\",\r\n    \"vpnType\": \"RouteBased\",\r\n    \"enableBgp\":
        false,\r\n    \"activeActive\": false,\r\n    \"vpnClientConfiguration\":
        {\r\n      \"vpnClientProtocols\": [\r\n        \"OpenVPN\",\r\n        \"IkeV2\"\r\n
        \     ],\r\n      \"vpnAuthenticationTypes\": [],\r\n      \"vpnClientRootCertificates\":
        [],\r\n      \"vpnClientRevokedCertificates\": [],\r\n      \"radiusServers\":
        [],\r\n      \"vpnClientIpsecPolicies\": []\r\n    },\r\n    \"bgpSettings\":
        {\r\n      \"asn\": 65515,\r\n      \"bgpPeeringAddress\": \"10.0.1.30\",\r\n
        \     \"peerWeight\": 0,\r\n      \"bgpPeeringAddresses\": [\r\n        {\r\n
        \         \"ipconfigurationId\": \"/subscriptions/00000000-0000-0000-0000-000000000000/resourceGroups/rgname/providers/Microsoft.Network/virtualNetworkGateways/virtualnetworkgatewayname/ipConfigurations/ipconfig\",\r\n
        \         \"defaultBgpIpAddresses\": [],\r\n          \"customBgpIpAddresses\":
        []\r\n        }\r\n      ]\r\n    },\r\n    \"customRoutes\": {\r\n      \"addressPrefixes\":
        [\r\n        \"101.168.0.6/32\"\r\n      ]\r\n    },\r\n    \"vpnGatewayGeneration\":
        \"Generation1\",\r\n    \"enableDnsForwarding\": false\r\n  }\r\n}"
    headers:
      azure-asyncnotification:
      - Enabled
      azure-asyncoperation:
      - https://management.azure.com/subscriptions/00000000-0000-0000-0000-000000000000/providers/Microsoft.Network/locations/eastus/operations/60152bb4-2a86-4134-b804-dd5e284cce2b?api-version=2021-05-01
      cache-control:
      - no-cache
      content-length:
      - '3100'
      content-type:
      - application/json; charset=utf-8
      date:
      - Fri, 05 Nov 2021 08:48:54 GMT
      expires:
      - '-1'
      pragma:
      - no-cache
      server:
      - Microsoft-HTTPAPI/2.0
      - Microsoft-HTTPAPI/2.0
      strict-transport-security:
      - max-age=31536000; includeSubDomains
      x-content-type-options:
      - nosniff
      x-ms-arm-service-request-id:
      - b69dd8cb-dfdb-4c26-ac32-0077ca8585c8
      x-ms-ratelimit-remaining-subscription-writes:
      - '1192'
    status:
      code: 201
      message: Created
- request:
    body: null
    headers:
      Accept:
      - '*/*'
      Accept-Encoding:
      - gzip, deflate
      Connection:
      - keep-alive
      User-Agent:
      - azsdk-python-azure-mgmt-network/19.3.0 Python/3.8.12 (Linux-5.11.0-1020-azure-x86_64-with-glibc2.2.5)
<<<<<<< HEAD
        VSTS_0fb41ef4-5012-48a9-bf39-4ee3de03ee35_build_2500_0
    method: GET
    uri: https://management.azure.com/subscriptions/00000000-0000-0000-0000-000000000000/providers/Microsoft.Network/locations/eastus/operations/60152bb4-2a86-4134-b804-dd5e284cce2b?api-version=2021-05-01
  response:
    body:
      string: "{\r\n  \"status\": \"InProgress\"\r\n}"
    headers:
      cache-control:
      - no-cache
      content-length:
      - '30'
      content-type:
      - application/json; charset=utf-8
      date:
      - Fri, 05 Nov 2021 08:49:04 GMT
      expires:
      - '-1'
      pragma:
      - no-cache
      server:
      - Microsoft-HTTPAPI/2.0
      - Microsoft-HTTPAPI/2.0
      strict-transport-security:
      - max-age=31536000; includeSubDomains
      transfer-encoding:
      - chunked
      vary:
      - Accept-Encoding
      x-content-type-options:
      - nosniff
      x-ms-arm-service-request-id:
      - b6b92c2a-31dc-4b36-96b1-72ec235d977a
    status:
      code: 200
      message: OK
- request:
    body: null
    headers:
      Accept:
      - '*/*'
      Accept-Encoding:
      - gzip, deflate
      Connection:
      - keep-alive
      User-Agent:
      - azsdk-python-azure-mgmt-network/19.3.0 Python/3.8.12 (Linux-5.11.0-1020-azure-x86_64-with-glibc2.2.5)
=======
>>>>>>> 7e66e387
        VSTS_0fb41ef4-5012-48a9-bf39-4ee3de03ee35_build_2500_0
    method: GET
    uri: https://management.azure.com/subscriptions/00000000-0000-0000-0000-000000000000/providers/Microsoft.Network/locations/eastus/operations/60152bb4-2a86-4134-b804-dd5e284cce2b?api-version=2021-05-01
  response:
    body:
      string: "{\r\n  \"status\": \"InProgress\"\r\n}"
    headers:
      cache-control:
      - no-cache
      content-length:
      - '30'
      content-type:
      - application/json; charset=utf-8
      date:
<<<<<<< HEAD
      - Fri, 05 Nov 2021 08:49:14 GMT
=======
      - Fri, 05 Nov 2021 08:49:04 GMT
>>>>>>> 7e66e387
      expires:
      - '-1'
      pragma:
      - no-cache
      server:
      - Microsoft-HTTPAPI/2.0
      - Microsoft-HTTPAPI/2.0
      strict-transport-security:
      - max-age=31536000; includeSubDomains
      transfer-encoding:
      - chunked
      vary:
      - Accept-Encoding
      x-content-type-options:
      - nosniff
      x-ms-arm-service-request-id:
<<<<<<< HEAD
      - 80507e0d-1345-4697-a12d-67a234eda536
=======
      - b6b92c2a-31dc-4b36-96b1-72ec235d977a
>>>>>>> 7e66e387
    status:
      code: 200
      message: OK
- request:
    body: null
    headers:
      Accept:
      - '*/*'
      Accept-Encoding:
      - gzip, deflate
      Connection:
      - keep-alive
      User-Agent:
      - azsdk-python-azure-mgmt-network/19.3.0 Python/3.8.12 (Linux-5.11.0-1020-azure-x86_64-with-glibc2.2.5)
        VSTS_0fb41ef4-5012-48a9-bf39-4ee3de03ee35_build_2500_0
    method: GET
    uri: https://management.azure.com/subscriptions/00000000-0000-0000-0000-000000000000/providers/Microsoft.Network/locations/eastus/operations/60152bb4-2a86-4134-b804-dd5e284cce2b?api-version=2021-05-01
  response:
    body:
      string: "{\r\n  \"status\": \"InProgress\"\r\n}"
    headers:
      cache-control:
      - no-cache
      content-length:
      - '30'
      content-type:
      - application/json; charset=utf-8
      date:
<<<<<<< HEAD
      - Fri, 05 Nov 2021 08:49:34 GMT
=======
      - Fri, 05 Nov 2021 08:49:14 GMT
>>>>>>> 7e66e387
      expires:
      - '-1'
      pragma:
      - no-cache
      server:
      - Microsoft-HTTPAPI/2.0
      - Microsoft-HTTPAPI/2.0
      strict-transport-security:
      - max-age=31536000; includeSubDomains
      transfer-encoding:
      - chunked
      vary:
      - Accept-Encoding
      x-content-type-options:
      - nosniff
      x-ms-arm-service-request-id:
<<<<<<< HEAD
      - 12afbc1b-e046-4c06-a9e1-b95dbcb77397
=======
      - 80507e0d-1345-4697-a12d-67a234eda536
>>>>>>> 7e66e387
    status:
      code: 200
      message: OK
- request:
    body: null
    headers:
      Accept:
      - '*/*'
      Accept-Encoding:
      - gzip, deflate
      Connection:
      - keep-alive
      User-Agent:
      - azsdk-python-azure-mgmt-network/19.3.0 Python/3.8.12 (Linux-5.11.0-1020-azure-x86_64-with-glibc2.2.5)
        VSTS_0fb41ef4-5012-48a9-bf39-4ee3de03ee35_build_2500_0
    method: GET
    uri: https://management.azure.com/subscriptions/00000000-0000-0000-0000-000000000000/providers/Microsoft.Network/locations/eastus/operations/60152bb4-2a86-4134-b804-dd5e284cce2b?api-version=2021-05-01
  response:
    body:
      string: "{\r\n  \"status\": \"InProgress\"\r\n}"
    headers:
      cache-control:
      - no-cache
      content-length:
      - '30'
      content-type:
      - application/json; charset=utf-8
      date:
<<<<<<< HEAD
      - Fri, 05 Nov 2021 08:49:55 GMT
=======
      - Fri, 05 Nov 2021 08:49:34 GMT
>>>>>>> 7e66e387
      expires:
      - '-1'
      pragma:
      - no-cache
      server:
      - Microsoft-HTTPAPI/2.0
      - Microsoft-HTTPAPI/2.0
      strict-transport-security:
      - max-age=31536000; includeSubDomains
      transfer-encoding:
      - chunked
      vary:
      - Accept-Encoding
      x-content-type-options:
      - nosniff
      x-ms-arm-service-request-id:
<<<<<<< HEAD
      - 286088fa-e917-40db-811d-c2cf0bf35e21
=======
      - 12afbc1b-e046-4c06-a9e1-b95dbcb77397
>>>>>>> 7e66e387
    status:
      code: 200
      message: OK
- request:
    body: null
    headers:
      Accept:
      - '*/*'
      Accept-Encoding:
      - gzip, deflate
      Connection:
      - keep-alive
      User-Agent:
      - azsdk-python-azure-mgmt-network/19.3.0 Python/3.8.12 (Linux-5.11.0-1020-azure-x86_64-with-glibc2.2.5)
        VSTS_0fb41ef4-5012-48a9-bf39-4ee3de03ee35_build_2500_0
    method: GET
    uri: https://management.azure.com/subscriptions/00000000-0000-0000-0000-000000000000/providers/Microsoft.Network/locations/eastus/operations/60152bb4-2a86-4134-b804-dd5e284cce2b?api-version=2021-05-01
  response:
    body:
      string: "{\r\n  \"status\": \"InProgress\"\r\n}"
    headers:
      cache-control:
      - no-cache
      content-length:
      - '30'
      content-type:
      - application/json; charset=utf-8
      date:
<<<<<<< HEAD
      - Fri, 05 Nov 2021 08:50:34 GMT
=======
      - Fri, 05 Nov 2021 08:49:55 GMT
>>>>>>> 7e66e387
      expires:
      - '-1'
      pragma:
      - no-cache
      server:
      - Microsoft-HTTPAPI/2.0
      - Microsoft-HTTPAPI/2.0
      strict-transport-security:
      - max-age=31536000; includeSubDomains
      transfer-encoding:
      - chunked
      vary:
      - Accept-Encoding
      x-content-type-options:
      - nosniff
      x-ms-arm-service-request-id:
<<<<<<< HEAD
      - 3c0f5440-dd77-4714-9a65-0feea000eac8
=======
      - 286088fa-e917-40db-811d-c2cf0bf35e21
>>>>>>> 7e66e387
    status:
      code: 200
      message: OK
- request:
    body: null
    headers:
      Accept:
      - '*/*'
      Accept-Encoding:
      - gzip, deflate
      Connection:
      - keep-alive
      User-Agent:
      - azsdk-python-azure-mgmt-network/19.3.0 Python/3.8.12 (Linux-5.11.0-1020-azure-x86_64-with-glibc2.2.5)
        VSTS_0fb41ef4-5012-48a9-bf39-4ee3de03ee35_build_2500_0
    method: GET
    uri: https://management.azure.com/subscriptions/00000000-0000-0000-0000-000000000000/providers/Microsoft.Network/locations/eastus/operations/60152bb4-2a86-4134-b804-dd5e284cce2b?api-version=2021-05-01
  response:
    body:
      string: "{\r\n  \"status\": \"InProgress\"\r\n}"
    headers:
      cache-control:
      - no-cache
      content-length:
      - '30'
      content-type:
      - application/json; charset=utf-8
      date:
<<<<<<< HEAD
      - Fri, 05 Nov 2021 08:51:15 GMT
=======
      - Fri, 05 Nov 2021 08:50:34 GMT
>>>>>>> 7e66e387
      expires:
      - '-1'
      pragma:
      - no-cache
      server:
      - Microsoft-HTTPAPI/2.0
      - Microsoft-HTTPAPI/2.0
      strict-transport-security:
      - max-age=31536000; includeSubDomains
      transfer-encoding:
      - chunked
      vary:
      - Accept-Encoding
      x-content-type-options:
      - nosniff
      x-ms-arm-service-request-id:
<<<<<<< HEAD
      - ea5a7a04-1de4-4f2d-adbc-af671ea406d3
=======
      - 3c0f5440-dd77-4714-9a65-0feea000eac8
>>>>>>> 7e66e387
    status:
      code: 200
      message: OK
- request:
    body: null
    headers:
      Accept:
      - '*/*'
      Accept-Encoding:
      - gzip, deflate
      Connection:
      - keep-alive
      User-Agent:
      - azsdk-python-azure-mgmt-network/19.3.0 Python/3.8.12 (Linux-5.11.0-1020-azure-x86_64-with-glibc2.2.5)
        VSTS_0fb41ef4-5012-48a9-bf39-4ee3de03ee35_build_2500_0
    method: GET
    uri: https://management.azure.com/subscriptions/00000000-0000-0000-0000-000000000000/providers/Microsoft.Network/locations/eastus/operations/60152bb4-2a86-4134-b804-dd5e284cce2b?api-version=2021-05-01
  response:
    body:
      string: "{\r\n  \"status\": \"InProgress\"\r\n}"
    headers:
      cache-control:
      - no-cache
      content-length:
      - '30'
      content-type:
      - application/json; charset=utf-8
      date:
<<<<<<< HEAD
      - Fri, 05 Nov 2021 08:52:34 GMT
=======
      - Fri, 05 Nov 2021 08:51:15 GMT
>>>>>>> 7e66e387
      expires:
      - '-1'
      pragma:
      - no-cache
      server:
      - Microsoft-HTTPAPI/2.0
      - Microsoft-HTTPAPI/2.0
      strict-transport-security:
      - max-age=31536000; includeSubDomains
      transfer-encoding:
      - chunked
      vary:
      - Accept-Encoding
      x-content-type-options:
      - nosniff
      x-ms-arm-service-request-id:
<<<<<<< HEAD
      - 431ca21c-f1b2-4aa3-9bf8-372cbff19838
=======
      - ea5a7a04-1de4-4f2d-adbc-af671ea406d3
>>>>>>> 7e66e387
    status:
      code: 200
      message: OK
- request:
    body: null
    headers:
      Accept:
      - '*/*'
      Accept-Encoding:
      - gzip, deflate
      Connection:
      - keep-alive
      User-Agent:
      - azsdk-python-azure-mgmt-network/19.3.0 Python/3.8.12 (Linux-5.11.0-1020-azure-x86_64-with-glibc2.2.5)
        VSTS_0fb41ef4-5012-48a9-bf39-4ee3de03ee35_build_2500_0
    method: GET
    uri: https://management.azure.com/subscriptions/00000000-0000-0000-0000-000000000000/providers/Microsoft.Network/locations/eastus/operations/60152bb4-2a86-4134-b804-dd5e284cce2b?api-version=2021-05-01
  response:
    body:
      string: "{\r\n  \"status\": \"InProgress\"\r\n}"
    headers:
      cache-control:
      - no-cache
      content-length:
      - '30'
      content-type:
      - application/json; charset=utf-8
      date:
<<<<<<< HEAD
      - Fri, 05 Nov 2021 08:55:15 GMT
=======
      - Fri, 05 Nov 2021 08:52:34 GMT
>>>>>>> 7e66e387
      expires:
      - '-1'
      pragma:
      - no-cache
      server:
      - Microsoft-HTTPAPI/2.0
      - Microsoft-HTTPAPI/2.0
      strict-transport-security:
      - max-age=31536000; includeSubDomains
      transfer-encoding:
      - chunked
      vary:
      - Accept-Encoding
      x-content-type-options:
      - nosniff
      x-ms-arm-service-request-id:
<<<<<<< HEAD
      - a6bc5c83-c94c-4c7a-93af-718e30106276
=======
      - 431ca21c-f1b2-4aa3-9bf8-372cbff19838
>>>>>>> 7e66e387
    status:
      code: 200
      message: OK
- request:
    body: null
    headers:
      Accept:
      - '*/*'
      Accept-Encoding:
      - gzip, deflate
      Connection:
      - keep-alive
      User-Agent:
      - azsdk-python-azure-mgmt-network/19.3.0 Python/3.8.12 (Linux-5.11.0-1020-azure-x86_64-with-glibc2.2.5)
        VSTS_0fb41ef4-5012-48a9-bf39-4ee3de03ee35_build_2500_0
    method: GET
    uri: https://management.azure.com/subscriptions/00000000-0000-0000-0000-000000000000/providers/Microsoft.Network/locations/eastus/operations/60152bb4-2a86-4134-b804-dd5e284cce2b?api-version=2021-05-01
  response:
    body:
      string: "{\r\n  \"status\": \"InProgress\"\r\n}"
    headers:
      cache-control:
      - no-cache
      content-length:
      - '30'
      content-type:
      - application/json; charset=utf-8
      date:
<<<<<<< HEAD
      - Fri, 05 Nov 2021 08:56:55 GMT
=======
      - Fri, 05 Nov 2021 08:55:15 GMT
>>>>>>> 7e66e387
      expires:
      - '-1'
      pragma:
      - no-cache
      server:
      - Microsoft-HTTPAPI/2.0
      - Microsoft-HTTPAPI/2.0
      strict-transport-security:
      - max-age=31536000; includeSubDomains
      transfer-encoding:
      - chunked
      vary:
      - Accept-Encoding
      x-content-type-options:
      - nosniff
      x-ms-arm-service-request-id:
<<<<<<< HEAD
      - 01604c66-886e-4798-9c21-1af0891d1330
=======
      - a6bc5c83-c94c-4c7a-93af-718e30106276
>>>>>>> 7e66e387
    status:
      code: 200
      message: OK
- request:
    body: null
    headers:
      Accept:
      - '*/*'
      Accept-Encoding:
      - gzip, deflate
      Connection:
      - keep-alive
      User-Agent:
      - azsdk-python-azure-mgmt-network/19.3.0 Python/3.8.12 (Linux-5.11.0-1020-azure-x86_64-with-glibc2.2.5)
        VSTS_0fb41ef4-5012-48a9-bf39-4ee3de03ee35_build_2500_0
    method: GET
    uri: https://management.azure.com/subscriptions/00000000-0000-0000-0000-000000000000/providers/Microsoft.Network/locations/eastus/operations/60152bb4-2a86-4134-b804-dd5e284cce2b?api-version=2021-05-01
  response:
    body:
      string: "{\r\n  \"status\": \"InProgress\"\r\n}"
    headers:
      cache-control:
      - no-cache
      content-length:
      - '30'
      content-type:
      - application/json; charset=utf-8
      date:
<<<<<<< HEAD
      - Fri, 05 Nov 2021 08:58:36 GMT
=======
      - Fri, 05 Nov 2021 08:56:55 GMT
>>>>>>> 7e66e387
      expires:
      - '-1'
      pragma:
      - no-cache
      server:
      - Microsoft-HTTPAPI/2.0
      - Microsoft-HTTPAPI/2.0
      strict-transport-security:
      - max-age=31536000; includeSubDomains
      transfer-encoding:
      - chunked
      vary:
      - Accept-Encoding
      x-content-type-options:
      - nosniff
      x-ms-arm-service-request-id:
<<<<<<< HEAD
      - 4d9174a3-913c-4381-a2e4-3070af597e1f
=======
      - 01604c66-886e-4798-9c21-1af0891d1330
>>>>>>> 7e66e387
    status:
      code: 200
      message: OK
- request:
    body: null
    headers:
      Accept:
      - '*/*'
      Accept-Encoding:
      - gzip, deflate
      Connection:
      - keep-alive
      User-Agent:
      - azsdk-python-azure-mgmt-network/19.3.0 Python/3.8.12 (Linux-5.11.0-1020-azure-x86_64-with-glibc2.2.5)
        VSTS_0fb41ef4-5012-48a9-bf39-4ee3de03ee35_build_2500_0
    method: GET
    uri: https://management.azure.com/subscriptions/00000000-0000-0000-0000-000000000000/providers/Microsoft.Network/locations/eastus/operations/60152bb4-2a86-4134-b804-dd5e284cce2b?api-version=2021-05-01
  response:
    body:
      string: "{\r\n  \"status\": \"InProgress\"\r\n}"
    headers:
      cache-control:
      - no-cache
      content-length:
      - '30'
      content-type:
      - application/json; charset=utf-8
      date:
<<<<<<< HEAD
      - Fri, 05 Nov 2021 09:00:15 GMT
=======
      - Fri, 05 Nov 2021 08:58:36 GMT
>>>>>>> 7e66e387
      expires:
      - '-1'
      pragma:
      - no-cache
      server:
      - Microsoft-HTTPAPI/2.0
      - Microsoft-HTTPAPI/2.0
      strict-transport-security:
      - max-age=31536000; includeSubDomains
      transfer-encoding:
      - chunked
      vary:
      - Accept-Encoding
      x-content-type-options:
      - nosniff
      x-ms-arm-service-request-id:
<<<<<<< HEAD
      - 9dacb064-0889-41b0-b498-44254534c4ca
=======
      - 4d9174a3-913c-4381-a2e4-3070af597e1f
>>>>>>> 7e66e387
    status:
      code: 200
      message: OK
- request:
    body: null
    headers:
      Accept:
      - '*/*'
      Accept-Encoding:
      - gzip, deflate
      Connection:
      - keep-alive
      User-Agent:
      - azsdk-python-azure-mgmt-network/19.3.0 Python/3.8.12 (Linux-5.11.0-1020-azure-x86_64-with-glibc2.2.5)
        VSTS_0fb41ef4-5012-48a9-bf39-4ee3de03ee35_build_2500_0
    method: GET
    uri: https://management.azure.com/subscriptions/00000000-0000-0000-0000-000000000000/providers/Microsoft.Network/locations/eastus/operations/60152bb4-2a86-4134-b804-dd5e284cce2b?api-version=2021-05-01
  response:
    body:
      string: "{\r\n  \"status\": \"InProgress\"\r\n}"
    headers:
      cache-control:
      - no-cache
      content-length:
      - '30'
      content-type:
      - application/json; charset=utf-8
      date:
<<<<<<< HEAD
      - Fri, 05 Nov 2021 09:01:56 GMT
=======
      - Fri, 05 Nov 2021 09:00:15 GMT
>>>>>>> 7e66e387
      expires:
      - '-1'
      pragma:
      - no-cache
      server:
      - Microsoft-HTTPAPI/2.0
      - Microsoft-HTTPAPI/2.0
      strict-transport-security:
      - max-age=31536000; includeSubDomains
      transfer-encoding:
      - chunked
      vary:
      - Accept-Encoding
      x-content-type-options:
      - nosniff
      x-ms-arm-service-request-id:
<<<<<<< HEAD
      - a291bbd7-84d7-42a9-8224-1ebd5aa98c87
=======
      - 9dacb064-0889-41b0-b498-44254534c4ca
>>>>>>> 7e66e387
    status:
      code: 200
      message: OK
- request:
    body: null
    headers:
      Accept:
      - '*/*'
      Accept-Encoding:
      - gzip, deflate
      Connection:
      - keep-alive
      User-Agent:
      - azsdk-python-azure-mgmt-network/19.3.0 Python/3.8.12 (Linux-5.11.0-1020-azure-x86_64-with-glibc2.2.5)
        VSTS_0fb41ef4-5012-48a9-bf39-4ee3de03ee35_build_2500_0
    method: GET
    uri: https://management.azure.com/subscriptions/00000000-0000-0000-0000-000000000000/providers/Microsoft.Network/locations/eastus/operations/60152bb4-2a86-4134-b804-dd5e284cce2b?api-version=2021-05-01
  response:
    body:
      string: "{\r\n  \"status\": \"Succeeded\"\r\n}"
    headers:
      cache-control:
      - no-cache
      content-length:
      - '29'
      content-type:
      - application/json; charset=utf-8
      date:
<<<<<<< HEAD
      - Fri, 05 Nov 2021 09:03:36 GMT
=======
      - Fri, 05 Nov 2021 09:01:56 GMT
>>>>>>> 7e66e387
      expires:
      - '-1'
      pragma:
      - no-cache
      server:
      - Microsoft-HTTPAPI/2.0
      - Microsoft-HTTPAPI/2.0
      strict-transport-security:
      - max-age=31536000; includeSubDomains
      transfer-encoding:
      - chunked
      vary:
      - Accept-Encoding
      x-content-type-options:
      - nosniff
      x-ms-arm-service-request-id:
<<<<<<< HEAD
      - 76f3392e-dbe4-46a8-8217-8b8117be868f
=======
      - a291bbd7-84d7-42a9-8224-1ebd5aa98c87
>>>>>>> 7e66e387
    status:
      code: 200
      message: OK
- request:
    body: null
    headers:
      Accept:
      - '*/*'
      Accept-Encoding:
      - gzip, deflate
      Connection:
      - keep-alive
      User-Agent:
      - azsdk-python-azure-mgmt-network/19.3.0 Python/3.8.12 (Linux-5.11.0-1020-azure-x86_64-with-glibc2.2.5)
        VSTS_0fb41ef4-5012-48a9-bf39-4ee3de03ee35_build_2500_0
    method: GET
    uri: https://management.azure.com/subscriptions/00000000-0000-0000-0000-000000000000/providers/Microsoft.Network/locations/eastus/operations/60152bb4-2a86-4134-b804-dd5e284cce2b?api-version=2021-05-01
  response:
    body:
      string: "{\r\n  \"name\": \"virtualnetworkgatewayname\",\r\n  \"id\": \"/subscriptions/00000000-0000-0000-0000-000000000000/resourceGroups/rgname/providers/Microsoft.Network/virtualNetworkGateways/virtualnetworkgatewayname\"\
        ,\r\n  \"etag\": \"W/\\\"f294dfb4-e590-4990-9e53-227b37bb62fe\\\"\",\r\n \
        \ \"type\": \"Microsoft.Network/virtualNetworkGateways\",\r\n  \"location\"\
        : \"eastus\",\r\n  \"properties\": {\r\n    \"provisioningState\": \"Succeeded\"\
        ,\r\n    \"resourceGuid\": \"55410cc2-1709-4ec7-83ba-055e2afdef89\",\r\n \
        \   \"packetCaptureDiagnosticState\": \"None\",\r\n    \"enablePrivateIpAddress\"\
        : false,\r\n    \"ipConfigurations\": [\r\n      {\r\n        \"name\": \"\
        ipconfig\",\r\n        \"id\": \"/subscriptions/00000000-0000-0000-0000-000000000000/resourceGroups/rgname/providers/Microsoft.Network/virtualNetworkGateways/virtualnetworkgatewayname/ipConfigurations/ipconfig\"\
        ,\r\n        \"etag\": \"W/\\\"f294dfb4-e590-4990-9e53-227b37bb62fe\\\"\"\
        ,\r\n        \"type\": \"Microsoft.Network/virtualNetworkGateways/ipConfigurations\"\
        ,\r\n        \"properties\": {\r\n          \"provisioningState\": \"Succeeded\"\
        ,\r\n          \"privateIPAllocationMethod\": \"Dynamic\",\r\n          \"\
        publicIPAddress\": {\r\n            \"id\": \"/subscriptions/00000000-0000-0000-0000-000000000000/resourceGroups/rgname/providers/Microsoft.Network/publicIPAddresses/publicipname\"\
        \r\n          },\r\n          \"subnet\": {\r\n            \"id\": \"/subscriptions/00000000-0000-0000-0000-000000000000/resourceGroups/rgname/providers/Microsoft.Network/virtualNetworks/virtualnetworkname/subnets/GatewaySubnet\"\
        \r\n          }\r\n        }\r\n      }\r\n    ],\r\n    \"natRules\": [],\r\
        \n    \"enableBgpRouteTranslationForNat\": false,\r\n    \"sku\": {\r\n  \
        \    \"name\": \"VpnGw1\",\r\n      \"tier\": \"VpnGw1\",\r\n      \"capacity\"\
        : 2\r\n    },\r\n    \"gatewayType\": \"Vpn\",\r\n    \"vpnType\": \"RouteBased\"\
        ,\r\n    \"enableBgp\": false,\r\n    \"activeActive\": false,\r\n    \"bgpSettings\"\
        : {\r\n      \"asn\": 65515,\r\n      \"bgpPeeringAddress\": \"10.0.1.30\"\
        ,\r\n      \"peerWeight\": 0,\r\n      \"bgpPeeringAddresses\": [\r\n    \
        \    {\r\n          \"ipconfigurationId\": \"/subscriptions/00000000-0000-0000-0000-000000000000/resourceGroups/rgname/providers/Microsoft.Network/virtualNetworkGateways/virtualnetworkgatewayname/ipConfigurations/ipconfig\"\
        ,\r\n          \"defaultBgpIpAddresses\": [\r\n            \"10.0.1.30\"\r\
        \n          ],\r\n          \"customBgpIpAddresses\": [],\r\n          \"\
        tunnelIpAddresses\": [\r\n            \"23.96.4.217\"\r\n          ]\r\n \
        \       }\r\n      ]\r\n    },\r\n    \"customRoutes\": {\r\n      \"addressPrefixes\"\
        : [\r\n        \"101.168.0.6/32\"\r\n      ]\r\n    },\r\n    \"vpnGatewayGeneration\"\
        : \"Generation1\",\r\n    \"enableDnsForwarding\": false\r\n  }\r\n}"
    headers:
      cache-control:
      - no-cache
      content-length:
      - '2911'
      content-type:
      - application/json; charset=utf-8
      date:
<<<<<<< HEAD
      - Fri, 05 Nov 2021 09:05:16 GMT
=======
      - Fri, 05 Nov 2021 09:03:36 GMT
>>>>>>> 7e66e387
      expires:
      - '-1'
      pragma:
      - no-cache
      server:
      - Microsoft-HTTPAPI/2.0
      - Microsoft-HTTPAPI/2.0
      strict-transport-security:
      - max-age=31536000; includeSubDomains
      transfer-encoding:
      - chunked
      vary:
      - Accept-Encoding
      x-content-type-options:
      - nosniff
      x-ms-arm-service-request-id:
<<<<<<< HEAD
      - 340fd9ad-9fc8-4ebe-80f2-f68bcb82a910
=======
      - 76f3392e-dbe4-46a8-8217-8b8117be868f
>>>>>>> 7e66e387
    status:
      code: 200
      message: OK
- request:
    body: '{"properties": {"allowVirtualNetworkAccess": true, "allowForwardedTraffic":
      true, "allowGatewayTransit": false, "useRemoteGateways": false, "remoteVirtualNetwork":
      {"id": "/subscriptions/00000000-0000-0000-0000-000000000000/resourceGroups/rgname/providers/Microsoft.Network/virtualNetworks/rmvirtualnetworkname"}}}'
    headers:
      Accept:
      - application/json
      Accept-Encoding:
      - gzip, deflate
      Connection:
      - keep-alive
      Content-Length:
      - '388'
      Content-Type:
      - application/json
      User-Agent:
<<<<<<< HEAD
      - azsdk-python-azure-mgmt-network/19.1.0 Python/3.6.9 (Linux-5.4.72-microsoft-standard-WSL2-x86_64-with-Ubuntu-18.04-bionic)
    method: PUT
    uri: https://management.azure.com/subscriptions/00000000-0000-0000-0000-000000000000/resourceGroups/rgname/providers/Microsoft.Network/virtualNetworks/virtualnetworkname/virtualNetworkPeerings/virtualnetworkpeeringname?api-version=2021-03-01
=======
      - azsdk-python-azure-mgmt-network/19.3.0 Python/3.8.12 (Linux-5.11.0-1020-azure-x86_64-with-glibc2.2.5)
        VSTS_0fb41ef4-5012-48a9-bf39-4ee3de03ee35_build_2500_0
    method: GET
    uri: https://management.azure.com/subscriptions/00000000-0000-0000-0000-000000000000/providers/Microsoft.Network/locations/eastus/operations/60152bb4-2a86-4134-b804-dd5e284cce2b?api-version=2021-05-01
>>>>>>> 7e66e387
  response:
    body:
      string: "{\r\n  \"name\": \"virtualnetworkpeeringname\",\r\n  \"id\": \"/subscriptions/00000000-0000-0000-0000-000000000000/resourceGroups/rgname/providers/Microsoft.Network/virtualNetworks/virtualnetworkname/virtualNetworkPeerings/virtualnetworkpeeringname\"\
        ,\r\n  \"etag\": \"W/\\\"b084955d-42d0-43d6-a5cc-6c7eacbeffdc\\\"\",\r\n \
        \ \"properties\": {\r\n    \"provisioningState\": \"Updating\",\r\n    \"\
        resourceGuid\": \"ca27d982-2b39-08de-31cf-8008aa22d5e6\",\r\n    \"peeringState\"\
        : \"Initiated\",\r\n    \"peeringSyncLevel\": \"RemoteNotInSync\",\r\n   \
        \ \"remoteVirtualNetwork\": {\r\n      \"id\": \"/subscriptions/00000000-0000-0000-0000-000000000000/resourceGroups/rgname/providers/Microsoft.Network/virtualNetworks/rmvirtualnetworkname\"\
        \r\n    },\r\n    \"allowVirtualNetworkAccess\": true,\r\n    \"allowForwardedTraffic\"\
        : true,\r\n    \"allowGatewayTransit\": false,\r\n    \"useRemoteGateways\"\
        : false,\r\n    \"doNotVerifyRemoteGateways\": false,\r\n    \"peerCompleteVnets\"\
        : true,\r\n    \"remoteAddressSpace\": {\r\n      \"addressPrefixes\": [\r\
        \n        \"10.2.0.0/16\"\r\n      ]\r\n    },\r\n    \"remoteVirtualNetworkAddressSpace\"\
        : {\r\n      \"addressPrefixes\": [\r\n        \"10.2.0.0/16\"\r\n      ]\r\
        \n    },\r\n    \"routeServiceVips\": {}\r\n  },\r\n  \"type\": \"Microsoft.Network/virtualNetworks/virtualNetworkPeerings\"\
        \r\n}"
    headers:
      azure-asyncoperation:
      - https://management.azure.com/subscriptions/00000000-0000-0000-0000-000000000000/providers/Microsoft.Network/locations/eastus/operations/e6d4ba9f-bc41-48e9-a859-35f65652754c?api-version=2021-03-01
      cache-control:
      - no-cache
      content-length:
      - '1365'
      content-type:
      - application/json; charset=utf-8
      date:
<<<<<<< HEAD
      - Sat, 09 Oct 2021 06:28:47 GMT
=======
      - Fri, 05 Nov 2021 09:05:16 GMT
>>>>>>> 7e66e387
      expires:
      - '-1'
      pragma:
      - no-cache
      server:
      - Microsoft-HTTPAPI/2.0
      - Microsoft-HTTPAPI/2.0
      strict-transport-security:
      - max-age=31536000; includeSubDomains
      x-content-type-options:
      - nosniff
      x-ms-arm-service-request-id:
<<<<<<< HEAD
      - 7269edfd-6f8f-4c5e-a89e-c2ddacf20f97
      x-ms-ratelimit-remaining-subscription-writes:
      - '1199'
=======
      - 340fd9ad-9fc8-4ebe-80f2-f68bcb82a910
>>>>>>> 7e66e387
    status:
      code: 201
      message: Created
- request:
    body: null
    headers:
      Accept:
      - '*/*'
      Accept-Encoding:
      - gzip, deflate
      Connection:
      - keep-alive
      User-Agent:
      - azsdk-python-azure-mgmt-network/19.3.0 Python/3.8.12 (Linux-5.11.0-1020-azure-x86_64-with-glibc2.2.5)
        VSTS_0fb41ef4-5012-48a9-bf39-4ee3de03ee35_build_2500_0
    method: GET
    uri: https://management.azure.com/subscriptions/00000000-0000-0000-0000-000000000000/providers/Microsoft.Network/locations/eastus/operations/60152bb4-2a86-4134-b804-dd5e284cce2b?api-version=2021-05-01
  response:
    body:
      string: "{\r\n  \"status\": \"Succeeded\"\r\n}"
    headers:
      cache-control:
      - no-cache
      content-length:
      - '29'
      content-type:
      - application/json; charset=utf-8
      date:
      - Fri, 05 Nov 2021 09:06:56 GMT
      expires:
      - '-1'
      pragma:
      - no-cache
      server:
      - Microsoft-HTTPAPI/2.0
      - Microsoft-HTTPAPI/2.0
      strict-transport-security:
      - max-age=31536000; includeSubDomains
      transfer-encoding:
      - chunked
      vary:
      - Accept-Encoding
      x-content-type-options:
      - nosniff
      x-ms-arm-service-request-id:
      - 9e7015f4-53e9-4c2d-b190-122004db3fd8
    status:
      code: 200
      message: OK
- request:
    body: null
    headers:
      Accept:
      - '*/*'
      Accept-Encoding:
      - gzip, deflate
      Connection:
      - keep-alive
      User-Agent:
      - azsdk-python-azure-mgmt-network/19.3.0 Python/3.8.12 (Linux-5.11.0-1020-azure-x86_64-with-glibc2.2.5)
        VSTS_0fb41ef4-5012-48a9-bf39-4ee3de03ee35_build_2500_0
    method: GET
    uri: https://management.azure.com/subscriptions/00000000-0000-0000-0000-000000000000/resourceGroups/rgname/providers/Microsoft.Network/virtualNetworkGateways/virtualnetworkgatewayname?api-version=2021-05-01
  response:
    body:
      string: "{\r\n  \"name\": \"virtualnetworkgatewayname\",\r\n  \"id\": \"/subscriptions/00000000-0000-0000-0000-000000000000/resourceGroups/rgname/providers/Microsoft.Network/virtualNetworkGateways/virtualnetworkgatewayname\",\r\n
        \ \"etag\": \"W/\\\"20dd19fa-6d00-4fd2-bfd5-6b586b5c396d\\\"\",\r\n  \"type\":
        \"Microsoft.Network/virtualNetworkGateways\",\r\n  \"location\": \"eastus\",\r\n
        \ \"properties\": {\r\n    \"provisioningState\": \"Succeeded\",\r\n    \"resourceGuid\":
        \"ef8ecadb-db18-40b7-9785-0f625303c259\",\r\n    \"packetCaptureDiagnosticState\":
        \"None\",\r\n    \"enablePrivateIpAddress\": false,\r\n    \"ipConfigurations\":
        [\r\n      {\r\n        \"name\": \"ipconfig\",\r\n        \"id\": \"/subscriptions/00000000-0000-0000-0000-000000000000/resourceGroups/rgname/providers/Microsoft.Network/virtualNetworkGateways/virtualnetworkgatewayname/ipConfigurations/ipconfig\",\r\n
        \       \"etag\": \"W/\\\"20dd19fa-6d00-4fd2-bfd5-6b586b5c396d\\\"\",\r\n
        \       \"type\": \"Microsoft.Network/virtualNetworkGateways/ipConfigurations\",\r\n
        \       \"properties\": {\r\n          \"provisioningState\": \"Succeeded\",\r\n
        \         \"privateIPAllocationMethod\": \"Dynamic\",\r\n          \"publicIPAddress\":
        {\r\n            \"id\": \"/subscriptions/00000000-0000-0000-0000-000000000000/resourceGroups/rgname/providers/Microsoft.Network/publicIPAddresses/publicipname\"\r\n
        \         },\r\n          \"subnet\": {\r\n            \"id\": \"/subscriptions/00000000-0000-0000-0000-000000000000/resourceGroups/rgname/providers/Microsoft.Network/virtualNetworks/virtualnetworkname/subnets/GatewaySubnet\"\r\n
        \         }\r\n        }\r\n      }\r\n    ],\r\n    \"natRules\": [],\r\n
        \   \"enableBgpRouteTranslationForNat\": false,\r\n    \"sku\": {\r\n      \"name\":
        \"VpnGw1\",\r\n      \"tier\": \"VpnGw1\",\r\n      \"capacity\": 2\r\n    },\r\n
        \   \"gatewayType\": \"Vpn\",\r\n    \"vpnType\": \"RouteBased\",\r\n    \"enableBgp\":
        false,\r\n    \"activeActive\": false,\r\n    \"bgpSettings\": {\r\n      \"asn\":
        65515,\r\n      \"bgpPeeringAddress\": \"10.0.1.30\",\r\n      \"peerWeight\":
        0,\r\n      \"bgpPeeringAddresses\": [\r\n        {\r\n          \"ipconfigurationId\":
        \"/subscriptions/00000000-0000-0000-0000-000000000000/resourceGroups/rgname/providers/Microsoft.Network/virtualNetworkGateways/virtualnetworkgatewayname/ipConfigurations/ipconfig\",\r\n
        \         \"defaultBgpIpAddresses\": [\r\n            \"10.0.1.30\"\r\n          ],\r\n
        \         \"customBgpIpAddresses\": [],\r\n          \"tunnelIpAddresses\":
        [\r\n            \"20.121.0.34\"\r\n          ]\r\n        }\r\n      ]\r\n
        \   },\r\n    \"customRoutes\": {\r\n      \"addressPrefixes\": [\r\n        \"101.168.0.6/32\"\r\n
        \     ]\r\n    },\r\n    \"vpnGatewayGeneration\": \"Generation1\",\r\n    \"enableDnsForwarding\":
        false\r\n  }\r\n}"
    headers:
      cache-control:
      - no-cache
      content-length:
      - '2911'
      content-type:
      - application/json; charset=utf-8
      date:
      - Fri, 05 Nov 2021 09:06:56 GMT
      expires:
      - '-1'
      pragma:
      - no-cache
      server:
      - Microsoft-HTTPAPI/2.0
      - Microsoft-HTTPAPI/2.0
      strict-transport-security:
      - max-age=31536000; includeSubDomains
      transfer-encoding:
      - chunked
      vary:
      - Accept-Encoding
      x-content-type-options:
      - nosniff
      x-ms-arm-service-request-id:
      - b64f74ac-9700-46bf-8051-afa01ab4e352
    status:
      code: 200
      message: OK
- request:
    body: '{"location": "eastus", "properties": {"virtualNetworkGateway1": {"id":
      "/subscriptions/00000000-0000-0000-0000-000000000000/resourceGroups/rgname/providers/Microsoft.Network/virtualNetworkGateways/virtualnetworkgatewayname",
      "location": "eastus", "properties": {"ipConfigurations": [{"id": "/subscriptions/00000000-0000-0000-0000-000000000000/resourceGroups/rgname/providers/Microsoft.Network/virtualNetworkGateways/virtualnetworkgatewayname/ipConfigurations/ipconfig",
      "name": "ipconfig", "properties": {"privateIPAllocationMethod": "Dynamic", "subnet":
      {"id": "/subscriptions/00000000-0000-0000-0000-000000000000/resourceGroups/rgname/providers/Microsoft.Network/virtualNetworks/virtualnetworkname/subnets/GatewaySubnet"},
      "publicIPAddress": {"id": "/subscriptions/00000000-0000-0000-0000-000000000000/resourceGroups/rgname/providers/Microsoft.Network/publicIPAddresses/publicipname"}}}],
      "gatewayType": "Vpn", "vpnType": "RouteBased", "enableBgp": false, "sku": {"name":
      "VpnGw1", "tier": "VpnGw1"}, "bgpSettings": {"asn": 65514, "bgpPeeringAddress":
      "10.0.2.30", "peerWeight": 0}}}, "localNetworkGateway2": {"id": "/subscriptions/00000000-0000-0000-0000-000000000000/resourceGroups/rgname/providers/Microsoft.Network/localNetworkGateways/localnetworkgatewayname",
      "location": "eastus", "properties": {"localNetworkAddressSpace": {"addressPrefixes":
      ["10.1.0.0/16"]}, "gatewayIpAddress": "10.1.0.1"}}, "connectionType": "IPsec",
      "connectionProtocol": "IKEv2", "routingWeight": 0, "sharedKey": "Abc123", "enableBgp":
      false, "usePolicyBasedTrafficSelectors": false, "ipsecPolicies": [], "trafficSelectorPolicies":
      []}}'
    headers:
      Accept:
      - application/json
      Accept-Encoding:
      - gzip, deflate
      Connection:
      - keep-alive
      Content-Length:
      - '1989'
      Content-Type:
      - application/json
      User-Agent:
      - azsdk-python-azure-mgmt-network/19.3.0 Python/3.8.12 (Linux-5.11.0-1020-azure-x86_64-with-glibc2.2.5)
        VSTS_0fb41ef4-5012-48a9-bf39-4ee3de03ee35_build_2500_0
    method: PUT
    uri: https://management.azure.com/subscriptions/00000000-0000-0000-0000-000000000000/resourceGroups/rgname/providers/Microsoft.Network/virtualNetworks/virtualnetworkname/virtualNetworkPeerings/virtualnetworkpeeringname?api-version=2021-05-01
  response:
    body:
      string: "{\r\n  \"name\": \"virtualnetworkpeeringname\",\r\n  \"id\": \"/subscriptions/00000000-0000-0000-0000-000000000000/resourceGroups/rgname/providers/Microsoft.Network/virtualNetworks/virtualnetworkname/virtualNetworkPeerings/virtualnetworkpeeringname\",\r\n
        \ \"etag\": \"W/\\\"ff4129a7-c78d-4276-b70b-a4134c12c937\\\"\",\r\n  \"properties\":
        {\r\n    \"provisioningState\": \"Updating\",\r\n    \"resourceGuid\": \"e4e4bce8-f246-0b02-0274-e48bf038b33c\",\r\n
        \   \"peeringState\": \"Initiated\",\r\n    \"peeringSyncLevel\": \"RemoteNotInSync\",\r\n
        \   \"remoteVirtualNetwork\": {\r\n      \"id\": \"/subscriptions/00000000-0000-0000-0000-000000000000/resourceGroups/rgname/providers/Microsoft.Network/virtualNetworks/rmvirtualnetworkname\"\r\n
        \   },\r\n    \"allowVirtualNetworkAccess\": true,\r\n    \"allowForwardedTraffic\":
        true,\r\n    \"allowGatewayTransit\": false,\r\n    \"useRemoteGateways\":
        false,\r\n    \"doNotVerifyRemoteGateways\": false,\r\n    \"peerCompleteVnets\":
        true,\r\n    \"remoteAddressSpace\": {\r\n      \"addressPrefixes\": [\r\n
        \       \"10.2.0.0/16\"\r\n      ]\r\n    },\r\n    \"remoteVirtualNetworkAddressSpace\":
        {\r\n      \"addressPrefixes\": [\r\n        \"10.2.0.0/16\"\r\n      ]\r\n
        \   },\r\n    \"routeServiceVips\": {}\r\n  },\r\n  \"type\": \"Microsoft.Network/virtualNetworks/virtualNetworkPeerings\"\r\n}"
    headers:
      azure-asyncnotification:
      - Enabled
      azure-asyncoperation:
      - https://management.azure.com/subscriptions/00000000-0000-0000-0000-000000000000/providers/Microsoft.Network/locations/eastus/operations/c9d53da5-458e-46cd-8157-b2341206e6e0?api-version=2021-05-01
      cache-control:
      - no-cache
      content-length:
      - '1365'
      content-type:
      - application/json; charset=utf-8
      date:
      - Fri, 05 Nov 2021 09:06:57 GMT
      expires:
      - '-1'
      pragma:
      - no-cache
      server:
      - Microsoft-HTTPAPI/2.0
      - Microsoft-HTTPAPI/2.0
      strict-transport-security:
      - max-age=31536000; includeSubDomains
      x-content-type-options:
      - nosniff
      x-ms-arm-service-request-id:
      - f816717d-094e-4cd6-bd44-cccc7e8e5770
      x-ms-ratelimit-remaining-subscription-writes:
      - '1198'
    status:
      code: 201
      message: Created
- request:
    body: null
    headers:
      Accept:
      - '*/*'
      Accept-Encoding:
      - gzip, deflate
      Connection:
      - keep-alive
      User-Agent:
      - azsdk-python-azure-mgmt-network/19.3.0 Python/3.8.12 (Linux-5.11.0-1020-azure-x86_64-with-glibc2.2.5)
        VSTS_0fb41ef4-5012-48a9-bf39-4ee3de03ee35_build_2500_0
    method: GET
    uri: https://management.azure.com/subscriptions/00000000-0000-0000-0000-000000000000/providers/Microsoft.Network/locations/eastus/operations/c9d53da5-458e-46cd-8157-b2341206e6e0?api-version=2021-05-01
  response:
    body:
      string: "{\r\n  \"status\": \"InProgress\"\r\n}"
    headers:
      cache-control:
      - no-cache
      content-length:
      - '30'
      content-type:
      - application/json; charset=utf-8
      date:
      - Fri, 05 Nov 2021 09:07:07 GMT
      expires:
      - '-1'
      pragma:
      - no-cache
      server:
      - Microsoft-HTTPAPI/2.0
      - Microsoft-HTTPAPI/2.0
      strict-transport-security:
      - max-age=31536000; includeSubDomains
      transfer-encoding:
      - chunked
      vary:
      - Accept-Encoding
      x-content-type-options:
      - nosniff
      x-ms-arm-service-request-id:
      - 54c5a885-6c87-49d8-8ec3-ac274f9291d5
    status:
      code: 200
      message: OK
- request:
    body: null
    headers:
      Accept:
      - '*/*'
      Accept-Encoding:
      - gzip, deflate
      Connection:
      - keep-alive
      User-Agent:
      - azsdk-python-azure-mgmt-network/19.3.0 Python/3.8.12 (Linux-5.11.0-1020-azure-x86_64-with-glibc2.2.5)
        VSTS_0fb41ef4-5012-48a9-bf39-4ee3de03ee35_build_2500_0
    method: GET
    uri: https://management.azure.com/subscriptions/00000000-0000-0000-0000-000000000000/resourceGroups/rgname/providers/Microsoft.Network/virtualNetworks/virtualnetworkname/virtualNetworkPeerings/virtualnetworkpeeringname?api-version=2021-05-01
  response:
    body:
      string: "{\r\n  \"name\": \"virtualnetworkpeeringname\",\r\n  \"id\": \"/subscriptions/00000000-0000-0000-0000-000000000000/resourceGroups/rgname/providers/Microsoft.Network/virtualNetworks/virtualnetworkname/virtualNetworkPeerings/virtualnetworkpeeringname\",\r\n
        \ \"etag\": \"W/\\\"1f15067a-e271-4f37-9b02-78ccfb52d68a\\\"\",\r\n  \"properties\":
        {\r\n    \"provisioningState\": \"Succeeded\",\r\n    \"resourceGuid\": \"e4e4bce8-f246-0b02-0274-e48bf038b33c\",\r\n
        \   \"peeringState\": \"Initiated\",\r\n    \"peeringSyncLevel\": \"RemoteNotInSync\",\r\n
        \   \"remoteVirtualNetwork\": {\r\n      \"id\": \"/subscriptions/00000000-0000-0000-0000-000000000000/resourceGroups/rgname/providers/Microsoft.Network/virtualNetworks/rmvirtualnetworkname\"\r\n
        \   },\r\n    \"allowVirtualNetworkAccess\": true,\r\n    \"allowForwardedTraffic\":
        true,\r\n    \"allowGatewayTransit\": false,\r\n    \"useRemoteGateways\":
        false,\r\n    \"doNotVerifyRemoteGateways\": false,\r\n    \"peerCompleteVnets\":
        true,\r\n    \"remoteAddressSpace\": {\r\n      \"addressPrefixes\": [\r\n
        \       \"10.2.0.0/16\"\r\n      ]\r\n    },\r\n    \"remoteVirtualNetworkAddressSpace\":
        {\r\n      \"addressPrefixes\": [\r\n        \"10.2.0.0/16\"\r\n      ]\r\n
        \   },\r\n    \"routeServiceVips\": {}\r\n  },\r\n  \"type\": \"Microsoft.Network/virtualNetworks/virtualNetworkPeerings\"\r\n}"
    headers:
      cache-control:
      - no-cache
      content-length:
      - '1366'
      content-type:
      - application/json; charset=utf-8
      date:
      - Fri, 05 Nov 2021 09:07:07 GMT
      etag:
      - W/"1f15067a-e271-4f37-9b02-78ccfb52d68a"
      expires:
      - '-1'
      pragma:
      - no-cache
      server:
      - Microsoft-HTTPAPI/2.0
      - Microsoft-HTTPAPI/2.0
      strict-transport-security:
      - max-age=31536000; includeSubDomains
      transfer-encoding:
      - chunked
      vary:
      - Accept-Encoding
      x-content-type-options:
      - nosniff
      x-ms-arm-service-request-id:
      - de8e667a-f5f0-43ef-8f38-92223bea0e8c
    status:
      code: 200
      message: OK
- request:
    body: null
    headers:
      Accept:
      - '*/*'
      Accept-Encoding:
      - gzip, deflate
      Connection:
      - keep-alive
      User-Agent:
      - azsdk-python-azure-mgmt-network/19.3.0 Python/3.8.12 (Linux-5.11.0-1020-azure-x86_64-with-glibc2.2.5)
        VSTS_0fb41ef4-5012-48a9-bf39-4ee3de03ee35_build_2500_0
    method: PUT
    uri: https://management.azure.com/subscriptions/00000000-0000-0000-0000-000000000000/resourceGroups/rgname/providers/Microsoft.Network/connections/connectionname?api-version=2021-05-01
  response:
    body:
      string: "{\r\n  \"name\": \"connectionname\",\r\n  \"id\": \"/subscriptions/00000000-0000-0000-0000-000000000000/resourceGroups/rgname/providers/Microsoft.Network/connections/connectionname\",\r\n
        \ \"etag\": \"W/\\\"84f8b7fd-7ee0-4441-aaba-f989cfbfac76\\\"\",\r\n  \"type\":
        \"Microsoft.Network/connections\",\r\n  \"location\": \"eastus\",\r\n  \"properties\":
        {\r\n    \"provisioningState\": \"Updating\",\r\n    \"resourceGuid\": \"8caef51a-c608-44d9-9a72-927672431290\",\r\n
        \   \"packetCaptureDiagnosticState\": \"None\",\r\n    \"virtualNetworkGateway1\":
        {\r\n      \"id\": \"/subscriptions/00000000-0000-0000-0000-000000000000/resourceGroups/rgname/providers/Microsoft.Network/virtualNetworkGateways/virtualnetworkgatewayname\"\r\n
        \   },\r\n    \"localNetworkGateway2\": {\r\n      \"id\": \"/subscriptions/00000000-0000-0000-0000-000000000000/resourceGroups/rgname/providers/Microsoft.Network/localNetworkGateways/localnetworkgatewayname\"\r\n
        \   },\r\n    \"connectionType\": \"IPsec\",\r\n    \"connectionProtocol\":
        \"IKEv2\",\r\n    \"routingWeight\": 0,\r\n    \"sharedKey\": \"Abc123\",\r\n
        \   \"enableBgp\": false,\r\n    \"useLocalAzureIpAddress\": false,\r\n    \"usePolicyBasedTrafficSelectors\":
        false,\r\n    \"ipsecPolicies\": [],\r\n    \"trafficSelectorPolicies\": [],\r\n
        \   \"ingressBytesTransferred\": 0,\r\n    \"egressBytesTransferred\": 0,\r\n
        \   \"expressRouteGatewayBypass\": false,\r\n    \"dpdTimeoutSeconds\": 0,\r\n
        \   \"connectionMode\": \"Default\",\r\n    \"gatewayCustomBgpIpAddresses\":
        []\r\n  }\r\n}"
    headers:
      azure-asyncnotification:
      - Enabled
      azure-asyncoperation:
      - https://management.azure.com/subscriptions/00000000-0000-0000-0000-000000000000/providers/Microsoft.Network/locations/eastus/operations/b4ee1478-5ce5-44ff-8f26-f98ac91776a4?api-version=2021-05-01
      cache-control:
      - no-cache
      content-length:
      - '1602'
      content-type:
      - application/json; charset=utf-8
      date:
      - Fri, 05 Nov 2021 09:07:09 GMT
      expires:
      - '-1'
      pragma:
      - no-cache
      server:
      - Microsoft-HTTPAPI/2.0
      - Microsoft-HTTPAPI/2.0
      strict-transport-security:
      - max-age=31536000; includeSubDomains
      transfer-encoding:
      - chunked
      vary:
      - Accept-Encoding
      x-content-type-options:
      - nosniff
      x-ms-arm-service-request-id:
      - 158ff792-15c1-4e6a-a439-09b0fb17289d
      x-ms-ratelimit-remaining-subscription-writes:
      - '1197'
    status:
      code: 200
      message: OK
- request:
    body: null
    headers:
      Accept:
      - '*/*'
      Accept-Encoding:
      - gzip, deflate
      Connection:
      - keep-alive
      User-Agent:
      - azsdk-python-azure-mgmt-network/19.3.0 Python/3.8.12 (Linux-5.11.0-1020-azure-x86_64-with-glibc2.2.5)
        VSTS_0fb41ef4-5012-48a9-bf39-4ee3de03ee35_build_2500_0
    method: GET
    uri: https://management.azure.com/subscriptions/00000000-0000-0000-0000-000000000000/providers/Microsoft.Network/locations/eastus/operations/b4ee1478-5ce5-44ff-8f26-f98ac91776a4?api-version=2021-05-01
  response:
    body:
      string: "{\r\n  \"status\": \"Succeeded\"\r\n}"
    headers:
      cache-control:
      - no-cache
      content-length:
      - '29'
      content-type:
      - application/json; charset=utf-8
      date:
      - Fri, 05 Nov 2021 09:07:20 GMT
      expires:
      - '-1'
      pragma:
      - no-cache
      server:
      - Microsoft-HTTPAPI/2.0
      - Microsoft-HTTPAPI/2.0
      strict-transport-security:
      - max-age=31536000; includeSubDomains
      transfer-encoding:
      - chunked
      vary:
      - Accept-Encoding
      x-content-type-options:
      - nosniff
      x-ms-arm-service-request-id:
      - d78c4a5a-b309-407e-9f92-311fa5987939
    status:
      code: 200
      message: OK
- request:
    body: null
    headers:
      Accept:
      - '*/*'
      Accept-Encoding:
      - gzip, deflate
      Connection:
      - keep-alive
      User-Agent:
      - azsdk-python-azure-mgmt-network/19.3.0 Python/3.8.12 (Linux-5.11.0-1020-azure-x86_64-with-glibc2.2.5)
        VSTS_0fb41ef4-5012-48a9-bf39-4ee3de03ee35_build_2500_0
    method: GET
    uri: https://management.azure.com/subscriptions/00000000-0000-0000-0000-000000000000/providers/Microsoft.Network/locations/eastus/operations/b4ee1478-5ce5-44ff-8f26-f98ac91776a4?api-version=2021-05-01
  response:
    body:
      string: "{\r\n  \"name\": \"connectionname\",\r\n  \"id\": \"/subscriptions/00000000-0000-0000-0000-000000000000/resourceGroups/rgname/providers/Microsoft.Network/connections/connectionname\"\
        ,\r\n  \"etag\": \"W/\\\"fcb67b91-63ca-4c4f-a4d9-7465fd46b705\\\"\",\r\n \
        \ \"type\": \"Microsoft.Network/connections\",\r\n  \"location\": \"eastus\"\
        ,\r\n  \"properties\": {\r\n    \"provisioningState\": \"Succeeded\",\r\n\
        \    \"resourceGuid\": \"e0b220ea-656e-434d-b101-d452cf7d103e\",\r\n    \"\
        packetCaptureDiagnosticState\": \"None\",\r\n    \"virtualNetworkGateway1\"\
        : {\r\n      \"id\": \"/subscriptions/00000000-0000-0000-0000-000000000000/resourceGroups/rgname/providers/Microsoft.Network/virtualNetworkGateways/virtualnetworkgatewayname\"\
        \r\n    },\r\n    \"localNetworkGateway2\": {\r\n      \"id\": \"/subscriptions/00000000-0000-0000-0000-000000000000/resourceGroups/rgname/providers/Microsoft.Network/localNetworkGateways/localnetworkgatewayname\"\
        \r\n    },\r\n    \"connectionType\": \"IPsec\",\r\n    \"connectionProtocol\"\
        : \"IKEv2\",\r\n    \"routingWeight\": 0,\r\n    \"sharedKey\": \"Abc123\"\
        ,\r\n    \"enableBgp\": false,\r\n    \"useLocalAzureIpAddress\": false,\r\
        \n    \"usePolicyBasedTrafficSelectors\": false,\r\n    \"ipsecPolicies\"\
        : [],\r\n    \"trafficSelectorPolicies\": [],\r\n    \"connectionStatus\"\
        : \"Unknown\",\r\n    \"ingressBytesTransferred\": 0,\r\n    \"egressBytesTransferred\"\
        : 0,\r\n    \"expressRouteGatewayBypass\": false,\r\n    \"dpdTimeoutSeconds\"\
        : 0,\r\n    \"connectionMode\": \"Default\"\r\n  }\r\n}"
    headers:
      cache-control:
      - no-cache
      content-length:
      - '1599'
      content-type:
      - application/json; charset=utf-8
      date:
      - Fri, 05 Nov 2021 09:07:30 GMT
      expires:
      - '-1'
      pragma:
      - no-cache
      server:
      - Microsoft-HTTPAPI/2.0
      - Microsoft-HTTPAPI/2.0
      strict-transport-security:
      - max-age=31536000; includeSubDomains
      transfer-encoding:
      - chunked
      vary:
      - Accept-Encoding
      x-content-type-options:
      - nosniff
      x-ms-arm-service-request-id:
      - eeb41d9e-27da-466c-a49c-0419b9cd8488
    status:
      code: 200
      message: OK
- request:
    body: '{"value": "AzureAbc123"}'
    headers:
      Accept:
      - application/json
      Accept-Encoding:
      - gzip, deflate
      Connection:
      - keep-alive
      Content-Length:
      - '24'
      Content-Type:
      - application/json
      User-Agent:
      - azsdk-python-azure-mgmt-network/19.3.0 Python/3.8.12 (Linux-5.11.0-1020-azure-x86_64-with-glibc2.2.5)
        VSTS_0fb41ef4-5012-48a9-bf39-4ee3de03ee35_build_2500_0
    method: GET
    uri: https://management.azure.com/subscriptions/00000000-0000-0000-0000-000000000000/providers/Microsoft.Network/locations/eastus/operations/b4ee1478-5ce5-44ff-8f26-f98ac91776a4?api-version=2021-05-01
  response:
    body:
      string: ''
    headers:
      azure-asyncoperation:
      - https://management.azure.com/subscriptions/00000000-0000-0000-0000-000000000000/providers/Microsoft.Network/locations/eastus/operations/0a000c9a-23ac-4729-8511-db2f1d01e863?api-version=2021-03-01
      cache-control:
      - no-cache
      content-length:
      - '0'
      date:
      - Fri, 05 Nov 2021 09:07:50 GMT
      expires:
      - '-1'
      pragma:
      - no-cache
      server:
      - Microsoft-HTTPAPI/2.0
      - Microsoft-HTTPAPI/2.0
      strict-transport-security:
      - max-age=31536000; includeSubDomains
      x-content-type-options:
      - nosniff
      x-ms-arm-service-request-id:
      - c0a4101a-7b87-4eb0-a551-c1fac73fc355
    status:
      code: 200
      message: OK
- request:
    body: null
    headers:
      Accept:
      - '*/*'
      Accept-Encoding:
      - gzip, deflate
      Connection:
      - keep-alive
      User-Agent:
      - azsdk-python-azure-mgmt-network/19.3.0 Python/3.8.12 (Linux-5.11.0-1020-azure-x86_64-with-glibc2.2.5)
        VSTS_0fb41ef4-5012-48a9-bf39-4ee3de03ee35_build_2500_0
    method: GET
    uri: https://management.azure.com/subscriptions/00000000-0000-0000-0000-000000000000/resourceGroups/rgname/providers/Microsoft.Network/connections/connectionname?api-version=2021-05-01
  response:
    body:
      string: "{\r\n  \"name\": \"connectionname\",\r\n  \"id\": \"/subscriptions/00000000-0000-0000-0000-000000000000/resourceGroups/rgname/providers/Microsoft.Network/connections/connectionname\",\r\n
        \ \"etag\": \"W/\\\"b40614e8-41ec-4bc3-8821-07a2f67eb6b3\\\"\",\r\n  \"type\":
        \"Microsoft.Network/connections\",\r\n  \"location\": \"eastus\",\r\n  \"properties\":
        {\r\n    \"provisioningState\": \"Succeeded\",\r\n    \"resourceGuid\": \"8caef51a-c608-44d9-9a72-927672431290\",\r\n
        \   \"packetCaptureDiagnosticState\": \"None\",\r\n    \"virtualNetworkGateway1\":
        {\r\n      \"id\": \"/subscriptions/00000000-0000-0000-0000-000000000000/resourceGroups/rgname/providers/Microsoft.Network/virtualNetworkGateways/virtualnetworkgatewayname\"\r\n
        \   },\r\n    \"localNetworkGateway2\": {\r\n      \"id\": \"/subscriptions/00000000-0000-0000-0000-000000000000/resourceGroups/rgname/providers/Microsoft.Network/localNetworkGateways/localnetworkgatewayname\"\r\n
        \   },\r\n    \"connectionType\": \"IPsec\",\r\n    \"connectionProtocol\":
        \"IKEv2\",\r\n    \"routingWeight\": 0,\r\n    \"sharedKey\": \"Abc123\",\r\n
        \   \"enableBgp\": false,\r\n    \"useLocalAzureIpAddress\": false,\r\n    \"usePolicyBasedTrafficSelectors\":
        false,\r\n    \"ipsecPolicies\": [],\r\n    \"trafficSelectorPolicies\": [],\r\n
        \   \"connectionStatus\": \"Unknown\",\r\n    \"ingressBytesTransferred\":
        0,\r\n    \"egressBytesTransferred\": 0,\r\n    \"expressRouteGatewayBypass\":
        false,\r\n    \"dpdTimeoutSeconds\": 0,\r\n    \"connectionMode\": \"Default\",\r\n
        \   \"gatewayCustomBgpIpAddresses\": []\r\n  }\r\n}"
    headers:
      cache-control:
      - no-cache
      content-length:
      - '1639'
      content-type:
      - application/json; charset=utf-8
      date:
      - Fri, 05 Nov 2021 09:07:51 GMT
      expires:
      - '-1'
      pragma:
      - no-cache
      server:
      - Microsoft-HTTPAPI/2.0
      - Microsoft-HTTPAPI/2.0
      strict-transport-security:
      - max-age=31536000; includeSubDomains
      transfer-encoding:
      - chunked
      vary:
      - Accept-Encoding
      x-content-type-options:
      - nosniff
      x-ms-arm-service-request-id:
      - 3f0ea444-af17-4bf5-a15b-96551a868989
    status:
      code: 200
      message: OK
- request:
    body: null
    headers:
      Accept:
      - '*/*'
      Accept-Encoding:
      - gzip, deflate
      Connection:
      - keep-alive
      User-Agent:
      - azsdk-python-azure-mgmt-network/19.3.0 Python/3.8.12 (Linux-5.11.0-1020-azure-x86_64-with-glibc2.2.5)
        VSTS_0fb41ef4-5012-48a9-bf39-4ee3de03ee35_build_2500_0
    method: PUT
    uri: https://management.azure.com/subscriptions/00000000-0000-0000-0000-000000000000/resourceGroups/rgname/providers/Microsoft.Network/connections/connectionname/sharedkey?api-version=2021-05-01
  response:
    body:
      string: "{\r\n  \"status\": \"InProgress\"\r\n}"
    headers:
      azure-asyncoperation:
      - https://management.azure.com/subscriptions/00000000-0000-0000-0000-000000000000/providers/Microsoft.Network/locations/eastus/operations/e031d896-8fa4-4c2b-a8e5-717c0a040db1?api-version=2021-05-01
      cache-control:
      - no-cache
      content-length:
      - '30'
      content-type:
      - application/json; charset=utf-8
      date:
      - Fri, 05 Nov 2021 09:07:51 GMT
      expires:
      - '-1'
      pragma:
      - no-cache
      server:
      - Microsoft-HTTPAPI/2.0
      - Microsoft-HTTPAPI/2.0
      strict-transport-security:
      - max-age=31536000; includeSubDomains
      transfer-encoding:
      - chunked
      vary:
      - Accept-Encoding
      x-content-type-options:
      - nosniff
      x-ms-arm-service-request-id:
      - 950e485d-18de-4abb-9a36-94c0416f9d20
      x-ms-ratelimit-remaining-subscription-writes:
      - '1196'
    status:
      code: 200
      message: OK
- request:
    body: null
    headers:
      Accept:
      - '*/*'
      Accept-Encoding:
      - gzip, deflate
      Connection:
      - keep-alive
      User-Agent:
      - azsdk-python-azure-mgmt-network/19.3.0 Python/3.8.12 (Linux-5.11.0-1020-azure-x86_64-with-glibc2.2.5)
<<<<<<< HEAD
=======
        VSTS_0fb41ef4-5012-48a9-bf39-4ee3de03ee35_build_2500_0
    method: GET
    uri: https://management.azure.com/subscriptions/00000000-0000-0000-0000-000000000000/providers/Microsoft.Network/locations/eastus/operations/e031d896-8fa4-4c2b-a8e5-717c0a040db1?api-version=2021-05-01
  response:
    body:
      string: "{\r\n  \"status\": \"InProgress\"\r\n}"
    headers:
      cache-control:
      - no-cache
      content-length:
      - '30'
      content-type:
      - application/json; charset=utf-8
      date:
      - Fri, 05 Nov 2021 09:08:01 GMT
      expires:
      - '-1'
      pragma:
      - no-cache
      server:
      - Microsoft-HTTPAPI/2.0
      - Microsoft-HTTPAPI/2.0
      strict-transport-security:
      - max-age=31536000; includeSubDomains
      transfer-encoding:
      - chunked
      vary:
      - Accept-Encoding
      x-content-type-options:
      - nosniff
      x-ms-arm-service-request-id:
      - b8402cf9-36b1-456d-9c4e-371d9bcceac0
    status:
      code: 200
      message: OK
- request:
    body: null
    headers:
      Accept:
      - '*/*'
      Accept-Encoding:
      - gzip, deflate
      Connection:
      - keep-alive
      User-Agent:
      - azsdk-python-azure-mgmt-network/19.3.0 Python/3.8.12 (Linux-5.11.0-1020-azure-x86_64-with-glibc2.2.5)
        VSTS_0fb41ef4-5012-48a9-bf39-4ee3de03ee35_build_2500_0
    method: GET
    uri: https://management.azure.com/subscriptions/00000000-0000-0000-0000-000000000000/providers/Microsoft.Network/locations/eastus/operations/e031d896-8fa4-4c2b-a8e5-717c0a040db1?api-version=2021-05-01
  response:
    body:
      string: "{\r\n  \"status\": \"InProgress\"\r\n}"
    headers:
      cache-control:
      - no-cache
      content-length:
      - '30'
      content-type:
      - application/json; charset=utf-8
      date:
      - Fri, 05 Nov 2021 09:08:11 GMT
      expires:
      - '-1'
      pragma:
      - no-cache
      server:
      - Microsoft-HTTPAPI/2.0
      - Microsoft-HTTPAPI/2.0
      strict-transport-security:
      - max-age=31536000; includeSubDomains
      transfer-encoding:
      - chunked
      vary:
      - Accept-Encoding
      x-content-type-options:
      - nosniff
      x-ms-arm-service-request-id:
      - 0f3d32cb-4b2e-4461-831b-eff801b31d6b
    status:
      code: 200
      message: OK
- request:
    body: null
    headers:
      Accept:
      - '*/*'
      Accept-Encoding:
      - gzip, deflate
      Connection:
      - keep-alive
      User-Agent:
      - azsdk-python-azure-mgmt-network/19.3.0 Python/3.8.12 (Linux-5.11.0-1020-azure-x86_64-with-glibc2.2.5)
>>>>>>> 7e66e387
        VSTS_0fb41ef4-5012-48a9-bf39-4ee3de03ee35_build_2500_0
    method: GET
    uri: https://management.azure.com/subscriptions/00000000-0000-0000-0000-000000000000/providers/Microsoft.Network/locations/eastus/operations/e031d896-8fa4-4c2b-a8e5-717c0a040db1?api-version=2021-05-01
  response:
    body:
      string: "{\r\n  \"status\": \"InProgress\"\r\n}"
    headers:
      cache-control:
      - no-cache
      content-length:
      - '30'
      content-type:
      - application/json; charset=utf-8
      date:
<<<<<<< HEAD
      - Fri, 05 Nov 2021 09:08:01 GMT
=======
      - Fri, 05 Nov 2021 09:08:32 GMT
>>>>>>> 7e66e387
      expires:
      - '-1'
      pragma:
      - no-cache
      server:
      - Microsoft-HTTPAPI/2.0
      - Microsoft-HTTPAPI/2.0
      strict-transport-security:
      - max-age=31536000; includeSubDomains
      transfer-encoding:
      - chunked
      vary:
      - Accept-Encoding
      x-content-type-options:
      - nosniff
      x-ms-arm-service-request-id:
<<<<<<< HEAD
      - b8402cf9-36b1-456d-9c4e-371d9bcceac0
=======
      - 52240363-0451-432b-bfed-d593b6dca81d
>>>>>>> 7e66e387
    status:
      code: 200
      message: OK
- request:
    body: null
    headers:
      Accept:
      - '*/*'
      Accept-Encoding:
      - gzip, deflate
      Connection:
      - keep-alive
      User-Agent:
      - azsdk-python-azure-mgmt-network/19.3.0 Python/3.8.12 (Linux-5.11.0-1020-azure-x86_64-with-glibc2.2.5)
        VSTS_0fb41ef4-5012-48a9-bf39-4ee3de03ee35_build_2500_0
    method: GET
    uri: https://management.azure.com/subscriptions/00000000-0000-0000-0000-000000000000/providers/Microsoft.Network/locations/eastus/operations/e031d896-8fa4-4c2b-a8e5-717c0a040db1?api-version=2021-05-01
  response:
    body:
      string: "{\r\n  \"status\": \"InProgress\"\r\n}"
    headers:
      cache-control:
      - no-cache
      content-length:
      - '30'
      content-type:
      - application/json; charset=utf-8
      date:
<<<<<<< HEAD
      - Fri, 05 Nov 2021 09:08:11 GMT
=======
      - Fri, 05 Nov 2021 09:08:52 GMT
>>>>>>> 7e66e387
      expires:
      - '-1'
      pragma:
      - no-cache
      server:
      - Microsoft-HTTPAPI/2.0
      - Microsoft-HTTPAPI/2.0
      strict-transport-security:
      - max-age=31536000; includeSubDomains
      transfer-encoding:
      - chunked
      vary:
      - Accept-Encoding
      x-content-type-options:
      - nosniff
      x-ms-arm-service-request-id:
<<<<<<< HEAD
      - 0f3d32cb-4b2e-4461-831b-eff801b31d6b
=======
      - 49cedaac-f9cc-4be1-8b8f-6a80b1fd98de
>>>>>>> 7e66e387
    status:
      code: 200
      message: OK
- request:
    body: null
    headers:
      Accept:
      - '*/*'
      Accept-Encoding:
      - gzip, deflate
      Connection:
      - keep-alive
      User-Agent:
      - azsdk-python-azure-mgmt-network/19.3.0 Python/3.8.12 (Linux-5.11.0-1020-azure-x86_64-with-glibc2.2.5)
        VSTS_0fb41ef4-5012-48a9-bf39-4ee3de03ee35_build_2500_0
    method: GET
    uri: https://management.azure.com/subscriptions/00000000-0000-0000-0000-000000000000/providers/Microsoft.Network/locations/eastus/operations/e031d896-8fa4-4c2b-a8e5-717c0a040db1?api-version=2021-05-01
<<<<<<< HEAD
  response:
    body:
      string: "{\r\n  \"status\": \"InProgress\"\r\n}"
    headers:
      cache-control:
      - no-cache
      content-length:
      - '30'
      content-type:
      - application/json; charset=utf-8
      date:
      - Fri, 05 Nov 2021 09:08:32 GMT
      expires:
      - '-1'
      pragma:
      - no-cache
      server:
      - Microsoft-HTTPAPI/2.0
      - Microsoft-HTTPAPI/2.0
      strict-transport-security:
      - max-age=31536000; includeSubDomains
      transfer-encoding:
      - chunked
      vary:
      - Accept-Encoding
      x-content-type-options:
      - nosniff
      x-ms-arm-service-request-id:
      - 52240363-0451-432b-bfed-d593b6dca81d
    status:
      code: 200
      message: OK
- request:
    body: null
    headers:
      Accept:
      - '*/*'
      Accept-Encoding:
      - gzip, deflate
      Connection:
      - keep-alive
      User-Agent:
      - azsdk-python-azure-mgmt-network/19.3.0 Python/3.8.12 (Linux-5.11.0-1020-azure-x86_64-with-glibc2.2.5)
        VSTS_0fb41ef4-5012-48a9-bf39-4ee3de03ee35_build_2500_0
    method: GET
    uri: https://management.azure.com/subscriptions/00000000-0000-0000-0000-000000000000/providers/Microsoft.Network/locations/eastus/operations/e031d896-8fa4-4c2b-a8e5-717c0a040db1?api-version=2021-05-01
  response:
    body:
      string: "{\r\n  \"status\": \"InProgress\"\r\n}"
    headers:
      cache-control:
      - no-cache
      content-length:
      - '30'
      content-type:
      - application/json; charset=utf-8
      date:
      - Fri, 05 Nov 2021 09:08:52 GMT
      expires:
      - '-1'
      pragma:
      - no-cache
      server:
      - Microsoft-HTTPAPI/2.0
      - Microsoft-HTTPAPI/2.0
      strict-transport-security:
      - max-age=31536000; includeSubDomains
      transfer-encoding:
      - chunked
      vary:
      - Accept-Encoding
      x-content-type-options:
      - nosniff
      x-ms-arm-service-request-id:
      - 49cedaac-f9cc-4be1-8b8f-6a80b1fd98de
    status:
      code: 200
      message: OK
- request:
    body: null
    headers:
      Accept:
      - '*/*'
      Accept-Encoding:
      - gzip, deflate
      Connection:
      - keep-alive
      User-Agent:
      - azsdk-python-azure-mgmt-network/19.3.0 Python/3.8.12 (Linux-5.11.0-1020-azure-x86_64-with-glibc2.2.5)
        VSTS_0fb41ef4-5012-48a9-bf39-4ee3de03ee35_build_2500_0
    method: GET
    uri: https://management.azure.com/subscriptions/00000000-0000-0000-0000-000000000000/providers/Microsoft.Network/locations/eastus/operations/e031d896-8fa4-4c2b-a8e5-717c0a040db1?api-version=2021-05-01
=======
>>>>>>> 7e66e387
  response:
    body:
      string: "{\r\n  \"status\": \"Succeeded\"\r\n}"
    headers:
      cache-control:
      - no-cache
      content-length:
      - '29'
      content-type:
      - application/json; charset=utf-8
      date:
      - Fri, 05 Nov 2021 09:09:31 GMT
      expires:
      - '-1'
      pragma:
      - no-cache
      server:
      - Microsoft-HTTPAPI/2.0
      - Microsoft-HTTPAPI/2.0
      strict-transport-security:
      - max-age=31536000; includeSubDomains
      transfer-encoding:
      - chunked
      vary:
      - Accept-Encoding
      x-content-type-options:
      - nosniff
      x-ms-arm-service-request-id:
      - c0d69113-0cd2-4cbc-85c4-128db85f3eb9
    status:
      code: 200
      message: OK
- request:
    body: null
    headers:
      Accept:
      - '*/*'
      Accept-Encoding:
      - gzip, deflate
      Connection:
      - keep-alive
      User-Agent:
      - azsdk-python-azure-mgmt-network/19.3.0 Python/3.8.12 (Linux-5.11.0-1020-azure-x86_64-with-glibc2.2.5)
        VSTS_0fb41ef4-5012-48a9-bf39-4ee3de03ee35_build_2500_0
    method: GET
    uri: https://management.azure.com/subscriptions/00000000-0000-0000-0000-000000000000/resourceGroups/rgname/providers/Microsoft.Network/connections/connectionname/sharedkey?api-version=2021-05-01
  response:
    body:
      string: "{\r\n  \"value\": \"AzureAbc123\"\r\n}"
    headers:
      cache-control:
      - no-cache
      content-length:
      - '30'
      content-type:
      - application/json; charset=utf-8
      date:
      - Fri, 05 Nov 2021 09:09:31 GMT
      expires:
      - '-1'
      pragma:
      - no-cache
      server:
      - Microsoft-HTTPAPI/2.0
      - Microsoft-HTTPAPI/2.0
      strict-transport-security:
      - max-age=31536000; includeSubDomains
      transfer-encoding:
      - chunked
      vary:
      - Accept-Encoding
      x-content-type-options:
      - nosniff
      x-ms-arm-service-request-id:
      - 8e252e27-e2c8-431d-b741-bb09beec2260
    status:
      code: 200
      message: OK
- request:
    body: null
    headers:
      Accept:
      - application/json
      Accept-Encoding:
      - gzip, deflate
      Connection:
      - keep-alive
      User-Agent:
      - azsdk-python-azure-mgmt-network/19.3.0 Python/3.8.12 (Linux-5.11.0-1020-azure-x86_64-with-glibc2.2.5)
        VSTS_0fb41ef4-5012-48a9-bf39-4ee3de03ee35_build_2500_0
    method: GET
    uri: https://management.azure.com/subscriptions/00000000-0000-0000-0000-000000000000/resourceGroups/rgname/providers/Microsoft.Network/virtualNetworks/virtualnetworkname/virtualNetworkPeerings/virtualnetworkpeeringname?api-version=2021-05-01
  response:
    body:
      string: "{\r\n  \"name\": \"virtualnetworkpeeringname\",\r\n  \"id\": \"/subscriptions/00000000-0000-0000-0000-000000000000/resourceGroups/rgname/providers/Microsoft.Network/virtualNetworks/virtualnetworkname/virtualNetworkPeerings/virtualnetworkpeeringname\",\r\n
        \ \"etag\": \"W/\\\"1f15067a-e271-4f37-9b02-78ccfb52d68a\\\"\",\r\n  \"properties\":
        {\r\n    \"provisioningState\": \"Succeeded\",\r\n    \"resourceGuid\": \"e4e4bce8-f246-0b02-0274-e48bf038b33c\",\r\n
        \   \"peeringState\": \"Initiated\",\r\n    \"peeringSyncLevel\": \"RemoteNotInSync\",\r\n
        \   \"remoteVirtualNetwork\": {\r\n      \"id\": \"/subscriptions/00000000-0000-0000-0000-000000000000/resourceGroups/rgname/providers/Microsoft.Network/virtualNetworks/rmvirtualnetworkname\"\r\n
        \   },\r\n    \"allowVirtualNetworkAccess\": true,\r\n    \"allowForwardedTraffic\":
        true,\r\n    \"allowGatewayTransit\": false,\r\n    \"useRemoteGateways\":
        false,\r\n    \"doNotVerifyRemoteGateways\": false,\r\n    \"peerCompleteVnets\":
        true,\r\n    \"remoteAddressSpace\": {\r\n      \"addressPrefixes\": [\r\n
        \       \"10.2.0.0/16\"\r\n      ]\r\n    },\r\n    \"remoteVirtualNetworkAddressSpace\":
        {\r\n      \"addressPrefixes\": [\r\n        \"10.2.0.0/16\"\r\n      ]\r\n
        \   },\r\n    \"routeServiceVips\": {}\r\n  },\r\n  \"type\": \"Microsoft.Network/virtualNetworks/virtualNetworkPeerings\"\r\n}"
    headers:
      cache-control:
      - no-cache
      content-length:
      - '1366'
      content-type:
      - application/json; charset=utf-8
      date:
      - Fri, 05 Nov 2021 09:09:32 GMT
      etag:
      - W/"1f15067a-e271-4f37-9b02-78ccfb52d68a"
      expires:
      - '-1'
      pragma:
      - no-cache
      server:
      - Microsoft-HTTPAPI/2.0
      - Microsoft-HTTPAPI/2.0
      strict-transport-security:
      - max-age=31536000; includeSubDomains
      transfer-encoding:
      - chunked
      vary:
      - Accept-Encoding
      x-content-type-options:
      - nosniff
      x-ms-arm-service-request-id:
      - deee634d-4d43-4d23-bf00-3edd213483ae
    status:
      code: 200
      message: OK
- request:
    body: null
    headers:
      Accept:
      - application/json
      Accept-Encoding:
      - gzip, deflate
      Connection:
      - keep-alive
      User-Agent:
      - azsdk-python-azure-mgmt-network/19.3.0 Python/3.8.12 (Linux-5.11.0-1020-azure-x86_64-with-glibc2.2.5)
        VSTS_0fb41ef4-5012-48a9-bf39-4ee3de03ee35_build_2500_0
    method: GET
    uri: https://management.azure.com/subscriptions/00000000-0000-0000-0000-000000000000/resourceGroups/rgname/providers/Microsoft.Network/virtualNetworks/virtualnetworkname/subnets/subnetname/ServiceAssociationLinks?api-version=2021-05-01
  response:
    body:
      string: "{\r\n  \"value\": []\r\n}"
    headers:
      cache-control:
      - no-cache
      content-length:
      - '19'
      content-type:
      - application/json; charset=utf-8
      date:
      - Fri, 05 Nov 2021 09:09:32 GMT
      expires:
      - '-1'
      pragma:
      - no-cache
      server:
      - Microsoft-HTTPAPI/2.0
      - Microsoft-HTTPAPI/2.0
      strict-transport-security:
      - max-age=31536000; includeSubDomains
      transfer-encoding:
      - chunked
      vary:
      - Accept-Encoding
      x-content-type-options:
      - nosniff
      x-ms-arm-service-request-id:
      - 6e918534-9019-46bf-8412-dbdb9f52f640
    status:
      code: 200
      message: OK
- request:
    body: null
    headers:
      Accept:
      - application/json
      Accept-Encoding:
      - gzip, deflate
      Connection:
      - keep-alive
      User-Agent:
      - azsdk-python-azure-mgmt-network/19.3.0 Python/3.8.12 (Linux-5.11.0-1020-azure-x86_64-with-glibc2.2.5)
        VSTS_0fb41ef4-5012-48a9-bf39-4ee3de03ee35_build_2500_0
    method: GET
    uri: https://management.azure.com/subscriptions/00000000-0000-0000-0000-000000000000/resourceGroups/rgname/providers/Microsoft.Network/virtualNetworks/virtualnetworkname/subnets/subnetname/ResourceNavigationLinks?api-version=2021-05-01
  response:
    body:
      string: "{\r\n  \"value\": []\r\n}"
    headers:
      cache-control:
      - no-cache
      content-length:
      - '19'
      content-type:
      - application/json; charset=utf-8
      date:
      - Fri, 05 Nov 2021 09:09:32 GMT
      expires:
      - '-1'
      pragma:
      - no-cache
      server:
      - Microsoft-HTTPAPI/2.0
      - Microsoft-HTTPAPI/2.0
      strict-transport-security:
      - max-age=31536000; includeSubDomains
      transfer-encoding:
      - chunked
      vary:
      - Accept-Encoding
      x-content-type-options:
      - nosniff
      x-ms-arm-service-request-id:
      - 7360392b-5777-4929-a4e2-06a908e79ea5
    status:
      code: 200
      message: OK
- request:
    body: null
    headers:
      Accept:
      - application/json
      Accept-Encoding:
      - gzip, deflate
      Connection:
      - keep-alive
      User-Agent:
      - azsdk-python-azure-mgmt-network/19.3.0 Python/3.8.12 (Linux-5.11.0-1020-azure-x86_64-with-glibc2.2.5)
        VSTS_0fb41ef4-5012-48a9-bf39-4ee3de03ee35_build_2500_0
    method: GET
    uri: https://management.azure.com/subscriptions/00000000-0000-0000-0000-000000000000/resourceGroups/rgname/providers/Microsoft.Network/virtualNetworks/virtualnetworkname/CheckIPAddressAvailability?ipAddress=10.0.1.4&api-version=2021-05-01
  response:
    body:
      string: "{\r\n  \"available\": true,\r\n  \"isPlatformReserved\": false\r\n}"
    headers:
      cache-control:
      - no-cache
      content-length:
      - '57'
      content-type:
      - application/json; charset=utf-8
      date:
      - Fri, 05 Nov 2021 09:09:32 GMT
      expires:
      - '-1'
      pragma:
      - no-cache
      server:
      - Microsoft-HTTPAPI/2.0
      - Microsoft-HTTPAPI/2.0
      strict-transport-security:
      - max-age=31536000; includeSubDomains
      transfer-encoding:
      - chunked
      vary:
      - Accept-Encoding
      x-content-type-options:
      - nosniff
      x-ms-arm-service-request-id:
      - f9ba7482-3fda-4c6f-b51e-4ab88f6d751a
    status:
      code: 200
      message: OK
- request:
    body: null
    headers:
      Accept:
      - application/json
      Accept-Encoding:
      - gzip, deflate
      Connection:
      - keep-alive
      User-Agent:
      - azsdk-python-azure-mgmt-network/19.3.0 Python/3.8.12 (Linux-5.11.0-1020-azure-x86_64-with-glibc2.2.5)
        VSTS_0fb41ef4-5012-48a9-bf39-4ee3de03ee35_build_2500_0
    method: GET
    uri: https://management.azure.com/subscriptions/00000000-0000-0000-0000-000000000000/resourceGroups/rgname/providers/Microsoft.Network/virtualNetworks/virtualnetworkname/subnets/subnetname?api-version=2021-05-01
  response:
    body:
      string: "{\r\n  \"name\": \"subnetname\",\r\n  \"id\": \"/subscriptions/00000000-0000-0000-0000-000000000000/resourceGroups/rgname/providers/Microsoft.Network/virtualNetworks/virtualnetworkname/subnets/subnetname\",\r\n
        \ \"etag\": \"W/\\\"85dd3e0a-493a-4d14-886c-52fa97dc740b\\\"\",\r\n  \"properties\":
        {\r\n    \"provisioningState\": \"Succeeded\",\r\n    \"addressPrefix\": \"10.0.0.0/24\",\r\n
        \   \"ipConfigurations\": [\r\n      {\r\n        \"id\": \"/subscriptions/00000000-0000-0000-0000-000000000000/resourceGroups/rgname/providers/Microsoft.Network/networkInterfaces/networkinterfacename/ipConfigurations/ipconfig\"\r\n
        \     }\r\n    ],\r\n    \"delegations\": [],\r\n    \"privateEndpointNetworkPolicies\":
        \"Enabled\",\r\n    \"privateLinkServiceNetworkPolicies\": \"Enabled\"\r\n
        \ },\r\n  \"type\": \"Microsoft.Network/virtualNetworks/subnets\"\r\n}"
    headers:
      cache-control:
      - no-cache
      content-length:
      - '1221'
      content-type:
      - application/json; charset=utf-8
      date:
      - Fri, 05 Nov 2021 09:09:32 GMT
      etag:
      - W/"85dd3e0a-493a-4d14-886c-52fa97dc740b"
      expires:
      - '-1'
      pragma:
      - no-cache
      server:
      - Microsoft-HTTPAPI/2.0
      - Microsoft-HTTPAPI/2.0
      strict-transport-security:
      - max-age=31536000; includeSubDomains
      transfer-encoding:
      - chunked
      vary:
      - Accept-Encoding
      x-content-type-options:
      - nosniff
      x-ms-arm-service-request-id:
      - 972f11b9-faca-4b98-8073-ec536c294e7e
    status:
      code: 200
      message: OK
- request:
    body: null
    headers:
      Accept:
      - application/json
      Accept-Encoding:
      - gzip, deflate
      Connection:
      - keep-alive
      User-Agent:
      - azsdk-python-azure-mgmt-network/19.3.0 Python/3.8.12 (Linux-5.11.0-1020-azure-x86_64-with-glibc2.2.5)
        VSTS_0fb41ef4-5012-48a9-bf39-4ee3de03ee35_build_2500_0
    method: GET
    uri: https://management.azure.com/subscriptions/00000000-0000-0000-0000-000000000000/resourceGroups/rgname/providers/Microsoft.Network/virtualNetworkGateways/virtualnetworkgatewayname?api-version=2021-05-01
  response:
    body:
      string: "{\r\n  \"name\": \"virtualnetworkgatewayname\",\r\n  \"id\": \"/subscriptions/00000000-0000-0000-0000-000000000000/resourceGroups/rgname/providers/Microsoft.Network/virtualNetworkGateways/virtualnetworkgatewayname\",\r\n
        \ \"etag\": \"W/\\\"022cb06e-94fb-489c-87f3-4642a7abd4d9\\\"\",\r\n  \"type\":
        \"Microsoft.Network/virtualNetworkGateways\",\r\n  \"location\": \"eastus\",\r\n
        \ \"properties\": {\r\n    \"provisioningState\": \"Succeeded\",\r\n    \"resourceGuid\":
        \"ef8ecadb-db18-40b7-9785-0f625303c259\",\r\n    \"packetCaptureDiagnosticState\":
        \"None\",\r\n    \"enablePrivateIpAddress\": false,\r\n    \"ipConfigurations\":
        [\r\n      {\r\n        \"name\": \"ipconfig\",\r\n        \"id\": \"/subscriptions/00000000-0000-0000-0000-000000000000/resourceGroups/rgname/providers/Microsoft.Network/virtualNetworkGateways/virtualnetworkgatewayname/ipConfigurations/ipconfig\",\r\n
        \       \"etag\": \"W/\\\"022cb06e-94fb-489c-87f3-4642a7abd4d9\\\"\",\r\n
        \       \"type\": \"Microsoft.Network/virtualNetworkGateways/ipConfigurations\",\r\n
        \       \"properties\": {\r\n          \"provisioningState\": \"Succeeded\",\r\n
        \         \"privateIPAllocationMethod\": \"Dynamic\",\r\n          \"publicIPAddress\":
        {\r\n            \"id\": \"/subscriptions/00000000-0000-0000-0000-000000000000/resourceGroups/rgname/providers/Microsoft.Network/publicIPAddresses/publicipname\"\r\n
        \         },\r\n          \"subnet\": {\r\n            \"id\": \"/subscriptions/00000000-0000-0000-0000-000000000000/resourceGroups/rgname/providers/Microsoft.Network/virtualNetworks/virtualnetworkname/subnets/GatewaySubnet\"\r\n
        \         }\r\n        }\r\n      }\r\n    ],\r\n    \"natRules\": [],\r\n
        \   \"enableBgpRouteTranslationForNat\": false,\r\n    \"sku\": {\r\n      \"name\":
        \"VpnGw1\",\r\n      \"tier\": \"VpnGw1\",\r\n      \"capacity\": 2\r\n    },\r\n
        \   \"gatewayType\": \"Vpn\",\r\n    \"vpnType\": \"RouteBased\",\r\n    \"enableBgp\":
        false,\r\n    \"activeActive\": false,\r\n    \"bgpSettings\": {\r\n      \"asn\":
        65515,\r\n      \"bgpPeeringAddress\": \"10.0.1.30\",\r\n      \"peerWeight\":
        0,\r\n      \"bgpPeeringAddresses\": [\r\n        {\r\n          \"ipconfigurationId\":
        \"/subscriptions/00000000-0000-0000-0000-000000000000/resourceGroups/rgname/providers/Microsoft.Network/virtualNetworkGateways/virtualnetworkgatewayname/ipConfigurations/ipconfig\",\r\n
        \         \"defaultBgpIpAddresses\": [\r\n            \"10.0.1.30\"\r\n          ],\r\n
        \         \"customBgpIpAddresses\": [],\r\n          \"tunnelIpAddresses\":
        [\r\n            \"20.121.0.34\"\r\n          ]\r\n        }\r\n      ]\r\n
        \   },\r\n    \"customRoutes\": {\r\n      \"addressPrefixes\": [\r\n        \"101.168.0.6/32\"\r\n
        \     ]\r\n    },\r\n    \"vpnGatewayGeneration\": \"Generation1\",\r\n    \"enableDnsForwarding\":
        false\r\n  }\r\n}"
    headers:
      cache-control:
      - no-cache
      content-length:
      - '2911'
      content-type:
      - application/json; charset=utf-8
      date:
      - Fri, 05 Nov 2021 09:09:32 GMT
      expires:
      - '-1'
      pragma:
      - no-cache
      server:
      - Microsoft-HTTPAPI/2.0
      - Microsoft-HTTPAPI/2.0
      strict-transport-security:
      - max-age=31536000; includeSubDomains
      transfer-encoding:
      - chunked
      vary:
      - Accept-Encoding
      x-content-type-options:
      - nosniff
      x-ms-arm-service-request-id:
      - 0228a5be-9c1d-4399-a038-968fc19c6a4e
    status:
      code: 200
      message: OK
- request:
    body: null
    headers:
      Accept:
      - application/json
      Accept-Encoding:
      - gzip, deflate
      Connection:
      - keep-alive
      User-Agent:
      - azsdk-python-azure-mgmt-network/19.3.0 Python/3.8.12 (Linux-5.11.0-1020-azure-x86_64-with-glibc2.2.5)
        VSTS_0fb41ef4-5012-48a9-bf39-4ee3de03ee35_build_2500_0
    method: GET
    uri: https://management.azure.com/subscriptions/00000000-0000-0000-0000-000000000000/resourceGroups/rgname/providers/Microsoft.Network/localNetworkGateways/localnetworkgatewayname?api-version=2021-05-01
  response:
    body:
      string: "{\r\n  \"name\": \"localnetworkgatewayname\",\r\n  \"id\": \"/subscriptions/00000000-0000-0000-0000-000000000000/resourceGroups/rgname/providers/Microsoft.Network/localNetworkGateways/localnetworkgatewayname\",\r\n
        \ \"etag\": \"W/\\\"9a729969-148d-4486-88d5-d53d86bc9dfb\\\"\",\r\n  \"type\":
        \"Microsoft.Network/localNetworkGateways\",\r\n  \"location\": \"eastus\",\r\n
        \ \"properties\": {\r\n    \"provisioningState\": \"Succeeded\",\r\n    \"resourceGuid\":
        \"a099dc38-929e-41d4-92c7-0fe885406543\",\r\n    \"localNetworkAddressSpace\":
        {\r\n      \"addressPrefixes\": [\r\n        \"10.1.0.0/16\"\r\n      ]\r\n
        \   },\r\n    \"gatewayIpAddress\": \"11.12.13.14\"\r\n  }\r\n}"
    headers:
      cache-control:
      - no-cache
      content-length:
      - '676'
      content-type:
      - application/json; charset=utf-8
      date:
      - Fri, 05 Nov 2021 09:09:32 GMT
      etag:
      - W/"9a729969-148d-4486-88d5-d53d86bc9dfb"
      expires:
      - '-1'
      pragma:
      - no-cache
      server:
      - Microsoft-HTTPAPI/2.0
      - Microsoft-HTTPAPI/2.0
      strict-transport-security:
      - max-age=31536000; includeSubDomains
      transfer-encoding:
      - chunked
      vary:
      - Accept-Encoding
      x-content-type-options:
      - nosniff
      x-ms-arm-service-request-id:
      - 256a07f0-8102-46d4-8406-2a830f1f4e8d
    status:
      code: 200
      message: OK
- request:
    body: null
    headers:
      Accept:
      - application/json
      Accept-Encoding:
      - gzip, deflate
      Connection:
      - keep-alive
      User-Agent:
      - azsdk-python-azure-mgmt-network/19.3.0 Python/3.8.12 (Linux-5.11.0-1020-azure-x86_64-with-glibc2.2.5)
        VSTS_0fb41ef4-5012-48a9-bf39-4ee3de03ee35_build_2500_0
    method: GET
    uri: https://management.azure.com/subscriptions/00000000-0000-0000-0000-000000000000/resourceGroups/rgname/providers/Microsoft.Network/connections/connectionname/sharedkey?api-version=2021-05-01
  response:
    body:
      string: "{\r\n  \"value\": \"AzureAbc123\"\r\n}"
    headers:
      cache-control:
      - no-cache
      content-length:
      - '30'
      content-type:
      - application/json; charset=utf-8
      date:
      - Fri, 05 Nov 2021 09:09:32 GMT
      expires:
      - '-1'
      pragma:
      - no-cache
      server:
      - Microsoft-HTTPAPI/2.0
      - Microsoft-HTTPAPI/2.0
      strict-transport-security:
      - max-age=31536000; includeSubDomains
      transfer-encoding:
      - chunked
      vary:
      - Accept-Encoding
      x-content-type-options:
      - nosniff
      x-ms-arm-service-request-id:
      - bccd4796-56b1-4fcf-9de2-cbf2cbbdf4bc
    status:
      code: 200
      message: OK
- request:
    body: null
    headers:
      Accept:
      - application/json
      Accept-Encoding:
      - gzip, deflate
      Connection:
      - keep-alive
      User-Agent:
      - azsdk-python-azure-mgmt-network/19.3.0 Python/3.8.12 (Linux-5.11.0-1020-azure-x86_64-with-glibc2.2.5)
        VSTS_0fb41ef4-5012-48a9-bf39-4ee3de03ee35_build_2500_0
    method: GET
    uri: https://management.azure.com/subscriptions/00000000-0000-0000-0000-000000000000/resourceGroups/rgname/providers/Microsoft.Network/virtualNetworks/virtualnetworkname?api-version=2021-05-01
  response:
    body:
      string: "{\r\n  \"name\": \"virtualnetworkname\",\r\n  \"id\": \"/subscriptions/00000000-0000-0000-0000-000000000000/resourceGroups/rgname/providers/Microsoft.Network/virtualNetworks/virtualnetworkname\",\r\n
        \ \"etag\": \"W/\\\"85dd3e0a-493a-4d14-886c-52fa97dc740b\\\"\",\r\n  \"type\":
        \"Microsoft.Network/virtualNetworks\",\r\n  \"location\": \"eastus\",\r\n
        \ \"properties\": {\r\n    \"provisioningState\": \"Succeeded\",\r\n    \"resourceGuid\":
        \"e36e940a-c6b3-4730-864d-300b6dd0f024\",\r\n    \"addressSpace\": {\r\n      \"addressPrefixes\":
        [\r\n        \"10.0.0.0/16\"\r\n      ]\r\n    },\r\n    \"subnets\": [\r\n
        \     {\r\n        \"name\": \"subnetname\",\r\n        \"id\": \"/subscriptions/00000000-0000-0000-0000-000000000000/resourceGroups/rgname/providers/Microsoft.Network/virtualNetworks/virtualnetworkname/subnets/subnetname\",\r\n
        \       \"etag\": \"W/\\\"85dd3e0a-493a-4d14-886c-52fa97dc740b\\\"\",\r\n
        \       \"properties\": {\r\n          \"provisioningState\": \"Succeeded\",\r\n
        \         \"addressPrefix\": \"10.0.0.0/24\",\r\n          \"ipConfigurations\":
        [\r\n            {\r\n              \"id\": \"/subscriptions/00000000-0000-0000-0000-000000000000/resourceGroups/rgname/providers/Microsoft.Network/networkInterfaces/networkinterfacename/ipConfigurations/ipconfig\"\r\n
        \           }\r\n          ],\r\n          \"delegations\": [],\r\n          \"privateEndpointNetworkPolicies\":
        \"Enabled\",\r\n          \"privateLinkServiceNetworkPolicies\": \"Enabled\"\r\n
        \       },\r\n        \"type\": \"Microsoft.Network/virtualNetworks/subnets\"\r\n
        \     },\r\n      {\r\n        \"name\": \"GatewaySubnet\",\r\n        \"id\":
        \"/subscriptions/00000000-0000-0000-0000-000000000000/resourceGroups/rgname/providers/Microsoft.Network/virtualNetworks/virtualnetworkname/subnets/GatewaySubnet\",\r\n
        \       \"etag\": \"W/\\\"85dd3e0a-493a-4d14-886c-52fa97dc740b\\\"\",\r\n
        \       \"properties\": {\r\n          \"provisioningState\": \"Succeeded\",\r\n
        \         \"addressPrefix\": \"10.0.1.0/24\",\r\n          \"ipConfigurations\":
        [\r\n            {\r\n              \"id\": \"/subscriptions/00000000-0000-0000-0000-000000000000/resourceGroups/rgname/providers/Microsoft.Network/virtualNetworkGateways/virtualnetworkgatewayname/ipConfigurations/ipconfig\"\r\n
        \           }\r\n          ],\r\n          \"delegations\": [],\r\n          \"privateEndpointNetworkPolicies\":
        \"Enabled\",\r\n          \"privateLinkServiceNetworkPolicies\": \"Enabled\"\r\n
        \       },\r\n        \"type\": \"Microsoft.Network/virtualNetworks/subnets\"\r\n
        \     }\r\n    ],\r\n    \"virtualNetworkPeerings\": [\r\n      {\r\n        \"name\":
        \"virtualnetworkpeeringname\",\r\n        \"id\": \"/subscriptions/00000000-0000-0000-0000-000000000000/resourceGroups/rgname/providers/Microsoft.Network/virtualNetworks/virtualnetworkname/virtualNetworkPeerings/virtualnetworkpeeringname\",\r\n
        \       \"etag\": \"W/\\\"85dd3e0a-493a-4d14-886c-52fa97dc740b\\\"\",\r\n
        \       \"properties\": {\r\n          \"provisioningState\": \"Succeeded\",\r\n
        \         \"resourceGuid\": \"e4e4bce8-f246-0b02-0274-e48bf038b33c\",\r\n
        \         \"peeringState\": \"Initiated\",\r\n          \"peeringSyncLevel\":
        \"RemoteNotInSync\",\r\n          \"remoteVirtualNetwork\": {\r\n            \"id\":
        \"/subscriptions/00000000-0000-0000-0000-000000000000/resourceGroups/rgname/providers/Microsoft.Network/virtualNetworks/rmvirtualnetworkname\"\r\n
        \         },\r\n          \"allowVirtualNetworkAccess\": true,\r\n          \"allowForwardedTraffic\":
        true,\r\n          \"allowGatewayTransit\": false,\r\n          \"useRemoteGateways\":
        false,\r\n          \"doNotVerifyRemoteGateways\": false,\r\n          \"peerCompleteVnets\":
        true,\r\n          \"remoteAddressSpace\": {\r\n            \"addressPrefixes\":
        [\r\n              \"10.2.0.0/16\"\r\n            ]\r\n          },\r\n          \"remoteVirtualNetworkAddressSpace\":
        {\r\n            \"addressPrefixes\": [\r\n              \"10.2.0.0/16\"\r\n
        \           ]\r\n          },\r\n          \"routeServiceVips\": {}\r\n        },\r\n
        \       \"type\": \"Microsoft.Network/virtualNetworks/virtualNetworkPeerings\"\r\n
        \     }\r\n    ],\r\n    \"enableDdosProtection\": false\r\n  }\r\n}"
    headers:
      cache-control:
      - no-cache
      content-length:
      - '4346'
      content-type:
      - application/json; charset=utf-8
      date:
      - Fri, 05 Nov 2021 09:09:33 GMT
      etag:
      - W/"85dd3e0a-493a-4d14-886c-52fa97dc740b"
      expires:
      - '-1'
      pragma:
      - no-cache
      server:
      - Microsoft-HTTPAPI/2.0
      - Microsoft-HTTPAPI/2.0
      strict-transport-security:
      - max-age=31536000; includeSubDomains
      transfer-encoding:
      - chunked
      vary:
      - Accept-Encoding
      x-content-type-options:
      - nosniff
      x-ms-arm-service-request-id:
      - 5fa0bfdb-6ee6-42d2-952f-20925f76ec18
    status:
      code: 200
      message: OK
- request:
    body: null
    headers:
      Accept:
      - application/json
      Accept-Encoding:
      - gzip, deflate
      Connection:
      - keep-alive
      User-Agent:
      - azsdk-python-azure-mgmt-network/19.3.0 Python/3.8.12 (Linux-5.11.0-1020-azure-x86_64-with-glibc2.2.5)
        VSTS_0fb41ef4-5012-48a9-bf39-4ee3de03ee35_build_2500_0
    method: GET
    uri: https://management.azure.com/subscriptions/00000000-0000-0000-0000-000000000000/resourceGroups/rgname/providers/Microsoft.Network/connections/connectionname?api-version=2021-05-01
  response:
    body:
      string: "{\r\n  \"name\": \"connectionname\",\r\n  \"id\": \"/subscriptions/00000000-0000-0000-0000-000000000000/resourceGroups/rgname/providers/Microsoft.Network/connections/connectionname\",\r\n
        \ \"etag\": \"W/\\\"de747415-e137-4958-90a8-6f94718841fa\\\"\",\r\n  \"type\":
        \"Microsoft.Network/connections\",\r\n  \"location\": \"eastus\",\r\n  \"properties\":
        {\r\n    \"provisioningState\": \"Succeeded\",\r\n    \"resourceGuid\": \"8caef51a-c608-44d9-9a72-927672431290\",\r\n
        \   \"packetCaptureDiagnosticState\": \"None\",\r\n    \"virtualNetworkGateway1\":
        {\r\n      \"id\": \"/subscriptions/00000000-0000-0000-0000-000000000000/resourceGroups/rgname/providers/Microsoft.Network/virtualNetworkGateways/virtualnetworkgatewayname\"\r\n
        \   },\r\n    \"localNetworkGateway2\": {\r\n      \"id\": \"/subscriptions/00000000-0000-0000-0000-000000000000/resourceGroups/rgname/providers/Microsoft.Network/localNetworkGateways/localnetworkgatewayname\"\r\n
        \   },\r\n    \"connectionType\": \"IPsec\",\r\n    \"connectionProtocol\":
        \"IKEv2\",\r\n    \"routingWeight\": 0,\r\n    \"sharedKey\": \"AzureAbc123\",\r\n
        \   \"enableBgp\": false,\r\n    \"useLocalAzureIpAddress\": false,\r\n    \"usePolicyBasedTrafficSelectors\":
        false,\r\n    \"ipsecPolicies\": [],\r\n    \"trafficSelectorPolicies\": [],\r\n
        \   \"connectionStatus\": \"Unknown\",\r\n    \"ingressBytesTransferred\":
        0,\r\n    \"egressBytesTransferred\": 0,\r\n    \"expressRouteGatewayBypass\":
        false,\r\n    \"dpdTimeoutSeconds\": 0,\r\n    \"connectionMode\": \"Default\",\r\n
        \   \"gatewayCustomBgpIpAddresses\": []\r\n  }\r\n}"
    headers:
      cache-control:
      - no-cache
      content-length:
      - '1644'
      content-type:
      - application/json; charset=utf-8
      date:
      - Fri, 05 Nov 2021 09:09:33 GMT
      expires:
      - '-1'
      pragma:
      - no-cache
      server:
      - Microsoft-HTTPAPI/2.0
      - Microsoft-HTTPAPI/2.0
      strict-transport-security:
      - max-age=31536000; includeSubDomains
      transfer-encoding:
      - chunked
      vary:
      - Accept-Encoding
      x-content-type-options:
      - nosniff
      x-ms-arm-service-request-id:
      - ea076564-5e1b-42ba-88fd-4a6e11ce76ed
    status:
      code: 200
      message: OK
- request:
    body: null
    headers:
      Accept:
      - application/json
      Accept-Encoding:
      - gzip, deflate
      Connection:
      - keep-alive
      Content-Length:
      - '0'
      User-Agent:
      - azsdk-python-azure-mgmt-network/19.3.0 Python/3.8.12 (Linux-5.11.0-1020-azure-x86_64-with-glibc2.2.5)
        VSTS_0fb41ef4-5012-48a9-bf39-4ee3de03ee35_build_2500_0
    method: POST
    uri: https://management.azure.com/subscriptions/00000000-0000-0000-0000-000000000000/resourceGroups/rgname/providers/Microsoft.Network/virtualNetworkGateways/virtualnetworkgatewayname/getAdvertisedRoutes?peer=10.0.0.2&api-version=2021-05-01
  response:
    body:
      string: 'null'
    headers:
      cache-control:
      - no-cache
      content-length:
      - '4'
      content-type:
      - application/json; charset=utf-8
      date:
      - Fri, 05 Nov 2021 09:09:33 GMT
      expires:
      - '-1'
      location:
      - https://management.azure.com/subscriptions/00000000-0000-0000-0000-000000000000/providers/Microsoft.Network/locations/eastus/operationResults/62839112-d218-4327-bdda-f7c213463566?api-version=2021-05-01
      pragma:
      - no-cache
      server:
      - Microsoft-HTTPAPI/2.0
      - Microsoft-HTTPAPI/2.0
      strict-transport-security:
      - max-age=31536000; includeSubDomains
      x-content-type-options:
      - nosniff
      x-ms-arm-service-request-id:
      - 854c22a0-2e78-477e-aa2b-f7073989d5a4
      x-ms-ratelimit-remaining-subscription-writes:
      - '1199'
    status:
      code: 202
      message: Accepted
- request:
    body: null
    headers:
      Accept:
      - '*/*'
      Accept-Encoding:
      - gzip, deflate
      Connection:
      - keep-alive
      User-Agent:
      - azsdk-python-azure-mgmt-network/19.3.0 Python/3.8.12 (Linux-5.11.0-1020-azure-x86_64-with-glibc2.2.5)
        VSTS_0fb41ef4-5012-48a9-bf39-4ee3de03ee35_build_2500_0
    method: GET
    uri: https://management.azure.com/subscriptions/00000000-0000-0000-0000-000000000000/providers/Microsoft.Network/locations/eastus/operationResults/62839112-d218-4327-bdda-f7c213463566?api-version=2021-05-01
  response:
    body:
      string: "{\r\n  \"value\": [\r\n    {\r\n      \"localAddress\": \"\",\r\n \
        \     \"network\": \"10.0.0.0/16\",\r\n      \"nextHop\": \"Virtual Network\"\
        ,\r\n      \"origin\": \"Network\",\r\n      \"weight\": 0\r\n    }\r\n  ]\r\
        \n}"
    headers:
      cache-control:
      - no-cache
      content-length:
      - '181'
      content-type:
      - application/json; charset=utf-8
      date:
      - Fri, 05 Nov 2021 09:09:44 GMT
      expires:
      - '-1'
      location:
      - https://management.azure.com/subscriptions/00000000-0000-0000-0000-000000000000/providers/Microsoft.Network/locations/eastus/operationResults/62839112-d218-4327-bdda-f7c213463566?api-version=2021-05-01
      pragma:
      - no-cache
      server:
      - Microsoft-HTTPAPI/2.0
      - Microsoft-HTTPAPI/2.0
      strict-transport-security:
      - max-age=31536000; includeSubDomains
      transfer-encoding:
      - chunked
      vary:
      - Accept-Encoding
      x-content-type-options:
      - nosniff
      x-ms-arm-service-request-id:
      - 854c22a0-2e78-477e-aa2b-f7073989d5a4
    status:
      code: 200
      message: OK
- request:
    body: null
    headers:
      Accept:
      - application/json
      Accept-Encoding:
      - gzip, deflate
      Connection:
      - keep-alive
      Content-Length:
      - '0'
      User-Agent:
      - azsdk-python-azure-mgmt-network/19.3.0 Python/3.8.12 (Linux-5.11.0-1020-azure-x86_64-with-glibc2.2.5)
        VSTS_0fb41ef4-5012-48a9-bf39-4ee3de03ee35_build_2500_0
    method: POST
    uri: https://management.azure.com/subscriptions/00000000-0000-0000-0000-000000000000/resourceGroups/rgname/providers/Microsoft.Network/virtualNetworkGateways/virtualnetworkgatewayname/getBgpPeerStatus?api-version=2021-05-01
  response:
    body:
      string: 'null'
    headers:
      cache-control:
      - no-cache
      content-length:
      - '4'
      content-type:
      - application/json; charset=utf-8
      date:
      - Fri, 05 Nov 2021 09:09:44 GMT
      expires:
      - '-1'
      location:
      - https://management.azure.com/subscriptions/00000000-0000-0000-0000-000000000000/providers/Microsoft.Network/locations/eastus/operationResults/000af918-ec99-4e4b-8b05-e0c47f7acffa?api-version=2021-05-01
      pragma:
      - no-cache
      server:
      - Microsoft-HTTPAPI/2.0
      - Microsoft-HTTPAPI/2.0
      strict-transport-security:
      - max-age=31536000; includeSubDomains
      x-content-type-options:
      - nosniff
      x-ms-arm-service-request-id:
      - 974960c7-80d1-4d8a-bfd2-5d8007c0979a
      x-ms-ratelimit-remaining-subscription-writes:
      - '1198'
    status:
      code: 202
      message: Accepted
- request:
    body: null
    headers:
      Accept:
      - '*/*'
      Accept-Encoding:
      - gzip, deflate
      Connection:
      - keep-alive
      User-Agent:
      - azsdk-python-azure-mgmt-network/19.3.0 Python/3.8.12 (Linux-5.11.0-1020-azure-x86_64-with-glibc2.2.5)
        VSTS_0fb41ef4-5012-48a9-bf39-4ee3de03ee35_build_2500_0
    method: GET
    uri: https://management.azure.com/subscriptions/00000000-0000-0000-0000-000000000000/providers/Microsoft.Network/locations/eastus/operationResults/000af918-ec99-4e4b-8b05-e0c47f7acffa?api-version=2021-05-01
  response:
    body:
      string: "{\r\n  \"value\": []\r\n}"
    headers:
      cache-control:
      - no-cache
      content-length:
      - '19'
      content-type:
      - application/json; charset=utf-8
      date:
      - Fri, 05 Nov 2021 09:09:54 GMT
      expires:
      - '-1'
      location:
      - https://management.azure.com/subscriptions/00000000-0000-0000-0000-000000000000/providers/Microsoft.Network/locations/eastus/operationResults/000af918-ec99-4e4b-8b05-e0c47f7acffa?api-version=2021-05-01
      pragma:
      - no-cache
      server:
      - Microsoft-HTTPAPI/2.0
      - Microsoft-HTTPAPI/2.0
      strict-transport-security:
      - max-age=31536000; includeSubDomains
      transfer-encoding:
      - chunked
      vary:
      - Accept-Encoding
      x-content-type-options:
      - nosniff
      x-ms-arm-service-request-id:
      - 974960c7-80d1-4d8a-bfd2-5d8007c0979a
    status:
      code: 200
      message: OK
- request:
    body: null
    headers:
      Accept:
      - application/json
      Accept-Encoding:
      - gzip, deflate
      Connection:
      - keep-alive
      Content-Length:
      - '0'
      User-Agent:
      - azsdk-python-azure-mgmt-network/19.3.0 Python/3.8.12 (Linux-5.11.0-1020-azure-x86_64-with-glibc2.2.5)
        VSTS_0fb41ef4-5012-48a9-bf39-4ee3de03ee35_build_2500_0
    method: POST
    uri: https://management.azure.com/subscriptions/00000000-0000-0000-0000-000000000000/resourceGroups/rgname/providers/Microsoft.Network/virtualNetworkGateways/virtualnetworkgatewayname/getLearnedRoutes?api-version=2021-05-01
  response:
    body:
      string: 'null'
    headers:
      cache-control:
      - no-cache
      content-length:
      - '4'
      content-type:
      - application/json; charset=utf-8
      date:
      - Fri, 05 Nov 2021 09:09:55 GMT
      expires:
      - '-1'
      location:
      - https://management.azure.com/subscriptions/00000000-0000-0000-0000-000000000000/providers/Microsoft.Network/locations/eastus/operationResults/26bd1826-383a-4ae9-9fb9-7161870c5466?api-version=2021-05-01
      pragma:
      - no-cache
      server:
      - Microsoft-HTTPAPI/2.0
      - Microsoft-HTTPAPI/2.0
      strict-transport-security:
      - max-age=31536000; includeSubDomains
      x-content-type-options:
      - nosniff
      x-ms-arm-service-request-id:
      - 4076ba1c-e1eb-4cc1-aa67-19bb4e7fe48d
      x-ms-ratelimit-remaining-subscription-writes:
      - '1197'
    status:
      code: 202
      message: Accepted
- request:
    body: null
    headers:
      Accept:
      - '*/*'
      Accept-Encoding:
      - gzip, deflate
      Connection:
      - keep-alive
      User-Agent:
      - azsdk-python-azure-mgmt-network/19.3.0 Python/3.8.12 (Linux-5.11.0-1020-azure-x86_64-with-glibc2.2.5)
        VSTS_0fb41ef4-5012-48a9-bf39-4ee3de03ee35_build_2500_0
    method: GET
    uri: https://management.azure.com/subscriptions/00000000-0000-0000-0000-000000000000/providers/Microsoft.Network/locations/eastus/operationResults/26bd1826-383a-4ae9-9fb9-7161870c5466?api-version=2021-05-01
  response:
    body:
      string: "{\r\n  \"value\": []\r\n}"
    headers:
      cache-control:
      - no-cache
      content-length:
      - '19'
      content-type:
      - application/json; charset=utf-8
      date:
      - Fri, 05 Nov 2021 09:10:05 GMT
      expires:
      - '-1'
      location:
      - https://management.azure.com/subscriptions/00000000-0000-0000-0000-000000000000/providers/Microsoft.Network/locations/eastus/operationResults/26bd1826-383a-4ae9-9fb9-7161870c5466?api-version=2021-05-01
      pragma:
      - no-cache
      server:
      - Microsoft-HTTPAPI/2.0
      - Microsoft-HTTPAPI/2.0
      strict-transport-security:
      - max-age=31536000; includeSubDomains
      transfer-encoding:
      - chunked
      vary:
      - Accept-Encoding
      x-content-type-options:
      - nosniff
      x-ms-arm-service-request-id:
      - 4076ba1c-e1eb-4cc1-aa67-19bb4e7fe48d
    status:
      code: 200
      message: OK
- request:
    body: '{"keyLength": 128}'
    headers:
      Accept:
      - application/json
      Accept-Encoding:
      - gzip, deflate
      Connection:
      - keep-alive
      Content-Length:
      - '18'
      Content-Type:
      - application/json
      User-Agent:
      - azsdk-python-azure-mgmt-network/19.3.0 Python/3.8.12 (Linux-5.11.0-1020-azure-x86_64-with-glibc2.2.5)
        VSTS_0fb41ef4-5012-48a9-bf39-4ee3de03ee35_build_2500_0
    method: POST
    uri: https://management.azure.com/subscriptions/00000000-0000-0000-0000-000000000000/resourceGroups/rgname/providers/Microsoft.Network/connections/connectionname/sharedkey/reset?api-version=2021-05-01
  response:
    body:
      string: ''
    headers:
      azure-asyncoperation:
      - https://management.azure.com/subscriptions/00000000-0000-0000-0000-000000000000/providers/Microsoft.Network/locations/eastus/operations/3708928e-b574-4063-a607-0c7187e60ace?api-version=2021-05-01
      cache-control:
      - no-cache
      content-length:
      - '0'
      date:
      - Fri, 05 Nov 2021 09:10:05 GMT
      expires:
      - '-1'
      location:
      - https://management.azure.com/subscriptions/00000000-0000-0000-0000-000000000000/providers/Microsoft.Network/locations/eastus/operationResults/3708928e-b574-4063-a607-0c7187e60ace?api-version=2021-05-01
      pragma:
      - no-cache
      server:
      - Microsoft-HTTPAPI/2.0
      - Microsoft-HTTPAPI/2.0
      strict-transport-security:
      - max-age=31536000; includeSubDomains
      x-content-type-options:
      - nosniff
      x-ms-arm-service-request-id:
      - f179b690-d098-4d39-8458-2e084ba7a31d
      x-ms-ratelimit-remaining-subscription-writes:
      - '1196'
    status:
      code: 202
      message: Accepted
- request:
    body: null
    headers:
      Accept:
      - '*/*'
      Accept-Encoding:
      - gzip, deflate
      Connection:
      - keep-alive
      User-Agent:
      - azsdk-python-azure-mgmt-network/19.3.0 Python/3.8.12 (Linux-5.11.0-1020-azure-x86_64-with-glibc2.2.5)
        VSTS_0fb41ef4-5012-48a9-bf39-4ee3de03ee35_build_2500_0
    method: GET
    uri: https://management.azure.com/subscriptions/00000000-0000-0000-0000-000000000000/providers/Microsoft.Network/locations/eastus/operations/3708928e-b574-4063-a607-0c7187e60ace?api-version=2021-05-01
  response:
    body:
      string: "{\r\n  \"status\": \"InProgress\"\r\n}"
    headers:
      cache-control:
      - no-cache
      content-length:
      - '30'
      content-type:
      - application/json; charset=utf-8
      date:
      - Fri, 05 Nov 2021 09:10:15 GMT
      expires:
      - '-1'
      pragma:
      - no-cache
      server:
      - Microsoft-HTTPAPI/2.0
      - Microsoft-HTTPAPI/2.0
      strict-transport-security:
      - max-age=31536000; includeSubDomains
      transfer-encoding:
      - chunked
      vary:
      - Accept-Encoding
      x-content-type-options:
      - nosniff
      x-ms-arm-service-request-id:
      - 463a2f5c-eaf3-44f5-9773-5c2044dfaf5f
    status:
      code: 200
      message: OK
- request:
    body: null
    headers:
      Accept:
      - '*/*'
      Accept-Encoding:
      - gzip, deflate
      Connection:
      - keep-alive
      User-Agent:
      - azsdk-python-azure-mgmt-network/19.3.0 Python/3.8.12 (Linux-5.11.0-1020-azure-x86_64-with-glibc2.2.5)
        VSTS_0fb41ef4-5012-48a9-bf39-4ee3de03ee35_build_2500_0
    method: GET
    uri: https://management.azure.com/subscriptions/00000000-0000-0000-0000-000000000000/providers/Microsoft.Network/locations/eastus/operations/3708928e-b574-4063-a607-0c7187e60ace?api-version=2021-05-01
  response:
    body:
      string: "{\r\n  \"status\": \"InProgress\"\r\n}"
    headers:
      cache-control:
      - no-cache
      content-length:
      - '30'
      content-type:
      - application/json; charset=utf-8
      date:
      - Fri, 05 Nov 2021 09:10:25 GMT
      expires:
      - '-1'
      pragma:
      - no-cache
      server:
      - Microsoft-HTTPAPI/2.0
      - Microsoft-HTTPAPI/2.0
      strict-transport-security:
      - max-age=31536000; includeSubDomains
      transfer-encoding:
      - chunked
      vary:
      - Accept-Encoding
      x-content-type-options:
      - nosniff
      x-ms-arm-service-request-id:
      - fcabe9bb-dbaa-476d-a3cb-d7a7ba7809e8
    status:
      code: 200
      message: OK
- request:
    body: null
    headers:
      Accept:
      - '*/*'
      Accept-Encoding:
      - gzip, deflate
      Connection:
      - keep-alive
      User-Agent:
      - azsdk-python-azure-mgmt-network/19.3.0 Python/3.8.12 (Linux-5.11.0-1020-azure-x86_64-with-glibc2.2.5)
        VSTS_0fb41ef4-5012-48a9-bf39-4ee3de03ee35_build_2500_0
    method: GET
    uri: https://management.azure.com/subscriptions/00000000-0000-0000-0000-000000000000/providers/Microsoft.Network/locations/eastus/operations/3708928e-b574-4063-a607-0c7187e60ace?api-version=2021-05-01
  response:
    body:
      string: "{\r\n  \"status\": \"Succeeded\",\r\n  \"properties\": {}\r\n}"
    headers:
      cache-control:
      - no-cache
      content-length:
      - '50'
      content-type:
      - application/json; charset=utf-8
      date:
      - Fri, 05 Nov 2021 09:10:45 GMT
      expires:
      - '-1'
      pragma:
      - no-cache
      server:
      - Microsoft-HTTPAPI/2.0
      - Microsoft-HTTPAPI/2.0
      strict-transport-security:
      - max-age=31536000; includeSubDomains
      transfer-encoding:
      - chunked
      vary:
      - Accept-Encoding
      x-content-type-options:
      - nosniff
      x-ms-arm-service-request-id:
      - 535ac198-d334-43b7-8dd9-eb2e432ca51d
    status:
      code: 200
      message: OK
- request:
    body: null
    headers:
      Accept:
      - '*/*'
      Accept-Encoding:
      - gzip, deflate
      Connection:
      - keep-alive
      User-Agent:
      - azsdk-python-azure-mgmt-network/19.3.0 Python/3.8.12 (Linux-5.11.0-1020-azure-x86_64-with-glibc2.2.5)
        VSTS_0fb41ef4-5012-48a9-bf39-4ee3de03ee35_build_2500_0
    method: GET
    uri: https://management.azure.com/subscriptions/00000000-0000-0000-0000-000000000000/providers/Microsoft.Network/locations/eastus/operationResults/3708928e-b574-4063-a607-0c7187e60ace?api-version=2021-05-01
  response:
    body:
      string: 'null'
    headers:
      azure-asyncoperation:
      - https://management.azure.com/subscriptions/00000000-0000-0000-0000-000000000000/providers/Microsoft.Network/locations/eastus/operations/3708928e-b574-4063-a607-0c7187e60ace?api-version=2021-05-01
      cache-control:
      - no-cache
      content-length:
      - '4'
      content-type:
      - application/json; charset=utf-8
      date:
      - Fri, 05 Nov 2021 09:10:45 GMT
      expires:
      - '-1'
      location:
      - https://management.azure.com/subscriptions/00000000-0000-0000-0000-000000000000/providers/Microsoft.Network/locations/eastus/operationResults/3708928e-b574-4063-a607-0c7187e60ace?api-version=2021-05-01
      pragma:
      - no-cache
      server:
      - Microsoft-HTTPAPI/2.0
      - Microsoft-HTTPAPI/2.0
      strict-transport-security:
      - max-age=31536000; includeSubDomains
      transfer-encoding:
      - chunked
      vary:
      - Accept-Encoding
      x-content-type-options:
      - nosniff
      x-ms-arm-service-request-id:
      - f179b690-d098-4d39-8458-2e084ba7a31d
    status:
      code: 200
      message: OK
- request:
    body: null
    headers:
      Accept:
      - application/json
      Accept-Encoding:
      - gzip, deflate
      Connection:
      - keep-alive
      Content-Length:
      - '0'
      User-Agent:
      - azsdk-python-azure-mgmt-network/19.3.0 Python/3.8.12 (Linux-5.11.0-1020-azure-x86_64-with-glibc2.2.5)
        VSTS_0fb41ef4-5012-48a9-bf39-4ee3de03ee35_build_2500_0
    method: POST
    uri: https://management.azure.com/subscriptions/00000000-0000-0000-0000-000000000000/resourceGroups/rgname/providers/Microsoft.Network/virtualNetworkGateways/virtualnetworkgatewayname/reset?api-version=2021-05-01
  response:
    body:
      string: ''
    headers:
      azure-asyncoperation:
      - https://management.azure.com/subscriptions/00000000-0000-0000-0000-000000000000/providers/Microsoft.Network/locations/eastus/operations/84c5a94c-5b78-4cfc-a562-dde293b00083?api-version=2021-05-01
      cache-control:
      - no-cache
      content-length:
      - '0'
      date:
      - Fri, 05 Nov 2021 09:10:45 GMT
      expires:
      - '-1'
      location:
      - https://management.azure.com/subscriptions/00000000-0000-0000-0000-000000000000/providers/Microsoft.Network/locations/eastus/operationResults/84c5a94c-5b78-4cfc-a562-dde293b00083?api-version=2021-05-01
      pragma:
      - no-cache
      server:
      - Microsoft-HTTPAPI/2.0
      - Microsoft-HTTPAPI/2.0
      strict-transport-security:
      - max-age=31536000; includeSubDomains
      x-content-type-options:
      - nosniff
      x-ms-arm-service-request-id:
      - 48be45f0-7165-4a47-bc02-68e30a122500
      x-ms-ratelimit-remaining-subscription-writes:
      - '1195'
    status:
      code: 202
      message: Accepted
- request:
    body: null
    headers:
      Accept:
      - '*/*'
      Accept-Encoding:
      - gzip, deflate
      Connection:
      - keep-alive
      User-Agent:
      - azsdk-python-azure-mgmt-network/19.3.0 Python/3.8.12 (Linux-5.11.0-1020-azure-x86_64-with-glibc2.2.5)
        VSTS_0fb41ef4-5012-48a9-bf39-4ee3de03ee35_build_2500_0
    method: GET
    uri: https://management.azure.com/subscriptions/00000000-0000-0000-0000-000000000000/providers/Microsoft.Network/locations/eastus/operations/84c5a94c-5b78-4cfc-a562-dde293b00083?api-version=2021-05-01
  response:
    body:
      string: "{\r\n  \"status\": \"InProgress\"\r\n}"
    headers:
      cache-control:
      - no-cache
      content-length:
      - '30'
      content-type:
      - application/json; charset=utf-8
      date:
      - Fri, 05 Nov 2021 09:10:55 GMT
      expires:
      - '-1'
      pragma:
      - no-cache
      server:
      - Microsoft-HTTPAPI/2.0
      - Microsoft-HTTPAPI/2.0
      strict-transport-security:
      - max-age=31536000; includeSubDomains
      transfer-encoding:
      - chunked
      vary:
      - Accept-Encoding
      x-content-type-options:
      - nosniff
      x-ms-arm-service-request-id:
      - 25dfba2e-46e6-470e-a042-80fd706fd606
    status:
      code: 200
      message: OK
- request:
    body: null
    headers:
      Accept:
      - '*/*'
      Accept-Encoding:
      - gzip, deflate
      Connection:
      - keep-alive
      User-Agent:
      - azsdk-python-azure-mgmt-network/19.3.0 Python/3.8.12 (Linux-5.11.0-1020-azure-x86_64-with-glibc2.2.5)
        VSTS_0fb41ef4-5012-48a9-bf39-4ee3de03ee35_build_2500_0
    method: GET
    uri: https://management.azure.com/subscriptions/00000000-0000-0000-0000-000000000000/providers/Microsoft.Network/locations/eastus/operations/84c5a94c-5b78-4cfc-a562-dde293b00083?api-version=2021-05-01
  response:
    body:
      string: "{\r\n  \"status\": \"InProgress\"\r\n}"
    headers:
      cache-control:
      - no-cache
      content-length:
      - '30'
      content-type:
      - application/json; charset=utf-8
      date:
      - Fri, 05 Nov 2021 09:11:06 GMT
      expires:
      - '-1'
      pragma:
      - no-cache
      server:
      - Microsoft-HTTPAPI/2.0
      - Microsoft-HTTPAPI/2.0
      strict-transport-security:
      - max-age=31536000; includeSubDomains
      transfer-encoding:
      - chunked
      vary:
      - Accept-Encoding
      x-content-type-options:
      - nosniff
      x-ms-arm-service-request-id:
      - 4e143e8e-d803-41ef-bb1e-b950364af675
    status:
      code: 200
      message: OK
- request:
    body: null
    headers:
      Accept:
      - '*/*'
      Accept-Encoding:
      - gzip, deflate
      Connection:
      - keep-alive
      User-Agent:
      - azsdk-python-azure-mgmt-network/19.3.0 Python/3.8.12 (Linux-5.11.0-1020-azure-x86_64-with-glibc2.2.5)
        VSTS_0fb41ef4-5012-48a9-bf39-4ee3de03ee35_build_2500_0
    method: GET
    uri: https://management.azure.com/subscriptions/00000000-0000-0000-0000-000000000000/providers/Microsoft.Network/locations/eastus/operations/84c5a94c-5b78-4cfc-a562-dde293b00083?api-version=2021-05-01
  response:
    body:
      string: "{\r\n  \"status\": \"InProgress\"\r\n}"
    headers:
      cache-control:
      - no-cache
      content-length:
      - '30'
      content-type:
      - application/json; charset=utf-8
      date:
      - Fri, 05 Nov 2021 09:11:26 GMT
      expires:
      - '-1'
      pragma:
      - no-cache
      server:
      - Microsoft-HTTPAPI/2.0
      - Microsoft-HTTPAPI/2.0
      strict-transport-security:
      - max-age=31536000; includeSubDomains
      transfer-encoding:
      - chunked
      vary:
      - Accept-Encoding
      x-content-type-options:
      - nosniff
      x-ms-arm-service-request-id:
      - 67bd06d1-f47a-475b-826c-99a1cc34eac5
    status:
      code: 200
      message: OK
- request:
    body: null
    headers:
      Accept:
      - '*/*'
      Accept-Encoding:
      - gzip, deflate
      Connection:
      - keep-alive
      User-Agent:
      - azsdk-python-azure-mgmt-network/19.3.0 Python/3.8.12 (Linux-5.11.0-1020-azure-x86_64-with-glibc2.2.5)
        VSTS_0fb41ef4-5012-48a9-bf39-4ee3de03ee35_build_2500_0
    method: GET
    uri: https://management.azure.com/subscriptions/00000000-0000-0000-0000-000000000000/providers/Microsoft.Network/locations/eastus/operations/84c5a94c-5b78-4cfc-a562-dde293b00083?api-version=2021-05-01
  response:
    body:
      string: "{\r\n  \"status\": \"InProgress\"\r\n}"
    headers:
      cache-control:
      - no-cache
      content-length:
      - '30'
      content-type:
      - application/json; charset=utf-8
      date:
      - Fri, 05 Nov 2021 09:12:06 GMT
      expires:
      - '-1'
      pragma:
      - no-cache
      server:
      - Microsoft-HTTPAPI/2.0
      - Microsoft-HTTPAPI/2.0
      strict-transport-security:
      - max-age=31536000; includeSubDomains
      transfer-encoding:
      - chunked
      vary:
      - Accept-Encoding
      x-content-type-options:
      - nosniff
      x-ms-arm-service-request-id:
      - 6e72d4f2-cfcf-4a72-ac3c-c67721b6b82f
    status:
      code: 200
      message: OK
- request:
    body: null
    headers:
      Accept:
      - '*/*'
      Accept-Encoding:
      - gzip, deflate
      Connection:
      - keep-alive
      User-Agent:
      - azsdk-python-azure-mgmt-network/19.3.0 Python/3.8.12 (Linux-5.11.0-1020-azure-x86_64-with-glibc2.2.5)
        VSTS_0fb41ef4-5012-48a9-bf39-4ee3de03ee35_build_2500_0
    method: GET
    uri: https://management.azure.com/subscriptions/00000000-0000-0000-0000-000000000000/providers/Microsoft.Network/locations/eastus/operations/84c5a94c-5b78-4cfc-a562-dde293b00083?api-version=2021-05-01
  response:
    body:
      string: "{\r\n  \"status\": \"InProgress\"\r\n}"
    headers:
      cache-control:
      - no-cache
      content-length:
      - '30'
      content-type:
      - application/json; charset=utf-8
      date:
      - Fri, 05 Nov 2021 09:13:27 GMT
      expires:
      - '-1'
      pragma:
      - no-cache
      server:
      - Microsoft-HTTPAPI/2.0
      - Microsoft-HTTPAPI/2.0
      strict-transport-security:
      - max-age=31536000; includeSubDomains
      transfer-encoding:
      - chunked
      vary:
      - Accept-Encoding
      x-content-type-options:
      - nosniff
      x-ms-arm-service-request-id:
      - 3f2c8404-76b5-4215-84d1-b1f70debb4ed
    status:
      code: 200
      message: OK
- request:
    body: null
    headers:
      Accept:
      - '*/*'
      Accept-Encoding:
      - gzip, deflate
      Connection:
      - keep-alive
      User-Agent:
      - azsdk-python-azure-mgmt-network/19.3.0 Python/3.8.12 (Linux-5.11.0-1020-azure-x86_64-with-glibc2.2.5)
        VSTS_0fb41ef4-5012-48a9-bf39-4ee3de03ee35_build_2500_0
    method: GET
    uri: https://management.azure.com/subscriptions/00000000-0000-0000-0000-000000000000/providers/Microsoft.Network/locations/eastus/operations/84c5a94c-5b78-4cfc-a562-dde293b00083?api-version=2021-05-01
  response:
    body:
      string: "{\r\n  \"status\": \"InProgress\"\r\n}"
    headers:
      cache-control:
      - no-cache
      content-length:
      - '30'
      content-type:
      - application/json; charset=utf-8
      date:
      - Fri, 05 Nov 2021 09:16:07 GMT
      expires:
      - '-1'
      pragma:
      - no-cache
      server:
      - Microsoft-HTTPAPI/2.0
      - Microsoft-HTTPAPI/2.0
      strict-transport-security:
      - max-age=31536000; includeSubDomains
      transfer-encoding:
      - chunked
      vary:
      - Accept-Encoding
      x-content-type-options:
      - nosniff
      x-ms-arm-service-request-id:
      - f98922f4-777c-4dd8-8ccf-4241a3c37361
    status:
      code: 200
      message: OK
- request:
    body: null
    headers:
      Accept:
      - '*/*'
      Accept-Encoding:
      - gzip, deflate
      Connection:
      - keep-alive
      User-Agent:
      - azsdk-python-azure-mgmt-network/19.3.0 Python/3.8.12 (Linux-5.11.0-1020-azure-x86_64-with-glibc2.2.5)
        VSTS_0fb41ef4-5012-48a9-bf39-4ee3de03ee35_build_2500_0
    method: GET
    uri: https://management.azure.com/subscriptions/00000000-0000-0000-0000-000000000000/providers/Microsoft.Network/locations/eastus/operations/84c5a94c-5b78-4cfc-a562-dde293b00083?api-version=2021-05-01
  response:
    body:
      string: "{\r\n  \"status\": \"InProgress\"\r\n}"
    headers:
      cache-control:
      - no-cache
      content-length:
      - '30'
      content-type:
      - application/json; charset=utf-8
      date:
      - Fri, 05 Nov 2021 09:17:47 GMT
      expires:
      - '-1'
      pragma:
      - no-cache
      server:
      - Microsoft-HTTPAPI/2.0
      - Microsoft-HTTPAPI/2.0
      strict-transport-security:
      - max-age=31536000; includeSubDomains
      transfer-encoding:
      - chunked
      vary:
      - Accept-Encoding
      x-content-type-options:
      - nosniff
      x-ms-arm-service-request-id:
      - bcd12733-5311-4756-a216-deac54097311
    status:
      code: 200
      message: OK
- request:
    body: null
    headers:
      Accept:
      - '*/*'
      Accept-Encoding:
      - gzip, deflate
      Connection:
      - keep-alive
      User-Agent:
      - azsdk-python-azure-mgmt-network/19.3.0 Python/3.8.12 (Linux-5.11.0-1020-azure-x86_64-with-glibc2.2.5)
        VSTS_0fb41ef4-5012-48a9-bf39-4ee3de03ee35_build_2500_0
    method: GET
    uri: https://management.azure.com/subscriptions/00000000-0000-0000-0000-000000000000/providers/Microsoft.Network/locations/eastus/operations/84c5a94c-5b78-4cfc-a562-dde293b00083?api-version=2021-05-01
  response:
    body:
      string: "{\r\n  \"status\": \"InProgress\"\r\n}"
    headers:
      cache-control:
      - no-cache
      content-length:
      - '30'
      content-type:
      - application/json; charset=utf-8
      date:
      - Fri, 05 Nov 2021 09:19:27 GMT
      expires:
      - '-1'
      pragma:
      - no-cache
      server:
      - Microsoft-HTTPAPI/2.0
      - Microsoft-HTTPAPI/2.0
      strict-transport-security:
      - max-age=31536000; includeSubDomains
      transfer-encoding:
      - chunked
      vary:
      - Accept-Encoding
      x-content-type-options:
      - nosniff
      x-ms-arm-service-request-id:
      - d7af6d83-92fe-4421-a4cd-f2c4c83cca87
    status:
      code: 200
      message: OK
- request:
    body: null
    headers:
      Accept:
      - '*/*'
      Accept-Encoding:
      - gzip, deflate
      Connection:
      - keep-alive
      User-Agent:
      - azsdk-python-azure-mgmt-network/19.3.0 Python/3.8.12 (Linux-5.11.0-1020-azure-x86_64-with-glibc2.2.5)
        VSTS_0fb41ef4-5012-48a9-bf39-4ee3de03ee35_build_2500_0
    method: GET
    uri: https://management.azure.com/subscriptions/00000000-0000-0000-0000-000000000000/providers/Microsoft.Network/locations/eastus/operations/84c5a94c-5b78-4cfc-a562-dde293b00083?api-version=2021-05-01
  response:
    body:
      string: "{\r\n  \"status\": \"InProgress\"\r\n}"
    headers:
      cache-control:
      - no-cache
      content-length:
      - '30'
      content-type:
      - application/json; charset=utf-8
      date:
      - Fri, 05 Nov 2021 09:21:07 GMT
      expires:
      - '-1'
      pragma:
      - no-cache
      server:
      - Microsoft-HTTPAPI/2.0
      - Microsoft-HTTPAPI/2.0
      strict-transport-security:
      - max-age=31536000; includeSubDomains
      transfer-encoding:
      - chunked
      vary:
      - Accept-Encoding
      x-content-type-options:
      - nosniff
      x-ms-arm-service-request-id:
      - 6f80f541-84c1-4a62-aa64-3c42957ea444
    status:
      code: 200
      message: OK
- request:
    body: null
    headers:
      Accept:
      - '*/*'
      Accept-Encoding:
      - gzip, deflate
      Connection:
      - keep-alive
      User-Agent:
      - azsdk-python-azure-mgmt-network/19.3.0 Python/3.8.12 (Linux-5.11.0-1020-azure-x86_64-with-glibc2.2.5)
        VSTS_0fb41ef4-5012-48a9-bf39-4ee3de03ee35_build_2500_0
    method: GET
    uri: https://management.azure.com/subscriptions/00000000-0000-0000-0000-000000000000/providers/Microsoft.Network/locations/eastus/operations/84c5a94c-5b78-4cfc-a562-dde293b00083?api-version=2021-05-01
  response:
    body:
      string: "{\r\n  \"status\": \"InProgress\"\r\n}"
    headers:
      cache-control:
      - no-cache
      content-length:
      - '30'
      content-type:
      - application/json; charset=utf-8
      date:
      - Fri, 05 Nov 2021 09:22:48 GMT
      expires:
      - '-1'
      pragma:
      - no-cache
      server:
      - Microsoft-HTTPAPI/2.0
      - Microsoft-HTTPAPI/2.0
      strict-transport-security:
      - max-age=31536000; includeSubDomains
      transfer-encoding:
      - chunked
      vary:
      - Accept-Encoding
      x-content-type-options:
      - nosniff
      x-ms-arm-service-request-id:
      - a81bbf23-ca1b-4fd4-97b2-7c24ac458df9
    status:
      code: 200
      message: OK
- request:
    body: null
    headers:
      Accept:
      - '*/*'
      Accept-Encoding:
      - gzip, deflate
      Connection:
      - keep-alive
      User-Agent:
      - azsdk-python-azure-mgmt-network/19.3.0 Python/3.8.12 (Linux-5.11.0-1020-azure-x86_64-with-glibc2.2.5)
        VSTS_0fb41ef4-5012-48a9-bf39-4ee3de03ee35_build_2500_0
    method: GET
    uri: https://management.azure.com/subscriptions/00000000-0000-0000-0000-000000000000/providers/Microsoft.Network/locations/eastus/operations/84c5a94c-5b78-4cfc-a562-dde293b00083?api-version=2021-05-01
  response:
    body:
      string: "{\r\n  \"status\": \"Succeeded\",\r\n  \"properties\": {}\r\n}"
    headers:
      cache-control:
      - no-cache
      content-length:
      - '50'
      content-type:
      - application/json; charset=utf-8
      date:
      - Fri, 05 Nov 2021 09:24:28 GMT
      expires:
      - '-1'
      pragma:
      - no-cache
      server:
      - Microsoft-HTTPAPI/2.0
      - Microsoft-HTTPAPI/2.0
      strict-transport-security:
      - max-age=31536000; includeSubDomains
      transfer-encoding:
      - chunked
      vary:
      - Accept-Encoding
      x-content-type-options:
      - nosniff
      x-ms-arm-service-request-id:
      - b4698a02-b631-4abf-8bd3-b7c4824ed1c7
    status:
      code: 200
      message: OK
- request:
    body: null
    headers:
      Accept:
      - '*/*'
      Accept-Encoding:
      - gzip, deflate
      Connection:
      - keep-alive
      User-Agent:
      - azsdk-python-azure-mgmt-network/19.3.0 Python/3.8.12 (Linux-5.11.0-1020-azure-x86_64-with-glibc2.2.5)
        VSTS_0fb41ef4-5012-48a9-bf39-4ee3de03ee35_build_2500_0
    method: GET
    uri: https://management.azure.com/subscriptions/00000000-0000-0000-0000-000000000000/providers/Microsoft.Network/locations/eastus/operationResults/84c5a94c-5b78-4cfc-a562-dde293b00083?api-version=2021-05-01
  response:
    body:
      string: 'null'
    headers:
      azure-asyncoperation:
      - https://management.azure.com/subscriptions/00000000-0000-0000-0000-000000000000/providers/Microsoft.Network/locations/eastus/operations/84c5a94c-5b78-4cfc-a562-dde293b00083?api-version=2021-05-01
      cache-control:
      - no-cache
      content-length:
      - '4'
      content-type:
      - application/json; charset=utf-8
      date:
      - Fri, 05 Nov 2021 09:24:28 GMT
      expires:
      - '-1'
      location:
      - https://management.azure.com/subscriptions/00000000-0000-0000-0000-000000000000/providers/Microsoft.Network/locations/eastus/operationResults/84c5a94c-5b78-4cfc-a562-dde293b00083?api-version=2021-05-01
      pragma:
      - no-cache
      server:
      - Microsoft-HTTPAPI/2.0
      - Microsoft-HTTPAPI/2.0
      strict-transport-security:
      - max-age=31536000; includeSubDomains
      transfer-encoding:
      - chunked
      vary:
      - Accept-Encoding
      x-content-type-options:
      - nosniff
      x-ms-arm-service-request-id:
      - 48be45f0-7165-4a47-bc02-68e30a122500
    status:
      code: 200
      message: OK
- request:
    body: '{"tags": {"tag1": "value1", "tag2": "value2"}}'
    headers:
      Accept:
      - application/json
      Accept-Encoding:
      - gzip, deflate
      Connection:
      - keep-alive
      Content-Length:
      - '46'
      Content-Type:
      - application/json
      User-Agent:
      - azsdk-python-azure-mgmt-network/19.3.0 Python/3.8.12 (Linux-5.11.0-1020-azure-x86_64-with-glibc2.2.5)
        VSTS_0fb41ef4-5012-48a9-bf39-4ee3de03ee35_build_2500_0
    method: PATCH
    uri: https://management.azure.com/subscriptions/00000000-0000-0000-0000-000000000000/resourceGroups/rgname/providers/Microsoft.Network/virtualNetworkGateways/virtualnetworkgatewayname?api-version=2021-05-01
  response:
    body:
      string: "{\r\n  \"name\": \"virtualnetworkgatewayname\",\r\n  \"id\": \"/subscriptions/00000000-0000-0000-0000-000000000000/resourceGroups/rgname/providers/Microsoft.Network/virtualNetworkGateways/virtualnetworkgatewayname\",\r\n
        \ \"etag\": \"W/\\\"257bac5e-ee52-4198-9588-3032e2ecf20b\\\"\",\r\n  \"type\":
        \"Microsoft.Network/virtualNetworkGateways\",\r\n  \"location\": \"eastus\",\r\n
        \ \"tags\": {\r\n    \"tag1\": \"value1\",\r\n    \"tag2\": \"value2\"\r\n
        \ },\r\n  \"properties\": {\r\n    \"provisioningState\": \"Updating\",\r\n
        \   \"resourceGuid\": \"ef8ecadb-db18-40b7-9785-0f625303c259\",\r\n    \"packetCaptureDiagnosticState\":
        \"None\",\r\n    \"enablePrivateIpAddress\": false,\r\n    \"ipConfigurations\":
        [\r\n      {\r\n        \"name\": \"ipconfig\",\r\n        \"id\": \"/subscriptions/00000000-0000-0000-0000-000000000000/resourceGroups/rgname/providers/Microsoft.Network/virtualNetworkGateways/virtualnetworkgatewayname/ipConfigurations/ipconfig\",\r\n
        \       \"etag\": \"W/\\\"257bac5e-ee52-4198-9588-3032e2ecf20b\\\"\",\r\n
        \       \"type\": \"Microsoft.Network/virtualNetworkGateways/ipConfigurations\",\r\n
        \       \"properties\": {\r\n          \"provisioningState\": \"Updating\",\r\n
        \         \"privateIPAllocationMethod\": \"Dynamic\",\r\n          \"publicIPAddress\":
        {\r\n            \"id\": \"/subscriptions/00000000-0000-0000-0000-000000000000/resourceGroups/rgname/providers/Microsoft.Network/publicIPAddresses/publicipname\"\r\n
        \         },\r\n          \"subnet\": {\r\n            \"id\": \"/subscriptions/00000000-0000-0000-0000-000000000000/resourceGroups/rgname/providers/Microsoft.Network/virtualNetworks/virtualnetworkname/subnets/GatewaySubnet\"\r\n
        \         }\r\n        }\r\n      }\r\n    ],\r\n    \"natRules\": [],\r\n
        \   \"enableBgpRouteTranslationForNat\": false,\r\n    \"sku\": {\r\n      \"name\":
        \"VpnGw1\",\r\n      \"tier\": \"VpnGw1\",\r\n      \"capacity\": 2\r\n    },\r\n
        \   \"gatewayType\": \"Vpn\",\r\n    \"vpnType\": \"RouteBased\",\r\n    \"enableBgp\":
        false,\r\n    \"activeActive\": false,\r\n    \"vpnClientConfiguration\":
        {\r\n      \"vpnClientProtocols\": [\r\n        \"OpenVPN\",\r\n        \"IkeV2\"\r\n
        \     ],\r\n      \"vpnAuthenticationTypes\": [],\r\n      \"vpnClientRootCertificates\":
        [],\r\n      \"vpnClientRevokedCertificates\": [],\r\n      \"radiusServers\":
        [],\r\n      \"vpnClientIpsecPolicies\": []\r\n    },\r\n    \"bgpSettings\":
        {\r\n      \"asn\": 65515,\r\n      \"bgpPeeringAddress\": \"10.0.1.30\",\r\n
        \     \"peerWeight\": 0,\r\n      \"bgpPeeringAddresses\": [\r\n        {\r\n
        \         \"ipconfigurationId\": \"/subscriptions/00000000-0000-0000-0000-000000000000/resourceGroups/rgname/providers/Microsoft.Network/virtualNetworkGateways/virtualnetworkgatewayname/ipConfigurations/ipconfig\",\r\n
        \         \"defaultBgpIpAddresses\": [\r\n            \"10.0.1.30\"\r\n          ],\r\n
        \         \"customBgpIpAddresses\": [],\r\n          \"tunnelIpAddresses\":
        [\r\n            \"20.121.0.34\"\r\n          ]\r\n        }\r\n      ]\r\n
        \   },\r\n    \"customRoutes\": {\r\n      \"addressPrefixes\": [\r\n        \"101.168.0.6/32\"\r\n
        \     ]\r\n    },\r\n    \"vpnGatewayGeneration\": \"Generation1\",\r\n    \"enableDnsForwarding\":
        false\r\n  }\r\n}"
    headers:
      azure-asyncnotification:
      - Enabled
      cache-control:
      - no-cache
      content-length:
      - '3276'
      content-type:
      - application/json; charset=utf-8
      date:
      - Fri, 05 Nov 2021 09:24:29 GMT
      expires:
      - '-1'
      pragma:
      - no-cache
      server:
      - Microsoft-HTTPAPI/2.0
      - Microsoft-HTTPAPI/2.0
      strict-transport-security:
      - max-age=31536000; includeSubDomains
      transfer-encoding:
      - chunked
      vary:
      - Accept-Encoding
      x-content-type-options:
      - nosniff
      x-ms-arm-service-request-id:
      - d8e49495-8ef4-493a-a098-672cdfc2caf7
      x-ms-ratelimit-remaining-subscription-writes:
      - '1195'
    status:
      code: 200
      message: OK
- request:
    body: null
    headers:
      Accept:
      - '*/*'
      Accept-Encoding:
      - gzip, deflate
      Connection:
      - keep-alive
      User-Agent:
      - azsdk-python-azure-mgmt-network/19.3.0 Python/3.8.12 (Linux-5.11.0-1020-azure-x86_64-with-glibc2.2.5)
<<<<<<< HEAD
        VSTS_0fb41ef4-5012-48a9-bf39-4ee3de03ee35_build_2500_0
    method: GET
    uri: https://management.azure.com/subscriptions/00000000-0000-0000-0000-000000000000/resourceGroups/rgname/providers/Microsoft.Network/virtualNetworkGateways/virtualnetworkgatewayname?api-version=2021-05-01
  response:
    body:
      string: "{\r\n  \"name\": \"virtualnetworkgatewayname\",\r\n  \"id\": \"/subscriptions/00000000-0000-0000-0000-000000000000/resourceGroups/rgname/providers/Microsoft.Network/virtualNetworkGateways/virtualnetworkgatewayname\",\r\n
        \ \"etag\": \"W/\\\"257bac5e-ee52-4198-9588-3032e2ecf20b\\\"\",\r\n  \"type\":
        \"Microsoft.Network/virtualNetworkGateways\",\r\n  \"location\": \"eastus\",\r\n
        \ \"tags\": {\r\n    \"tag1\": \"value1\",\r\n    \"tag2\": \"value2\"\r\n
        \ },\r\n  \"properties\": {\r\n    \"provisioningState\": \"Updating\",\r\n
        \   \"resourceGuid\": \"ef8ecadb-db18-40b7-9785-0f625303c259\",\r\n    \"packetCaptureDiagnosticState\":
        \"None\",\r\n    \"enablePrivateIpAddress\": false,\r\n    \"ipConfigurations\":
        [\r\n      {\r\n        \"name\": \"ipconfig\",\r\n        \"id\": \"/subscriptions/00000000-0000-0000-0000-000000000000/resourceGroups/rgname/providers/Microsoft.Network/virtualNetworkGateways/virtualnetworkgatewayname/ipConfigurations/ipconfig\",\r\n
        \       \"etag\": \"W/\\\"257bac5e-ee52-4198-9588-3032e2ecf20b\\\"\",\r\n
        \       \"type\": \"Microsoft.Network/virtualNetworkGateways/ipConfigurations\",\r\n
        \       \"properties\": {\r\n          \"provisioningState\": \"Updating\",\r\n
        \         \"privateIPAllocationMethod\": \"Dynamic\",\r\n          \"publicIPAddress\":
        {\r\n            \"id\": \"/subscriptions/00000000-0000-0000-0000-000000000000/resourceGroups/rgname/providers/Microsoft.Network/publicIPAddresses/publicipname\"\r\n
        \         },\r\n          \"subnet\": {\r\n            \"id\": \"/subscriptions/00000000-0000-0000-0000-000000000000/resourceGroups/rgname/providers/Microsoft.Network/virtualNetworks/virtualnetworkname/subnets/GatewaySubnet\"\r\n
        \         }\r\n        }\r\n      }\r\n    ],\r\n    \"natRules\": [],\r\n
        \   \"enableBgpRouteTranslationForNat\": false,\r\n    \"sku\": {\r\n      \"name\":
        \"VpnGw1\",\r\n      \"tier\": \"VpnGw1\",\r\n      \"capacity\": 2\r\n    },\r\n
        \   \"gatewayType\": \"Vpn\",\r\n    \"vpnType\": \"RouteBased\",\r\n    \"enableBgp\":
        false,\r\n    \"activeActive\": false,\r\n    \"bgpSettings\": {\r\n      \"asn\":
        65515,\r\n      \"bgpPeeringAddress\": \"10.0.1.30\",\r\n      \"peerWeight\":
        0,\r\n      \"bgpPeeringAddresses\": [\r\n        {\r\n          \"ipconfigurationId\":
        \"/subscriptions/00000000-0000-0000-0000-000000000000/resourceGroups/rgname/providers/Microsoft.Network/virtualNetworkGateways/virtualnetworkgatewayname/ipConfigurations/ipconfig\",\r\n
        \         \"defaultBgpIpAddresses\": [\r\n            \"10.0.1.30\"\r\n          ],\r\n
        \         \"customBgpIpAddresses\": [],\r\n          \"tunnelIpAddresses\":
        [\r\n            \"20.121.0.34\"\r\n          ]\r\n        }\r\n      ]\r\n
        \   },\r\n    \"customRoutes\": {\r\n      \"addressPrefixes\": [\r\n        \"101.168.0.6/32\"\r\n
        \     ]\r\n    },\r\n    \"vpnGatewayGeneration\": \"Generation1\",\r\n    \"enableDnsForwarding\":
        false\r\n  }\r\n}"
    headers:
      cache-control:
      - no-cache
      content-length:
      - '2973'
      content-type:
      - application/json; charset=utf-8
      date:
      - Fri, 05 Nov 2021 09:24:39 GMT
      expires:
      - '-1'
      pragma:
      - no-cache
      server:
      - Microsoft-HTTPAPI/2.0
      - Microsoft-HTTPAPI/2.0
      strict-transport-security:
      - max-age=31536000; includeSubDomains
      transfer-encoding:
      - chunked
      vary:
      - Accept-Encoding
      x-content-type-options:
      - nosniff
      x-ms-arm-service-request-id:
      - 3d2cdfe0-6df3-476a-88d0-104d3a939f2d
    status:
      code: 200
      message: OK
- request:
    body: null
    headers:
      Accept:
      - '*/*'
      Accept-Encoding:
      - gzip, deflate
      Connection:
      - keep-alive
      User-Agent:
      - azsdk-python-azure-mgmt-network/19.3.0 Python/3.8.12 (Linux-5.11.0-1020-azure-x86_64-with-glibc2.2.5)
=======
>>>>>>> 7e66e387
        VSTS_0fb41ef4-5012-48a9-bf39-4ee3de03ee35_build_2500_0
    method: GET
    uri: https://management.azure.com/subscriptions/00000000-0000-0000-0000-000000000000/resourceGroups/rgname/providers/Microsoft.Network/virtualNetworkGateways/virtualnetworkgatewayname?api-version=2021-05-01
  response:
    body:
      string: "{\r\n  \"name\": \"virtualnetworkgatewayname\",\r\n  \"id\": \"/subscriptions/00000000-0000-0000-0000-000000000000/resourceGroups/rgname/providers/Microsoft.Network/virtualNetworkGateways/virtualnetworkgatewayname\",\r\n
        \ \"etag\": \"W/\\\"257bac5e-ee52-4198-9588-3032e2ecf20b\\\"\",\r\n  \"type\":
        \"Microsoft.Network/virtualNetworkGateways\",\r\n  \"location\": \"eastus\",\r\n
        \ \"tags\": {\r\n    \"tag1\": \"value1\",\r\n    \"tag2\": \"value2\"\r\n
        \ },\r\n  \"properties\": {\r\n    \"provisioningState\": \"Updating\",\r\n
        \   \"resourceGuid\": \"ef8ecadb-db18-40b7-9785-0f625303c259\",\r\n    \"packetCaptureDiagnosticState\":
        \"None\",\r\n    \"enablePrivateIpAddress\": false,\r\n    \"ipConfigurations\":
        [\r\n      {\r\n        \"name\": \"ipconfig\",\r\n        \"id\": \"/subscriptions/00000000-0000-0000-0000-000000000000/resourceGroups/rgname/providers/Microsoft.Network/virtualNetworkGateways/virtualnetworkgatewayname/ipConfigurations/ipconfig\",\r\n
        \       \"etag\": \"W/\\\"257bac5e-ee52-4198-9588-3032e2ecf20b\\\"\",\r\n
        \       \"type\": \"Microsoft.Network/virtualNetworkGateways/ipConfigurations\",\r\n
        \       \"properties\": {\r\n          \"provisioningState\": \"Updating\",\r\n
        \         \"privateIPAllocationMethod\": \"Dynamic\",\r\n          \"publicIPAddress\":
        {\r\n            \"id\": \"/subscriptions/00000000-0000-0000-0000-000000000000/resourceGroups/rgname/providers/Microsoft.Network/publicIPAddresses/publicipname\"\r\n
        \         },\r\n          \"subnet\": {\r\n            \"id\": \"/subscriptions/00000000-0000-0000-0000-000000000000/resourceGroups/rgname/providers/Microsoft.Network/virtualNetworks/virtualnetworkname/subnets/GatewaySubnet\"\r\n
        \         }\r\n        }\r\n      }\r\n    ],\r\n    \"natRules\": [],\r\n
        \   \"enableBgpRouteTranslationForNat\": false,\r\n    \"sku\": {\r\n      \"name\":
        \"VpnGw1\",\r\n      \"tier\": \"VpnGw1\",\r\n      \"capacity\": 2\r\n    },\r\n
        \   \"gatewayType\": \"Vpn\",\r\n    \"vpnType\": \"RouteBased\",\r\n    \"enableBgp\":
        false,\r\n    \"activeActive\": false,\r\n    \"bgpSettings\": {\r\n      \"asn\":
        65515,\r\n      \"bgpPeeringAddress\": \"10.0.1.30\",\r\n      \"peerWeight\":
        0,\r\n      \"bgpPeeringAddresses\": [\r\n        {\r\n          \"ipconfigurationId\":
        \"/subscriptions/00000000-0000-0000-0000-000000000000/resourceGroups/rgname/providers/Microsoft.Network/virtualNetworkGateways/virtualnetworkgatewayname/ipConfigurations/ipconfig\",\r\n
        \         \"defaultBgpIpAddresses\": [\r\n            \"10.0.1.30\"\r\n          ],\r\n
        \         \"customBgpIpAddresses\": [],\r\n          \"tunnelIpAddresses\":
        [\r\n            \"20.121.0.34\"\r\n          ]\r\n        }\r\n      ]\r\n
        \   },\r\n    \"customRoutes\": {\r\n      \"addressPrefixes\": [\r\n        \"101.168.0.6/32\"\r\n
        \     ]\r\n    },\r\n    \"vpnGatewayGeneration\": \"Generation1\",\r\n    \"enableDnsForwarding\":
        false\r\n  }\r\n}"
    headers:
      cache-control:
      - no-cache
      content-length:
      - '2973'
      content-type:
      - application/json; charset=utf-8
      date:
<<<<<<< HEAD
      - Fri, 05 Nov 2021 09:25:10 GMT
=======
      - Fri, 05 Nov 2021 09:24:39 GMT
>>>>>>> 7e66e387
      expires:
      - '-1'
      pragma:
      - no-cache
      server:
      - Microsoft-HTTPAPI/2.0
      - Microsoft-HTTPAPI/2.0
      strict-transport-security:
      - max-age=31536000; includeSubDomains
      transfer-encoding:
      - chunked
      vary:
      - Accept-Encoding
      x-content-type-options:
      - nosniff
      x-ms-arm-service-request-id:
<<<<<<< HEAD
      - 4bb8d268-faeb-4edc-9312-3b6986e40141
=======
      - 3d2cdfe0-6df3-476a-88d0-104d3a939f2d
>>>>>>> 7e66e387
    status:
      code: 200
      message: OK
- request:
    body: null
    headers:
      Accept:
      - '*/*'
      Accept-Encoding:
      - gzip, deflate
      Connection:
      - keep-alive
      User-Agent:
      - azsdk-python-azure-mgmt-network/19.3.0 Python/3.8.12 (Linux-5.11.0-1020-azure-x86_64-with-glibc2.2.5)
        VSTS_0fb41ef4-5012-48a9-bf39-4ee3de03ee35_build_2500_0
    method: GET
    uri: https://management.azure.com/subscriptions/00000000-0000-0000-0000-000000000000/resourceGroups/rgname/providers/Microsoft.Network/virtualNetworkGateways/virtualnetworkgatewayname?api-version=2021-05-01
  response:
    body:
      string: "{\r\n  \"name\": \"virtualnetworkgatewayname\",\r\n  \"id\": \"/subscriptions/00000000-0000-0000-0000-000000000000/resourceGroups/rgname/providers/Microsoft.Network/virtualNetworkGateways/virtualnetworkgatewayname\",\r\n
<<<<<<< HEAD
=======
        \ \"etag\": \"W/\\\"257bac5e-ee52-4198-9588-3032e2ecf20b\\\"\",\r\n  \"type\":
        \"Microsoft.Network/virtualNetworkGateways\",\r\n  \"location\": \"eastus\",\r\n
        \ \"tags\": {\r\n    \"tag1\": \"value1\",\r\n    \"tag2\": \"value2\"\r\n
        \ },\r\n  \"properties\": {\r\n    \"provisioningState\": \"Updating\",\r\n
        \   \"resourceGuid\": \"ef8ecadb-db18-40b7-9785-0f625303c259\",\r\n    \"packetCaptureDiagnosticState\":
        \"None\",\r\n    \"enablePrivateIpAddress\": false,\r\n    \"ipConfigurations\":
        [\r\n      {\r\n        \"name\": \"ipconfig\",\r\n        \"id\": \"/subscriptions/00000000-0000-0000-0000-000000000000/resourceGroups/rgname/providers/Microsoft.Network/virtualNetworkGateways/virtualnetworkgatewayname/ipConfigurations/ipconfig\",\r\n
        \       \"etag\": \"W/\\\"257bac5e-ee52-4198-9588-3032e2ecf20b\\\"\",\r\n
        \       \"type\": \"Microsoft.Network/virtualNetworkGateways/ipConfigurations\",\r\n
        \       \"properties\": {\r\n          \"provisioningState\": \"Updating\",\r\n
        \         \"privateIPAllocationMethod\": \"Dynamic\",\r\n          \"publicIPAddress\":
        {\r\n            \"id\": \"/subscriptions/00000000-0000-0000-0000-000000000000/resourceGroups/rgname/providers/Microsoft.Network/publicIPAddresses/publicipname\"\r\n
        \         },\r\n          \"subnet\": {\r\n            \"id\": \"/subscriptions/00000000-0000-0000-0000-000000000000/resourceGroups/rgname/providers/Microsoft.Network/virtualNetworks/virtualnetworkname/subnets/GatewaySubnet\"\r\n
        \         }\r\n        }\r\n      }\r\n    ],\r\n    \"natRules\": [],\r\n
        \   \"enableBgpRouteTranslationForNat\": false,\r\n    \"sku\": {\r\n      \"name\":
        \"VpnGw1\",\r\n      \"tier\": \"VpnGw1\",\r\n      \"capacity\": 2\r\n    },\r\n
        \   \"gatewayType\": \"Vpn\",\r\n    \"vpnType\": \"RouteBased\",\r\n    \"enableBgp\":
        false,\r\n    \"activeActive\": false,\r\n    \"bgpSettings\": {\r\n      \"asn\":
        65515,\r\n      \"bgpPeeringAddress\": \"10.0.1.30\",\r\n      \"peerWeight\":
        0,\r\n      \"bgpPeeringAddresses\": [\r\n        {\r\n          \"ipconfigurationId\":
        \"/subscriptions/00000000-0000-0000-0000-000000000000/resourceGroups/rgname/providers/Microsoft.Network/virtualNetworkGateways/virtualnetworkgatewayname/ipConfigurations/ipconfig\",\r\n
        \         \"defaultBgpIpAddresses\": [\r\n            \"10.0.1.30\"\r\n          ],\r\n
        \         \"customBgpIpAddresses\": [],\r\n          \"tunnelIpAddresses\":
        [\r\n            \"20.121.0.34\"\r\n          ]\r\n        }\r\n      ]\r\n
        \   },\r\n    \"customRoutes\": {\r\n      \"addressPrefixes\": [\r\n        \"101.168.0.6/32\"\r\n
        \     ]\r\n    },\r\n    \"vpnGatewayGeneration\": \"Generation1\",\r\n    \"enableDnsForwarding\":
        false\r\n  }\r\n}"
    headers:
      cache-control:
      - no-cache
      content-length:
      - '2973'
      content-type:
      - application/json; charset=utf-8
      date:
      - Fri, 05 Nov 2021 09:25:10 GMT
      expires:
      - '-1'
      pragma:
      - no-cache
      server:
      - Microsoft-HTTPAPI/2.0
      - Microsoft-HTTPAPI/2.0
      strict-transport-security:
      - max-age=31536000; includeSubDomains
      transfer-encoding:
      - chunked
      vary:
      - Accept-Encoding
      x-content-type-options:
      - nosniff
      x-ms-arm-service-request-id:
      - 4bb8d268-faeb-4edc-9312-3b6986e40141
    status:
      code: 200
      message: OK
- request:
    body: null
    headers:
      Accept:
      - '*/*'
      Accept-Encoding:
      - gzip, deflate
      Connection:
      - keep-alive
      User-Agent:
      - azsdk-python-azure-mgmt-network/19.3.0 Python/3.8.12 (Linux-5.11.0-1020-azure-x86_64-with-glibc2.2.5)
        VSTS_0fb41ef4-5012-48a9-bf39-4ee3de03ee35_build_2500_0
    method: GET
    uri: https://management.azure.com/subscriptions/00000000-0000-0000-0000-000000000000/resourceGroups/rgname/providers/Microsoft.Network/virtualNetworkGateways/virtualnetworkgatewayname?api-version=2021-05-01
  response:
    body:
      string: "{\r\n  \"name\": \"virtualnetworkgatewayname\",\r\n  \"id\": \"/subscriptions/00000000-0000-0000-0000-000000000000/resourceGroups/rgname/providers/Microsoft.Network/virtualNetworkGateways/virtualnetworkgatewayname\",\r\n
>>>>>>> 7e66e387
        \ \"etag\": \"W/\\\"949dc127-61f5-45f7-af05-5218b572933e\\\"\",\r\n  \"type\":
        \"Microsoft.Network/virtualNetworkGateways\",\r\n  \"location\": \"eastus\",\r\n
        \ \"tags\": {\r\n    \"tag1\": \"value1\",\r\n    \"tag2\": \"value2\"\r\n
        \ },\r\n  \"properties\": {\r\n    \"provisioningState\": \"Succeeded\",\r\n
        \   \"resourceGuid\": \"ef8ecadb-db18-40b7-9785-0f625303c259\",\r\n    \"packetCaptureDiagnosticState\":
        \"None\",\r\n    \"enablePrivateIpAddress\": false,\r\n    \"ipConfigurations\":
        [\r\n      {\r\n        \"name\": \"ipconfig\",\r\n        \"id\": \"/subscriptions/00000000-0000-0000-0000-000000000000/resourceGroups/rgname/providers/Microsoft.Network/virtualNetworkGateways/virtualnetworkgatewayname/ipConfigurations/ipconfig\",\r\n
        \       \"etag\": \"W/\\\"949dc127-61f5-45f7-af05-5218b572933e\\\"\",\r\n
        \       \"type\": \"Microsoft.Network/virtualNetworkGateways/ipConfigurations\",\r\n
        \       \"properties\": {\r\n          \"provisioningState\": \"Succeeded\",\r\n
        \         \"privateIPAllocationMethod\": \"Dynamic\",\r\n          \"publicIPAddress\":
        {\r\n            \"id\": \"/subscriptions/00000000-0000-0000-0000-000000000000/resourceGroups/rgname/providers/Microsoft.Network/publicIPAddresses/publicipname\"\r\n
        \         },\r\n          \"subnet\": {\r\n            \"id\": \"/subscriptions/00000000-0000-0000-0000-000000000000/resourceGroups/rgname/providers/Microsoft.Network/virtualNetworks/virtualnetworkname/subnets/GatewaySubnet\"\r\n
        \         }\r\n        }\r\n      }\r\n    ],\r\n    \"natRules\": [],\r\n
        \   \"enableBgpRouteTranslationForNat\": false,\r\n    \"sku\": {\r\n      \"name\":
        \"VpnGw1\",\r\n      \"tier\": \"VpnGw1\",\r\n      \"capacity\": 2\r\n    },\r\n
        \   \"gatewayType\": \"Vpn\",\r\n    \"vpnType\": \"RouteBased\",\r\n    \"enableBgp\":
        false,\r\n    \"activeActive\": false,\r\n    \"bgpSettings\": {\r\n      \"asn\":
        65515,\r\n      \"bgpPeeringAddress\": \"10.0.1.30\",\r\n      \"peerWeight\":
        0,\r\n      \"bgpPeeringAddresses\": [\r\n        {\r\n          \"ipconfigurationId\":
        \"/subscriptions/00000000-0000-0000-0000-000000000000/resourceGroups/rgname/providers/Microsoft.Network/virtualNetworkGateways/virtualnetworkgatewayname/ipConfigurations/ipconfig\",\r\n
        \         \"defaultBgpIpAddresses\": [\r\n            \"10.0.1.30\"\r\n          ],\r\n
        \         \"customBgpIpAddresses\": [],\r\n          \"tunnelIpAddresses\":
        [\r\n            \"20.121.0.34\"\r\n          ]\r\n        }\r\n      ]\r\n
        \   },\r\n    \"customRoutes\": {\r\n      \"addressPrefixes\": [\r\n        \"101.168.0.6/32\"\r\n
        \     ]\r\n    },\r\n    \"vpnGatewayGeneration\": \"Generation1\",\r\n    \"enableDnsForwarding\":
        false\r\n  }\r\n}"
    headers:
      cache-control:
      - no-cache
      content-length:
      - '2975'
      content-type:
      - application/json; charset=utf-8
      date:
      - Fri, 05 Nov 2021 09:25:40 GMT
      expires:
      - '-1'
      pragma:
      - no-cache
      server:
      - Microsoft-HTTPAPI/2.0
      - Microsoft-HTTPAPI/2.0
      strict-transport-security:
      - max-age=31536000; includeSubDomains
      transfer-encoding:
      - chunked
      vary:
      - Accept-Encoding
      x-content-type-options:
      - nosniff
      x-ms-arm-service-request-id:
      - 5b92c3e3-d2af-4af0-a0e6-af80a98dd82d
    status:
      code: 200
      message: OK
- request:
    body: '{"tags": {"tag1": "value1", "tag2": "value2"}}'
    headers:
      Accept:
      - application/json
      Accept-Encoding:
      - gzip, deflate
      Connection:
      - keep-alive
      Content-Length:
      - '46'
      Content-Type:
      - application/json
      User-Agent:
      - azsdk-python-azure-mgmt-network/19.3.0 Python/3.8.12 (Linux-5.11.0-1020-azure-x86_64-with-glibc2.2.5)
        VSTS_0fb41ef4-5012-48a9-bf39-4ee3de03ee35_build_2500_0
    method: PATCH
    uri: https://management.azure.com/subscriptions/00000000-0000-0000-0000-000000000000/resourceGroups/rgname/providers/Microsoft.Network/localNetworkGateways/localnetworkgatewayname?api-version=2021-05-01
  response:
    body:
      string: "{\r\n  \"name\": \"localnetworkgatewayname\",\r\n  \"id\": \"/subscriptions/00000000-0000-0000-0000-000000000000/resourceGroups/rgname/providers/Microsoft.Network/localNetworkGateways/localnetworkgatewayname\",\r\n
        \ \"etag\": \"W/\\\"677d7503-dba7-4be1-9e2c-2b2c09d690de\\\"\",\r\n  \"type\":
        \"Microsoft.Network/localNetworkGateways\",\r\n  \"location\": \"eastus\",\r\n
        \ \"tags\": {\r\n    \"tag1\": \"value1\",\r\n    \"tag2\": \"value2\"\r\n
        \ },\r\n  \"properties\": {\r\n    \"provisioningState\": \"Succeeded\",\r\n
        \   \"resourceGuid\": \"a099dc38-929e-41d4-92c7-0fe885406543\",\r\n    \"localNetworkAddressSpace\":
        {\r\n      \"addressPrefixes\": [\r\n        \"10.1.0.0/16\"\r\n      ]\r\n
        \   },\r\n    \"gatewayIpAddress\": \"11.12.13.14\"\r\n  }\r\n}"
    headers:
      azure-asyncnotification:
      - Enabled
      cache-control:
      - no-cache
      content-length:
      - '740'
      content-type:
      - application/json; charset=utf-8
      date:
      - Fri, 05 Nov 2021 09:25:41 GMT
      expires:
      - '-1'
      pragma:
      - no-cache
      server:
      - Microsoft-HTTPAPI/2.0
      - Microsoft-HTTPAPI/2.0
      strict-transport-security:
      - max-age=31536000; includeSubDomains
      transfer-encoding:
      - chunked
      vary:
      - Accept-Encoding
      x-content-type-options:
      - nosniff
      x-ms-arm-service-request-id:
      - 55970cb5-7117-493a-87b2-fb3717a0bff1
      x-ms-ratelimit-remaining-subscription-writes:
      - '1198'
    status:
      code: 200
      message: OK
- request:
    body: '{"tags": {"tag1": "value1", "tag2": "value2"}}'
    headers:
      Accept:
      - application/json
      Accept-Encoding:
      - gzip, deflate
      Connection:
      - keep-alive
      Content-Length:
      - '46'
      Content-Type:
      - application/json
      User-Agent:
      - azsdk-python-azure-mgmt-network/19.3.0 Python/3.8.12 (Linux-5.11.0-1020-azure-x86_64-with-glibc2.2.5)
        VSTS_0fb41ef4-5012-48a9-bf39-4ee3de03ee35_build_2500_0
    method: PATCH
    uri: https://management.azure.com/subscriptions/00000000-0000-0000-0000-000000000000/resourceGroups/rgname/providers/Microsoft.Network/virtualNetworks/virtualnetworkname?api-version=2021-05-01
  response:
    body:
      string: "{\r\n  \"name\": \"virtualnetworkname\",\r\n  \"id\": \"/subscriptions/00000000-0000-0000-0000-000000000000/resourceGroups/rgname/providers/Microsoft.Network/virtualNetworks/virtualnetworkname\",\r\n
        \ \"etag\": \"W/\\\"61c4962b-6642-44fa-b8a4-acc6c6aa4d16\\\"\",\r\n  \"type\":
        \"Microsoft.Network/virtualNetworks\",\r\n  \"location\": \"eastus\",\r\n
        \ \"tags\": {\r\n    \"tag1\": \"value1\",\r\n    \"tag2\": \"value2\"\r\n
        \ },\r\n  \"properties\": {\r\n    \"provisioningState\": \"Succeeded\",\r\n
        \   \"resourceGuid\": \"e36e940a-c6b3-4730-864d-300b6dd0f024\",\r\n    \"addressSpace\":
        {\r\n      \"addressPrefixes\": [\r\n        \"10.0.0.0/16\"\r\n      ]\r\n
        \   },\r\n    \"subnets\": [\r\n      {\r\n        \"name\": \"subnetname\",\r\n
        \       \"id\": \"/subscriptions/00000000-0000-0000-0000-000000000000/resourceGroups/rgname/providers/Microsoft.Network/virtualNetworks/virtualnetworkname/subnets/subnetname\",\r\n
        \       \"etag\": \"W/\\\"61c4962b-6642-44fa-b8a4-acc6c6aa4d16\\\"\",\r\n
        \       \"properties\": {\r\n          \"provisioningState\": \"Succeeded\",\r\n
        \         \"addressPrefix\": \"10.0.0.0/24\",\r\n          \"ipConfigurations\":
        [\r\n            {\r\n              \"id\": \"/subscriptions/00000000-0000-0000-0000-000000000000/resourceGroups/rgname/providers/Microsoft.Network/networkInterfaces/networkinterfacename/ipConfigurations/ipconfig\"\r\n
        \           }\r\n          ],\r\n          \"delegations\": [],\r\n          \"privateEndpointNetworkPolicies\":
        \"Enabled\",\r\n          \"privateLinkServiceNetworkPolicies\": \"Enabled\"\r\n
        \       },\r\n        \"type\": \"Microsoft.Network/virtualNetworks/subnets\"\r\n
        \     },\r\n      {\r\n        \"name\": \"GatewaySubnet\",\r\n        \"id\":
        \"/subscriptions/00000000-0000-0000-0000-000000000000/resourceGroups/rgname/providers/Microsoft.Network/virtualNetworks/virtualnetworkname/subnets/GatewaySubnet\",\r\n
        \       \"etag\": \"W/\\\"61c4962b-6642-44fa-b8a4-acc6c6aa4d16\\\"\",\r\n
        \       \"properties\": {\r\n          \"provisioningState\": \"Succeeded\",\r\n
        \         \"addressPrefix\": \"10.0.1.0/24\",\r\n          \"ipConfigurations\":
        [\r\n            {\r\n              \"id\": \"/subscriptions/00000000-0000-0000-0000-000000000000/resourceGroups/rgname/providers/Microsoft.Network/virtualNetworkGateways/virtualnetworkgatewayname/ipConfigurations/ipconfig\"\r\n
        \           }\r\n          ],\r\n          \"delegations\": [],\r\n          \"privateEndpointNetworkPolicies\":
        \"Enabled\",\r\n          \"privateLinkServiceNetworkPolicies\": \"Enabled\"\r\n
        \       },\r\n        \"type\": \"Microsoft.Network/virtualNetworks/subnets\"\r\n
        \     }\r\n    ],\r\n    \"virtualNetworkPeerings\": [\r\n      {\r\n        \"name\":
        \"virtualnetworkpeeringname\",\r\n        \"id\": \"/subscriptions/00000000-0000-0000-0000-000000000000/resourceGroups/rgname/providers/Microsoft.Network/virtualNetworks/virtualnetworkname/virtualNetworkPeerings/virtualnetworkpeeringname\",\r\n
        \       \"etag\": \"W/\\\"61c4962b-6642-44fa-b8a4-acc6c6aa4d16\\\"\",\r\n
        \       \"properties\": {\r\n          \"provisioningState\": \"Succeeded\",\r\n
        \         \"resourceGuid\": \"e4e4bce8-f246-0b02-0274-e48bf038b33c\",\r\n
        \         \"peeringState\": \"Initiated\",\r\n          \"peeringSyncLevel\":
        \"RemoteNotInSync\",\r\n          \"remoteVirtualNetwork\": {\r\n            \"id\":
        \"/subscriptions/00000000-0000-0000-0000-000000000000/resourceGroups/rgname/providers/Microsoft.Network/virtualNetworks/rmvirtualnetworkname\"\r\n
        \         },\r\n          \"allowVirtualNetworkAccess\": true,\r\n          \"allowForwardedTraffic\":
        true,\r\n          \"allowGatewayTransit\": false,\r\n          \"useRemoteGateways\":
        false,\r\n          \"doNotVerifyRemoteGateways\": false,\r\n          \"peerCompleteVnets\":
        true,\r\n          \"remoteAddressSpace\": {\r\n            \"addressPrefixes\":
        [\r\n              \"10.2.0.0/16\"\r\n            ]\r\n          },\r\n          \"remoteVirtualNetworkAddressSpace\":
        {\r\n            \"addressPrefixes\": [\r\n              \"10.2.0.0/16\"\r\n
        \           ]\r\n          },\r\n          \"routeServiceVips\": {}\r\n        },\r\n
        \       \"type\": \"Microsoft.Network/virtualNetworks/virtualNetworkPeerings\"\r\n
        \     }\r\n    ],\r\n    \"enableDdosProtection\": false\r\n  }\r\n}"
    headers:
      azure-asyncnotification:
      - Enabled
      cache-control:
      - no-cache
      content-length:
      - '4410'
      content-type:
      - application/json; charset=utf-8
      date:
      - Fri, 05 Nov 2021 09:25:42 GMT
      expires:
      - '-1'
      pragma:
      - no-cache
      server:
      - Microsoft-HTTPAPI/2.0
      - Microsoft-HTTPAPI/2.0
      strict-transport-security:
      - max-age=31536000; includeSubDomains
      transfer-encoding:
      - chunked
      vary:
      - Accept-Encoding
      x-content-type-options:
      - nosniff
      x-ms-arm-service-request-id:
      - 77d7b9bc-4ee0-40e4-82f5-b4f22ba63ff3
      x-ms-ratelimit-remaining-subscription-writes:
      - '1197'
    status:
      code: 200
      message: OK
- request:
    body: '{}'
    headers:
      Accept:
      - application/json
      Accept-Encoding:
      - gzip, deflate
      Connection:
      - keep-alive
      Content-Length:
      - '2'
      Content-Type:
      - application/json
      User-Agent:
      - azsdk-python-azure-mgmt-network/19.3.0 Python/3.8.12 (Linux-5.11.0-1020-azure-x86_64-with-glibc2.2.5)
        VSTS_0fb41ef4-5012-48a9-bf39-4ee3de03ee35_build_2500_0
    method: PATCH
    uri: https://management.azure.com/subscriptions/00000000-0000-0000-0000-000000000000/resourceGroups/rgname/providers/Microsoft.Network/connections/connectionname?api-version=2021-05-01
  response:
    body:
      string: "{\r\n  \"name\": \"connectionname\",\r\n  \"id\": \"/subscriptions/00000000-0000-0000-0000-000000000000/resourceGroups/rgname/providers/Microsoft.Network/connections/connectionname\",\r\n
        \ \"etag\": \"W/\\\"fc2284a2-b201-443f-8bc6-0105f40e86ee\\\"\",\r\n  \"type\":
        \"Microsoft.Network/connections\",\r\n  \"location\": \"eastus\",\r\n  \"properties\":
        {\r\n    \"provisioningState\": \"Succeeded\",\r\n    \"resourceGuid\": \"8caef51a-c608-44d9-9a72-927672431290\",\r\n
        \   \"packetCaptureDiagnosticState\": \"None\",\r\n    \"virtualNetworkGateway1\":
        {\r\n      \"id\": \"/subscriptions/00000000-0000-0000-0000-000000000000/resourceGroups/rgname/providers/Microsoft.Network/virtualNetworkGateways/virtualnetworkgatewayname\"\r\n
        \   },\r\n    \"localNetworkGateway2\": {\r\n      \"id\": \"/subscriptions/00000000-0000-0000-0000-000000000000/resourceGroups/rgname/providers/Microsoft.Network/localNetworkGateways/localnetworkgatewayname\"\r\n
        \   },\r\n    \"connectionType\": \"IPsec\",\r\n    \"connectionProtocol\":
        \"IKEv2\",\r\n    \"routingWeight\": 0,\r\n    \"sharedKey\": \"FddlqTOd8xXSJ94X83vDeja1nrPbrXSCdPiPmrGfCQK5Bh4u7Hc3LcHmrWSY2aV01ClS444rQjcaC2Qill0JTseRzeFXf31Teb9vjSCAdU0J34Wik2fKkc0qptv76nQI\",\r\n
        \   \"enableBgp\": false,\r\n    \"useLocalAzureIpAddress\": false,\r\n    \"usePolicyBasedTrafficSelectors\":
        false,\r\n    \"ipsecPolicies\": [],\r\n    \"trafficSelectorPolicies\": [],\r\n
        \   \"ingressBytesTransferred\": 0,\r\n    \"egressBytesTransferred\": 0,\r\n
        \   \"expressRouteGatewayBypass\": false,\r\n    \"dpdTimeoutSeconds\": 0,\r\n
        \   \"connectionMode\": \"Default\",\r\n    \"gatewayCustomBgpIpAddresses\":
        []\r\n  }\r\n}"
    headers:
      azure-asyncnotification:
      - Enabled
      cache-control:
      - no-cache
      content-length:
      - '1725'
      content-type:
      - application/json; charset=utf-8
      date:
      - Fri, 05 Nov 2021 09:25:44 GMT
      expires:
      - '-1'
      pragma:
      - no-cache
      server:
      - Microsoft-HTTPAPI/2.0
      - Microsoft-HTTPAPI/2.0
      strict-transport-security:
      - max-age=31536000; includeSubDomains
      transfer-encoding:
      - chunked
      vary:
      - Accept-Encoding
      x-content-type-options:
      - nosniff
      x-ms-arm-service-request-id:
      - dfe37c08-85f9-45fc-8202-29ff20d4a3fe
      x-ms-ratelimit-remaining-subscription-writes:
      - '1196'
    status:
      code: 200
      message: OK
- request:
    body: null
    headers:
      Accept:
      - application/json
      Accept-Encoding:
      - gzip, deflate
      Connection:
      - keep-alive
      Content-Length:
      - '0'
      User-Agent:
      - azsdk-python-azure-mgmt-network/19.3.0 Python/3.8.12 (Linux-5.11.0-1020-azure-x86_64-with-glibc2.2.5)
        VSTS_0fb41ef4-5012-48a9-bf39-4ee3de03ee35_build_2500_0
    method: DELETE
    uri: https://management.azure.com/subscriptions/00000000-0000-0000-0000-000000000000/resourceGroups/rgname/providers/Microsoft.Network/connections/connectionname?api-version=2021-05-01
  response:
    body:
      string: ''
    headers:
      azure-asyncnotification:
      - Enabled
      azure-asyncoperation:
      - https://management.azure.com/subscriptions/00000000-0000-0000-0000-000000000000/providers/Microsoft.Network/locations/eastus/operations/56cb03ab-1093-4861-9c54-25041834e068?api-version=2021-05-01
      cache-control:
      - no-cache
      content-length:
      - '0'
      date:
      - Fri, 05 Nov 2021 09:25:44 GMT
      expires:
      - '-1'
      location:
      - https://management.azure.com/subscriptions/00000000-0000-0000-0000-000000000000/providers/Microsoft.Network/locations/eastus/operationResults/56cb03ab-1093-4861-9c54-25041834e068?api-version=2021-05-01
      pragma:
      - no-cache
      server:
      - Microsoft-HTTPAPI/2.0
      - Microsoft-HTTPAPI/2.0
      strict-transport-security:
      - max-age=31536000; includeSubDomains
      x-content-type-options:
      - nosniff
      x-ms-arm-service-request-id:
      - 049e02ca-7c81-4c51-b528-e167f9ce334a
      x-ms-ratelimit-remaining-subscription-deletes:
      - '14999'
    status:
      code: 202
      message: Accepted
- request:
    body: null
    headers:
      Accept:
      - '*/*'
      Accept-Encoding:
      - gzip, deflate
      Connection:
      - keep-alive
      User-Agent:
      - azsdk-python-azure-mgmt-network/19.3.0 Python/3.8.12 (Linux-5.11.0-1020-azure-x86_64-with-glibc2.2.5)
        VSTS_0fb41ef4-5012-48a9-bf39-4ee3de03ee35_build_2500_0
    method: GET
    uri: https://management.azure.com/subscriptions/00000000-0000-0000-0000-000000000000/providers/Microsoft.Network/locations/eastus/operations/56cb03ab-1093-4861-9c54-25041834e068?api-version=2021-05-01
  response:
    body:
      string: "{\r\n  \"status\": \"InProgress\"\r\n}"
    headers:
      cache-control:
      - no-cache
      content-length:
      - '30'
      content-type:
      - application/json; charset=utf-8
      date:
      - Fri, 05 Nov 2021 09:25:54 GMT
      expires:
      - '-1'
      pragma:
      - no-cache
      server:
      - Microsoft-HTTPAPI/2.0
      - Microsoft-HTTPAPI/2.0
      strict-transport-security:
      - max-age=31536000; includeSubDomains
      transfer-encoding:
      - chunked
      vary:
      - Accept-Encoding
      x-content-type-options:
      - nosniff
      x-ms-arm-service-request-id:
      - 0b81c893-9b3a-4208-8396-30baab4a0a39
    status:
      code: 200
      message: OK
- request:
    body: null
    headers:
      Accept:
      - '*/*'
      Accept-Encoding:
      - gzip, deflate
      Connection:
      - keep-alive
      User-Agent:
      - azsdk-python-azure-mgmt-network/19.3.0 Python/3.8.12 (Linux-5.11.0-1020-azure-x86_64-with-glibc2.2.5)
        VSTS_0fb41ef4-5012-48a9-bf39-4ee3de03ee35_build_2500_0
    method: GET
    uri: https://management.azure.com/subscriptions/00000000-0000-0000-0000-000000000000/providers/Microsoft.Network/locations/eastus/operations/56cb03ab-1093-4861-9c54-25041834e068?api-version=2021-05-01
  response:
    body:
      string: "{\r\n  \"status\": \"InProgress\"\r\n}"
    headers:
      cache-control:
      - no-cache
      content-length:
      - '30'
      content-type:
      - application/json; charset=utf-8
      date:
      - Fri, 05 Nov 2021 09:26:04 GMT
      expires:
      - '-1'
      pragma:
      - no-cache
      server:
      - Microsoft-HTTPAPI/2.0
      - Microsoft-HTTPAPI/2.0
      strict-transport-security:
      - max-age=31536000; includeSubDomains
      transfer-encoding:
      - chunked
      vary:
      - Accept-Encoding
      x-content-type-options:
      - nosniff
      x-ms-arm-service-request-id:
      - 32167065-962e-4f11-883b-f03cd07eedaf
    status:
      code: 200
      message: OK
- request:
    body: null
    headers:
      Accept:
      - '*/*'
      Accept-Encoding:
      - gzip, deflate
      Connection:
      - keep-alive
      User-Agent:
      - azsdk-python-azure-mgmt-network/19.3.0 Python/3.8.12 (Linux-5.11.0-1020-azure-x86_64-with-glibc2.2.5)
        VSTS_0fb41ef4-5012-48a9-bf39-4ee3de03ee35_build_2500_0
    method: GET
    uri: https://management.azure.com/subscriptions/00000000-0000-0000-0000-000000000000/providers/Microsoft.Network/locations/eastus/operations/56cb03ab-1093-4861-9c54-25041834e068?api-version=2021-05-01
  response:
    body:
      string: "{\r\n  \"status\": \"Succeeded\"\r\n}"
    headers:
      cache-control:
      - no-cache
      content-length:
      - '29'
      content-type:
      - application/json; charset=utf-8
      date:
      - Fri, 05 Nov 2021 09:26:24 GMT
      expires:
      - '-1'
      pragma:
      - no-cache
      server:
      - Microsoft-HTTPAPI/2.0
      - Microsoft-HTTPAPI/2.0
      strict-transport-security:
      - max-age=31536000; includeSubDomains
      transfer-encoding:
      - chunked
      vary:
      - Accept-Encoding
      x-content-type-options:
      - nosniff
      x-ms-arm-service-request-id:
      - cded6162-3dc1-4712-b393-8bcb7b062ade
    status:
      code: 200
      message: OK
- request:
    body: null
    headers:
      Accept:
      - application/json
      Accept-Encoding:
      - gzip, deflate
      Connection:
      - keep-alive
      Content-Length:
      - '0'
      User-Agent:
      - azsdk-python-azure-mgmt-network/19.3.0 Python/3.8.12 (Linux-5.11.0-1020-azure-x86_64-with-glibc2.2.5)
        VSTS_0fb41ef4-5012-48a9-bf39-4ee3de03ee35_build_2500_0
    method: DELETE
    uri: https://management.azure.com/subscriptions/00000000-0000-0000-0000-000000000000/resourceGroups/rgname/providers/Microsoft.Network/virtualNetworks/virtualnetworkname/virtualNetworkPeerings/virtualnetworkpeeringname?api-version=2021-05-01
  response:
    body:
      string: ''
    headers:
      azure-asyncoperation:
      - https://management.azure.com/subscriptions/00000000-0000-0000-0000-000000000000/providers/Microsoft.Network/locations/eastus/operations/179292dc-e017-4b44-8b17-f8b852f6d2f6?api-version=2021-05-01
      cache-control:
      - no-cache
      content-length:
      - '0'
      date:
      - Fri, 05 Nov 2021 09:26:25 GMT
      expires:
      - '-1'
      location:
      - https://management.azure.com/subscriptions/00000000-0000-0000-0000-000000000000/providers/Microsoft.Network/locations/eastus/operationResults/179292dc-e017-4b44-8b17-f8b852f6d2f6?api-version=2021-05-01
      pragma:
      - no-cache
      server:
      - Microsoft-HTTPAPI/2.0
      - Microsoft-HTTPAPI/2.0
      strict-transport-security:
      - max-age=31536000; includeSubDomains
      x-content-type-options:
      - nosniff
      x-ms-arm-service-request-id:
      - fb8b33c2-9f2a-4bfb-9107-34574e199fb0
      x-ms-ratelimit-remaining-subscription-deletes:
      - '14998'
    status:
      code: 202
      message: Accepted
- request:
    body: null
    headers:
      Accept:
      - '*/*'
      Accept-Encoding:
      - gzip, deflate
      Connection:
      - keep-alive
      User-Agent:
      - azsdk-python-azure-mgmt-network/19.3.0 Python/3.8.12 (Linux-5.11.0-1020-azure-x86_64-with-glibc2.2.5)
        VSTS_0fb41ef4-5012-48a9-bf39-4ee3de03ee35_build_2500_0
    method: GET
    uri: https://management.azure.com/subscriptions/00000000-0000-0000-0000-000000000000/providers/Microsoft.Network/locations/eastus/operations/179292dc-e017-4b44-8b17-f8b852f6d2f6?api-version=2021-05-01
  response:
    body:
      string: "{\r\n  \"status\": \"Succeeded\"\r\n}"
    headers:
      cache-control:
      - no-cache
      content-length:
      - '29'
      content-type:
      - application/json; charset=utf-8
      date:
      - Fri, 05 Nov 2021 09:26:35 GMT
      expires:
      - '-1'
      pragma:
      - no-cache
      server:
      - Microsoft-HTTPAPI/2.0
      - Microsoft-HTTPAPI/2.0
      strict-transport-security:
      - max-age=31536000; includeSubDomains
      transfer-encoding:
      - chunked
      vary:
      - Accept-Encoding
      x-content-type-options:
      - nosniff
      x-ms-arm-service-request-id:
      - fadac8f6-5814-43ea-9b09-b09e041e00e0
    status:
      code: 200
      message: OK
- request:
    body: null
    headers:
      Accept:
      - application/json
      Accept-Encoding:
      - gzip, deflate
      Connection:
      - keep-alive
      Content-Length:
      - '0'
      User-Agent:
      - azsdk-python-azure-mgmt-network/19.3.0 Python/3.8.12 (Linux-5.11.0-1020-azure-x86_64-with-glibc2.2.5)
        VSTS_0fb41ef4-5012-48a9-bf39-4ee3de03ee35_build_2500_0
    method: DELETE
    uri: https://management.azure.com/subscriptions/00000000-0000-0000-0000-000000000000/resourceGroups/rgname/providers/Microsoft.Network/virtualNetworkGateways/virtualnetworkgatewayname?api-version=2021-05-01
  response:
    body:
      string: ''
    headers:
      azure-asyncnotification:
      - Enabled
      azure-asyncoperation:
      - https://management.azure.com/subscriptions/00000000-0000-0000-0000-000000000000/providers/Microsoft.Network/locations/eastus/operations/7d8b9885-9a14-4183-a737-8eaf29791870?api-version=2021-05-01
      cache-control:
      - no-cache
      content-length:
      - '0'
      date:
      - Fri, 05 Nov 2021 09:26:35 GMT
      expires:
      - '-1'
      location:
      - https://management.azure.com/subscriptions/00000000-0000-0000-0000-000000000000/providers/Microsoft.Network/locations/eastus/operationResults/7d8b9885-9a14-4183-a737-8eaf29791870?api-version=2021-05-01
      pragma:
      - no-cache
      server:
      - Microsoft-HTTPAPI/2.0
      - Microsoft-HTTPAPI/2.0
      strict-transport-security:
      - max-age=31536000; includeSubDomains
      x-content-type-options:
      - nosniff
      x-ms-arm-service-request-id:
      - ca7569c7-dd4f-4f72-ab23-da8805f7133b
      x-ms-ratelimit-remaining-subscription-deletes:
      - '14997'
    status:
      code: 202
      message: Accepted
- request:
    body: null
    headers:
      Accept:
      - '*/*'
      Accept-Encoding:
      - gzip, deflate
      Connection:
      - keep-alive
      User-Agent:
      - azsdk-python-azure-mgmt-network/19.3.0 Python/3.8.12 (Linux-5.11.0-1020-azure-x86_64-with-glibc2.2.5)
        VSTS_0fb41ef4-5012-48a9-bf39-4ee3de03ee35_build_2500_0
    method: GET
    uri: https://management.azure.com/subscriptions/00000000-0000-0000-0000-000000000000/providers/Microsoft.Network/locations/eastus/operations/7d8b9885-9a14-4183-a737-8eaf29791870?api-version=2021-05-01
  response:
    body:
      string: "{\r\n  \"status\": \"InProgress\"\r\n}"
    headers:
      cache-control:
      - no-cache
      content-length:
      - '30'
      content-type:
      - application/json; charset=utf-8
      date:
      - Fri, 05 Nov 2021 09:26:46 GMT
      expires:
      - '-1'
      pragma:
      - no-cache
      server:
      - Microsoft-HTTPAPI/2.0
      - Microsoft-HTTPAPI/2.0
      strict-transport-security:
      - max-age=31536000; includeSubDomains
      transfer-encoding:
      - chunked
      vary:
      - Accept-Encoding
      x-content-type-options:
      - nosniff
      x-ms-arm-service-request-id:
      - c6cba0fb-eb72-4b21-97d0-15a3e45ae516
    status:
      code: 200
      message: OK
- request:
    body: null
    headers:
      Accept:
      - '*/*'
      Accept-Encoding:
      - gzip, deflate
      Connection:
      - keep-alive
      User-Agent:
      - azsdk-python-azure-mgmt-network/19.3.0 Python/3.8.12 (Linux-5.11.0-1020-azure-x86_64-with-glibc2.2.5)
        VSTS_0fb41ef4-5012-48a9-bf39-4ee3de03ee35_build_2500_0
    method: GET
    uri: https://management.azure.com/subscriptions/00000000-0000-0000-0000-000000000000/providers/Microsoft.Network/locations/eastus/operations/7d8b9885-9a14-4183-a737-8eaf29791870?api-version=2021-05-01
  response:
    body:
      string: "{\r\n  \"status\": \"InProgress\"\r\n}"
    headers:
      cache-control:
      - no-cache
      content-length:
      - '30'
      content-type:
      - application/json; charset=utf-8
      date:
      - Fri, 05 Nov 2021 09:26:57 GMT
      expires:
      - '-1'
      pragma:
      - no-cache
      server:
      - Microsoft-HTTPAPI/2.0
      - Microsoft-HTTPAPI/2.0
      strict-transport-security:
      - max-age=31536000; includeSubDomains
      transfer-encoding:
      - chunked
      vary:
      - Accept-Encoding
      x-content-type-options:
      - nosniff
      x-ms-arm-service-request-id:
      - 884910f6-ddc9-4fc3-9c84-0b6793bbae83
    status:
      code: 200
      message: OK
- request:
    body: null
    headers:
      Accept:
      - '*/*'
      Accept-Encoding:
      - gzip, deflate
      Connection:
      - keep-alive
      User-Agent:
      - azsdk-python-azure-mgmt-network/19.3.0 Python/3.8.12 (Linux-5.11.0-1020-azure-x86_64-with-glibc2.2.5)
        VSTS_0fb41ef4-5012-48a9-bf39-4ee3de03ee35_build_2500_0
    method: GET
    uri: https://management.azure.com/subscriptions/00000000-0000-0000-0000-000000000000/providers/Microsoft.Network/locations/eastus/operations/7d8b9885-9a14-4183-a737-8eaf29791870?api-version=2021-05-01
  response:
    body:
      string: "{\r\n  \"status\": \"InProgress\"\r\n}"
    headers:
      cache-control:
      - no-cache
      content-length:
      - '30'
      content-type:
      - application/json; charset=utf-8
      date:
      - Fri, 05 Nov 2021 09:27:16 GMT
      expires:
      - '-1'
      pragma:
      - no-cache
      server:
      - Microsoft-HTTPAPI/2.0
      - Microsoft-HTTPAPI/2.0
      strict-transport-security:
      - max-age=31536000; includeSubDomains
      transfer-encoding:
      - chunked
      vary:
      - Accept-Encoding
      x-content-type-options:
      - nosniff
      x-ms-arm-service-request-id:
      - 29180c63-38c4-4a27-be9a-013fd3a64a8a
    status:
      code: 200
      message: OK
- request:
    body: null
    headers:
      Accept:
      - '*/*'
      Accept-Encoding:
      - gzip, deflate
      Connection:
      - keep-alive
      User-Agent:
      - azsdk-python-azure-mgmt-network/19.3.0 Python/3.8.12 (Linux-5.11.0-1020-azure-x86_64-with-glibc2.2.5)
        VSTS_0fb41ef4-5012-48a9-bf39-4ee3de03ee35_build_2500_0
    method: GET
    uri: https://management.azure.com/subscriptions/00000000-0000-0000-0000-000000000000/providers/Microsoft.Network/locations/eastus/operations/7d8b9885-9a14-4183-a737-8eaf29791870?api-version=2021-05-01
  response:
    body:
      string: "{\r\n  \"status\": \"InProgress\"\r\n}"
    headers:
      cache-control:
      - no-cache
      content-length:
      - '30'
      content-type:
      - application/json; charset=utf-8
      date:
      - Fri, 05 Nov 2021 09:27:36 GMT
      expires:
      - '-1'
      pragma:
      - no-cache
      server:
      - Microsoft-HTTPAPI/2.0
      - Microsoft-HTTPAPI/2.0
      strict-transport-security:
      - max-age=31536000; includeSubDomains
      transfer-encoding:
      - chunked
      vary:
      - Accept-Encoding
      x-content-type-options:
      - nosniff
      x-ms-arm-service-request-id:
      - 3eb56c3c-1eab-425c-b183-ffd48c9ce50f
    status:
      code: 200
      message: OK
- request:
    body: null
    headers:
      Accept:
      - '*/*'
      Accept-Encoding:
      - gzip, deflate
      Connection:
      - keep-alive
      User-Agent:
      - azsdk-python-azure-mgmt-network/19.3.0 Python/3.8.12 (Linux-5.11.0-1020-azure-x86_64-with-glibc2.2.5)
        VSTS_0fb41ef4-5012-48a9-bf39-4ee3de03ee35_build_2500_0
    method: GET
    uri: https://management.azure.com/subscriptions/00000000-0000-0000-0000-000000000000/providers/Microsoft.Network/locations/eastus/operations/7d8b9885-9a14-4183-a737-8eaf29791870?api-version=2021-05-01
  response:
    body:
      string: "{\r\n  \"status\": \"InProgress\"\r\n}"
    headers:
      cache-control:
      - no-cache
      content-length:
      - '30'
      content-type:
      - application/json; charset=utf-8
      date:
      - Fri, 05 Nov 2021 09:28:16 GMT
      expires:
      - '-1'
      pragma:
      - no-cache
      server:
      - Microsoft-HTTPAPI/2.0
      - Microsoft-HTTPAPI/2.0
      strict-transport-security:
      - max-age=31536000; includeSubDomains
      transfer-encoding:
      - chunked
      vary:
      - Accept-Encoding
      x-content-type-options:
      - nosniff
      x-ms-arm-service-request-id:
      - e0485d52-edec-4f9a-8fa3-786ac32049b7
    status:
      code: 200
      message: OK
- request:
    body: null
    headers:
      Accept:
      - '*/*'
      Accept-Encoding:
      - gzip, deflate
      Connection:
      - keep-alive
      User-Agent:
      - azsdk-python-azure-mgmt-network/19.3.0 Python/3.8.12 (Linux-5.11.0-1020-azure-x86_64-with-glibc2.2.5)
        VSTS_0fb41ef4-5012-48a9-bf39-4ee3de03ee35_build_2500_0
    method: GET
    uri: https://management.azure.com/subscriptions/00000000-0000-0000-0000-000000000000/providers/Microsoft.Network/locations/eastus/operations/7d8b9885-9a14-4183-a737-8eaf29791870?api-version=2021-05-01
  response:
    body:
      string: "{\r\n  \"status\": \"InProgress\"\r\n}"
    headers:
      cache-control:
      - no-cache
      content-length:
      - '30'
      content-type:
      - application/json; charset=utf-8
      date:
      - Fri, 05 Nov 2021 09:28:57 GMT
      expires:
      - '-1'
      pragma:
      - no-cache
      server:
      - Microsoft-HTTPAPI/2.0
      - Microsoft-HTTPAPI/2.0
      strict-transport-security:
      - max-age=31536000; includeSubDomains
      transfer-encoding:
      - chunked
      vary:
      - Accept-Encoding
      x-content-type-options:
      - nosniff
      x-ms-arm-service-request-id:
      - f0f50d9d-040c-4af8-b640-b6fa0f17fa32
    status:
      code: 200
      message: OK
- request:
    body: null
    headers:
      Accept:
      - '*/*'
      Accept-Encoding:
      - gzip, deflate
      Connection:
      - keep-alive
      User-Agent:
      - azsdk-python-azure-mgmt-network/19.3.0 Python/3.8.12 (Linux-5.11.0-1020-azure-x86_64-with-glibc2.2.5)
        VSTS_0fb41ef4-5012-48a9-bf39-4ee3de03ee35_build_2500_0
    method: GET
    uri: https://management.azure.com/subscriptions/00000000-0000-0000-0000-000000000000/providers/Microsoft.Network/locations/eastus/operations/7d8b9885-9a14-4183-a737-8eaf29791870?api-version=2021-05-01
  response:
    body:
      string: "{\r\n  \"status\": \"InProgress\"\r\n}"
    headers:
      cache-control:
      - no-cache
      content-length:
      - '30'
      content-type:
      - application/json; charset=utf-8
      date:
      - Fri, 05 Nov 2021 09:30:17 GMT
      expires:
      - '-1'
      pragma:
      - no-cache
      server:
      - Microsoft-HTTPAPI/2.0
      - Microsoft-HTTPAPI/2.0
      strict-transport-security:
      - max-age=31536000; includeSubDomains
      transfer-encoding:
      - chunked
      vary:
      - Accept-Encoding
      x-content-type-options:
      - nosniff
      x-ms-arm-service-request-id:
      - 30a451f3-3ca7-42cc-8f9a-42a28131c845
    status:
      code: 200
      message: OK
- request:
    body: null
    headers:
      Accept:
      - '*/*'
      Accept-Encoding:
      - gzip, deflate
      Connection:
      - keep-alive
      User-Agent:
      - azsdk-python-azure-mgmt-network/19.3.0 Python/3.8.12 (Linux-5.11.0-1020-azure-x86_64-with-glibc2.2.5)
        VSTS_0fb41ef4-5012-48a9-bf39-4ee3de03ee35_build_2500_0
    method: GET
    uri: https://management.azure.com/subscriptions/00000000-0000-0000-0000-000000000000/providers/Microsoft.Network/locations/eastus/operations/7d8b9885-9a14-4183-a737-8eaf29791870?api-version=2021-05-01
  response:
    body:
      string: "{\r\n  \"status\": \"Succeeded\"\r\n}"
    headers:
      cache-control:
      - no-cache
      content-length:
      - '29'
      content-type:
      - application/json; charset=utf-8
      date:
      - Fri, 05 Nov 2021 09:32:57 GMT
      expires:
      - '-1'
      pragma:
      - no-cache
      server:
      - Microsoft-HTTPAPI/2.0
      - Microsoft-HTTPAPI/2.0
      strict-transport-security:
      - max-age=31536000; includeSubDomains
      transfer-encoding:
      - chunked
      vary:
      - Accept-Encoding
      x-content-type-options:
      - nosniff
      x-ms-arm-service-request-id:
      - 86d53331-aea8-4b7a-a6a3-459228bb43e8
    status:
      code: 200
      message: OK
- request:
    body: null
    headers:
      Accept:
      - application/json
      Accept-Encoding:
      - gzip, deflate
      Connection:
      - keep-alive
      Content-Length:
      - '0'
      User-Agent:
      - azsdk-python-azure-mgmt-network/19.3.0 Python/3.8.12 (Linux-5.11.0-1020-azure-x86_64-with-glibc2.2.5)
        VSTS_0fb41ef4-5012-48a9-bf39-4ee3de03ee35_build_2500_0
    method: DELETE
    uri: https://management.azure.com/subscriptions/00000000-0000-0000-0000-000000000000/resourceGroups/rgname/providers/Microsoft.Network/virtualNetworkGateways/virtualnetworkgatewayname?api-version=2021-05-01
  response:
    body:
      string: ''
    headers:
      cache-control:
      - no-cache
      date:
      - Fri, 05 Nov 2021 09:32:58 GMT
      expires:
      - '-1'
      pragma:
      - no-cache
      strict-transport-security:
      - max-age=31536000; includeSubDomains
      x-content-type-options:
      - nosniff
      x-ms-ratelimit-remaining-subscription-deletes:
      - '14999'
    status:
      code: 204
      message: No Content
- request:
    body: null
    headers:
      Accept:
      - application/json
      Accept-Encoding:
      - gzip, deflate
      Connection:
      - keep-alive
      Content-Length:
      - '0'
      User-Agent:
      - azsdk-python-azure-mgmt-network/19.3.0 Python/3.8.12 (Linux-5.11.0-1020-azure-x86_64-with-glibc2.2.5)
        VSTS_0fb41ef4-5012-48a9-bf39-4ee3de03ee35_build_2500_0
    method: DELETE
    uri: https://management.azure.com/subscriptions/00000000-0000-0000-0000-000000000000/resourceGroups/rgname/providers/Microsoft.Network/virtualNetworkGateways/virtualnetworkgatewayname?api-version=2021-05-01
  response:
    body:
      string: ''
    headers:
      cache-control:
      - no-cache
      date:
      - Fri, 05 Nov 2021 09:32:58 GMT
      expires:
      - '-1'
      pragma:
      - no-cache
      strict-transport-security:
      - max-age=31536000; includeSubDomains
      x-content-type-options:
      - nosniff
      x-ms-ratelimit-remaining-subscription-deletes:
      - '14998'
    status:
      code: 204
      message: No Content
- request:
    body: null
    headers:
      Accept:
      - application/json
      Accept-Encoding:
      - gzip, deflate
      Connection:
      - keep-alive
      Content-Length:
      - '0'
      User-Agent:
      - azsdk-python-azure-mgmt-network/19.3.0 Python/3.8.12 (Linux-5.11.0-1020-azure-x86_64-with-glibc2.2.5)
        VSTS_0fb41ef4-5012-48a9-bf39-4ee3de03ee35_build_2500_0
    method: DELETE
    uri: https://management.azure.com/subscriptions/00000000-0000-0000-0000-000000000000/resourceGroups/rgname/providers/Microsoft.Network/virtualNetworkGateways/virtualnetworkgatewayname?api-version=2021-05-01
  response:
    body:
      string: ''
    headers:
      cache-control:
      - no-cache
      date:
      - Fri, 05 Nov 2021 09:32:58 GMT
      expires:
      - '-1'
      pragma:
      - no-cache
      strict-transport-security:
      - max-age=31536000; includeSubDomains
      x-content-type-options:
      - nosniff
      x-ms-ratelimit-remaining-subscription-deletes:
      - '14997'
    status:
      code: 204
      message: No Content
- request:
    body: null
    headers:
      Accept:
      - application/json
      Accept-Encoding:
      - gzip, deflate
      Connection:
      - keep-alive
      Content-Length:
      - '0'
      User-Agent:
      - azsdk-python-azure-mgmt-network/19.3.0 Python/3.8.12 (Linux-5.11.0-1020-azure-x86_64-with-glibc2.2.5)
        VSTS_0fb41ef4-5012-48a9-bf39-4ee3de03ee35_build_2500_0
    method: DELETE
    uri: https://management.azure.com/subscriptions/00000000-0000-0000-0000-000000000000/resourceGroups/rgname/providers/Microsoft.Network/localNetworkGateways/localnetworkgatewayname?api-version=2021-05-01
  response:
    body:
      string: ''
    headers:
      azure-asyncnotification:
      - Enabled
      azure-asyncoperation:
      - https://management.azure.com/subscriptions/00000000-0000-0000-0000-000000000000/providers/Microsoft.Network/locations/eastus/operations/73c40d63-20a3-4e79-81be-55d8c49aaf24?api-version=2021-05-01
      cache-control:
      - no-cache
      content-length:
      - '0'
      date:
      - Fri, 05 Nov 2021 09:32:58 GMT
      expires:
      - '-1'
      location:
      - https://management.azure.com/subscriptions/00000000-0000-0000-0000-000000000000/providers/Microsoft.Network/locations/eastus/operationResults/73c40d63-20a3-4e79-81be-55d8c49aaf24?api-version=2021-05-01
      pragma:
      - no-cache
      server:
      - Microsoft-HTTPAPI/2.0
      - Microsoft-HTTPAPI/2.0
      strict-transport-security:
      - max-age=31536000; includeSubDomains
      x-content-type-options:
      - nosniff
      x-ms-arm-service-request-id:
      - 275abb64-a53a-4f7b-a6eb-72aab228be91
      x-ms-ratelimit-remaining-subscription-deletes:
      - '14996'
    status:
      code: 202
      message: Accepted
- request:
    body: null
    headers:
      Accept:
      - '*/*'
      Accept-Encoding:
      - gzip, deflate
      Connection:
      - keep-alive
      User-Agent:
      - azsdk-python-azure-mgmt-network/19.3.0 Python/3.8.12 (Linux-5.11.0-1020-azure-x86_64-with-glibc2.2.5)
        VSTS_0fb41ef4-5012-48a9-bf39-4ee3de03ee35_build_2500_0
    method: GET
    uri: https://management.azure.com/subscriptions/00000000-0000-0000-0000-000000000000/providers/Microsoft.Network/locations/eastus/operations/73c40d63-20a3-4e79-81be-55d8c49aaf24?api-version=2021-05-01
  response:
    body:
      string: "{\r\n  \"status\": \"Succeeded\"\r\n}"
    headers:
      cache-control:
      - no-cache
      content-length:
      - '29'
      content-type:
      - application/json; charset=utf-8
      date:
      - Fri, 05 Nov 2021 09:33:08 GMT
      expires:
      - '-1'
      pragma:
      - no-cache
      server:
      - Microsoft-HTTPAPI/2.0
      - Microsoft-HTTPAPI/2.0
      strict-transport-security:
      - max-age=31536000; includeSubDomains
      transfer-encoding:
      - chunked
      vary:
      - Accept-Encoding
      x-content-type-options:
      - nosniff
      x-ms-arm-service-request-id:
      - 5daa187c-4ac9-4605-89ee-05fb0885e0c9
    status:
      code: 200
      message: OK
- request:
    body: null
    headers:
      Accept:
      - application/json
      Accept-Encoding:
      - gzip, deflate
      Connection:
      - keep-alive
      Content-Length:
      - '0'
      User-Agent:
      - azsdk-python-azure-mgmt-network/19.3.0 Python/3.8.12 (Linux-5.11.0-1020-azure-x86_64-with-glibc2.2.5)
        VSTS_0fb41ef4-5012-48a9-bf39-4ee3de03ee35_build_2500_0
    method: DELETE
    uri: https://management.azure.com/subscriptions/00000000-0000-0000-0000-000000000000/resourceGroups/rgname/providers/Microsoft.Network/networkInterfaces/networkinterfacename?api-version=2021-05-01
  response:
    body:
      string: ''
    headers:
      azure-asyncnotification:
      - Enabled
      azure-asyncoperation:
      - https://management.azure.com/subscriptions/00000000-0000-0000-0000-000000000000/providers/Microsoft.Network/locations/eastus/operations/7c2f120c-3b35-48fe-8961-539750b6f88f?api-version=2021-05-01
      cache-control:
      - no-cache
      content-length:
      - '0'
      date:
      - Fri, 05 Nov 2021 09:33:08 GMT
      expires:
      - '-1'
      location:
      - https://management.azure.com/subscriptions/00000000-0000-0000-0000-000000000000/providers/Microsoft.Network/locations/eastus/operationResults/7c2f120c-3b35-48fe-8961-539750b6f88f?api-version=2021-05-01
      pragma:
      - no-cache
      server:
      - Microsoft-HTTPAPI/2.0
      - Microsoft-HTTPAPI/2.0
      strict-transport-security:
      - max-age=31536000; includeSubDomains
      x-content-type-options:
      - nosniff
      x-ms-arm-service-request-id:
      - e6175286-a325-479b-b411-50a514dc57d4
      x-ms-ratelimit-remaining-subscription-deletes:
      - '14995'
    status:
      code: 202
      message: Accepted
- request:
    body: null
    headers:
      Accept:
      - '*/*'
      Accept-Encoding:
      - gzip, deflate
      Connection:
      - keep-alive
      User-Agent:
      - azsdk-python-azure-mgmt-network/19.3.0 Python/3.8.12 (Linux-5.11.0-1020-azure-x86_64-with-glibc2.2.5)
        VSTS_0fb41ef4-5012-48a9-bf39-4ee3de03ee35_build_2500_0
    method: GET
    uri: https://management.azure.com/subscriptions/00000000-0000-0000-0000-000000000000/providers/Microsoft.Network/locations/eastus/operations/7c2f120c-3b35-48fe-8961-539750b6f88f?api-version=2021-05-01
  response:
    body:
      string: "{\r\n  \"status\": \"Succeeded\"\r\n}"
    headers:
      cache-control:
      - no-cache
      content-length:
      - '29'
      content-type:
      - application/json; charset=utf-8
      date:
      - Fri, 05 Nov 2021 09:33:18 GMT
      expires:
      - '-1'
      pragma:
      - no-cache
      server:
      - Microsoft-HTTPAPI/2.0
      - Microsoft-HTTPAPI/2.0
      strict-transport-security:
      - max-age=31536000; includeSubDomains
      transfer-encoding:
      - chunked
      vary:
      - Accept-Encoding
      x-content-type-options:
      - nosniff
      x-ms-arm-service-request-id:
      - 2e1cc225-09dd-4dbc-87f8-21968821260a
    status:
      code: 200
      message: OK
- request:
    body: null
    headers:
      Accept:
      - application/json
      Accept-Encoding:
      - gzip, deflate
      Connection:
      - keep-alive
      Content-Length:
      - '0'
      User-Agent:
      - azsdk-python-azure-mgmt-network/19.3.0 Python/3.8.12 (Linux-5.11.0-1020-azure-x86_64-with-glibc2.2.5)
        VSTS_0fb41ef4-5012-48a9-bf39-4ee3de03ee35_build_2500_0
    method: DELETE
    uri: https://management.azure.com/subscriptions/00000000-0000-0000-0000-000000000000/resourceGroups/rgname/providers/Microsoft.Network/virtualNetworks/virtualnetworkname/subnets/subnetname?api-version=2021-05-01
  response:
    body:
      string: ''
    headers:
      azure-asyncoperation:
      - https://management.azure.com/subscriptions/00000000-0000-0000-0000-000000000000/providers/Microsoft.Network/locations/eastus/operations/c31aa691-97dd-4306-a9b9-7b42097ffb6f?api-version=2021-05-01
      cache-control:
      - no-cache
      content-length:
      - '0'
      date:
      - Fri, 05 Nov 2021 09:33:19 GMT
      expires:
      - '-1'
      location:
      - https://management.azure.com/subscriptions/00000000-0000-0000-0000-000000000000/providers/Microsoft.Network/locations/eastus/operationResults/c31aa691-97dd-4306-a9b9-7b42097ffb6f?api-version=2021-05-01
      pragma:
      - no-cache
      server:
      - Microsoft-HTTPAPI/2.0
      - Microsoft-HTTPAPI/2.0
      strict-transport-security:
      - max-age=31536000; includeSubDomains
      x-content-type-options:
      - nosniff
      x-ms-arm-service-request-id:
      - 15cce446-64ef-4080-a7bc-a2d295a2cb27
      x-ms-ratelimit-remaining-subscription-deletes:
      - '14994'
    status:
      code: 202
      message: Accepted
- request:
    body: null
    headers:
      Accept:
      - '*/*'
      Accept-Encoding:
      - gzip, deflate
      Connection:
      - keep-alive
      User-Agent:
      - azsdk-python-azure-mgmt-network/19.3.0 Python/3.8.12 (Linux-5.11.0-1020-azure-x86_64-with-glibc2.2.5)
        VSTS_0fb41ef4-5012-48a9-bf39-4ee3de03ee35_build_2500_0
    method: GET
    uri: https://management.azure.com/subscriptions/00000000-0000-0000-0000-000000000000/providers/Microsoft.Network/locations/eastus/operations/c31aa691-97dd-4306-a9b9-7b42097ffb6f?api-version=2021-05-01
  response:
    body:
      string: "{\r\n  \"status\": \"Succeeded\"\r\n}"
    headers:
      cache-control:
      - no-cache
      content-length:
      - '29'
      content-type:
      - application/json; charset=utf-8
      date:
      - Fri, 05 Nov 2021 09:33:30 GMT
      expires:
      - '-1'
      pragma:
      - no-cache
      server:
      - Microsoft-HTTPAPI/2.0
      - Microsoft-HTTPAPI/2.0
      strict-transport-security:
      - max-age=31536000; includeSubDomains
      transfer-encoding:
      - chunked
      vary:
      - Accept-Encoding
      x-content-type-options:
      - nosniff
      x-ms-arm-service-request-id:
      - 736bb9d3-b3f3-4293-a668-4721a37ed830
    status:
      code: 200
      message: OK
- request:
    body: null
    headers:
      Accept:
      - application/json
      Accept-Encoding:
      - gzip, deflate
      Connection:
      - keep-alive
      Content-Length:
      - '0'
      User-Agent:
      - azsdk-python-azure-mgmt-network/19.3.0 Python/3.8.12 (Linux-5.11.0-1020-azure-x86_64-with-glibc2.2.5)
        VSTS_0fb41ef4-5012-48a9-bf39-4ee3de03ee35_build_2500_0
    method: DELETE
    uri: https://management.azure.com/subscriptions/00000000-0000-0000-0000-000000000000/resourceGroups/rgname/providers/Microsoft.Network/virtualNetworks/virtualnetworkname?api-version=2021-05-01
  response:
    body:
      string: ''
    headers:
      azure-asyncnotification:
      - Enabled
      azure-asyncoperation:
      - https://management.azure.com/subscriptions/00000000-0000-0000-0000-000000000000/providers/Microsoft.Network/locations/eastus/operations/487db0af-a539-4f78-8014-6367a654f18b?api-version=2021-05-01
      cache-control:
      - no-cache
      content-length:
      - '0'
      date:
      - Fri, 05 Nov 2021 09:33:30 GMT
      expires:
      - '-1'
      location:
      - https://management.azure.com/subscriptions/00000000-0000-0000-0000-000000000000/providers/Microsoft.Network/locations/eastus/operationResults/487db0af-a539-4f78-8014-6367a654f18b?api-version=2021-05-01
      pragma:
      - no-cache
      server:
      - Microsoft-HTTPAPI/2.0
      - Microsoft-HTTPAPI/2.0
      strict-transport-security:
      - max-age=31536000; includeSubDomains
      x-content-type-options:
      - nosniff
      x-ms-arm-service-request-id:
      - 85a11166-17dc-4b0b-a15e-e9edda647d25
      x-ms-ratelimit-remaining-subscription-deletes:
      - '14993'
    status:
      code: 202
      message: Accepted
- request:
    body: null
    headers:
      Accept:
      - '*/*'
      Accept-Encoding:
      - gzip, deflate
      Connection:
      - keep-alive
      User-Agent:
      - azsdk-python-azure-mgmt-network/19.3.0 Python/3.8.12 (Linux-5.11.0-1020-azure-x86_64-with-glibc2.2.5)
        VSTS_0fb41ef4-5012-48a9-bf39-4ee3de03ee35_build_2500_0
    method: GET
    uri: https://management.azure.com/subscriptions/00000000-0000-0000-0000-000000000000/providers/Microsoft.Network/locations/eastus/operations/487db0af-a539-4f78-8014-6367a654f18b?api-version=2021-05-01
  response:
    body:
      string: "{\r\n  \"status\": \"Succeeded\"\r\n}"
    headers:
      cache-control:
      - no-cache
      content-length:
      - '29'
      content-type:
      - application/json; charset=utf-8
      date:
      - Fri, 05 Nov 2021 09:33:40 GMT
      expires:
      - '-1'
      pragma:
      - no-cache
      server:
      - Microsoft-HTTPAPI/2.0
      - Microsoft-HTTPAPI/2.0
      strict-transport-security:
      - max-age=31536000; includeSubDomains
      transfer-encoding:
      - chunked
      vary:
      - Accept-Encoding
      x-content-type-options:
      - nosniff
      x-ms-arm-service-request-id:
      - 19f74b0f-7901-4b77-ab67-bc294512fa40
    status:
      code: 200
      message: OK
version: 1<|MERGE_RESOLUTION|>--- conflicted
+++ resolved
@@ -1271,7 +1271,6 @@
       - keep-alive
       User-Agent:
       - azsdk-python-azure-mgmt-network/19.3.0 Python/3.8.12 (Linux-5.11.0-1020-azure-x86_64-with-glibc2.2.5)
-<<<<<<< HEAD
         VSTS_0fb41ef4-5012-48a9-bf39-4ee3de03ee35_build_2500_0
     method: GET
     uri: https://management.azure.com/subscriptions/00000000-0000-0000-0000-000000000000/providers/Microsoft.Network/locations/eastus/operations/60152bb4-2a86-4134-b804-dd5e284cce2b?api-version=2021-05-01
@@ -1318,8 +1317,6 @@
       - keep-alive
       User-Agent:
       - azsdk-python-azure-mgmt-network/19.3.0 Python/3.8.12 (Linux-5.11.0-1020-azure-x86_64-with-glibc2.2.5)
-=======
->>>>>>> 7e66e387
         VSTS_0fb41ef4-5012-48a9-bf39-4ee3de03ee35_build_2500_0
     method: GET
     uri: https://management.azure.com/subscriptions/00000000-0000-0000-0000-000000000000/providers/Microsoft.Network/locations/eastus/operations/60152bb4-2a86-4134-b804-dd5e284cce2b?api-version=2021-05-01
@@ -1334,32 +1331,24 @@
       content-type:
       - application/json; charset=utf-8
       date:
-<<<<<<< HEAD
       - Fri, 05 Nov 2021 08:49:14 GMT
-=======
-      - Fri, 05 Nov 2021 08:49:04 GMT
->>>>>>> 7e66e387
-      expires:
-      - '-1'
-      pragma:
-      - no-cache
-      server:
-      - Microsoft-HTTPAPI/2.0
-      - Microsoft-HTTPAPI/2.0
-      strict-transport-security:
-      - max-age=31536000; includeSubDomains
-      transfer-encoding:
-      - chunked
-      vary:
-      - Accept-Encoding
-      x-content-type-options:
-      - nosniff
-      x-ms-arm-service-request-id:
-<<<<<<< HEAD
+      expires:
+      - '-1'
+      pragma:
+      - no-cache
+      server:
+      - Microsoft-HTTPAPI/2.0
+      - Microsoft-HTTPAPI/2.0
+      strict-transport-security:
+      - max-age=31536000; includeSubDomains
+      transfer-encoding:
+      - chunked
+      vary:
+      - Accept-Encoding
+      x-content-type-options:
+      - nosniff
+      x-ms-arm-service-request-id:
       - 80507e0d-1345-4697-a12d-67a234eda536
-=======
-      - b6b92c2a-31dc-4b36-96b1-72ec235d977a
->>>>>>> 7e66e387
     status:
       code: 200
       message: OK
@@ -1388,32 +1377,24 @@
       content-type:
       - application/json; charset=utf-8
       date:
-<<<<<<< HEAD
       - Fri, 05 Nov 2021 08:49:34 GMT
-=======
-      - Fri, 05 Nov 2021 08:49:14 GMT
->>>>>>> 7e66e387
-      expires:
-      - '-1'
-      pragma:
-      - no-cache
-      server:
-      - Microsoft-HTTPAPI/2.0
-      - Microsoft-HTTPAPI/2.0
-      strict-transport-security:
-      - max-age=31536000; includeSubDomains
-      transfer-encoding:
-      - chunked
-      vary:
-      - Accept-Encoding
-      x-content-type-options:
-      - nosniff
-      x-ms-arm-service-request-id:
-<<<<<<< HEAD
+      expires:
+      - '-1'
+      pragma:
+      - no-cache
+      server:
+      - Microsoft-HTTPAPI/2.0
+      - Microsoft-HTTPAPI/2.0
+      strict-transport-security:
+      - max-age=31536000; includeSubDomains
+      transfer-encoding:
+      - chunked
+      vary:
+      - Accept-Encoding
+      x-content-type-options:
+      - nosniff
+      x-ms-arm-service-request-id:
       - 12afbc1b-e046-4c06-a9e1-b95dbcb77397
-=======
-      - 80507e0d-1345-4697-a12d-67a234eda536
->>>>>>> 7e66e387
     status:
       code: 200
       message: OK
@@ -1442,32 +1423,24 @@
       content-type:
       - application/json; charset=utf-8
       date:
-<<<<<<< HEAD
       - Fri, 05 Nov 2021 08:49:55 GMT
-=======
-      - Fri, 05 Nov 2021 08:49:34 GMT
->>>>>>> 7e66e387
-      expires:
-      - '-1'
-      pragma:
-      - no-cache
-      server:
-      - Microsoft-HTTPAPI/2.0
-      - Microsoft-HTTPAPI/2.0
-      strict-transport-security:
-      - max-age=31536000; includeSubDomains
-      transfer-encoding:
-      - chunked
-      vary:
-      - Accept-Encoding
-      x-content-type-options:
-      - nosniff
-      x-ms-arm-service-request-id:
-<<<<<<< HEAD
+      expires:
+      - '-1'
+      pragma:
+      - no-cache
+      server:
+      - Microsoft-HTTPAPI/2.0
+      - Microsoft-HTTPAPI/2.0
+      strict-transport-security:
+      - max-age=31536000; includeSubDomains
+      transfer-encoding:
+      - chunked
+      vary:
+      - Accept-Encoding
+      x-content-type-options:
+      - nosniff
+      x-ms-arm-service-request-id:
       - 286088fa-e917-40db-811d-c2cf0bf35e21
-=======
-      - 12afbc1b-e046-4c06-a9e1-b95dbcb77397
->>>>>>> 7e66e387
     status:
       code: 200
       message: OK
@@ -1496,32 +1469,24 @@
       content-type:
       - application/json; charset=utf-8
       date:
-<<<<<<< HEAD
       - Fri, 05 Nov 2021 08:50:34 GMT
-=======
-      - Fri, 05 Nov 2021 08:49:55 GMT
->>>>>>> 7e66e387
-      expires:
-      - '-1'
-      pragma:
-      - no-cache
-      server:
-      - Microsoft-HTTPAPI/2.0
-      - Microsoft-HTTPAPI/2.0
-      strict-transport-security:
-      - max-age=31536000; includeSubDomains
-      transfer-encoding:
-      - chunked
-      vary:
-      - Accept-Encoding
-      x-content-type-options:
-      - nosniff
-      x-ms-arm-service-request-id:
-<<<<<<< HEAD
+      expires:
+      - '-1'
+      pragma:
+      - no-cache
+      server:
+      - Microsoft-HTTPAPI/2.0
+      - Microsoft-HTTPAPI/2.0
+      strict-transport-security:
+      - max-age=31536000; includeSubDomains
+      transfer-encoding:
+      - chunked
+      vary:
+      - Accept-Encoding
+      x-content-type-options:
+      - nosniff
+      x-ms-arm-service-request-id:
       - 3c0f5440-dd77-4714-9a65-0feea000eac8
-=======
-      - 286088fa-e917-40db-811d-c2cf0bf35e21
->>>>>>> 7e66e387
     status:
       code: 200
       message: OK
@@ -1550,32 +1515,24 @@
       content-type:
       - application/json; charset=utf-8
       date:
-<<<<<<< HEAD
       - Fri, 05 Nov 2021 08:51:15 GMT
-=======
-      - Fri, 05 Nov 2021 08:50:34 GMT
->>>>>>> 7e66e387
-      expires:
-      - '-1'
-      pragma:
-      - no-cache
-      server:
-      - Microsoft-HTTPAPI/2.0
-      - Microsoft-HTTPAPI/2.0
-      strict-transport-security:
-      - max-age=31536000; includeSubDomains
-      transfer-encoding:
-      - chunked
-      vary:
-      - Accept-Encoding
-      x-content-type-options:
-      - nosniff
-      x-ms-arm-service-request-id:
-<<<<<<< HEAD
+      expires:
+      - '-1'
+      pragma:
+      - no-cache
+      server:
+      - Microsoft-HTTPAPI/2.0
+      - Microsoft-HTTPAPI/2.0
+      strict-transport-security:
+      - max-age=31536000; includeSubDomains
+      transfer-encoding:
+      - chunked
+      vary:
+      - Accept-Encoding
+      x-content-type-options:
+      - nosniff
+      x-ms-arm-service-request-id:
       - ea5a7a04-1de4-4f2d-adbc-af671ea406d3
-=======
-      - 3c0f5440-dd77-4714-9a65-0feea000eac8
->>>>>>> 7e66e387
     status:
       code: 200
       message: OK
@@ -1604,32 +1561,24 @@
       content-type:
       - application/json; charset=utf-8
       date:
-<<<<<<< HEAD
       - Fri, 05 Nov 2021 08:52:34 GMT
-=======
-      - Fri, 05 Nov 2021 08:51:15 GMT
->>>>>>> 7e66e387
-      expires:
-      - '-1'
-      pragma:
-      - no-cache
-      server:
-      - Microsoft-HTTPAPI/2.0
-      - Microsoft-HTTPAPI/2.0
-      strict-transport-security:
-      - max-age=31536000; includeSubDomains
-      transfer-encoding:
-      - chunked
-      vary:
-      - Accept-Encoding
-      x-content-type-options:
-      - nosniff
-      x-ms-arm-service-request-id:
-<<<<<<< HEAD
+      expires:
+      - '-1'
+      pragma:
+      - no-cache
+      server:
+      - Microsoft-HTTPAPI/2.0
+      - Microsoft-HTTPAPI/2.0
+      strict-transport-security:
+      - max-age=31536000; includeSubDomains
+      transfer-encoding:
+      - chunked
+      vary:
+      - Accept-Encoding
+      x-content-type-options:
+      - nosniff
+      x-ms-arm-service-request-id:
       - 431ca21c-f1b2-4aa3-9bf8-372cbff19838
-=======
-      - ea5a7a04-1de4-4f2d-adbc-af671ea406d3
->>>>>>> 7e66e387
     status:
       code: 200
       message: OK
@@ -1658,32 +1607,24 @@
       content-type:
       - application/json; charset=utf-8
       date:
-<<<<<<< HEAD
       - Fri, 05 Nov 2021 08:55:15 GMT
-=======
-      - Fri, 05 Nov 2021 08:52:34 GMT
->>>>>>> 7e66e387
-      expires:
-      - '-1'
-      pragma:
-      - no-cache
-      server:
-      - Microsoft-HTTPAPI/2.0
-      - Microsoft-HTTPAPI/2.0
-      strict-transport-security:
-      - max-age=31536000; includeSubDomains
-      transfer-encoding:
-      - chunked
-      vary:
-      - Accept-Encoding
-      x-content-type-options:
-      - nosniff
-      x-ms-arm-service-request-id:
-<<<<<<< HEAD
+      expires:
+      - '-1'
+      pragma:
+      - no-cache
+      server:
+      - Microsoft-HTTPAPI/2.0
+      - Microsoft-HTTPAPI/2.0
+      strict-transport-security:
+      - max-age=31536000; includeSubDomains
+      transfer-encoding:
+      - chunked
+      vary:
+      - Accept-Encoding
+      x-content-type-options:
+      - nosniff
+      x-ms-arm-service-request-id:
       - a6bc5c83-c94c-4c7a-93af-718e30106276
-=======
-      - 431ca21c-f1b2-4aa3-9bf8-372cbff19838
->>>>>>> 7e66e387
     status:
       code: 200
       message: OK
@@ -1712,32 +1653,24 @@
       content-type:
       - application/json; charset=utf-8
       date:
-<<<<<<< HEAD
       - Fri, 05 Nov 2021 08:56:55 GMT
-=======
-      - Fri, 05 Nov 2021 08:55:15 GMT
->>>>>>> 7e66e387
-      expires:
-      - '-1'
-      pragma:
-      - no-cache
-      server:
-      - Microsoft-HTTPAPI/2.0
-      - Microsoft-HTTPAPI/2.0
-      strict-transport-security:
-      - max-age=31536000; includeSubDomains
-      transfer-encoding:
-      - chunked
-      vary:
-      - Accept-Encoding
-      x-content-type-options:
-      - nosniff
-      x-ms-arm-service-request-id:
-<<<<<<< HEAD
+      expires:
+      - '-1'
+      pragma:
+      - no-cache
+      server:
+      - Microsoft-HTTPAPI/2.0
+      - Microsoft-HTTPAPI/2.0
+      strict-transport-security:
+      - max-age=31536000; includeSubDomains
+      transfer-encoding:
+      - chunked
+      vary:
+      - Accept-Encoding
+      x-content-type-options:
+      - nosniff
+      x-ms-arm-service-request-id:
       - 01604c66-886e-4798-9c21-1af0891d1330
-=======
-      - a6bc5c83-c94c-4c7a-93af-718e30106276
->>>>>>> 7e66e387
     status:
       code: 200
       message: OK
@@ -1766,32 +1699,24 @@
       content-type:
       - application/json; charset=utf-8
       date:
-<<<<<<< HEAD
       - Fri, 05 Nov 2021 08:58:36 GMT
-=======
-      - Fri, 05 Nov 2021 08:56:55 GMT
->>>>>>> 7e66e387
-      expires:
-      - '-1'
-      pragma:
-      - no-cache
-      server:
-      - Microsoft-HTTPAPI/2.0
-      - Microsoft-HTTPAPI/2.0
-      strict-transport-security:
-      - max-age=31536000; includeSubDomains
-      transfer-encoding:
-      - chunked
-      vary:
-      - Accept-Encoding
-      x-content-type-options:
-      - nosniff
-      x-ms-arm-service-request-id:
-<<<<<<< HEAD
+      expires:
+      - '-1'
+      pragma:
+      - no-cache
+      server:
+      - Microsoft-HTTPAPI/2.0
+      - Microsoft-HTTPAPI/2.0
+      strict-transport-security:
+      - max-age=31536000; includeSubDomains
+      transfer-encoding:
+      - chunked
+      vary:
+      - Accept-Encoding
+      x-content-type-options:
+      - nosniff
+      x-ms-arm-service-request-id:
       - 4d9174a3-913c-4381-a2e4-3070af597e1f
-=======
-      - 01604c66-886e-4798-9c21-1af0891d1330
->>>>>>> 7e66e387
     status:
       code: 200
       message: OK
@@ -1820,32 +1745,24 @@
       content-type:
       - application/json; charset=utf-8
       date:
-<<<<<<< HEAD
       - Fri, 05 Nov 2021 09:00:15 GMT
-=======
-      - Fri, 05 Nov 2021 08:58:36 GMT
->>>>>>> 7e66e387
-      expires:
-      - '-1'
-      pragma:
-      - no-cache
-      server:
-      - Microsoft-HTTPAPI/2.0
-      - Microsoft-HTTPAPI/2.0
-      strict-transport-security:
-      - max-age=31536000; includeSubDomains
-      transfer-encoding:
-      - chunked
-      vary:
-      - Accept-Encoding
-      x-content-type-options:
-      - nosniff
-      x-ms-arm-service-request-id:
-<<<<<<< HEAD
+      expires:
+      - '-1'
+      pragma:
+      - no-cache
+      server:
+      - Microsoft-HTTPAPI/2.0
+      - Microsoft-HTTPAPI/2.0
+      strict-transport-security:
+      - max-age=31536000; includeSubDomains
+      transfer-encoding:
+      - chunked
+      vary:
+      - Accept-Encoding
+      x-content-type-options:
+      - nosniff
+      x-ms-arm-service-request-id:
       - 9dacb064-0889-41b0-b498-44254534c4ca
-=======
-      - 4d9174a3-913c-4381-a2e4-3070af597e1f
->>>>>>> 7e66e387
     status:
       code: 200
       message: OK
@@ -1865,95 +1782,33 @@
     uri: https://management.azure.com/subscriptions/00000000-0000-0000-0000-000000000000/providers/Microsoft.Network/locations/eastus/operations/60152bb4-2a86-4134-b804-dd5e284cce2b?api-version=2021-05-01
   response:
     body:
-      string: "{\r\n  \"status\": \"InProgress\"\r\n}"
-    headers:
-      cache-control:
-      - no-cache
-      content-length:
-      - '30'
-      content-type:
-      - application/json; charset=utf-8
-      date:
-<<<<<<< HEAD
+      string: "{\r\n  \"status\": \"Succeeded\"\r\n}"
+    headers:
+      cache-control:
+      - no-cache
+      content-length:
+      - '29'
+      content-type:
+      - application/json; charset=utf-8
+      date:
       - Fri, 05 Nov 2021 09:01:56 GMT
-=======
-      - Fri, 05 Nov 2021 09:00:15 GMT
->>>>>>> 7e66e387
-      expires:
-      - '-1'
-      pragma:
-      - no-cache
-      server:
-      - Microsoft-HTTPAPI/2.0
-      - Microsoft-HTTPAPI/2.0
-      strict-transport-security:
-      - max-age=31536000; includeSubDomains
-      transfer-encoding:
-      - chunked
-      vary:
-      - Accept-Encoding
-      x-content-type-options:
-      - nosniff
-      x-ms-arm-service-request-id:
-<<<<<<< HEAD
+      expires:
+      - '-1'
+      pragma:
+      - no-cache
+      server:
+      - Microsoft-HTTPAPI/2.0
+      - Microsoft-HTTPAPI/2.0
+      strict-transport-security:
+      - max-age=31536000; includeSubDomains
+      transfer-encoding:
+      - chunked
+      vary:
+      - Accept-Encoding
+      x-content-type-options:
+      - nosniff
+      x-ms-arm-service-request-id:
       - a291bbd7-84d7-42a9-8224-1ebd5aa98c87
-=======
-      - 9dacb064-0889-41b0-b498-44254534c4ca
->>>>>>> 7e66e387
-    status:
-      code: 200
-      message: OK
-- request:
-    body: null
-    headers:
-      Accept:
-      - '*/*'
-      Accept-Encoding:
-      - gzip, deflate
-      Connection:
-      - keep-alive
-      User-Agent:
-      - azsdk-python-azure-mgmt-network/19.3.0 Python/3.8.12 (Linux-5.11.0-1020-azure-x86_64-with-glibc2.2.5)
-        VSTS_0fb41ef4-5012-48a9-bf39-4ee3de03ee35_build_2500_0
-    method: GET
-    uri: https://management.azure.com/subscriptions/00000000-0000-0000-0000-000000000000/providers/Microsoft.Network/locations/eastus/operations/60152bb4-2a86-4134-b804-dd5e284cce2b?api-version=2021-05-01
-  response:
-    body:
-      string: "{\r\n  \"status\": \"Succeeded\"\r\n}"
-    headers:
-      cache-control:
-      - no-cache
-      content-length:
-      - '29'
-      content-type:
-      - application/json; charset=utf-8
-      date:
-<<<<<<< HEAD
-      - Fri, 05 Nov 2021 09:03:36 GMT
-=======
-      - Fri, 05 Nov 2021 09:01:56 GMT
->>>>>>> 7e66e387
-      expires:
-      - '-1'
-      pragma:
-      - no-cache
-      server:
-      - Microsoft-HTTPAPI/2.0
-      - Microsoft-HTTPAPI/2.0
-      strict-transport-security:
-      - max-age=31536000; includeSubDomains
-      transfer-encoding:
-      - chunked
-      vary:
-      - Accept-Encoding
-      x-content-type-options:
-      - nosniff
-      x-ms-arm-service-request-id:
-<<<<<<< HEAD
-      - 76f3392e-dbe4-46a8-8217-8b8117be868f
-=======
-      - a291bbd7-84d7-42a9-8224-1ebd5aa98c87
->>>>>>> 7e66e387
     status:
       code: 200
       message: OK
@@ -2009,32 +1864,24 @@
       content-type:
       - application/json; charset=utf-8
       date:
-<<<<<<< HEAD
-      - Fri, 05 Nov 2021 09:05:16 GMT
-=======
       - Fri, 05 Nov 2021 09:03:36 GMT
->>>>>>> 7e66e387
-      expires:
-      - '-1'
-      pragma:
-      - no-cache
-      server:
-      - Microsoft-HTTPAPI/2.0
-      - Microsoft-HTTPAPI/2.0
-      strict-transport-security:
-      - max-age=31536000; includeSubDomains
-      transfer-encoding:
-      - chunked
-      vary:
-      - Accept-Encoding
-      x-content-type-options:
-      - nosniff
-      x-ms-arm-service-request-id:
-<<<<<<< HEAD
-      - 340fd9ad-9fc8-4ebe-80f2-f68bcb82a910
-=======
+      expires:
+      - '-1'
+      pragma:
+      - no-cache
+      server:
+      - Microsoft-HTTPAPI/2.0
+      - Microsoft-HTTPAPI/2.0
+      strict-transport-security:
+      - max-age=31536000; includeSubDomains
+      transfer-encoding:
+      - chunked
+      vary:
+      - Accept-Encoding
+      x-content-type-options:
+      - nosniff
+      x-ms-arm-service-request-id:
       - 76f3392e-dbe4-46a8-8217-8b8117be868f
->>>>>>> 7e66e387
     status:
       code: 200
       message: OK
@@ -2054,16 +1901,10 @@
       Content-Type:
       - application/json
       User-Agent:
-<<<<<<< HEAD
-      - azsdk-python-azure-mgmt-network/19.1.0 Python/3.6.9 (Linux-5.4.72-microsoft-standard-WSL2-x86_64-with-Ubuntu-18.04-bionic)
-    method: PUT
-    uri: https://management.azure.com/subscriptions/00000000-0000-0000-0000-000000000000/resourceGroups/rgname/providers/Microsoft.Network/virtualNetworks/virtualnetworkname/virtualNetworkPeerings/virtualnetworkpeeringname?api-version=2021-03-01
-=======
       - azsdk-python-azure-mgmt-network/19.3.0 Python/3.8.12 (Linux-5.11.0-1020-azure-x86_64-with-glibc2.2.5)
         VSTS_0fb41ef4-5012-48a9-bf39-4ee3de03ee35_build_2500_0
     method: GET
     uri: https://management.azure.com/subscriptions/00000000-0000-0000-0000-000000000000/providers/Microsoft.Network/locations/eastus/operations/60152bb4-2a86-4134-b804-dd5e284cce2b?api-version=2021-05-01
->>>>>>> 7e66e387
   response:
     body:
       string: "{\r\n  \"name\": \"virtualnetworkpeeringname\",\r\n  \"id\": \"/subscriptions/00000000-0000-0000-0000-000000000000/resourceGroups/rgname/providers/Microsoft.Network/virtualNetworks/virtualnetworkname/virtualNetworkPeerings/virtualnetworkpeeringname\"\
@@ -2090,30 +1931,20 @@
       content-type:
       - application/json; charset=utf-8
       date:
-<<<<<<< HEAD
-      - Sat, 09 Oct 2021 06:28:47 GMT
-=======
       - Fri, 05 Nov 2021 09:05:16 GMT
->>>>>>> 7e66e387
-      expires:
-      - '-1'
-      pragma:
-      - no-cache
-      server:
-      - Microsoft-HTTPAPI/2.0
-      - Microsoft-HTTPAPI/2.0
-      strict-transport-security:
-      - max-age=31536000; includeSubDomains
-      x-content-type-options:
-      - nosniff
-      x-ms-arm-service-request-id:
-<<<<<<< HEAD
-      - 7269edfd-6f8f-4c5e-a89e-c2ddacf20f97
-      x-ms-ratelimit-remaining-subscription-writes:
-      - '1199'
-=======
+      expires:
+      - '-1'
+      pragma:
+      - no-cache
+      server:
+      - Microsoft-HTTPAPI/2.0
+      - Microsoft-HTTPAPI/2.0
+      strict-transport-security:
+      - max-age=31536000; includeSubDomains
+      x-content-type-options:
+      - nosniff
+      x-ms-arm-service-request-id:
       - 340fd9ad-9fc8-4ebe-80f2-f68bcb82a910
->>>>>>> 7e66e387
     status:
       code: 201
       message: Created
@@ -2756,8 +2587,6 @@
       - keep-alive
       User-Agent:
       - azsdk-python-azure-mgmt-network/19.3.0 Python/3.8.12 (Linux-5.11.0-1020-azure-x86_64-with-glibc2.2.5)
-<<<<<<< HEAD
-=======
         VSTS_0fb41ef4-5012-48a9-bf39-4ee3de03ee35_build_2500_0
     method: GET
     uri: https://management.azure.com/subscriptions/00000000-0000-0000-0000-000000000000/providers/Microsoft.Network/locations/eastus/operations/e031d896-8fa4-4c2b-a8e5-717c0a040db1?api-version=2021-05-01
@@ -2850,7 +2679,6 @@
       - keep-alive
       User-Agent:
       - azsdk-python-azure-mgmt-network/19.3.0 Python/3.8.12 (Linux-5.11.0-1020-azure-x86_64-with-glibc2.2.5)
->>>>>>> 7e66e387
         VSTS_0fb41ef4-5012-48a9-bf39-4ee3de03ee35_build_2500_0
     method: GET
     uri: https://management.azure.com/subscriptions/00000000-0000-0000-0000-000000000000/providers/Microsoft.Network/locations/eastus/operations/e031d896-8fa4-4c2b-a8e5-717c0a040db1?api-version=2021-05-01
@@ -2865,32 +2693,24 @@
       content-type:
       - application/json; charset=utf-8
       date:
-<<<<<<< HEAD
-      - Fri, 05 Nov 2021 09:08:01 GMT
-=======
       - Fri, 05 Nov 2021 09:08:32 GMT
->>>>>>> 7e66e387
-      expires:
-      - '-1'
-      pragma:
-      - no-cache
-      server:
-      - Microsoft-HTTPAPI/2.0
-      - Microsoft-HTTPAPI/2.0
-      strict-transport-security:
-      - max-age=31536000; includeSubDomains
-      transfer-encoding:
-      - chunked
-      vary:
-      - Accept-Encoding
-      x-content-type-options:
-      - nosniff
-      x-ms-arm-service-request-id:
-<<<<<<< HEAD
-      - b8402cf9-36b1-456d-9c4e-371d9bcceac0
-=======
+      expires:
+      - '-1'
+      pragma:
+      - no-cache
+      server:
+      - Microsoft-HTTPAPI/2.0
+      - Microsoft-HTTPAPI/2.0
+      strict-transport-security:
+      - max-age=31536000; includeSubDomains
+      transfer-encoding:
+      - chunked
+      vary:
+      - Accept-Encoding
+      x-content-type-options:
+      - nosniff
+      x-ms-arm-service-request-id:
       - 52240363-0451-432b-bfed-d593b6dca81d
->>>>>>> 7e66e387
     status:
       code: 200
       message: OK
@@ -2919,32 +2739,24 @@
       content-type:
       - application/json; charset=utf-8
       date:
-<<<<<<< HEAD
-      - Fri, 05 Nov 2021 09:08:11 GMT
-=======
       - Fri, 05 Nov 2021 09:08:52 GMT
->>>>>>> 7e66e387
-      expires:
-      - '-1'
-      pragma:
-      - no-cache
-      server:
-      - Microsoft-HTTPAPI/2.0
-      - Microsoft-HTTPAPI/2.0
-      strict-transport-security:
-      - max-age=31536000; includeSubDomains
-      transfer-encoding:
-      - chunked
-      vary:
-      - Accept-Encoding
-      x-content-type-options:
-      - nosniff
-      x-ms-arm-service-request-id:
-<<<<<<< HEAD
-      - 0f3d32cb-4b2e-4461-831b-eff801b31d6b
-=======
+      expires:
+      - '-1'
+      pragma:
+      - no-cache
+      server:
+      - Microsoft-HTTPAPI/2.0
+      - Microsoft-HTTPAPI/2.0
+      strict-transport-security:
+      - max-age=31536000; includeSubDomains
+      transfer-encoding:
+      - chunked
+      vary:
+      - Accept-Encoding
+      x-content-type-options:
+      - nosniff
+      x-ms-arm-service-request-id:
       - 49cedaac-f9cc-4be1-8b8f-6a80b1fd98de
->>>>>>> 7e66e387
     status:
       code: 200
       message: OK
@@ -2962,101 +2774,6 @@
         VSTS_0fb41ef4-5012-48a9-bf39-4ee3de03ee35_build_2500_0
     method: GET
     uri: https://management.azure.com/subscriptions/00000000-0000-0000-0000-000000000000/providers/Microsoft.Network/locations/eastus/operations/e031d896-8fa4-4c2b-a8e5-717c0a040db1?api-version=2021-05-01
-<<<<<<< HEAD
-  response:
-    body:
-      string: "{\r\n  \"status\": \"InProgress\"\r\n}"
-    headers:
-      cache-control:
-      - no-cache
-      content-length:
-      - '30'
-      content-type:
-      - application/json; charset=utf-8
-      date:
-      - Fri, 05 Nov 2021 09:08:32 GMT
-      expires:
-      - '-1'
-      pragma:
-      - no-cache
-      server:
-      - Microsoft-HTTPAPI/2.0
-      - Microsoft-HTTPAPI/2.0
-      strict-transport-security:
-      - max-age=31536000; includeSubDomains
-      transfer-encoding:
-      - chunked
-      vary:
-      - Accept-Encoding
-      x-content-type-options:
-      - nosniff
-      x-ms-arm-service-request-id:
-      - 52240363-0451-432b-bfed-d593b6dca81d
-    status:
-      code: 200
-      message: OK
-- request:
-    body: null
-    headers:
-      Accept:
-      - '*/*'
-      Accept-Encoding:
-      - gzip, deflate
-      Connection:
-      - keep-alive
-      User-Agent:
-      - azsdk-python-azure-mgmt-network/19.3.0 Python/3.8.12 (Linux-5.11.0-1020-azure-x86_64-with-glibc2.2.5)
-        VSTS_0fb41ef4-5012-48a9-bf39-4ee3de03ee35_build_2500_0
-    method: GET
-    uri: https://management.azure.com/subscriptions/00000000-0000-0000-0000-000000000000/providers/Microsoft.Network/locations/eastus/operations/e031d896-8fa4-4c2b-a8e5-717c0a040db1?api-version=2021-05-01
-  response:
-    body:
-      string: "{\r\n  \"status\": \"InProgress\"\r\n}"
-    headers:
-      cache-control:
-      - no-cache
-      content-length:
-      - '30'
-      content-type:
-      - application/json; charset=utf-8
-      date:
-      - Fri, 05 Nov 2021 09:08:52 GMT
-      expires:
-      - '-1'
-      pragma:
-      - no-cache
-      server:
-      - Microsoft-HTTPAPI/2.0
-      - Microsoft-HTTPAPI/2.0
-      strict-transport-security:
-      - max-age=31536000; includeSubDomains
-      transfer-encoding:
-      - chunked
-      vary:
-      - Accept-Encoding
-      x-content-type-options:
-      - nosniff
-      x-ms-arm-service-request-id:
-      - 49cedaac-f9cc-4be1-8b8f-6a80b1fd98de
-    status:
-      code: 200
-      message: OK
-- request:
-    body: null
-    headers:
-      Accept:
-      - '*/*'
-      Accept-Encoding:
-      - gzip, deflate
-      Connection:
-      - keep-alive
-      User-Agent:
-      - azsdk-python-azure-mgmt-network/19.3.0 Python/3.8.12 (Linux-5.11.0-1020-azure-x86_64-with-glibc2.2.5)
-        VSTS_0fb41ef4-5012-48a9-bf39-4ee3de03ee35_build_2500_0
-    method: GET
-    uri: https://management.azure.com/subscriptions/00000000-0000-0000-0000-000000000000/providers/Microsoft.Network/locations/eastus/operations/e031d896-8fa4-4c2b-a8e5-717c0a040db1?api-version=2021-05-01
-=======
->>>>>>> 7e66e387
   response:
     body:
       string: "{\r\n  \"status\": \"Succeeded\"\r\n}"
@@ -4934,7 +4651,6 @@
       - keep-alive
       User-Agent:
       - azsdk-python-azure-mgmt-network/19.3.0 Python/3.8.12 (Linux-5.11.0-1020-azure-x86_64-with-glibc2.2.5)
-<<<<<<< HEAD
         VSTS_0fb41ef4-5012-48a9-bf39-4ee3de03ee35_build_2500_0
     method: GET
     uri: https://management.azure.com/subscriptions/00000000-0000-0000-0000-000000000000/resourceGroups/rgname/providers/Microsoft.Network/virtualNetworkGateways/virtualnetworkgatewayname?api-version=2021-05-01
@@ -5008,8 +4724,6 @@
       - keep-alive
       User-Agent:
       - azsdk-python-azure-mgmt-network/19.3.0 Python/3.8.12 (Linux-5.11.0-1020-azure-x86_64-with-glibc2.2.5)
-=======
->>>>>>> 7e66e387
         VSTS_0fb41ef4-5012-48a9-bf39-4ee3de03ee35_build_2500_0
     method: GET
     uri: https://management.azure.com/subscriptions/00000000-0000-0000-0000-000000000000/resourceGroups/rgname/providers/Microsoft.Network/virtualNetworkGateways/virtualnetworkgatewayname?api-version=2021-05-01
@@ -5051,32 +4765,24 @@
       content-type:
       - application/json; charset=utf-8
       date:
-<<<<<<< HEAD
       - Fri, 05 Nov 2021 09:25:10 GMT
-=======
-      - Fri, 05 Nov 2021 09:24:39 GMT
->>>>>>> 7e66e387
-      expires:
-      - '-1'
-      pragma:
-      - no-cache
-      server:
-      - Microsoft-HTTPAPI/2.0
-      - Microsoft-HTTPAPI/2.0
-      strict-transport-security:
-      - max-age=31536000; includeSubDomains
-      transfer-encoding:
-      - chunked
-      vary:
-      - Accept-Encoding
-      x-content-type-options:
-      - nosniff
-      x-ms-arm-service-request-id:
-<<<<<<< HEAD
+      expires:
+      - '-1'
+      pragma:
+      - no-cache
+      server:
+      - Microsoft-HTTPAPI/2.0
+      - Microsoft-HTTPAPI/2.0
+      strict-transport-security:
+      - max-age=31536000; includeSubDomains
+      transfer-encoding:
+      - chunked
+      vary:
+      - Accept-Encoding
+      x-content-type-options:
+      - nosniff
+      x-ms-arm-service-request-id:
       - 4bb8d268-faeb-4edc-9312-3b6986e40141
-=======
-      - 3d2cdfe0-6df3-476a-88d0-104d3a939f2d
->>>>>>> 7e66e387
     status:
       code: 200
       message: OK
@@ -5097,82 +4803,6 @@
   response:
     body:
       string: "{\r\n  \"name\": \"virtualnetworkgatewayname\",\r\n  \"id\": \"/subscriptions/00000000-0000-0000-0000-000000000000/resourceGroups/rgname/providers/Microsoft.Network/virtualNetworkGateways/virtualnetworkgatewayname\",\r\n
-<<<<<<< HEAD
-=======
-        \ \"etag\": \"W/\\\"257bac5e-ee52-4198-9588-3032e2ecf20b\\\"\",\r\n  \"type\":
-        \"Microsoft.Network/virtualNetworkGateways\",\r\n  \"location\": \"eastus\",\r\n
-        \ \"tags\": {\r\n    \"tag1\": \"value1\",\r\n    \"tag2\": \"value2\"\r\n
-        \ },\r\n  \"properties\": {\r\n    \"provisioningState\": \"Updating\",\r\n
-        \   \"resourceGuid\": \"ef8ecadb-db18-40b7-9785-0f625303c259\",\r\n    \"packetCaptureDiagnosticState\":
-        \"None\",\r\n    \"enablePrivateIpAddress\": false,\r\n    \"ipConfigurations\":
-        [\r\n      {\r\n        \"name\": \"ipconfig\",\r\n        \"id\": \"/subscriptions/00000000-0000-0000-0000-000000000000/resourceGroups/rgname/providers/Microsoft.Network/virtualNetworkGateways/virtualnetworkgatewayname/ipConfigurations/ipconfig\",\r\n
-        \       \"etag\": \"W/\\\"257bac5e-ee52-4198-9588-3032e2ecf20b\\\"\",\r\n
-        \       \"type\": \"Microsoft.Network/virtualNetworkGateways/ipConfigurations\",\r\n
-        \       \"properties\": {\r\n          \"provisioningState\": \"Updating\",\r\n
-        \         \"privateIPAllocationMethod\": \"Dynamic\",\r\n          \"publicIPAddress\":
-        {\r\n            \"id\": \"/subscriptions/00000000-0000-0000-0000-000000000000/resourceGroups/rgname/providers/Microsoft.Network/publicIPAddresses/publicipname\"\r\n
-        \         },\r\n          \"subnet\": {\r\n            \"id\": \"/subscriptions/00000000-0000-0000-0000-000000000000/resourceGroups/rgname/providers/Microsoft.Network/virtualNetworks/virtualnetworkname/subnets/GatewaySubnet\"\r\n
-        \         }\r\n        }\r\n      }\r\n    ],\r\n    \"natRules\": [],\r\n
-        \   \"enableBgpRouteTranslationForNat\": false,\r\n    \"sku\": {\r\n      \"name\":
-        \"VpnGw1\",\r\n      \"tier\": \"VpnGw1\",\r\n      \"capacity\": 2\r\n    },\r\n
-        \   \"gatewayType\": \"Vpn\",\r\n    \"vpnType\": \"RouteBased\",\r\n    \"enableBgp\":
-        false,\r\n    \"activeActive\": false,\r\n    \"bgpSettings\": {\r\n      \"asn\":
-        65515,\r\n      \"bgpPeeringAddress\": \"10.0.1.30\",\r\n      \"peerWeight\":
-        0,\r\n      \"bgpPeeringAddresses\": [\r\n        {\r\n          \"ipconfigurationId\":
-        \"/subscriptions/00000000-0000-0000-0000-000000000000/resourceGroups/rgname/providers/Microsoft.Network/virtualNetworkGateways/virtualnetworkgatewayname/ipConfigurations/ipconfig\",\r\n
-        \         \"defaultBgpIpAddresses\": [\r\n            \"10.0.1.30\"\r\n          ],\r\n
-        \         \"customBgpIpAddresses\": [],\r\n          \"tunnelIpAddresses\":
-        [\r\n            \"20.121.0.34\"\r\n          ]\r\n        }\r\n      ]\r\n
-        \   },\r\n    \"customRoutes\": {\r\n      \"addressPrefixes\": [\r\n        \"101.168.0.6/32\"\r\n
-        \     ]\r\n    },\r\n    \"vpnGatewayGeneration\": \"Generation1\",\r\n    \"enableDnsForwarding\":
-        false\r\n  }\r\n}"
-    headers:
-      cache-control:
-      - no-cache
-      content-length:
-      - '2973'
-      content-type:
-      - application/json; charset=utf-8
-      date:
-      - Fri, 05 Nov 2021 09:25:10 GMT
-      expires:
-      - '-1'
-      pragma:
-      - no-cache
-      server:
-      - Microsoft-HTTPAPI/2.0
-      - Microsoft-HTTPAPI/2.0
-      strict-transport-security:
-      - max-age=31536000; includeSubDomains
-      transfer-encoding:
-      - chunked
-      vary:
-      - Accept-Encoding
-      x-content-type-options:
-      - nosniff
-      x-ms-arm-service-request-id:
-      - 4bb8d268-faeb-4edc-9312-3b6986e40141
-    status:
-      code: 200
-      message: OK
-- request:
-    body: null
-    headers:
-      Accept:
-      - '*/*'
-      Accept-Encoding:
-      - gzip, deflate
-      Connection:
-      - keep-alive
-      User-Agent:
-      - azsdk-python-azure-mgmt-network/19.3.0 Python/3.8.12 (Linux-5.11.0-1020-azure-x86_64-with-glibc2.2.5)
-        VSTS_0fb41ef4-5012-48a9-bf39-4ee3de03ee35_build_2500_0
-    method: GET
-    uri: https://management.azure.com/subscriptions/00000000-0000-0000-0000-000000000000/resourceGroups/rgname/providers/Microsoft.Network/virtualNetworkGateways/virtualnetworkgatewayname?api-version=2021-05-01
-  response:
-    body:
-      string: "{\r\n  \"name\": \"virtualnetworkgatewayname\",\r\n  \"id\": \"/subscriptions/00000000-0000-0000-0000-000000000000/resourceGroups/rgname/providers/Microsoft.Network/virtualNetworkGateways/virtualnetworkgatewayname\",\r\n
->>>>>>> 7e66e387
         \ \"etag\": \"W/\\\"949dc127-61f5-45f7-af05-5218b572933e\\\"\",\r\n  \"type\":
         \"Microsoft.Network/virtualNetworkGateways\",\r\n  \"location\": \"eastus\",\r\n
         \ \"tags\": {\r\n    \"tag1\": \"value1\",\r\n    \"tag2\": \"value2\"\r\n
