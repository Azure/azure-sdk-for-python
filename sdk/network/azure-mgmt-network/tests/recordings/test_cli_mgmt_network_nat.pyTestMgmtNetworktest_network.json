{
  "Entries": [
    {
      "RequestUri": "https://login.microsoftonline.com/00000000-0000-0000-0000-000000000000/v2.0/.well-known/openid-configuration",
      "RequestMethod": "GET",
      "RequestHeaders": {
        "Accept": "*/*",
        "Accept-Encoding": "gzip, deflate",
        "Connection": "keep-alive",
<<<<<<< HEAD
        "User-Agent": "azsdk-python-identity/1.12.0b2 Python/3.8.14 (Linux-5.15.0-1020-azure-x86_64-with-glibc2.2.5) VSTS_0fb41ef4-5012-48a9-bf39-4ee3de03ee35_build_2500_0"
=======
        "User-Agent": "azsdk-python-identity/1.12.0b3 Python/3.8.14 (Linux-5.15.0-1022-azure-x86_64-with-glibc2.2.5) VSTS_0fb41ef4-5012-48a9-bf39-4ee3de03ee35_build_2500_0"
>>>>>>> dce54150
      },
      "RequestBody": null,
      "StatusCode": 200,
      "ResponseHeaders": {
        "Access-Control-Allow-Methods": "GET, OPTIONS",
        "Access-Control-Allow-Origin": "*",
        "Cache-Control": "max-age=86400, private",
        "Content-Length": "1753",
        "Content-Type": "application/json; charset=utf-8",
<<<<<<< HEAD
        "Date": "Mon, 10 Oct 2022 04:28:45 GMT",
=======
        "Date": "Mon, 24 Oct 2022 05:34:43 GMT",
>>>>>>> dce54150
        "P3P": "CP=\u0022DSP CUR OTPi IND OTRi ONL FIN\u0022",
        "Set-Cookie": "[set-cookie;]",
        "Strict-Transport-Security": "max-age=31536000; includeSubDomains",
        "X-Content-Type-Options": "nosniff",
<<<<<<< HEAD
        "x-ms-ests-server": "2.1.13845.9 - SCUS ProdSlices",
        "x-ms-httpver": "1.1",
=======
        "x-ms-ests-server": "2.1.14006.8 - NCUS ProdSlices",
>>>>>>> dce54150
        "X-XSS-Protection": "0"
      },
      "ResponseBody": {
        "token_endpoint": "https://login.microsoftonline.com/00000000-0000-0000-0000-000000000000/oauth2/v2.0/token",
        "token_endpoint_auth_methods_supported": [
          "client_secret_post",
          "private_key_jwt",
          "client_secret_basic"
        ],
        "jwks_uri": "https://login.microsoftonline.com/00000000-0000-0000-0000-000000000000/discovery/v2.0/keys",
        "response_modes_supported": [
          "query",
          "fragment",
          "form_post"
        ],
        "subject_types_supported": [
          "pairwise"
        ],
        "id_token_signing_alg_values_supported": [
          "RS256"
        ],
        "response_types_supported": [
          "code",
          "id_token",
          "code id_token",
          "id_token token"
        ],
        "scopes_supported": [
          "openid",
          "profile",
          "email",
          "offline_access"
        ],
        "issuer": "https://login.microsoftonline.com/00000000-0000-0000-0000-000000000000/v2.0",
        "request_uri_parameter_supported": false,
        "userinfo_endpoint": "https://graph.microsoft.com/oidc/userinfo",
        "authorization_endpoint": "https://login.microsoftonline.com/00000000-0000-0000-0000-000000000000/oauth2/v2.0/authorize",
        "device_authorization_endpoint": "https://login.microsoftonline.com/00000000-0000-0000-0000-000000000000/oauth2/v2.0/devicecode",
        "http_logout_supported": true,
        "frontchannel_logout_supported": true,
        "end_session_endpoint": "https://login.microsoftonline.com/00000000-0000-0000-0000-000000000000/oauth2/v2.0/logout",
        "claims_supported": [
          "sub",
          "iss",
          "cloud_instance_name",
          "cloud_instance_host_name",
          "cloud_graph_host_name",
          "msgraph_host",
          "aud",
          "exp",
          "iat",
          "auth_time",
          "acr",
          "nonce",
          "preferred_username",
          "name",
          "tid",
          "ver",
          "at_hash",
          "c_hash",
          "email"
        ],
        "kerberos_endpoint": "https://login.microsoftonline.com/00000000-0000-0000-0000-000000000000/kerberos",
        "tenant_region_scope": "WW",
        "cloud_instance_name": "microsoftonline.com",
        "cloud_graph_host_name": "graph.windows.net",
        "msgraph_host": "graph.microsoft.com",
        "rbac_url": "https://pas.windows.net"
      }
    },
    {
      "RequestUri": "https://login.microsoftonline.com/common/discovery/instance?api-version=1.1\u0026authorization_endpoint=https://login.microsoftonline.com/common/oauth2/authorize",
      "RequestMethod": "GET",
      "RequestHeaders": {
        "Accept": "application/json",
        "Accept-Encoding": "gzip, deflate",
        "Connection": "keep-alive",
        "Cookie": "cookie;",
<<<<<<< HEAD
        "User-Agent": "azsdk-python-identity/1.12.0b2 Python/3.8.14 (Linux-5.15.0-1020-azure-x86_64-with-glibc2.2.5) VSTS_0fb41ef4-5012-48a9-bf39-4ee3de03ee35_build_2500_0"
=======
        "User-Agent": "azsdk-python-identity/1.12.0b3 Python/3.8.14 (Linux-5.15.0-1022-azure-x86_64-with-glibc2.2.5) VSTS_0fb41ef4-5012-48a9-bf39-4ee3de03ee35_build_2500_0"
>>>>>>> dce54150
      },
      "RequestBody": null,
      "StatusCode": 200,
      "ResponseHeaders": {
        "Access-Control-Allow-Methods": "GET, OPTIONS",
        "Access-Control-Allow-Origin": "*",
        "Cache-Control": "max-age=86400, private",
        "Content-Length": "945",
        "Content-Type": "application/json; charset=utf-8",
<<<<<<< HEAD
        "Date": "Mon, 10 Oct 2022 04:28:45 GMT",
=======
        "Date": "Mon, 24 Oct 2022 05:34:43 GMT",
>>>>>>> dce54150
        "P3P": "CP=\u0022DSP CUR OTPi IND OTRi ONL FIN\u0022",
        "Set-Cookie": "[set-cookie;]",
        "Strict-Transport-Security": "max-age=31536000; includeSubDomains",
        "X-Content-Type-Options": "nosniff",
<<<<<<< HEAD
        "x-ms-ests-server": "2.1.13777.6 - NCUS ProdSlices",
        "x-ms-httpver": "1.1",
=======
        "x-ms-ests-server": "2.1.14006.8 - WUS2 ProdSlices",
>>>>>>> dce54150
        "X-XSS-Protection": "0"
      },
      "ResponseBody": {
        "tenant_discovery_endpoint": "https://login.microsoftonline.com/common/.well-known/openid-configuration",
        "api-version": "1.1",
        "metadata": [
          {
            "preferred_network": "login.microsoftonline.com",
            "preferred_cache": "login.windows.net",
            "aliases": [
              "login.microsoftonline.com",
              "login.windows.net",
              "login.microsoft.com",
              "sts.windows.net"
            ]
          },
          {
            "preferred_network": "login.partner.microsoftonline.cn",
            "preferred_cache": "login.partner.microsoftonline.cn",
            "aliases": [
              "login.partner.microsoftonline.cn",
              "login.chinacloudapi.cn"
            ]
          },
          {
            "preferred_network": "login.microsoftonline.de",
            "preferred_cache": "login.microsoftonline.de",
            "aliases": [
              "login.microsoftonline.de"
            ]
          },
          {
            "preferred_network": "login.microsoftonline.us",
            "preferred_cache": "login.microsoftonline.us",
            "aliases": [
              "login.microsoftonline.us",
              "login.usgovcloudapi.net"
            ]
          },
          {
            "preferred_network": "login-us.microsoftonline.com",
            "preferred_cache": "login-us.microsoftonline.com",
            "aliases": [
              "login-us.microsoftonline.com"
            ]
          }
        ]
      }
    },
    {
      "RequestUri": "https://login.microsoftonline.com/00000000-0000-0000-0000-000000000000/oauth2/v2.0/token",
      "RequestMethod": "POST",
      "RequestHeaders": {
        "Accept": "application/json",
        "Accept-Encoding": "gzip, deflate",
<<<<<<< HEAD
        "client-request-id": "8497cca0-fc27-4767-ae4e-2d822e925fe6",
=======
        "client-request-id": "2e7cdc2d-faa1-43f0-811b-59782f033537",
>>>>>>> dce54150
        "Connection": "keep-alive",
        "Content-Length": "288",
        "Content-Type": "application/x-www-form-urlencoded",
        "Cookie": "cookie;",
<<<<<<< HEAD
        "User-Agent": "azsdk-python-identity/1.12.0b2 Python/3.8.14 (Linux-5.15.0-1020-azure-x86_64-with-glibc2.2.5) VSTS_0fb41ef4-5012-48a9-bf39-4ee3de03ee35_build_2500_0",
=======
        "User-Agent": "azsdk-python-identity/1.12.0b3 Python/3.8.14 (Linux-5.15.0-1022-azure-x86_64-with-glibc2.2.5) VSTS_0fb41ef4-5012-48a9-bf39-4ee3de03ee35_build_2500_0",
>>>>>>> dce54150
        "x-client-cpu": "x64",
        "x-client-current-telemetry": "4|730,0|",
        "x-client-last-telemetry": "4|0|||",
        "x-client-os": "linux",
        "x-client-sku": "MSAL.Python",
        "x-client-ver": "1.20.0",
        "x-ms-lib-capability": "retry-after, h429"
      },
      "RequestBody": "client_id=00000000-0000-0000-0000-000000000000\u0026grant_type=client_credentials\u0026client_info=1\u0026client_secret=00000000-0000-0000-0000-000000000000\u0026claims=%7B%22access_token%22%3A\u002B%7B%22xms_cc%22%3A\u002B%7B%22values%22%3A\u002B%5B%22CP1%22%5D%7D%7D%7D\u0026scope=https%3A%2F%2Fmanagement.azure.com%2F.default",
      "StatusCode": 200,
      "ResponseHeaders": {
        "Cache-Control": "no-store, no-cache",
<<<<<<< HEAD
        "client-request-id": "8497cca0-fc27-4767-ae4e-2d822e925fe6",
        "Content-Length": "114",
        "Content-Type": "application/json; charset=utf-8",
        "Date": "Mon, 10 Oct 2022 04:28:45 GMT",
=======
        "client-request-id": "2e7cdc2d-faa1-43f0-811b-59782f033537",
        "Content-Length": "114",
        "Content-Type": "application/json; charset=utf-8",
        "Date": "Mon, 24 Oct 2022 05:34:43 GMT",
>>>>>>> dce54150
        "Expires": "-1",
        "P3P": "CP=\u0022DSP CUR OTPi IND OTRi ONL FIN\u0022",
        "Pragma": "no-cache",
        "Set-Cookie": "[set-cookie;]",
        "Strict-Transport-Security": "max-age=31536000; includeSubDomains",
        "X-Content-Type-Options": "nosniff",
        "x-ms-clitelem": "1,0,0,,",
<<<<<<< HEAD
        "x-ms-ests-server": "2.1.13845.9 - EUS ProdSlices",
        "x-ms-httpver": "1.1",
=======
        "x-ms-ests-server": "2.1.14006.8 - SCUS ProdSlices",
>>>>>>> dce54150
        "X-XSS-Protection": "0"
      },
      "ResponseBody": {
        "token_type": "Bearer",
        "expires_in": 86399,
        "ext_expires_in": 86399,
        "refresh_in": 43199,
        "access_token": "access_token"
      }
    },
    {
      "RequestUri": "https://management.azure.com/subscriptions/00000000-0000-0000-0000-000000000000/resourceGroups/rgname/providers/Microsoft.Network/publicIPAddresses/publicipaddress?api-version=2022-05-01",
      "RequestMethod": "PUT",
      "RequestHeaders": {
        "Accept": "application/json",
        "Accept-Encoding": "gzip, deflate",
        "Connection": "keep-alive",
        "Content-Length": "132",
        "Content-Type": "application/json",
<<<<<<< HEAD
        "User-Agent": "azsdk-python-azure-mgmt-network/22.0.0 Python/3.8.14 (Linux-5.15.0-1020-azure-x86_64-with-glibc2.2.5) VSTS_0fb41ef4-5012-48a9-bf39-4ee3de03ee35_build_2500_0"
=======
        "User-Agent": "azsdk-python-azure-mgmt-network/22.1.0 Python/3.8.14 (Linux-5.15.0-1022-azure-x86_64-with-glibc2.2.5) VSTS_0fb41ef4-5012-48a9-bf39-4ee3de03ee35_build_2500_0"
>>>>>>> dce54150
      },
      "RequestBody": {
        "location": "eastus",
        "sku": {
          "name": "Standard"
        },
        "properties": {
          "publicIPAllocationMethod": "Static",
          "idleTimeoutInMinutes": 4
        }
      },
      "StatusCode": 201,
      "ResponseHeaders": {
        "Azure-AsyncNotification": "Enabled",
<<<<<<< HEAD
        "Azure-AsyncOperation": "https://management.azure.com/subscriptions/00000000-0000-0000-0000-000000000000/providers/Microsoft.Network/locations/eastus/operations/742c7f67-df92-4d44-9776-a3f8f622e6fe?api-version=2022-05-01",
        "Cache-Control": "no-cache",
        "Content-Length": "718",
        "Content-Type": "application/json; charset=utf-8",
        "Date": "Mon, 10 Oct 2022 04:28:47 GMT",
=======
        "Azure-AsyncOperation": "https://management.azure.com/subscriptions/00000000-0000-0000-0000-000000000000/providers/Microsoft.Network/locations/eastus/operations/5bcb3e0a-7fe6-4c25-b93f-63ab13fe9b85?api-version=2022-05-01",
        "Cache-Control": "no-cache",
        "Content-Length": "718",
        "Content-Type": "application/json; charset=utf-8",
        "Date": "Mon, 24 Oct 2022 05:34:45 GMT",
>>>>>>> dce54150
        "Expires": "-1",
        "Pragma": "no-cache",
        "Retry-After": "1",
        "Server": [
          "Microsoft-HTTPAPI/2.0",
          "Microsoft-HTTPAPI/2.0"
        ],
        "Strict-Transport-Security": "max-age=31536000; includeSubDomains",
        "X-Content-Type-Options": "nosniff",
<<<<<<< HEAD
        "x-ms-arm-service-request-id": "4a21fd6c-9763-4fb8-bee9-6175f5d591cd",
        "x-ms-correlation-request-id": "b8dfd692-fb2c-4b6b-8401-4f11dbc953a4",
        "x-ms-ratelimit-remaining-subscription-writes": "1168",
        "x-ms-routing-request-id": "CENTRALUS:20221010T042847Z:b8dfd692-fb2c-4b6b-8401-4f11dbc953a4"
=======
        "x-ms-arm-service-request-id": "9adbe660-38f3-46e5-8bbe-aff20472ccf9",
        "x-ms-correlation-request-id": "c75b1083-bc1f-4d9b-b55c-63aee494331d",
        "x-ms-ratelimit-remaining-subscription-writes": "1184",
        "x-ms-routing-request-id": "NORTHCENTRALUS:20221024T053445Z:c75b1083-bc1f-4d9b-b55c-63aee494331d"
>>>>>>> dce54150
      },
      "ResponseBody": {
        "name": "publicipaddress",
        "id": "/subscriptions/00000000-0000-0000-0000-000000000000/resourceGroups/rgname/providers/Microsoft.Network/publicIPAddresses/publicipaddress",
<<<<<<< HEAD
        "etag": "W/\u00227232b8c3-d5c7-4460-af05-58d53ec51111\u0022",
        "location": "eastus",
        "properties": {
          "provisioningState": "Updating",
          "resourceGuid": "295cbf6c-4fe3-45ec-8a3f-db94be8c8556",
=======
        "etag": "W/\u00225c44e41b-49eb-46f4-a187-91346dcd0e6a\u0022",
        "location": "eastus",
        "properties": {
          "provisioningState": "Updating",
          "resourceGuid": "5954f8d4-5671-41a5-9ec7-fcb9c29bb8b0",
>>>>>>> dce54150
          "publicIPAddressVersion": "IPv4",
          "publicIPAllocationMethod": "Static",
          "idleTimeoutInMinutes": 4,
          "ipTags": [],
          "ddosSettings": {
            "protectionMode": "VirtualNetworkInherited"
          }
        },
        "type": "Microsoft.Network/publicIPAddresses",
        "sku": {
          "name": "Standard",
          "tier": "Regional"
        }
      }
    },
    {
<<<<<<< HEAD
      "RequestUri": "https://management.azure.com/subscriptions/00000000-0000-0000-0000-000000000000/providers/Microsoft.Network/locations/eastus/operations/742c7f67-df92-4d44-9776-a3f8f622e6fe?api-version=2022-05-01",
=======
      "RequestUri": "https://management.azure.com/subscriptions/00000000-0000-0000-0000-000000000000/providers/Microsoft.Network/locations/eastus/operations/5bcb3e0a-7fe6-4c25-b93f-63ab13fe9b85?api-version=2022-05-01",
>>>>>>> dce54150
      "RequestMethod": "GET",
      "RequestHeaders": {
        "Accept": "*/*",
        "Accept-Encoding": "gzip, deflate",
        "Connection": "keep-alive",
<<<<<<< HEAD
        "User-Agent": "azsdk-python-azure-mgmt-network/22.0.0 Python/3.8.14 (Linux-5.15.0-1020-azure-x86_64-with-glibc2.2.5) VSTS_0fb41ef4-5012-48a9-bf39-4ee3de03ee35_build_2500_0"
=======
        "User-Agent": "azsdk-python-azure-mgmt-network/22.1.0 Python/3.8.14 (Linux-5.15.0-1022-azure-x86_64-with-glibc2.2.5) VSTS_0fb41ef4-5012-48a9-bf39-4ee3de03ee35_build_2500_0"
>>>>>>> dce54150
      },
      "RequestBody": null,
      "StatusCode": 200,
      "ResponseHeaders": {
        "Cache-Control": "no-cache",
        "Content-Encoding": "gzip",
        "Content-Type": "application/json; charset=utf-8",
<<<<<<< HEAD
        "Date": "Mon, 10 Oct 2022 04:28:47 GMT",
=======
        "Date": "Mon, 24 Oct 2022 05:34:45 GMT",
>>>>>>> dce54150
        "Expires": "-1",
        "Pragma": "no-cache",
        "Retry-After": "2",
        "Server": [
          "Microsoft-HTTPAPI/2.0",
          "Microsoft-HTTPAPI/2.0"
        ],
        "Strict-Transport-Security": "max-age=31536000; includeSubDomains",
        "Transfer-Encoding": "chunked",
        "Vary": "Accept-Encoding",
        "X-Content-Type-Options": "nosniff",
<<<<<<< HEAD
        "x-ms-arm-service-request-id": "e4b79af7-cf52-4a1e-91b1-77695bdd02bb",
        "x-ms-correlation-request-id": "fd99c923-d5ad-46ee-a61a-cca5cb3c6846",
        "x-ms-ratelimit-remaining-subscription-reads": "11830",
        "x-ms-routing-request-id": "CENTRALUS:20221010T042847Z:fd99c923-d5ad-46ee-a61a-cca5cb3c6846"
=======
        "x-ms-arm-service-request-id": "d066786e-93f5-4bb8-b40b-0127f64f3b8d",
        "x-ms-correlation-request-id": "bb27f8f5-b43f-4aaa-a6b4-fd365cc6cd4c",
        "x-ms-ratelimit-remaining-subscription-reads": "11921",
        "x-ms-routing-request-id": "NORTHCENTRALUS:20221024T053445Z:bb27f8f5-b43f-4aaa-a6b4-fd365cc6cd4c"
>>>>>>> dce54150
      },
      "ResponseBody": {
        "status": "InProgress"
      }
    },
    {
<<<<<<< HEAD
      "RequestUri": "https://management.azure.com/subscriptions/00000000-0000-0000-0000-000000000000/providers/Microsoft.Network/locations/eastus/operations/742c7f67-df92-4d44-9776-a3f8f622e6fe?api-version=2022-05-01",
=======
      "RequestUri": "https://management.azure.com/subscriptions/00000000-0000-0000-0000-000000000000/providers/Microsoft.Network/locations/eastus/operations/5bcb3e0a-7fe6-4c25-b93f-63ab13fe9b85?api-version=2022-05-01",
>>>>>>> dce54150
      "RequestMethod": "GET",
      "RequestHeaders": {
        "Accept": "*/*",
        "Accept-Encoding": "gzip, deflate",
        "Connection": "keep-alive",
<<<<<<< HEAD
        "User-Agent": "azsdk-python-azure-mgmt-network/22.0.0 Python/3.8.14 (Linux-5.15.0-1020-azure-x86_64-with-glibc2.2.5) VSTS_0fb41ef4-5012-48a9-bf39-4ee3de03ee35_build_2500_0"
=======
        "User-Agent": "azsdk-python-azure-mgmt-network/22.1.0 Python/3.8.14 (Linux-5.15.0-1022-azure-x86_64-with-glibc2.2.5) VSTS_0fb41ef4-5012-48a9-bf39-4ee3de03ee35_build_2500_0"
>>>>>>> dce54150
      },
      "RequestBody": null,
      "StatusCode": 200,
      "ResponseHeaders": {
        "Cache-Control": "no-cache",
        "Content-Encoding": "gzip",
        "Content-Type": "application/json; charset=utf-8",
<<<<<<< HEAD
        "Date": "Mon, 10 Oct 2022 04:28:49 GMT",
=======
        "Date": "Mon, 24 Oct 2022 05:34:47 GMT",
>>>>>>> dce54150
        "Expires": "-1",
        "Pragma": "no-cache",
        "Server": [
          "Microsoft-HTTPAPI/2.0",
          "Microsoft-HTTPAPI/2.0"
        ],
        "Strict-Transport-Security": "max-age=31536000; includeSubDomains",
        "Transfer-Encoding": "chunked",
        "Vary": "Accept-Encoding",
        "X-Content-Type-Options": "nosniff",
<<<<<<< HEAD
        "x-ms-arm-service-request-id": "b94b6c21-5834-4c89-b48f-692ee95ece24",
        "x-ms-correlation-request-id": "5172890d-488a-4f1f-af86-8ba22bebc908",
        "x-ms-ratelimit-remaining-subscription-reads": "11829",
        "x-ms-routing-request-id": "CENTRALUS:20221010T042850Z:5172890d-488a-4f1f-af86-8ba22bebc908"
=======
        "x-ms-arm-service-request-id": "adeeda69-48c4-4cc2-9e69-c527e8846f0f",
        "x-ms-correlation-request-id": "6e6510a6-e0fe-4e08-8f68-113689d176da",
        "x-ms-ratelimit-remaining-subscription-reads": "11920",
        "x-ms-routing-request-id": "NORTHCENTRALUS:20221024T053447Z:6e6510a6-e0fe-4e08-8f68-113689d176da"
>>>>>>> dce54150
      },
      "ResponseBody": {
        "status": "Succeeded"
      }
    },
    {
      "RequestUri": "https://management.azure.com/subscriptions/00000000-0000-0000-0000-000000000000/resourceGroups/rgname/providers/Microsoft.Network/publicIPAddresses/publicipaddress?api-version=2022-05-01",
      "RequestMethod": "GET",
      "RequestHeaders": {
        "Accept": "*/*",
        "Accept-Encoding": "gzip, deflate",
        "Connection": "keep-alive",
<<<<<<< HEAD
        "User-Agent": "azsdk-python-azure-mgmt-network/22.0.0 Python/3.8.14 (Linux-5.15.0-1020-azure-x86_64-with-glibc2.2.5) VSTS_0fb41ef4-5012-48a9-bf39-4ee3de03ee35_build_2500_0"
=======
        "User-Agent": "azsdk-python-azure-mgmt-network/22.1.0 Python/3.8.14 (Linux-5.15.0-1022-azure-x86_64-with-glibc2.2.5) VSTS_0fb41ef4-5012-48a9-bf39-4ee3de03ee35_build_2500_0"
>>>>>>> dce54150
      },
      "RequestBody": null,
      "StatusCode": 200,
      "ResponseHeaders": {
        "Cache-Control": "no-cache",
        "Content-Encoding": "gzip",
        "Content-Type": "application/json; charset=utf-8",
<<<<<<< HEAD
        "Date": "Mon, 10 Oct 2022 04:28:49 GMT",
        "ETag": "W/\u0022f181922a-e965-4821-85c5-e2d3842532fd\u0022",
=======
        "Date": "Mon, 24 Oct 2022 05:34:47 GMT",
        "ETag": "W/\u0022082bf707-53cf-44e6-bde5-3ccc923b605a\u0022",
>>>>>>> dce54150
        "Expires": "-1",
        "Pragma": "no-cache",
        "Server": [
          "Microsoft-HTTPAPI/2.0",
          "Microsoft-HTTPAPI/2.0"
        ],
        "Strict-Transport-Security": "max-age=31536000; includeSubDomains",
        "Transfer-Encoding": "chunked",
        "Vary": "Accept-Encoding",
        "X-Content-Type-Options": "nosniff",
<<<<<<< HEAD
        "x-ms-arm-service-request-id": "54749556-75ef-490d-bec6-5eeab47ea8ff",
        "x-ms-correlation-request-id": "91b62880-36c6-40ff-b28e-9b066a455c51",
        "x-ms-ratelimit-remaining-subscription-reads": "11828",
        "x-ms-routing-request-id": "CENTRALUS:20221010T042850Z:91b62880-36c6-40ff-b28e-9b066a455c51"
=======
        "x-ms-arm-service-request-id": "e009eaa4-d4d1-4909-ba3b-9d2441231c2f",
        "x-ms-correlation-request-id": "67778f80-a7cd-4ef8-985c-72b04b6480be",
        "x-ms-ratelimit-remaining-subscription-reads": "11919",
        "x-ms-routing-request-id": "NORTHCENTRALUS:20221024T053447Z:67778f80-a7cd-4ef8-985c-72b04b6480be"
>>>>>>> dce54150
      },
      "ResponseBody": {
        "name": "publicipaddress",
        "id": "/subscriptions/00000000-0000-0000-0000-000000000000/resourceGroups/rgname/providers/Microsoft.Network/publicIPAddresses/publicipaddress",
<<<<<<< HEAD
        "etag": "W/\u0022f181922a-e965-4821-85c5-e2d3842532fd\u0022",
        "location": "eastus",
        "properties": {
          "provisioningState": "Succeeded",
          "resourceGuid": "295cbf6c-4fe3-45ec-8a3f-db94be8c8556",
          "ipAddress": "20.163.137.86",
=======
        "etag": "W/\u0022082bf707-53cf-44e6-bde5-3ccc923b605a\u0022",
        "location": "eastus",
        "properties": {
          "provisioningState": "Succeeded",
          "resourceGuid": "5954f8d4-5671-41a5-9ec7-fcb9c29bb8b0",
          "ipAddress": "20.172.220.244",
>>>>>>> dce54150
          "publicIPAddressVersion": "IPv4",
          "publicIPAllocationMethod": "Static",
          "idleTimeoutInMinutes": 4,
          "ipTags": [],
          "ddosSettings": {
            "protectionMode": "VirtualNetworkInherited"
          }
        },
        "type": "Microsoft.Network/publicIPAddresses",
        "sku": {
          "name": "Standard",
          "tier": "Regional"
        }
      }
    },
    {
      "RequestUri": "https://management.azure.com/subscriptions/00000000-0000-0000-0000-000000000000/resourceGroups/rgname/providers/Microsoft.Network/publicIPPrefixes/publicipprefix?api-version=2022-05-01",
      "RequestMethod": "PUT",
      "RequestHeaders": {
        "Accept": "application/json",
        "Accept-Encoding": "gzip, deflate",
        "Connection": "keep-alive",
        "Content-Length": "87",
        "Content-Type": "application/json",
<<<<<<< HEAD
        "User-Agent": "azsdk-python-azure-mgmt-network/22.0.0 Python/3.8.14 (Linux-5.15.0-1020-azure-x86_64-with-glibc2.2.5) VSTS_0fb41ef4-5012-48a9-bf39-4ee3de03ee35_build_2500_0"
=======
        "User-Agent": "azsdk-python-azure-mgmt-network/22.1.0 Python/3.8.14 (Linux-5.15.0-1022-azure-x86_64-with-glibc2.2.5) VSTS_0fb41ef4-5012-48a9-bf39-4ee3de03ee35_build_2500_0"
>>>>>>> dce54150
      },
      "RequestBody": {
        "location": "eastus",
        "sku": {
          "name": "Standard"
        },
        "properties": {
          "prefixLength": 30
        }
      },
      "StatusCode": 201,
      "ResponseHeaders": {
        "Azure-AsyncNotification": "Enabled",
<<<<<<< HEAD
        "Azure-AsyncOperation": "https://management.azure.com/subscriptions/00000000-0000-0000-0000-000000000000/providers/Microsoft.Network/locations/eastus/operations/874c2994-97e6-48b3-8991-7bcbbcdca7b9?api-version=2022-05-01",
        "Cache-Control": "no-cache",
        "Content-Length": "582",
        "Content-Type": "application/json; charset=utf-8",
        "Date": "Mon, 10 Oct 2022 04:28:50 GMT",
=======
        "Azure-AsyncOperation": "https://management.azure.com/subscriptions/00000000-0000-0000-0000-000000000000/providers/Microsoft.Network/locations/eastus/operations/914135ff-532f-4991-852a-392141415107?api-version=2022-05-01",
        "Cache-Control": "no-cache",
        "Content-Length": "582",
        "Content-Type": "application/json; charset=utf-8",
        "Date": "Mon, 24 Oct 2022 05:34:47 GMT",
>>>>>>> dce54150
        "Expires": "-1",
        "Pragma": "no-cache",
        "Retry-After": "3",
        "Server": [
          "Microsoft-HTTPAPI/2.0",
          "Microsoft-HTTPAPI/2.0"
        ],
        "Strict-Transport-Security": "max-age=31536000; includeSubDomains",
        "X-Content-Type-Options": "nosniff",
<<<<<<< HEAD
        "x-ms-arm-service-request-id": "07a1a07d-6feb-4a1b-acff-4f56fbb5e22d",
        "x-ms-correlation-request-id": "19ed02c2-492e-4d10-9360-0683e4dc4749",
        "x-ms-ratelimit-remaining-subscription-writes": "1167",
        "x-ms-routing-request-id": "CENTRALUS:20221010T042850Z:19ed02c2-492e-4d10-9360-0683e4dc4749"
=======
        "x-ms-arm-service-request-id": "ba376bfe-1e89-4713-9644-9ecab8157fa6",
        "x-ms-correlation-request-id": "3e2738c6-0320-42e9-89d0-20fc505e9ef0",
        "x-ms-ratelimit-remaining-subscription-writes": "1183",
        "x-ms-routing-request-id": "NORTHCENTRALUS:20221024T053448Z:3e2738c6-0320-42e9-89d0-20fc505e9ef0"
>>>>>>> dce54150
      },
      "ResponseBody": {
        "name": "publicipprefix",
        "id": "/subscriptions/00000000-0000-0000-0000-000000000000/resourceGroups/rgname/providers/Microsoft.Network/publicIPPrefixes/publicipprefix",
<<<<<<< HEAD
        "etag": "W/\u002256137f94-804e-48c1-b55b-f7020b607fa9\u0022",
=======
        "etag": "W/\u0022f5217071-aae7-4dfd-80a0-c8555cfca426\u0022",
>>>>>>> dce54150
        "type": "Microsoft.Network/publicIPPrefixes",
        "location": "eastus",
        "properties": {
          "provisioningState": "Updating",
<<<<<<< HEAD
          "resourceGuid": "1626e9ea-8d0b-4358-a35a-64355597f4e7",
=======
          "resourceGuid": "5ec7da4a-f14f-4d19-98c2-233f81edfea9",
>>>>>>> dce54150
          "prefixLength": 30,
          "publicIPAddressVersion": "IPv4",
          "ipTags": []
        },
        "sku": {
          "name": "Standard",
          "tier": "Regional"
        }
      }
    },
    {
<<<<<<< HEAD
      "RequestUri": "https://management.azure.com/subscriptions/00000000-0000-0000-0000-000000000000/providers/Microsoft.Network/locations/eastus/operations/874c2994-97e6-48b3-8991-7bcbbcdca7b9?api-version=2022-05-01",
=======
      "RequestUri": "https://management.azure.com/subscriptions/00000000-0000-0000-0000-000000000000/providers/Microsoft.Network/locations/eastus/operations/914135ff-532f-4991-852a-392141415107?api-version=2022-05-01",
>>>>>>> dce54150
      "RequestMethod": "GET",
      "RequestHeaders": {
        "Accept": "*/*",
        "Accept-Encoding": "gzip, deflate",
        "Connection": "keep-alive",
<<<<<<< HEAD
        "User-Agent": "azsdk-python-azure-mgmt-network/22.0.0 Python/3.8.14 (Linux-5.15.0-1020-azure-x86_64-with-glibc2.2.5) VSTS_0fb41ef4-5012-48a9-bf39-4ee3de03ee35_build_2500_0"
=======
        "User-Agent": "azsdk-python-azure-mgmt-network/22.1.0 Python/3.8.14 (Linux-5.15.0-1022-azure-x86_64-with-glibc2.2.5) VSTS_0fb41ef4-5012-48a9-bf39-4ee3de03ee35_build_2500_0"
>>>>>>> dce54150
      },
      "RequestBody": null,
      "StatusCode": 200,
      "ResponseHeaders": {
        "Cache-Control": "no-cache",
        "Content-Encoding": "gzip",
        "Content-Type": "application/json; charset=utf-8",
<<<<<<< HEAD
        "Date": "Mon, 10 Oct 2022 04:28:50 GMT",
=======
        "Date": "Mon, 24 Oct 2022 05:34:48 GMT",
>>>>>>> dce54150
        "Expires": "-1",
        "Pragma": "no-cache",
        "Retry-After": "10",
        "Server": [
          "Microsoft-HTTPAPI/2.0",
          "Microsoft-HTTPAPI/2.0"
        ],
        "Strict-Transport-Security": "max-age=31536000; includeSubDomains",
        "Transfer-Encoding": "chunked",
        "Vary": "Accept-Encoding",
        "X-Content-Type-Options": "nosniff",
<<<<<<< HEAD
        "x-ms-arm-service-request-id": "441cbff3-7281-4e35-86f8-35b6ce8a5024",
        "x-ms-correlation-request-id": "b103b4a4-82cf-4f9f-b6eb-81f577dddf2d",
        "x-ms-ratelimit-remaining-subscription-reads": "11827",
        "x-ms-routing-request-id": "CENTRALUS:20221010T042850Z:b103b4a4-82cf-4f9f-b6eb-81f577dddf2d"
=======
        "x-ms-arm-service-request-id": "228daaa5-1bb2-48e1-b511-0dd41c4cefea",
        "x-ms-correlation-request-id": "b7e709d4-8af4-4bf5-9a3d-0d7c61868cdd",
        "x-ms-ratelimit-remaining-subscription-reads": "11918",
        "x-ms-routing-request-id": "NORTHCENTRALUS:20221024T053448Z:b7e709d4-8af4-4bf5-9a3d-0d7c61868cdd"
>>>>>>> dce54150
      },
      "ResponseBody": {
        "status": "InProgress"
      }
    },
    {
<<<<<<< HEAD
      "RequestUri": "https://management.azure.com/subscriptions/00000000-0000-0000-0000-000000000000/providers/Microsoft.Network/locations/eastus/operations/874c2994-97e6-48b3-8991-7bcbbcdca7b9?api-version=2022-05-01",
=======
      "RequestUri": "https://management.azure.com/subscriptions/00000000-0000-0000-0000-000000000000/providers/Microsoft.Network/locations/eastus/operations/914135ff-532f-4991-852a-392141415107?api-version=2022-05-01",
>>>>>>> dce54150
      "RequestMethod": "GET",
      "RequestHeaders": {
        "Accept": "*/*",
        "Accept-Encoding": "gzip, deflate",
        "Connection": "keep-alive",
<<<<<<< HEAD
        "User-Agent": "azsdk-python-azure-mgmt-network/22.0.0 Python/3.8.14 (Linux-5.15.0-1020-azure-x86_64-with-glibc2.2.5) VSTS_0fb41ef4-5012-48a9-bf39-4ee3de03ee35_build_2500_0"
=======
        "User-Agent": "azsdk-python-azure-mgmt-network/22.1.0 Python/3.8.14 (Linux-5.15.0-1022-azure-x86_64-with-glibc2.2.5) VSTS_0fb41ef4-5012-48a9-bf39-4ee3de03ee35_build_2500_0"
>>>>>>> dce54150
      },
      "RequestBody": null,
      "StatusCode": 200,
      "ResponseHeaders": {
        "Cache-Control": "no-cache",
        "Content-Encoding": "gzip",
        "Content-Type": "application/json; charset=utf-8",
<<<<<<< HEAD
        "Date": "Mon, 10 Oct 2022 04:29:00 GMT",
=======
        "Date": "Mon, 24 Oct 2022 05:34:57 GMT",
>>>>>>> dce54150
        "Expires": "-1",
        "Pragma": "no-cache",
        "Server": [
          "Microsoft-HTTPAPI/2.0",
          "Microsoft-HTTPAPI/2.0"
        ],
        "Strict-Transport-Security": "max-age=31536000; includeSubDomains",
        "Transfer-Encoding": "chunked",
        "Vary": "Accept-Encoding",
        "X-Content-Type-Options": "nosniff",
<<<<<<< HEAD
        "x-ms-arm-service-request-id": "2e9c41eb-e592-4354-a4c3-cce714c4ed7e",
        "x-ms-correlation-request-id": "00ae2f38-6f7a-4786-9aa2-7aa454e5ee6c",
        "x-ms-ratelimit-remaining-subscription-reads": "11826",
        "x-ms-routing-request-id": "CENTRALUS:20221010T042901Z:00ae2f38-6f7a-4786-9aa2-7aa454e5ee6c"
=======
        "x-ms-arm-service-request-id": "eda63c1f-edd6-4f03-99d0-11b8aa10e6db",
        "x-ms-correlation-request-id": "6a225607-030b-4543-bd84-e910f69f7269",
        "x-ms-ratelimit-remaining-subscription-reads": "11917",
        "x-ms-routing-request-id": "NORTHCENTRALUS:20221024T053458Z:6a225607-030b-4543-bd84-e910f69f7269"
>>>>>>> dce54150
      },
      "ResponseBody": {
        "status": "Succeeded"
      }
    },
    {
      "RequestUri": "https://management.azure.com/subscriptions/00000000-0000-0000-0000-000000000000/resourceGroups/rgname/providers/Microsoft.Network/publicIPPrefixes/publicipprefix?api-version=2022-05-01",
      "RequestMethod": "GET",
      "RequestHeaders": {
        "Accept": "*/*",
        "Accept-Encoding": "gzip, deflate",
        "Connection": "keep-alive",
<<<<<<< HEAD
        "User-Agent": "azsdk-python-azure-mgmt-network/22.0.0 Python/3.8.14 (Linux-5.15.0-1020-azure-x86_64-with-glibc2.2.5) VSTS_0fb41ef4-5012-48a9-bf39-4ee3de03ee35_build_2500_0"
=======
        "User-Agent": "azsdk-python-azure-mgmt-network/22.1.0 Python/3.8.14 (Linux-5.15.0-1022-azure-x86_64-with-glibc2.2.5) VSTS_0fb41ef4-5012-48a9-bf39-4ee3de03ee35_build_2500_0"
>>>>>>> dce54150
      },
      "RequestBody": null,
      "StatusCode": 200,
      "ResponseHeaders": {
        "Cache-Control": "no-cache",
        "Content-Encoding": "gzip",
        "Content-Type": "application/json; charset=utf-8",
<<<<<<< HEAD
        "Date": "Mon, 10 Oct 2022 04:29:00 GMT",
        "ETag": "W/\u002210bada7b-8727-4975-898f-a42aac6657e7\u0022",
=======
        "Date": "Mon, 24 Oct 2022 05:34:58 GMT",
        "ETag": "W/\u0022e059f1a9-6ac1-4ee1-8e0d-515532747585\u0022",
>>>>>>> dce54150
        "Expires": "-1",
        "Pragma": "no-cache",
        "Server": [
          "Microsoft-HTTPAPI/2.0",
          "Microsoft-HTTPAPI/2.0"
        ],
        "Strict-Transport-Security": "max-age=31536000; includeSubDomains",
        "Transfer-Encoding": "chunked",
        "Vary": "Accept-Encoding",
        "X-Content-Type-Options": "nosniff",
<<<<<<< HEAD
        "x-ms-arm-service-request-id": "f975f134-2aae-46f9-b760-6a025efe5af1",
        "x-ms-correlation-request-id": "a24647fb-0025-4662-9342-532d5f7953e5",
        "x-ms-ratelimit-remaining-subscription-reads": "11825",
        "x-ms-routing-request-id": "CENTRALUS:20221010T042901Z:a24647fb-0025-4662-9342-532d5f7953e5"
=======
        "x-ms-arm-service-request-id": "0228d0cc-9f88-4851-b236-f871ed6ed0a8",
        "x-ms-correlation-request-id": "ccef7411-9e6d-49b1-a08a-1ca9796a4765",
        "x-ms-ratelimit-remaining-subscription-reads": "11916",
        "x-ms-routing-request-id": "NORTHCENTRALUS:20221024T053458Z:ccef7411-9e6d-49b1-a08a-1ca9796a4765"
>>>>>>> dce54150
      },
      "ResponseBody": {
        "name": "publicipprefix",
        "id": "/subscriptions/00000000-0000-0000-0000-000000000000/resourceGroups/rgname/providers/Microsoft.Network/publicIPPrefixes/publicipprefix",
<<<<<<< HEAD
        "etag": "W/\u002210bada7b-8727-4975-898f-a42aac6657e7\u0022",
=======
        "etag": "W/\u0022e059f1a9-6ac1-4ee1-8e0d-515532747585\u0022",
>>>>>>> dce54150
        "type": "Microsoft.Network/publicIPPrefixes",
        "location": "eastus",
        "properties": {
          "provisioningState": "Succeeded",
<<<<<<< HEAD
          "resourceGuid": "1626e9ea-8d0b-4358-a35a-64355597f4e7",
          "prefixLength": 30,
          "publicIPAddressVersion": "IPv4",
          "ipPrefix": "20.163.138.60/30",
=======
          "resourceGuid": "5ec7da4a-f14f-4d19-98c2-233f81edfea9",
          "prefixLength": 30,
          "publicIPAddressVersion": "IPv4",
          "ipPrefix": "40.88.147.76/30",
>>>>>>> dce54150
          "ipTags": []
        },
        "sku": {
          "name": "Standard",
          "tier": "Regional"
        }
      }
    },
    {
      "RequestUri": "https://management.azure.com/subscriptions/00000000-0000-0000-0000-000000000000/resourceGroups/rgname/providers/Microsoft.Network/natGateways/myNatGateway?api-version=2022-05-01",
      "RequestMethod": "PUT",
      "RequestHeaders": {
        "Accept": "application/json",
        "Accept-Encoding": "gzip, deflate",
        "Connection": "keep-alive",
        "Content-Length": "404",
        "Content-Type": "application/json",
<<<<<<< HEAD
        "User-Agent": "azsdk-python-azure-mgmt-network/22.0.0 Python/3.8.14 (Linux-5.15.0-1020-azure-x86_64-with-glibc2.2.5) VSTS_0fb41ef4-5012-48a9-bf39-4ee3de03ee35_build_2500_0"
=======
        "User-Agent": "azsdk-python-azure-mgmt-network/22.1.0 Python/3.8.14 (Linux-5.15.0-1022-azure-x86_64-with-glibc2.2.5) VSTS_0fb41ef4-5012-48a9-bf39-4ee3de03ee35_build_2500_0"
>>>>>>> dce54150
      },
      "RequestBody": {
        "location": "eastus",
        "sku": {
          "name": "Standard"
        },
        "properties": {
          "publicIpAddresses": [
            {
              "id": "/subscriptions/00000000-0000-0000-0000-000000000000/resourceGroups/rgname/providers/Microsoft.Network/publicIPAddresses/publicipaddress"
            }
          ],
          "publicIpPrefixes": [
            {
              "id": "/subscriptions/00000000-0000-0000-0000-000000000000/resourceGroups/rgname/providers/Microsoft.Network/publicIPPrefixes/publicipprefix"
            }
          ]
        }
      },
      "StatusCode": 201,
      "ResponseHeaders": {
        "Azure-AsyncNotification": "Enabled",
<<<<<<< HEAD
        "Azure-AsyncOperation": "https://management.azure.com/subscriptions/00000000-0000-0000-0000-000000000000/providers/Microsoft.Network/locations/eastus/operations/eff0eda5-c696-4b6d-a250-a64f02e700f6?api-version=2022-05-01",
        "Cache-Control": "no-cache",
        "Content-Length": "928",
        "Content-Type": "application/json; charset=utf-8",
        "Date": "Mon, 10 Oct 2022 04:29:01 GMT",
=======
        "Azure-AsyncOperation": "https://management.azure.com/subscriptions/00000000-0000-0000-0000-000000000000/providers/Microsoft.Network/locations/eastus/operations/3d751ebc-680b-49d2-9b29-99e8470c2779?api-version=2022-05-01",
        "Cache-Control": "no-cache",
        "Content-Length": "928",
        "Content-Type": "application/json; charset=utf-8",
        "Date": "Mon, 24 Oct 2022 05:34:58 GMT",
>>>>>>> dce54150
        "Expires": "-1",
        "Pragma": "no-cache",
        "Retry-After": "10",
        "Server": [
          "Microsoft-HTTPAPI/2.0",
          "Microsoft-HTTPAPI/2.0"
        ],
        "Strict-Transport-Security": "max-age=31536000; includeSubDomains",
        "X-Content-Type-Options": "nosniff",
<<<<<<< HEAD
        "x-ms-arm-service-request-id": "d116c6d0-e3ff-42db-8dbf-c9ef400b03c9",
        "x-ms-correlation-request-id": "be49555c-c754-4595-9ae1-ae04915d7f25",
        "x-ms-ratelimit-remaining-subscription-writes": "1166",
        "x-ms-routing-request-id": "CENTRALUS:20221010T042901Z:be49555c-c754-4595-9ae1-ae04915d7f25"
=======
        "x-ms-arm-service-request-id": "fbe0f032-317d-4f8a-9e6d-8943127dffcf",
        "x-ms-correlation-request-id": "7715a005-5340-4102-84e1-f3db5cd8f370",
        "x-ms-ratelimit-remaining-subscription-writes": "1182",
        "x-ms-routing-request-id": "NORTHCENTRALUS:20221024T053459Z:7715a005-5340-4102-84e1-f3db5cd8f370"
>>>>>>> dce54150
      },
      "ResponseBody": {
        "name": "myNatGateway",
        "id": "/subscriptions/00000000-0000-0000-0000-000000000000/resourceGroups/rgname/providers/Microsoft.Network/natGateways/myNatGateway",
<<<<<<< HEAD
        "etag": "W/\u00224d135276-b886-4031-999d-e30c41c0b8e4\u0022",
=======
        "etag": "W/\u0022fe7c9fad-8776-4b7f-8e6f-ae1619ea3296\u0022",
>>>>>>> dce54150
        "type": "Microsoft.Network/natGateways",
        "location": "eastus",
        "properties": {
          "provisioningState": "Updating",
<<<<<<< HEAD
          "resourceGuid": "d1ac2282-46cb-40d1-9753-ebc7d99a7d04",
=======
          "resourceGuid": "0f09c355-e41f-4350-879b-c6d8cdb99e98",
>>>>>>> dce54150
          "idleTimeoutInMinutes": 4,
          "publicIpAddresses": [
            {
              "id": "/subscriptions/00000000-0000-0000-0000-000000000000/resourceGroups/rgname/providers/Microsoft.Network/publicIPAddresses/publicipaddress"
            }
          ],
          "publicIpPrefixes": [
            {
              "id": "/subscriptions/00000000-0000-0000-0000-000000000000/resourceGroups/rgname/providers/Microsoft.Network/publicIPPrefixes/publicipprefix"
            }
          ]
        },
        "sku": {
          "name": "Standard",
          "tier": "Regional"
        }
      }
    },
    {
<<<<<<< HEAD
      "RequestUri": "https://management.azure.com/subscriptions/00000000-0000-0000-0000-000000000000/providers/Microsoft.Network/locations/eastus/operations/eff0eda5-c696-4b6d-a250-a64f02e700f6?api-version=2022-05-01",
=======
      "RequestUri": "https://management.azure.com/subscriptions/00000000-0000-0000-0000-000000000000/providers/Microsoft.Network/locations/eastus/operations/3d751ebc-680b-49d2-9b29-99e8470c2779?api-version=2022-05-01",
>>>>>>> dce54150
      "RequestMethod": "GET",
      "RequestHeaders": {
        "Accept": "*/*",
        "Accept-Encoding": "gzip, deflate",
        "Connection": "keep-alive",
<<<<<<< HEAD
        "User-Agent": "azsdk-python-azure-mgmt-network/22.0.0 Python/3.8.14 (Linux-5.15.0-1020-azure-x86_64-with-glibc2.2.5) VSTS_0fb41ef4-5012-48a9-bf39-4ee3de03ee35_build_2500_0"
=======
        "User-Agent": "azsdk-python-azure-mgmt-network/22.1.0 Python/3.8.14 (Linux-5.15.0-1022-azure-x86_64-with-glibc2.2.5) VSTS_0fb41ef4-5012-48a9-bf39-4ee3de03ee35_build_2500_0"
>>>>>>> dce54150
      },
      "RequestBody": null,
      "StatusCode": 200,
      "ResponseHeaders": {
        "Cache-Control": "no-cache",
        "Content-Encoding": "gzip",
        "Content-Type": "application/json; charset=utf-8",
<<<<<<< HEAD
        "Date": "Mon, 10 Oct 2022 04:29:01 GMT",
=======
        "Date": "Mon, 24 Oct 2022 05:34:58 GMT",
>>>>>>> dce54150
        "Expires": "-1",
        "Pragma": "no-cache",
        "Retry-After": "10",
        "Server": [
          "Microsoft-HTTPAPI/2.0",
          "Microsoft-HTTPAPI/2.0"
        ],
        "Strict-Transport-Security": "max-age=31536000; includeSubDomains",
        "Transfer-Encoding": "chunked",
        "Vary": "Accept-Encoding",
        "X-Content-Type-Options": "nosniff",
<<<<<<< HEAD
        "x-ms-arm-service-request-id": "f49c513d-e13d-4069-9aff-11cb6cbeb34a",
        "x-ms-correlation-request-id": "2200b13d-5cd9-49eb-826b-9780b712b62d",
        "x-ms-ratelimit-remaining-subscription-reads": "11824",
        "x-ms-routing-request-id": "CENTRALUS:20221010T042901Z:2200b13d-5cd9-49eb-826b-9780b712b62d"
=======
        "x-ms-arm-service-request-id": "dd749007-eea9-461f-ae3a-3ca75e27e2dd",
        "x-ms-correlation-request-id": "2622b64e-2002-4d71-870d-43f31330e62c",
        "x-ms-ratelimit-remaining-subscription-reads": "11915",
        "x-ms-routing-request-id": "NORTHCENTRALUS:20221024T053459Z:2622b64e-2002-4d71-870d-43f31330e62c"
>>>>>>> dce54150
      },
      "ResponseBody": {
        "status": "InProgress"
      }
    },
    {
<<<<<<< HEAD
      "RequestUri": "https://management.azure.com/subscriptions/00000000-0000-0000-0000-000000000000/providers/Microsoft.Network/locations/eastus/operations/eff0eda5-c696-4b6d-a250-a64f02e700f6?api-version=2022-05-01",
=======
      "RequestUri": "https://management.azure.com/subscriptions/00000000-0000-0000-0000-000000000000/providers/Microsoft.Network/locations/eastus/operations/3d751ebc-680b-49d2-9b29-99e8470c2779?api-version=2022-05-01",
>>>>>>> dce54150
      "RequestMethod": "GET",
      "RequestHeaders": {
        "Accept": "*/*",
        "Accept-Encoding": "gzip, deflate",
        "Connection": "keep-alive",
<<<<<<< HEAD
        "User-Agent": "azsdk-python-azure-mgmt-network/22.0.0 Python/3.8.14 (Linux-5.15.0-1020-azure-x86_64-with-glibc2.2.5) VSTS_0fb41ef4-5012-48a9-bf39-4ee3de03ee35_build_2500_0"
=======
        "User-Agent": "azsdk-python-azure-mgmt-network/22.1.0 Python/3.8.14 (Linux-5.15.0-1022-azure-x86_64-with-glibc2.2.5) VSTS_0fb41ef4-5012-48a9-bf39-4ee3de03ee35_build_2500_0"
>>>>>>> dce54150
      },
      "RequestBody": null,
      "StatusCode": 200,
      "ResponseHeaders": {
        "Cache-Control": "no-cache",
        "Content-Encoding": "gzip",
        "Content-Type": "application/json; charset=utf-8",
<<<<<<< HEAD
        "Date": "Mon, 10 Oct 2022 04:29:11 GMT",
=======
        "Date": "Mon, 24 Oct 2022 05:35:08 GMT",
>>>>>>> dce54150
        "Expires": "-1",
        "Pragma": "no-cache",
        "Server": [
          "Microsoft-HTTPAPI/2.0",
          "Microsoft-HTTPAPI/2.0"
        ],
        "Strict-Transport-Security": "max-age=31536000; includeSubDomains",
        "Transfer-Encoding": "chunked",
        "Vary": "Accept-Encoding",
        "X-Content-Type-Options": "nosniff",
<<<<<<< HEAD
        "x-ms-arm-service-request-id": "803bd723-a977-43ba-b1c4-6e2d023d4eda",
        "x-ms-correlation-request-id": "a0965271-c9eb-4b5c-83e8-d4a765be7ecf",
        "x-ms-ratelimit-remaining-subscription-reads": "11823",
        "x-ms-routing-request-id": "CENTRALUS:20221010T042912Z:a0965271-c9eb-4b5c-83e8-d4a765be7ecf"
=======
        "x-ms-arm-service-request-id": "6198a0fb-2882-4bf1-9896-85a6056720a9",
        "x-ms-correlation-request-id": "9b1abb1a-8ae1-4bda-b64e-9132135c03bc",
        "x-ms-ratelimit-remaining-subscription-reads": "11914",
        "x-ms-routing-request-id": "NORTHCENTRALUS:20221024T053509Z:9b1abb1a-8ae1-4bda-b64e-9132135c03bc"
>>>>>>> dce54150
      },
      "ResponseBody": {
        "status": "Succeeded"
      }
    },
    {
      "RequestUri": "https://management.azure.com/subscriptions/00000000-0000-0000-0000-000000000000/resourceGroups/rgname/providers/Microsoft.Network/natGateways/myNatGateway?api-version=2022-05-01",
      "RequestMethod": "GET",
      "RequestHeaders": {
        "Accept": "*/*",
        "Accept-Encoding": "gzip, deflate",
        "Connection": "keep-alive",
<<<<<<< HEAD
        "User-Agent": "azsdk-python-azure-mgmt-network/22.0.0 Python/3.8.14 (Linux-5.15.0-1020-azure-x86_64-with-glibc2.2.5) VSTS_0fb41ef4-5012-48a9-bf39-4ee3de03ee35_build_2500_0"
=======
        "User-Agent": "azsdk-python-azure-mgmt-network/22.1.0 Python/3.8.14 (Linux-5.15.0-1022-azure-x86_64-with-glibc2.2.5) VSTS_0fb41ef4-5012-48a9-bf39-4ee3de03ee35_build_2500_0"
>>>>>>> dce54150
      },
      "RequestBody": null,
      "StatusCode": 200,
      "ResponseHeaders": {
        "Cache-Control": "no-cache",
        "Content-Encoding": "gzip",
        "Content-Type": "application/json; charset=utf-8",
<<<<<<< HEAD
        "Date": "Mon, 10 Oct 2022 04:29:11 GMT",
        "ETag": "W/\u0022ed896bb6-29b7-4983-9f47-b7fb4a5e3403\u0022",
=======
        "Date": "Mon, 24 Oct 2022 05:35:08 GMT",
        "ETag": "W/\u0022c82664d4-7373-46da-b854-eaae7e8181f5\u0022",
>>>>>>> dce54150
        "Expires": "-1",
        "Pragma": "no-cache",
        "Server": [
          "Microsoft-HTTPAPI/2.0",
          "Microsoft-HTTPAPI/2.0"
        ],
        "Strict-Transport-Security": "max-age=31536000; includeSubDomains",
        "Transfer-Encoding": "chunked",
        "Vary": "Accept-Encoding",
        "X-Content-Type-Options": "nosniff",
<<<<<<< HEAD
        "x-ms-arm-service-request-id": "1537579e-d5a5-4538-93d7-00d03a35b716",
        "x-ms-correlation-request-id": "6f6add82-5f75-436d-867d-759ebdae7dd1",
        "x-ms-ratelimit-remaining-subscription-reads": "11822",
        "x-ms-routing-request-id": "CENTRALUS:20221010T042912Z:6f6add82-5f75-436d-867d-759ebdae7dd1"
=======
        "x-ms-arm-service-request-id": "f9d64123-ff8e-4363-b36d-9dddfc27bfea",
        "x-ms-correlation-request-id": "acce3e73-3c35-4300-87d8-197251019815",
        "x-ms-ratelimit-remaining-subscription-reads": "11913",
        "x-ms-routing-request-id": "NORTHCENTRALUS:20221024T053509Z:acce3e73-3c35-4300-87d8-197251019815"
>>>>>>> dce54150
      },
      "ResponseBody": {
        "name": "myNatGateway",
        "id": "/subscriptions/00000000-0000-0000-0000-000000000000/resourceGroups/rgname/providers/Microsoft.Network/natGateways/myNatGateway",
<<<<<<< HEAD
        "etag": "W/\u0022ed896bb6-29b7-4983-9f47-b7fb4a5e3403\u0022",
=======
        "etag": "W/\u0022c82664d4-7373-46da-b854-eaae7e8181f5\u0022",
>>>>>>> dce54150
        "type": "Microsoft.Network/natGateways",
        "location": "eastus",
        "properties": {
          "provisioningState": "Succeeded",
<<<<<<< HEAD
          "resourceGuid": "d1ac2282-46cb-40d1-9753-ebc7d99a7d04",
=======
          "resourceGuid": "0f09c355-e41f-4350-879b-c6d8cdb99e98",
>>>>>>> dce54150
          "idleTimeoutInMinutes": 4,
          "publicIpAddresses": [
            {
              "id": "/subscriptions/00000000-0000-0000-0000-000000000000/resourceGroups/rgname/providers/Microsoft.Network/publicIPAddresses/publicipaddress"
            }
          ],
          "publicIpPrefixes": [
            {
              "id": "/subscriptions/00000000-0000-0000-0000-000000000000/resourceGroups/rgname/providers/Microsoft.Network/publicIPPrefixes/publicipprefix"
            }
          ]
        },
        "sku": {
          "name": "Standard",
          "tier": "Regional"
        }
      }
    },
    {
      "RequestUri": "https://management.azure.com/subscriptions/00000000-0000-0000-0000-000000000000/resourceGroups/rgname/providers/Microsoft.Network/natGateways/myNatGateway?api-version=2022-05-01",
      "RequestMethod": "GET",
      "RequestHeaders": {
        "Accept": "application/json",
        "Accept-Encoding": "gzip, deflate",
        "Connection": "keep-alive",
<<<<<<< HEAD
        "User-Agent": "azsdk-python-azure-mgmt-network/22.0.0 Python/3.8.14 (Linux-5.15.0-1020-azure-x86_64-with-glibc2.2.5) VSTS_0fb41ef4-5012-48a9-bf39-4ee3de03ee35_build_2500_0"
=======
        "User-Agent": "azsdk-python-azure-mgmt-network/22.1.0 Python/3.8.14 (Linux-5.15.0-1022-azure-x86_64-with-glibc2.2.5) VSTS_0fb41ef4-5012-48a9-bf39-4ee3de03ee35_build_2500_0"
>>>>>>> dce54150
      },
      "RequestBody": null,
      "StatusCode": 200,
      "ResponseHeaders": {
        "Cache-Control": "no-cache",
        "Content-Encoding": "gzip",
        "Content-Type": "application/json; charset=utf-8",
<<<<<<< HEAD
        "Date": "Mon, 10 Oct 2022 04:29:11 GMT",
        "ETag": "W/\u0022ed896bb6-29b7-4983-9f47-b7fb4a5e3403\u0022",
=======
        "Date": "Mon, 24 Oct 2022 05:35:09 GMT",
        "ETag": "W/\u0022c82664d4-7373-46da-b854-eaae7e8181f5\u0022",
>>>>>>> dce54150
        "Expires": "-1",
        "Pragma": "no-cache",
        "Server": [
          "Microsoft-HTTPAPI/2.0",
          "Microsoft-HTTPAPI/2.0"
        ],
        "Strict-Transport-Security": "max-age=31536000; includeSubDomains",
        "Transfer-Encoding": "chunked",
        "Vary": "Accept-Encoding",
        "X-Content-Type-Options": "nosniff",
<<<<<<< HEAD
        "x-ms-arm-service-request-id": "51e3e088-039e-49ea-941e-5debf7835afc",
        "x-ms-correlation-request-id": "7b1f6875-606e-4317-8935-efae347fd309",
        "x-ms-ratelimit-remaining-subscription-reads": "11821",
        "x-ms-routing-request-id": "CENTRALUS:20221010T042912Z:7b1f6875-606e-4317-8935-efae347fd309"
=======
        "x-ms-arm-service-request-id": "d9fa1814-9750-4e72-913b-6f9dfc76e8c4",
        "x-ms-correlation-request-id": "d4492dda-b4b0-4b91-a82a-80d7ea5bde7a",
        "x-ms-ratelimit-remaining-subscription-reads": "11912",
        "x-ms-routing-request-id": "NORTHCENTRALUS:20221024T053509Z:d4492dda-b4b0-4b91-a82a-80d7ea5bde7a"
>>>>>>> dce54150
      },
      "ResponseBody": {
        "name": "myNatGateway",
        "id": "/subscriptions/00000000-0000-0000-0000-000000000000/resourceGroups/rgname/providers/Microsoft.Network/natGateways/myNatGateway",
<<<<<<< HEAD
        "etag": "W/\u0022ed896bb6-29b7-4983-9f47-b7fb4a5e3403\u0022",
=======
        "etag": "W/\u0022c82664d4-7373-46da-b854-eaae7e8181f5\u0022",
>>>>>>> dce54150
        "type": "Microsoft.Network/natGateways",
        "location": "eastus",
        "properties": {
          "provisioningState": "Succeeded",
<<<<<<< HEAD
          "resourceGuid": "d1ac2282-46cb-40d1-9753-ebc7d99a7d04",
=======
          "resourceGuid": "0f09c355-e41f-4350-879b-c6d8cdb99e98",
>>>>>>> dce54150
          "idleTimeoutInMinutes": 4,
          "publicIpAddresses": [
            {
              "id": "/subscriptions/00000000-0000-0000-0000-000000000000/resourceGroups/rgname/providers/Microsoft.Network/publicIPAddresses/publicipaddress"
            }
          ],
          "publicIpPrefixes": [
            {
              "id": "/subscriptions/00000000-0000-0000-0000-000000000000/resourceGroups/rgname/providers/Microsoft.Network/publicIPPrefixes/publicipprefix"
            }
          ]
        },
        "sku": {
          "name": "Standard",
          "tier": "Regional"
        }
      }
    },
    {
      "RequestUri": "https://management.azure.com/subscriptions/00000000-0000-0000-0000-000000000000/resourceGroups/rgname/providers/Microsoft.Network/natGateways/myNatGateway?api-version=2022-05-01",
      "RequestMethod": "PATCH",
      "RequestHeaders": {
        "Accept": "application/json",
        "Accept-Encoding": "gzip, deflate",
        "Connection": "keep-alive",
        "Content-Length": "46",
        "Content-Type": "application/json",
<<<<<<< HEAD
        "User-Agent": "azsdk-python-azure-mgmt-network/22.0.0 Python/3.8.14 (Linux-5.15.0-1020-azure-x86_64-with-glibc2.2.5) VSTS_0fb41ef4-5012-48a9-bf39-4ee3de03ee35_build_2500_0"
=======
        "User-Agent": "azsdk-python-azure-mgmt-network/22.1.0 Python/3.8.14 (Linux-5.15.0-1022-azure-x86_64-with-glibc2.2.5) VSTS_0fb41ef4-5012-48a9-bf39-4ee3de03ee35_build_2500_0"
>>>>>>> dce54150
      },
      "RequestBody": {
        "tags": {
          "tag1": "value1",
          "tag2": "value2"
        }
      },
      "StatusCode": 200,
      "ResponseHeaders": {
        "Azure-AsyncNotification": "Enabled",
        "Cache-Control": "no-cache",
        "Content-Encoding": "gzip",
        "Content-Type": "application/json; charset=utf-8",
<<<<<<< HEAD
        "Date": "Mon, 10 Oct 2022 04:29:11 GMT",
=======
        "Date": "Mon, 24 Oct 2022 05:35:09 GMT",
>>>>>>> dce54150
        "Expires": "-1",
        "Pragma": "no-cache",
        "Server": [
          "Microsoft-HTTPAPI/2.0",
          "Microsoft-HTTPAPI/2.0"
        ],
        "Strict-Transport-Security": "max-age=31536000; includeSubDomains",
        "Transfer-Encoding": "chunked",
        "Vary": "Accept-Encoding",
        "X-Content-Type-Options": "nosniff",
<<<<<<< HEAD
        "x-ms-arm-service-request-id": "83369091-c46d-4254-a77d-2363a4d92cfd",
        "x-ms-correlation-request-id": "aa75d946-aad9-4095-abe9-c0711cbce1e4",
        "x-ms-ratelimit-remaining-subscription-writes": "1165",
        "x-ms-routing-request-id": "CENTRALUS:20221010T042912Z:aa75d946-aad9-4095-abe9-c0711cbce1e4"
=======
        "x-ms-arm-service-request-id": "92160303-0900-4dfb-bc07-d7c87e933f1c",
        "x-ms-correlation-request-id": "39e88ec6-7485-47c3-91e7-e5f052b08996",
        "x-ms-ratelimit-remaining-subscription-writes": "1181",
        "x-ms-routing-request-id": "NORTHCENTRALUS:20221024T053510Z:39e88ec6-7485-47c3-91e7-e5f052b08996"
>>>>>>> dce54150
      },
      "ResponseBody": {
        "name": "myNatGateway",
        "id": "/subscriptions/00000000-0000-0000-0000-000000000000/resourceGroups/rgname/providers/Microsoft.Network/natGateways/myNatGateway",
<<<<<<< HEAD
        "etag": "W/\u00228c5eaf44-04b7-4a7a-bfdc-369551ac435f\u0022",
=======
        "etag": "W/\u00223754f65d-b1be-49e8-ae35-97048185f584\u0022",
>>>>>>> dce54150
        "type": "Microsoft.Network/natGateways",
        "location": "eastus",
        "tags": {
          "tag1": "value1",
          "tag2": "value2"
        },
        "properties": {
          "provisioningState": "Succeeded",
<<<<<<< HEAD
          "resourceGuid": "d1ac2282-46cb-40d1-9753-ebc7d99a7d04",
=======
          "resourceGuid": "0f09c355-e41f-4350-879b-c6d8cdb99e98",
>>>>>>> dce54150
          "idleTimeoutInMinutes": 4,
          "publicIpAddresses": [
            {
              "id": "/subscriptions/00000000-0000-0000-0000-000000000000/resourceGroups/rgname/providers/Microsoft.Network/publicIPAddresses/publicipaddress"
            }
          ],
          "publicIpPrefixes": [
            {
              "id": "/subscriptions/00000000-0000-0000-0000-000000000000/resourceGroups/rgname/providers/Microsoft.Network/publicIPPrefixes/publicipprefix"
            }
          ]
        },
        "sku": {
          "name": "Standard",
          "tier": "Regional"
        }
      }
    },
    {
      "RequestUri": "https://management.azure.com/subscriptions/00000000-0000-0000-0000-000000000000/resourceGroups/rgname/providers/Microsoft.Network/natGateways/myNatGateway?api-version=2022-05-01",
      "RequestMethod": "DELETE",
      "RequestHeaders": {
        "Accept": "application/json",
        "Accept-Encoding": "gzip, deflate",
        "Connection": "keep-alive",
        "Content-Length": "0",
<<<<<<< HEAD
        "User-Agent": "azsdk-python-azure-mgmt-network/22.0.0 Python/3.8.14 (Linux-5.15.0-1020-azure-x86_64-with-glibc2.2.5) VSTS_0fb41ef4-5012-48a9-bf39-4ee3de03ee35_build_2500_0"
=======
        "User-Agent": "azsdk-python-azure-mgmt-network/22.1.0 Python/3.8.14 (Linux-5.15.0-1022-azure-x86_64-with-glibc2.2.5) VSTS_0fb41ef4-5012-48a9-bf39-4ee3de03ee35_build_2500_0"
>>>>>>> dce54150
      },
      "RequestBody": null,
      "StatusCode": 202,
      "ResponseHeaders": {
        "Azure-AsyncNotification": "Enabled",
<<<<<<< HEAD
        "Azure-AsyncOperation": "https://management.azure.com/subscriptions/00000000-0000-0000-0000-000000000000/providers/Microsoft.Network/locations/eastus/operations/c36dc55f-8b44-4ac0-8545-ba41642508b5?api-version=2022-05-01",
        "Cache-Control": "no-cache",
        "Content-Length": "0",
        "Date": "Mon, 10 Oct 2022 04:29:11 GMT",
        "Expires": "-1",
        "Location": "https://management.azure.com/subscriptions/00000000-0000-0000-0000-000000000000/providers/Microsoft.Network/locations/eastus/operationResults/c36dc55f-8b44-4ac0-8545-ba41642508b5?api-version=2022-05-01",
=======
        "Azure-AsyncOperation": "https://management.azure.com/subscriptions/00000000-0000-0000-0000-000000000000/providers/Microsoft.Network/locations/eastus/operations/ff8fb565-df43-468f-9294-14ed065b24c1?api-version=2022-05-01",
        "Cache-Control": "no-cache",
        "Content-Length": "0",
        "Date": "Mon, 24 Oct 2022 05:35:09 GMT",
        "Expires": "-1",
        "Location": "https://management.azure.com/subscriptions/00000000-0000-0000-0000-000000000000/providers/Microsoft.Network/locations/eastus/operationResults/ff8fb565-df43-468f-9294-14ed065b24c1?api-version=2022-05-01",
>>>>>>> dce54150
        "Pragma": "no-cache",
        "Retry-After": "10",
        "Server": [
          "Microsoft-HTTPAPI/2.0",
          "Microsoft-HTTPAPI/2.0"
        ],
        "Strict-Transport-Security": "max-age=31536000; includeSubDomains",
        "X-Content-Type-Options": "nosniff",
<<<<<<< HEAD
        "x-ms-arm-service-request-id": "c877d35c-f52e-4282-af96-f736d3dc8568",
        "x-ms-correlation-request-id": "f3977dc5-ff7f-45a8-a5f1-99f56989ea70",
        "x-ms-ratelimit-remaining-subscription-deletes": "14984",
        "x-ms-routing-request-id": "CENTRALUS:20221010T042912Z:f3977dc5-ff7f-45a8-a5f1-99f56989ea70"
=======
        "x-ms-arm-service-request-id": "454b3299-a253-4deb-b613-9344fa2712ae",
        "x-ms-correlation-request-id": "b1f66850-eb81-4fbb-ad7e-135430efc132",
        "x-ms-ratelimit-remaining-subscription-deletes": "14989",
        "x-ms-routing-request-id": "NORTHCENTRALUS:20221024T053510Z:b1f66850-eb81-4fbb-ad7e-135430efc132"
>>>>>>> dce54150
      },
      "ResponseBody": null
    },
    {
<<<<<<< HEAD
      "RequestUri": "https://management.azure.com/subscriptions/00000000-0000-0000-0000-000000000000/providers/Microsoft.Network/locations/eastus/operations/c36dc55f-8b44-4ac0-8545-ba41642508b5?api-version=2022-05-01",
=======
      "RequestUri": "https://management.azure.com/subscriptions/00000000-0000-0000-0000-000000000000/providers/Microsoft.Network/locations/eastus/operations/ff8fb565-df43-468f-9294-14ed065b24c1?api-version=2022-05-01",
>>>>>>> dce54150
      "RequestMethod": "GET",
      "RequestHeaders": {
        "Accept": "*/*",
        "Accept-Encoding": "gzip, deflate",
        "Connection": "keep-alive",
<<<<<<< HEAD
        "User-Agent": "azsdk-python-azure-mgmt-network/22.0.0 Python/3.8.14 (Linux-5.15.0-1020-azure-x86_64-with-glibc2.2.5) VSTS_0fb41ef4-5012-48a9-bf39-4ee3de03ee35_build_2500_0"
=======
        "User-Agent": "azsdk-python-azure-mgmt-network/22.1.0 Python/3.8.14 (Linux-5.15.0-1022-azure-x86_64-with-glibc2.2.5) VSTS_0fb41ef4-5012-48a9-bf39-4ee3de03ee35_build_2500_0"
>>>>>>> dce54150
      },
      "RequestBody": null,
      "StatusCode": 200,
      "ResponseHeaders": {
        "Cache-Control": "no-cache",
        "Content-Encoding": "gzip",
        "Content-Type": "application/json; charset=utf-8",
<<<<<<< HEAD
        "Date": "Mon, 10 Oct 2022 04:29:12 GMT",
=======
        "Date": "Mon, 24 Oct 2022 05:35:09 GMT",
>>>>>>> dce54150
        "Expires": "-1",
        "Pragma": "no-cache",
        "Retry-After": "10",
        "Server": [
          "Microsoft-HTTPAPI/2.0",
          "Microsoft-HTTPAPI/2.0"
        ],
        "Strict-Transport-Security": "max-age=31536000; includeSubDomains",
        "Transfer-Encoding": "chunked",
        "Vary": "Accept-Encoding",
        "X-Content-Type-Options": "nosniff",
<<<<<<< HEAD
        "x-ms-arm-service-request-id": "754c95b6-5ea3-470b-89e7-fbdc0acf1a30",
        "x-ms-correlation-request-id": "19598728-7f20-4fb5-947a-16200fe5b762",
        "x-ms-ratelimit-remaining-subscription-reads": "11820",
        "x-ms-routing-request-id": "CENTRALUS:20221010T042912Z:19598728-7f20-4fb5-947a-16200fe5b762"
=======
        "x-ms-arm-service-request-id": "696095ea-74ca-464b-bfce-3700e1a178ca",
        "x-ms-correlation-request-id": "2fe15abf-3296-4468-9209-ae036ea9c413",
        "x-ms-ratelimit-remaining-subscription-reads": "11911",
        "x-ms-routing-request-id": "NORTHCENTRALUS:20221024T053510Z:2fe15abf-3296-4468-9209-ae036ea9c413"
>>>>>>> dce54150
      },
      "ResponseBody": {
        "status": "InProgress"
      }
    },
    {
<<<<<<< HEAD
      "RequestUri": "https://management.azure.com/subscriptions/00000000-0000-0000-0000-000000000000/providers/Microsoft.Network/locations/eastus/operations/c36dc55f-8b44-4ac0-8545-ba41642508b5?api-version=2022-05-01",
=======
      "RequestUri": "https://management.azure.com/subscriptions/00000000-0000-0000-0000-000000000000/providers/Microsoft.Network/locations/eastus/operations/ff8fb565-df43-468f-9294-14ed065b24c1?api-version=2022-05-01",
>>>>>>> dce54150
      "RequestMethod": "GET",
      "RequestHeaders": {
        "Accept": "*/*",
        "Accept-Encoding": "gzip, deflate",
        "Connection": "keep-alive",
<<<<<<< HEAD
        "User-Agent": "azsdk-python-azure-mgmt-network/22.0.0 Python/3.8.14 (Linux-5.15.0-1020-azure-x86_64-with-glibc2.2.5) VSTS_0fb41ef4-5012-48a9-bf39-4ee3de03ee35_build_2500_0"
=======
        "User-Agent": "azsdk-python-azure-mgmt-network/22.1.0 Python/3.8.14 (Linux-5.15.0-1022-azure-x86_64-with-glibc2.2.5) VSTS_0fb41ef4-5012-48a9-bf39-4ee3de03ee35_build_2500_0"
>>>>>>> dce54150
      },
      "RequestBody": null,
      "StatusCode": 200,
      "ResponseHeaders": {
        "Cache-Control": "no-cache",
        "Content-Encoding": "gzip",
        "Content-Type": "application/json; charset=utf-8",
<<<<<<< HEAD
        "Date": "Mon, 10 Oct 2022 04:29:23 GMT",
=======
        "Date": "Mon, 24 Oct 2022 05:35:19 GMT",
>>>>>>> dce54150
        "Expires": "-1",
        "Pragma": "no-cache",
        "Server": [
          "Microsoft-HTTPAPI/2.0",
          "Microsoft-HTTPAPI/2.0"
        ],
        "Strict-Transport-Security": "max-age=31536000; includeSubDomains",
        "Transfer-Encoding": "chunked",
        "Vary": "Accept-Encoding",
        "X-Content-Type-Options": "nosniff",
<<<<<<< HEAD
        "x-ms-arm-service-request-id": "7a72e7c3-d60a-48c7-ae8e-55003fb33819",
        "x-ms-correlation-request-id": "cc371017-7388-469d-937a-619fa3a443fd",
        "x-ms-ratelimit-remaining-subscription-reads": "11819",
        "x-ms-routing-request-id": "CENTRALUS:20221010T042923Z:cc371017-7388-469d-937a-619fa3a443fd"
=======
        "x-ms-arm-service-request-id": "427e0eb1-16fb-40c0-8b0d-5df06f15e0d6",
        "x-ms-correlation-request-id": "80d0e6cd-8718-49de-96c4-af35cd3bee7c",
        "x-ms-ratelimit-remaining-subscription-reads": "11910",
        "x-ms-routing-request-id": "NORTHCENTRALUS:20221024T053520Z:80d0e6cd-8718-49de-96c4-af35cd3bee7c"
>>>>>>> dce54150
      },
      "ResponseBody": {
        "status": "Succeeded"
      }
    },
    {
<<<<<<< HEAD
      "RequestUri": "https://management.azure.com/subscriptions/00000000-0000-0000-0000-000000000000/providers/Microsoft.Network/locations/eastus/operationResults/c36dc55f-8b44-4ac0-8545-ba41642508b5?api-version=2022-05-01",
=======
      "RequestUri": "https://management.azure.com/subscriptions/00000000-0000-0000-0000-000000000000/providers/Microsoft.Network/locations/eastus/operationResults/ff8fb565-df43-468f-9294-14ed065b24c1?api-version=2022-05-01",
>>>>>>> dce54150
      "RequestMethod": "GET",
      "RequestHeaders": {
        "Accept": "*/*",
        "Accept-Encoding": "gzip, deflate",
        "Connection": "keep-alive",
<<<<<<< HEAD
        "User-Agent": "azsdk-python-azure-mgmt-network/22.0.0 Python/3.8.14 (Linux-5.15.0-1020-azure-x86_64-with-glibc2.2.5) VSTS_0fb41ef4-5012-48a9-bf39-4ee3de03ee35_build_2500_0"
=======
        "User-Agent": "azsdk-python-azure-mgmt-network/22.1.0 Python/3.8.14 (Linux-5.15.0-1022-azure-x86_64-with-glibc2.2.5) VSTS_0fb41ef4-5012-48a9-bf39-4ee3de03ee35_build_2500_0"
>>>>>>> dce54150
      },
      "RequestBody": null,
      "StatusCode": 204,
      "ResponseHeaders": {
        "Azure-AsyncNotification": "Enabled",
<<<<<<< HEAD
        "Azure-AsyncOperation": "https://management.azure.com/subscriptions/00000000-0000-0000-0000-000000000000/providers/Microsoft.Network/locations/eastus/operations/c36dc55f-8b44-4ac0-8545-ba41642508b5?api-version=2022-05-01",
        "Cache-Control": "no-cache",
        "Content-Type": "application/json; charset=utf-8",
        "Date": "Mon, 10 Oct 2022 04:29:23 GMT",
        "Expires": "-1",
        "Location": "https://management.azure.com/subscriptions/00000000-0000-0000-0000-000000000000/providers/Microsoft.Network/locations/eastus/operationResults/c36dc55f-8b44-4ac0-8545-ba41642508b5?api-version=2022-05-01",
=======
        "Azure-AsyncOperation": "https://management.azure.com/subscriptions/00000000-0000-0000-0000-000000000000/providers/Microsoft.Network/locations/eastus/operations/ff8fb565-df43-468f-9294-14ed065b24c1?api-version=2022-05-01",
        "Cache-Control": "no-cache",
        "Content-Type": "application/json; charset=utf-8",
        "Date": "Mon, 24 Oct 2022 05:35:19 GMT",
        "Expires": "-1",
        "Location": "https://management.azure.com/subscriptions/00000000-0000-0000-0000-000000000000/providers/Microsoft.Network/locations/eastus/operationResults/ff8fb565-df43-468f-9294-14ed065b24c1?api-version=2022-05-01",
>>>>>>> dce54150
        "Pragma": "no-cache",
        "Server": [
          "Microsoft-HTTPAPI/2.0",
          "Microsoft-HTTPAPI/2.0"
        ],
        "Strict-Transport-Security": "max-age=31536000; includeSubDomains",
        "X-Content-Type-Options": "nosniff",
<<<<<<< HEAD
        "x-ms-arm-service-request-id": "c877d35c-f52e-4282-af96-f736d3dc8568",
        "x-ms-correlation-request-id": "f3977dc5-ff7f-45a8-a5f1-99f56989ea70",
        "x-ms-ratelimit-remaining-subscription-reads": "11818",
        "x-ms-routing-request-id": "CENTRALUS:20221010T042923Z:229fdd80-a19b-4808-8204-a0f21ad94845"
=======
        "x-ms-arm-service-request-id": "454b3299-a253-4deb-b613-9344fa2712ae",
        "x-ms-correlation-request-id": "b1f66850-eb81-4fbb-ad7e-135430efc132",
        "x-ms-ratelimit-remaining-subscription-reads": "11909",
        "x-ms-routing-request-id": "NORTHCENTRALUS:20221024T053520Z:df636be3-b741-4d78-89fb-70f1258825d1"
>>>>>>> dce54150
      },
      "ResponseBody": null
    }
  ],
  "Variables": {}
}<|MERGE_RESOLUTION|>--- conflicted
+++ resolved
@@ -7,11 +7,7 @@
         "Accept": "*/*",
         "Accept-Encoding": "gzip, deflate",
         "Connection": "keep-alive",
-<<<<<<< HEAD
-        "User-Agent": "azsdk-python-identity/1.12.0b2 Python/3.8.14 (Linux-5.15.0-1020-azure-x86_64-with-glibc2.2.5) VSTS_0fb41ef4-5012-48a9-bf39-4ee3de03ee35_build_2500_0"
-=======
         "User-Agent": "azsdk-python-identity/1.12.0b3 Python/3.8.14 (Linux-5.15.0-1022-azure-x86_64-with-glibc2.2.5) VSTS_0fb41ef4-5012-48a9-bf39-4ee3de03ee35_build_2500_0"
->>>>>>> dce54150
       },
       "RequestBody": null,
       "StatusCode": 200,
@@ -21,21 +17,12 @@
         "Cache-Control": "max-age=86400, private",
         "Content-Length": "1753",
         "Content-Type": "application/json; charset=utf-8",
-<<<<<<< HEAD
-        "Date": "Mon, 10 Oct 2022 04:28:45 GMT",
-=======
         "Date": "Mon, 24 Oct 2022 05:34:43 GMT",
->>>>>>> dce54150
         "P3P": "CP=\u0022DSP CUR OTPi IND OTRi ONL FIN\u0022",
         "Set-Cookie": "[set-cookie;]",
         "Strict-Transport-Security": "max-age=31536000; includeSubDomains",
         "X-Content-Type-Options": "nosniff",
-<<<<<<< HEAD
-        "x-ms-ests-server": "2.1.13845.9 - SCUS ProdSlices",
-        "x-ms-httpver": "1.1",
-=======
         "x-ms-ests-server": "2.1.14006.8 - NCUS ProdSlices",
->>>>>>> dce54150
         "X-XSS-Protection": "0"
       },
       "ResponseBody": {
@@ -114,11 +101,7 @@
         "Accept-Encoding": "gzip, deflate",
         "Connection": "keep-alive",
         "Cookie": "cookie;",
-<<<<<<< HEAD
-        "User-Agent": "azsdk-python-identity/1.12.0b2 Python/3.8.14 (Linux-5.15.0-1020-azure-x86_64-with-glibc2.2.5) VSTS_0fb41ef4-5012-48a9-bf39-4ee3de03ee35_build_2500_0"
-=======
         "User-Agent": "azsdk-python-identity/1.12.0b3 Python/3.8.14 (Linux-5.15.0-1022-azure-x86_64-with-glibc2.2.5) VSTS_0fb41ef4-5012-48a9-bf39-4ee3de03ee35_build_2500_0"
->>>>>>> dce54150
       },
       "RequestBody": null,
       "StatusCode": 200,
@@ -128,21 +111,12 @@
         "Cache-Control": "max-age=86400, private",
         "Content-Length": "945",
         "Content-Type": "application/json; charset=utf-8",
-<<<<<<< HEAD
-        "Date": "Mon, 10 Oct 2022 04:28:45 GMT",
-=======
         "Date": "Mon, 24 Oct 2022 05:34:43 GMT",
->>>>>>> dce54150
         "P3P": "CP=\u0022DSP CUR OTPi IND OTRi ONL FIN\u0022",
         "Set-Cookie": "[set-cookie;]",
         "Strict-Transport-Security": "max-age=31536000; includeSubDomains",
         "X-Content-Type-Options": "nosniff",
-<<<<<<< HEAD
-        "x-ms-ests-server": "2.1.13777.6 - NCUS ProdSlices",
-        "x-ms-httpver": "1.1",
-=======
         "x-ms-ests-server": "2.1.14006.8 - WUS2 ProdSlices",
->>>>>>> dce54150
         "X-XSS-Protection": "0"
       },
       "ResponseBody": {
@@ -198,20 +172,12 @@
       "RequestHeaders": {
         "Accept": "application/json",
         "Accept-Encoding": "gzip, deflate",
-<<<<<<< HEAD
-        "client-request-id": "8497cca0-fc27-4767-ae4e-2d822e925fe6",
-=======
         "client-request-id": "2e7cdc2d-faa1-43f0-811b-59782f033537",
->>>>>>> dce54150
         "Connection": "keep-alive",
         "Content-Length": "288",
         "Content-Type": "application/x-www-form-urlencoded",
         "Cookie": "cookie;",
-<<<<<<< HEAD
-        "User-Agent": "azsdk-python-identity/1.12.0b2 Python/3.8.14 (Linux-5.15.0-1020-azure-x86_64-with-glibc2.2.5) VSTS_0fb41ef4-5012-48a9-bf39-4ee3de03ee35_build_2500_0",
-=======
         "User-Agent": "azsdk-python-identity/1.12.0b3 Python/3.8.14 (Linux-5.15.0-1022-azure-x86_64-with-glibc2.2.5) VSTS_0fb41ef4-5012-48a9-bf39-4ee3de03ee35_build_2500_0",
->>>>>>> dce54150
         "x-client-cpu": "x64",
         "x-client-current-telemetry": "4|730,0|",
         "x-client-last-telemetry": "4|0|||",
@@ -224,17 +190,10 @@
       "StatusCode": 200,
       "ResponseHeaders": {
         "Cache-Control": "no-store, no-cache",
-<<<<<<< HEAD
-        "client-request-id": "8497cca0-fc27-4767-ae4e-2d822e925fe6",
-        "Content-Length": "114",
-        "Content-Type": "application/json; charset=utf-8",
-        "Date": "Mon, 10 Oct 2022 04:28:45 GMT",
-=======
         "client-request-id": "2e7cdc2d-faa1-43f0-811b-59782f033537",
         "Content-Length": "114",
         "Content-Type": "application/json; charset=utf-8",
         "Date": "Mon, 24 Oct 2022 05:34:43 GMT",
->>>>>>> dce54150
         "Expires": "-1",
         "P3P": "CP=\u0022DSP CUR OTPi IND OTRi ONL FIN\u0022",
         "Pragma": "no-cache",
@@ -242,12 +201,7 @@
         "Strict-Transport-Security": "max-age=31536000; includeSubDomains",
         "X-Content-Type-Options": "nosniff",
         "x-ms-clitelem": "1,0,0,,",
-<<<<<<< HEAD
-        "x-ms-ests-server": "2.1.13845.9 - EUS ProdSlices",
-        "x-ms-httpver": "1.1",
-=======
         "x-ms-ests-server": "2.1.14006.8 - SCUS ProdSlices",
->>>>>>> dce54150
         "X-XSS-Protection": "0"
       },
       "ResponseBody": {
@@ -267,11 +221,7 @@
         "Connection": "keep-alive",
         "Content-Length": "132",
         "Content-Type": "application/json",
-<<<<<<< HEAD
-        "User-Agent": "azsdk-python-azure-mgmt-network/22.0.0 Python/3.8.14 (Linux-5.15.0-1020-azure-x86_64-with-glibc2.2.5) VSTS_0fb41ef4-5012-48a9-bf39-4ee3de03ee35_build_2500_0"
-=======
-        "User-Agent": "azsdk-python-azure-mgmt-network/22.1.0 Python/3.8.14 (Linux-5.15.0-1022-azure-x86_64-with-glibc2.2.5) VSTS_0fb41ef4-5012-48a9-bf39-4ee3de03ee35_build_2500_0"
->>>>>>> dce54150
+        "User-Agent": "azsdk-python-azure-mgmt-network/22.1.0 Python/3.8.14 (Linux-5.15.0-1022-azure-x86_64-with-glibc2.2.5) VSTS_0fb41ef4-5012-48a9-bf39-4ee3de03ee35_build_2500_0"
       },
       "RequestBody": {
         "location": "eastus",
@@ -286,19 +236,11 @@
       "StatusCode": 201,
       "ResponseHeaders": {
         "Azure-AsyncNotification": "Enabled",
-<<<<<<< HEAD
-        "Azure-AsyncOperation": "https://management.azure.com/subscriptions/00000000-0000-0000-0000-000000000000/providers/Microsoft.Network/locations/eastus/operations/742c7f67-df92-4d44-9776-a3f8f622e6fe?api-version=2022-05-01",
+        "Azure-AsyncOperation": "https://management.azure.com/subscriptions/00000000-0000-0000-0000-000000000000/providers/Microsoft.Network/locations/eastus/operations/5bcb3e0a-7fe6-4c25-b93f-63ab13fe9b85?api-version=2022-05-01",
         "Cache-Control": "no-cache",
         "Content-Length": "718",
         "Content-Type": "application/json; charset=utf-8",
-        "Date": "Mon, 10 Oct 2022 04:28:47 GMT",
-=======
-        "Azure-AsyncOperation": "https://management.azure.com/subscriptions/00000000-0000-0000-0000-000000000000/providers/Microsoft.Network/locations/eastus/operations/5bcb3e0a-7fe6-4c25-b93f-63ab13fe9b85?api-version=2022-05-01",
-        "Cache-Control": "no-cache",
-        "Content-Length": "718",
-        "Content-Type": "application/json; charset=utf-8",
         "Date": "Mon, 24 Oct 2022 05:34:45 GMT",
->>>>>>> dce54150
         "Expires": "-1",
         "Pragma": "no-cache",
         "Retry-After": "1",
@@ -308,34 +250,19 @@
         ],
         "Strict-Transport-Security": "max-age=31536000; includeSubDomains",
         "X-Content-Type-Options": "nosniff",
-<<<<<<< HEAD
-        "x-ms-arm-service-request-id": "4a21fd6c-9763-4fb8-bee9-6175f5d591cd",
-        "x-ms-correlation-request-id": "b8dfd692-fb2c-4b6b-8401-4f11dbc953a4",
-        "x-ms-ratelimit-remaining-subscription-writes": "1168",
-        "x-ms-routing-request-id": "CENTRALUS:20221010T042847Z:b8dfd692-fb2c-4b6b-8401-4f11dbc953a4"
-=======
         "x-ms-arm-service-request-id": "9adbe660-38f3-46e5-8bbe-aff20472ccf9",
         "x-ms-correlation-request-id": "c75b1083-bc1f-4d9b-b55c-63aee494331d",
         "x-ms-ratelimit-remaining-subscription-writes": "1184",
         "x-ms-routing-request-id": "NORTHCENTRALUS:20221024T053445Z:c75b1083-bc1f-4d9b-b55c-63aee494331d"
->>>>>>> dce54150
       },
       "ResponseBody": {
         "name": "publicipaddress",
         "id": "/subscriptions/00000000-0000-0000-0000-000000000000/resourceGroups/rgname/providers/Microsoft.Network/publicIPAddresses/publicipaddress",
-<<<<<<< HEAD
-        "etag": "W/\u00227232b8c3-d5c7-4460-af05-58d53ec51111\u0022",
-        "location": "eastus",
-        "properties": {
-          "provisioningState": "Updating",
-          "resourceGuid": "295cbf6c-4fe3-45ec-8a3f-db94be8c8556",
-=======
         "etag": "W/\u00225c44e41b-49eb-46f4-a187-91346dcd0e6a\u0022",
         "location": "eastus",
         "properties": {
           "provisioningState": "Updating",
           "resourceGuid": "5954f8d4-5671-41a5-9ec7-fcb9c29bb8b0",
->>>>>>> dce54150
           "publicIPAddressVersion": "IPv4",
           "publicIPAllocationMethod": "Static",
           "idleTimeoutInMinutes": 4,
@@ -352,33 +279,21 @@
       }
     },
     {
-<<<<<<< HEAD
-      "RequestUri": "https://management.azure.com/subscriptions/00000000-0000-0000-0000-000000000000/providers/Microsoft.Network/locations/eastus/operations/742c7f67-df92-4d44-9776-a3f8f622e6fe?api-version=2022-05-01",
-=======
       "RequestUri": "https://management.azure.com/subscriptions/00000000-0000-0000-0000-000000000000/providers/Microsoft.Network/locations/eastus/operations/5bcb3e0a-7fe6-4c25-b93f-63ab13fe9b85?api-version=2022-05-01",
->>>>>>> dce54150
-      "RequestMethod": "GET",
-      "RequestHeaders": {
-        "Accept": "*/*",
-        "Accept-Encoding": "gzip, deflate",
-        "Connection": "keep-alive",
-<<<<<<< HEAD
-        "User-Agent": "azsdk-python-azure-mgmt-network/22.0.0 Python/3.8.14 (Linux-5.15.0-1020-azure-x86_64-with-glibc2.2.5) VSTS_0fb41ef4-5012-48a9-bf39-4ee3de03ee35_build_2500_0"
-=======
-        "User-Agent": "azsdk-python-azure-mgmt-network/22.1.0 Python/3.8.14 (Linux-5.15.0-1022-azure-x86_64-with-glibc2.2.5) VSTS_0fb41ef4-5012-48a9-bf39-4ee3de03ee35_build_2500_0"
->>>>>>> dce54150
-      },
-      "RequestBody": null,
-      "StatusCode": 200,
-      "ResponseHeaders": {
-        "Cache-Control": "no-cache",
-        "Content-Encoding": "gzip",
-        "Content-Type": "application/json; charset=utf-8",
-<<<<<<< HEAD
-        "Date": "Mon, 10 Oct 2022 04:28:47 GMT",
-=======
+      "RequestMethod": "GET",
+      "RequestHeaders": {
+        "Accept": "*/*",
+        "Accept-Encoding": "gzip, deflate",
+        "Connection": "keep-alive",
+        "User-Agent": "azsdk-python-azure-mgmt-network/22.1.0 Python/3.8.14 (Linux-5.15.0-1022-azure-x86_64-with-glibc2.2.5) VSTS_0fb41ef4-5012-48a9-bf39-4ee3de03ee35_build_2500_0"
+      },
+      "RequestBody": null,
+      "StatusCode": 200,
+      "ResponseHeaders": {
+        "Cache-Control": "no-cache",
+        "Content-Encoding": "gzip",
+        "Content-Type": "application/json; charset=utf-8",
         "Date": "Mon, 24 Oct 2022 05:34:45 GMT",
->>>>>>> dce54150
         "Expires": "-1",
         "Pragma": "no-cache",
         "Retry-After": "2",
@@ -390,71 +305,45 @@
         "Transfer-Encoding": "chunked",
         "Vary": "Accept-Encoding",
         "X-Content-Type-Options": "nosniff",
-<<<<<<< HEAD
-        "x-ms-arm-service-request-id": "e4b79af7-cf52-4a1e-91b1-77695bdd02bb",
-        "x-ms-correlation-request-id": "fd99c923-d5ad-46ee-a61a-cca5cb3c6846",
-        "x-ms-ratelimit-remaining-subscription-reads": "11830",
-        "x-ms-routing-request-id": "CENTRALUS:20221010T042847Z:fd99c923-d5ad-46ee-a61a-cca5cb3c6846"
-=======
         "x-ms-arm-service-request-id": "d066786e-93f5-4bb8-b40b-0127f64f3b8d",
         "x-ms-correlation-request-id": "bb27f8f5-b43f-4aaa-a6b4-fd365cc6cd4c",
         "x-ms-ratelimit-remaining-subscription-reads": "11921",
         "x-ms-routing-request-id": "NORTHCENTRALUS:20221024T053445Z:bb27f8f5-b43f-4aaa-a6b4-fd365cc6cd4c"
->>>>>>> dce54150
       },
       "ResponseBody": {
         "status": "InProgress"
       }
     },
     {
-<<<<<<< HEAD
-      "RequestUri": "https://management.azure.com/subscriptions/00000000-0000-0000-0000-000000000000/providers/Microsoft.Network/locations/eastus/operations/742c7f67-df92-4d44-9776-a3f8f622e6fe?api-version=2022-05-01",
-=======
       "RequestUri": "https://management.azure.com/subscriptions/00000000-0000-0000-0000-000000000000/providers/Microsoft.Network/locations/eastus/operations/5bcb3e0a-7fe6-4c25-b93f-63ab13fe9b85?api-version=2022-05-01",
->>>>>>> dce54150
-      "RequestMethod": "GET",
-      "RequestHeaders": {
-        "Accept": "*/*",
-        "Accept-Encoding": "gzip, deflate",
-        "Connection": "keep-alive",
-<<<<<<< HEAD
-        "User-Agent": "azsdk-python-azure-mgmt-network/22.0.0 Python/3.8.14 (Linux-5.15.0-1020-azure-x86_64-with-glibc2.2.5) VSTS_0fb41ef4-5012-48a9-bf39-4ee3de03ee35_build_2500_0"
-=======
-        "User-Agent": "azsdk-python-azure-mgmt-network/22.1.0 Python/3.8.14 (Linux-5.15.0-1022-azure-x86_64-with-glibc2.2.5) VSTS_0fb41ef4-5012-48a9-bf39-4ee3de03ee35_build_2500_0"
->>>>>>> dce54150
-      },
-      "RequestBody": null,
-      "StatusCode": 200,
-      "ResponseHeaders": {
-        "Cache-Control": "no-cache",
-        "Content-Encoding": "gzip",
-        "Content-Type": "application/json; charset=utf-8",
-<<<<<<< HEAD
-        "Date": "Mon, 10 Oct 2022 04:28:49 GMT",
-=======
+      "RequestMethod": "GET",
+      "RequestHeaders": {
+        "Accept": "*/*",
+        "Accept-Encoding": "gzip, deflate",
+        "Connection": "keep-alive",
+        "User-Agent": "azsdk-python-azure-mgmt-network/22.1.0 Python/3.8.14 (Linux-5.15.0-1022-azure-x86_64-with-glibc2.2.5) VSTS_0fb41ef4-5012-48a9-bf39-4ee3de03ee35_build_2500_0"
+      },
+      "RequestBody": null,
+      "StatusCode": 200,
+      "ResponseHeaders": {
+        "Cache-Control": "no-cache",
+        "Content-Encoding": "gzip",
+        "Content-Type": "application/json; charset=utf-8",
         "Date": "Mon, 24 Oct 2022 05:34:47 GMT",
->>>>>>> dce54150
-        "Expires": "-1",
-        "Pragma": "no-cache",
-        "Server": [
-          "Microsoft-HTTPAPI/2.0",
-          "Microsoft-HTTPAPI/2.0"
-        ],
-        "Strict-Transport-Security": "max-age=31536000; includeSubDomains",
-        "Transfer-Encoding": "chunked",
-        "Vary": "Accept-Encoding",
-        "X-Content-Type-Options": "nosniff",
-<<<<<<< HEAD
-        "x-ms-arm-service-request-id": "b94b6c21-5834-4c89-b48f-692ee95ece24",
-        "x-ms-correlation-request-id": "5172890d-488a-4f1f-af86-8ba22bebc908",
-        "x-ms-ratelimit-remaining-subscription-reads": "11829",
-        "x-ms-routing-request-id": "CENTRALUS:20221010T042850Z:5172890d-488a-4f1f-af86-8ba22bebc908"
-=======
+        "Expires": "-1",
+        "Pragma": "no-cache",
+        "Server": [
+          "Microsoft-HTTPAPI/2.0",
+          "Microsoft-HTTPAPI/2.0"
+        ],
+        "Strict-Transport-Security": "max-age=31536000; includeSubDomains",
+        "Transfer-Encoding": "chunked",
+        "Vary": "Accept-Encoding",
+        "X-Content-Type-Options": "nosniff",
         "x-ms-arm-service-request-id": "adeeda69-48c4-4cc2-9e69-c527e8846f0f",
         "x-ms-correlation-request-id": "6e6510a6-e0fe-4e08-8f68-113689d176da",
         "x-ms-ratelimit-remaining-subscription-reads": "11920",
         "x-ms-routing-request-id": "NORTHCENTRALUS:20221024T053447Z:6e6510a6-e0fe-4e08-8f68-113689d176da"
->>>>>>> dce54150
       },
       "ResponseBody": {
         "status": "Succeeded"
@@ -467,65 +356,40 @@
         "Accept": "*/*",
         "Accept-Encoding": "gzip, deflate",
         "Connection": "keep-alive",
-<<<<<<< HEAD
-        "User-Agent": "azsdk-python-azure-mgmt-network/22.0.0 Python/3.8.14 (Linux-5.15.0-1020-azure-x86_64-with-glibc2.2.5) VSTS_0fb41ef4-5012-48a9-bf39-4ee3de03ee35_build_2500_0"
-=======
-        "User-Agent": "azsdk-python-azure-mgmt-network/22.1.0 Python/3.8.14 (Linux-5.15.0-1022-azure-x86_64-with-glibc2.2.5) VSTS_0fb41ef4-5012-48a9-bf39-4ee3de03ee35_build_2500_0"
->>>>>>> dce54150
-      },
-      "RequestBody": null,
-      "StatusCode": 200,
-      "ResponseHeaders": {
-        "Cache-Control": "no-cache",
-        "Content-Encoding": "gzip",
-        "Content-Type": "application/json; charset=utf-8",
-<<<<<<< HEAD
-        "Date": "Mon, 10 Oct 2022 04:28:49 GMT",
-        "ETag": "W/\u0022f181922a-e965-4821-85c5-e2d3842532fd\u0022",
-=======
+        "User-Agent": "azsdk-python-azure-mgmt-network/22.1.0 Python/3.8.14 (Linux-5.15.0-1022-azure-x86_64-with-glibc2.2.5) VSTS_0fb41ef4-5012-48a9-bf39-4ee3de03ee35_build_2500_0"
+      },
+      "RequestBody": null,
+      "StatusCode": 200,
+      "ResponseHeaders": {
+        "Cache-Control": "no-cache",
+        "Content-Encoding": "gzip",
+        "Content-Type": "application/json; charset=utf-8",
         "Date": "Mon, 24 Oct 2022 05:34:47 GMT",
         "ETag": "W/\u0022082bf707-53cf-44e6-bde5-3ccc923b605a\u0022",
->>>>>>> dce54150
-        "Expires": "-1",
-        "Pragma": "no-cache",
-        "Server": [
-          "Microsoft-HTTPAPI/2.0",
-          "Microsoft-HTTPAPI/2.0"
-        ],
-        "Strict-Transport-Security": "max-age=31536000; includeSubDomains",
-        "Transfer-Encoding": "chunked",
-        "Vary": "Accept-Encoding",
-        "X-Content-Type-Options": "nosniff",
-<<<<<<< HEAD
-        "x-ms-arm-service-request-id": "54749556-75ef-490d-bec6-5eeab47ea8ff",
-        "x-ms-correlation-request-id": "91b62880-36c6-40ff-b28e-9b066a455c51",
-        "x-ms-ratelimit-remaining-subscription-reads": "11828",
-        "x-ms-routing-request-id": "CENTRALUS:20221010T042850Z:91b62880-36c6-40ff-b28e-9b066a455c51"
-=======
+        "Expires": "-1",
+        "Pragma": "no-cache",
+        "Server": [
+          "Microsoft-HTTPAPI/2.0",
+          "Microsoft-HTTPAPI/2.0"
+        ],
+        "Strict-Transport-Security": "max-age=31536000; includeSubDomains",
+        "Transfer-Encoding": "chunked",
+        "Vary": "Accept-Encoding",
+        "X-Content-Type-Options": "nosniff",
         "x-ms-arm-service-request-id": "e009eaa4-d4d1-4909-ba3b-9d2441231c2f",
         "x-ms-correlation-request-id": "67778f80-a7cd-4ef8-985c-72b04b6480be",
         "x-ms-ratelimit-remaining-subscription-reads": "11919",
         "x-ms-routing-request-id": "NORTHCENTRALUS:20221024T053447Z:67778f80-a7cd-4ef8-985c-72b04b6480be"
->>>>>>> dce54150
       },
       "ResponseBody": {
         "name": "publicipaddress",
         "id": "/subscriptions/00000000-0000-0000-0000-000000000000/resourceGroups/rgname/providers/Microsoft.Network/publicIPAddresses/publicipaddress",
-<<<<<<< HEAD
-        "etag": "W/\u0022f181922a-e965-4821-85c5-e2d3842532fd\u0022",
-        "location": "eastus",
-        "properties": {
-          "provisioningState": "Succeeded",
-          "resourceGuid": "295cbf6c-4fe3-45ec-8a3f-db94be8c8556",
-          "ipAddress": "20.163.137.86",
-=======
         "etag": "W/\u0022082bf707-53cf-44e6-bde5-3ccc923b605a\u0022",
         "location": "eastus",
         "properties": {
           "provisioningState": "Succeeded",
           "resourceGuid": "5954f8d4-5671-41a5-9ec7-fcb9c29bb8b0",
           "ipAddress": "20.172.220.244",
->>>>>>> dce54150
           "publicIPAddressVersion": "IPv4",
           "publicIPAllocationMethod": "Static",
           "idleTimeoutInMinutes": 4,
@@ -550,11 +414,7 @@
         "Connection": "keep-alive",
         "Content-Length": "87",
         "Content-Type": "application/json",
-<<<<<<< HEAD
-        "User-Agent": "azsdk-python-azure-mgmt-network/22.0.0 Python/3.8.14 (Linux-5.15.0-1020-azure-x86_64-with-glibc2.2.5) VSTS_0fb41ef4-5012-48a9-bf39-4ee3de03ee35_build_2500_0"
-=======
-        "User-Agent": "azsdk-python-azure-mgmt-network/22.1.0 Python/3.8.14 (Linux-5.15.0-1022-azure-x86_64-with-glibc2.2.5) VSTS_0fb41ef4-5012-48a9-bf39-4ee3de03ee35_build_2500_0"
->>>>>>> dce54150
+        "User-Agent": "azsdk-python-azure-mgmt-network/22.1.0 Python/3.8.14 (Linux-5.15.0-1022-azure-x86_64-with-glibc2.2.5) VSTS_0fb41ef4-5012-48a9-bf39-4ee3de03ee35_build_2500_0"
       },
       "RequestBody": {
         "location": "eastus",
@@ -568,19 +428,11 @@
       "StatusCode": 201,
       "ResponseHeaders": {
         "Azure-AsyncNotification": "Enabled",
-<<<<<<< HEAD
-        "Azure-AsyncOperation": "https://management.azure.com/subscriptions/00000000-0000-0000-0000-000000000000/providers/Microsoft.Network/locations/eastus/operations/874c2994-97e6-48b3-8991-7bcbbcdca7b9?api-version=2022-05-01",
+        "Azure-AsyncOperation": "https://management.azure.com/subscriptions/00000000-0000-0000-0000-000000000000/providers/Microsoft.Network/locations/eastus/operations/914135ff-532f-4991-852a-392141415107?api-version=2022-05-01",
         "Cache-Control": "no-cache",
         "Content-Length": "582",
         "Content-Type": "application/json; charset=utf-8",
-        "Date": "Mon, 10 Oct 2022 04:28:50 GMT",
-=======
-        "Azure-AsyncOperation": "https://management.azure.com/subscriptions/00000000-0000-0000-0000-000000000000/providers/Microsoft.Network/locations/eastus/operations/914135ff-532f-4991-852a-392141415107?api-version=2022-05-01",
-        "Cache-Control": "no-cache",
-        "Content-Length": "582",
-        "Content-Type": "application/json; charset=utf-8",
         "Date": "Mon, 24 Oct 2022 05:34:47 GMT",
->>>>>>> dce54150
         "Expires": "-1",
         "Pragma": "no-cache",
         "Retry-After": "3",
@@ -590,35 +442,20 @@
         ],
         "Strict-Transport-Security": "max-age=31536000; includeSubDomains",
         "X-Content-Type-Options": "nosniff",
-<<<<<<< HEAD
-        "x-ms-arm-service-request-id": "07a1a07d-6feb-4a1b-acff-4f56fbb5e22d",
-        "x-ms-correlation-request-id": "19ed02c2-492e-4d10-9360-0683e4dc4749",
-        "x-ms-ratelimit-remaining-subscription-writes": "1167",
-        "x-ms-routing-request-id": "CENTRALUS:20221010T042850Z:19ed02c2-492e-4d10-9360-0683e4dc4749"
-=======
         "x-ms-arm-service-request-id": "ba376bfe-1e89-4713-9644-9ecab8157fa6",
         "x-ms-correlation-request-id": "3e2738c6-0320-42e9-89d0-20fc505e9ef0",
         "x-ms-ratelimit-remaining-subscription-writes": "1183",
         "x-ms-routing-request-id": "NORTHCENTRALUS:20221024T053448Z:3e2738c6-0320-42e9-89d0-20fc505e9ef0"
->>>>>>> dce54150
       },
       "ResponseBody": {
         "name": "publicipprefix",
         "id": "/subscriptions/00000000-0000-0000-0000-000000000000/resourceGroups/rgname/providers/Microsoft.Network/publicIPPrefixes/publicipprefix",
-<<<<<<< HEAD
-        "etag": "W/\u002256137f94-804e-48c1-b55b-f7020b607fa9\u0022",
-=======
         "etag": "W/\u0022f5217071-aae7-4dfd-80a0-c8555cfca426\u0022",
->>>>>>> dce54150
         "type": "Microsoft.Network/publicIPPrefixes",
         "location": "eastus",
         "properties": {
           "provisioningState": "Updating",
-<<<<<<< HEAD
-          "resourceGuid": "1626e9ea-8d0b-4358-a35a-64355597f4e7",
-=======
           "resourceGuid": "5ec7da4a-f14f-4d19-98c2-233f81edfea9",
->>>>>>> dce54150
           "prefixLength": 30,
           "publicIPAddressVersion": "IPv4",
           "ipTags": []
@@ -630,33 +467,21 @@
       }
     },
     {
-<<<<<<< HEAD
-      "RequestUri": "https://management.azure.com/subscriptions/00000000-0000-0000-0000-000000000000/providers/Microsoft.Network/locations/eastus/operations/874c2994-97e6-48b3-8991-7bcbbcdca7b9?api-version=2022-05-01",
-=======
       "RequestUri": "https://management.azure.com/subscriptions/00000000-0000-0000-0000-000000000000/providers/Microsoft.Network/locations/eastus/operations/914135ff-532f-4991-852a-392141415107?api-version=2022-05-01",
->>>>>>> dce54150
-      "RequestMethod": "GET",
-      "RequestHeaders": {
-        "Accept": "*/*",
-        "Accept-Encoding": "gzip, deflate",
-        "Connection": "keep-alive",
-<<<<<<< HEAD
-        "User-Agent": "azsdk-python-azure-mgmt-network/22.0.0 Python/3.8.14 (Linux-5.15.0-1020-azure-x86_64-with-glibc2.2.5) VSTS_0fb41ef4-5012-48a9-bf39-4ee3de03ee35_build_2500_0"
-=======
-        "User-Agent": "azsdk-python-azure-mgmt-network/22.1.0 Python/3.8.14 (Linux-5.15.0-1022-azure-x86_64-with-glibc2.2.5) VSTS_0fb41ef4-5012-48a9-bf39-4ee3de03ee35_build_2500_0"
->>>>>>> dce54150
-      },
-      "RequestBody": null,
-      "StatusCode": 200,
-      "ResponseHeaders": {
-        "Cache-Control": "no-cache",
-        "Content-Encoding": "gzip",
-        "Content-Type": "application/json; charset=utf-8",
-<<<<<<< HEAD
-        "Date": "Mon, 10 Oct 2022 04:28:50 GMT",
-=======
+      "RequestMethod": "GET",
+      "RequestHeaders": {
+        "Accept": "*/*",
+        "Accept-Encoding": "gzip, deflate",
+        "Connection": "keep-alive",
+        "User-Agent": "azsdk-python-azure-mgmt-network/22.1.0 Python/3.8.14 (Linux-5.15.0-1022-azure-x86_64-with-glibc2.2.5) VSTS_0fb41ef4-5012-48a9-bf39-4ee3de03ee35_build_2500_0"
+      },
+      "RequestBody": null,
+      "StatusCode": 200,
+      "ResponseHeaders": {
+        "Cache-Control": "no-cache",
+        "Content-Encoding": "gzip",
+        "Content-Type": "application/json; charset=utf-8",
         "Date": "Mon, 24 Oct 2022 05:34:48 GMT",
->>>>>>> dce54150
         "Expires": "-1",
         "Pragma": "no-cache",
         "Retry-After": "10",
@@ -668,71 +493,45 @@
         "Transfer-Encoding": "chunked",
         "Vary": "Accept-Encoding",
         "X-Content-Type-Options": "nosniff",
-<<<<<<< HEAD
-        "x-ms-arm-service-request-id": "441cbff3-7281-4e35-86f8-35b6ce8a5024",
-        "x-ms-correlation-request-id": "b103b4a4-82cf-4f9f-b6eb-81f577dddf2d",
-        "x-ms-ratelimit-remaining-subscription-reads": "11827",
-        "x-ms-routing-request-id": "CENTRALUS:20221010T042850Z:b103b4a4-82cf-4f9f-b6eb-81f577dddf2d"
-=======
         "x-ms-arm-service-request-id": "228daaa5-1bb2-48e1-b511-0dd41c4cefea",
         "x-ms-correlation-request-id": "b7e709d4-8af4-4bf5-9a3d-0d7c61868cdd",
         "x-ms-ratelimit-remaining-subscription-reads": "11918",
         "x-ms-routing-request-id": "NORTHCENTRALUS:20221024T053448Z:b7e709d4-8af4-4bf5-9a3d-0d7c61868cdd"
->>>>>>> dce54150
       },
       "ResponseBody": {
         "status": "InProgress"
       }
     },
     {
-<<<<<<< HEAD
-      "RequestUri": "https://management.azure.com/subscriptions/00000000-0000-0000-0000-000000000000/providers/Microsoft.Network/locations/eastus/operations/874c2994-97e6-48b3-8991-7bcbbcdca7b9?api-version=2022-05-01",
-=======
       "RequestUri": "https://management.azure.com/subscriptions/00000000-0000-0000-0000-000000000000/providers/Microsoft.Network/locations/eastus/operations/914135ff-532f-4991-852a-392141415107?api-version=2022-05-01",
->>>>>>> dce54150
-      "RequestMethod": "GET",
-      "RequestHeaders": {
-        "Accept": "*/*",
-        "Accept-Encoding": "gzip, deflate",
-        "Connection": "keep-alive",
-<<<<<<< HEAD
-        "User-Agent": "azsdk-python-azure-mgmt-network/22.0.0 Python/3.8.14 (Linux-5.15.0-1020-azure-x86_64-with-glibc2.2.5) VSTS_0fb41ef4-5012-48a9-bf39-4ee3de03ee35_build_2500_0"
-=======
-        "User-Agent": "azsdk-python-azure-mgmt-network/22.1.0 Python/3.8.14 (Linux-5.15.0-1022-azure-x86_64-with-glibc2.2.5) VSTS_0fb41ef4-5012-48a9-bf39-4ee3de03ee35_build_2500_0"
->>>>>>> dce54150
-      },
-      "RequestBody": null,
-      "StatusCode": 200,
-      "ResponseHeaders": {
-        "Cache-Control": "no-cache",
-        "Content-Encoding": "gzip",
-        "Content-Type": "application/json; charset=utf-8",
-<<<<<<< HEAD
-        "Date": "Mon, 10 Oct 2022 04:29:00 GMT",
-=======
+      "RequestMethod": "GET",
+      "RequestHeaders": {
+        "Accept": "*/*",
+        "Accept-Encoding": "gzip, deflate",
+        "Connection": "keep-alive",
+        "User-Agent": "azsdk-python-azure-mgmt-network/22.1.0 Python/3.8.14 (Linux-5.15.0-1022-azure-x86_64-with-glibc2.2.5) VSTS_0fb41ef4-5012-48a9-bf39-4ee3de03ee35_build_2500_0"
+      },
+      "RequestBody": null,
+      "StatusCode": 200,
+      "ResponseHeaders": {
+        "Cache-Control": "no-cache",
+        "Content-Encoding": "gzip",
+        "Content-Type": "application/json; charset=utf-8",
         "Date": "Mon, 24 Oct 2022 05:34:57 GMT",
->>>>>>> dce54150
-        "Expires": "-1",
-        "Pragma": "no-cache",
-        "Server": [
-          "Microsoft-HTTPAPI/2.0",
-          "Microsoft-HTTPAPI/2.0"
-        ],
-        "Strict-Transport-Security": "max-age=31536000; includeSubDomains",
-        "Transfer-Encoding": "chunked",
-        "Vary": "Accept-Encoding",
-        "X-Content-Type-Options": "nosniff",
-<<<<<<< HEAD
-        "x-ms-arm-service-request-id": "2e9c41eb-e592-4354-a4c3-cce714c4ed7e",
-        "x-ms-correlation-request-id": "00ae2f38-6f7a-4786-9aa2-7aa454e5ee6c",
-        "x-ms-ratelimit-remaining-subscription-reads": "11826",
-        "x-ms-routing-request-id": "CENTRALUS:20221010T042901Z:00ae2f38-6f7a-4786-9aa2-7aa454e5ee6c"
-=======
+        "Expires": "-1",
+        "Pragma": "no-cache",
+        "Server": [
+          "Microsoft-HTTPAPI/2.0",
+          "Microsoft-HTTPAPI/2.0"
+        ],
+        "Strict-Transport-Security": "max-age=31536000; includeSubDomains",
+        "Transfer-Encoding": "chunked",
+        "Vary": "Accept-Encoding",
+        "X-Content-Type-Options": "nosniff",
         "x-ms-arm-service-request-id": "eda63c1f-edd6-4f03-99d0-11b8aa10e6db",
         "x-ms-correlation-request-id": "6a225607-030b-4543-bd84-e910f69f7269",
         "x-ms-ratelimit-remaining-subscription-reads": "11917",
         "x-ms-routing-request-id": "NORTHCENTRALUS:20221024T053458Z:6a225607-030b-4543-bd84-e910f69f7269"
->>>>>>> dce54150
       },
       "ResponseBody": {
         "status": "Succeeded"
@@ -745,70 +544,43 @@
         "Accept": "*/*",
         "Accept-Encoding": "gzip, deflate",
         "Connection": "keep-alive",
-<<<<<<< HEAD
-        "User-Agent": "azsdk-python-azure-mgmt-network/22.0.0 Python/3.8.14 (Linux-5.15.0-1020-azure-x86_64-with-glibc2.2.5) VSTS_0fb41ef4-5012-48a9-bf39-4ee3de03ee35_build_2500_0"
-=======
-        "User-Agent": "azsdk-python-azure-mgmt-network/22.1.0 Python/3.8.14 (Linux-5.15.0-1022-azure-x86_64-with-glibc2.2.5) VSTS_0fb41ef4-5012-48a9-bf39-4ee3de03ee35_build_2500_0"
->>>>>>> dce54150
-      },
-      "RequestBody": null,
-      "StatusCode": 200,
-      "ResponseHeaders": {
-        "Cache-Control": "no-cache",
-        "Content-Encoding": "gzip",
-        "Content-Type": "application/json; charset=utf-8",
-<<<<<<< HEAD
-        "Date": "Mon, 10 Oct 2022 04:29:00 GMT",
-        "ETag": "W/\u002210bada7b-8727-4975-898f-a42aac6657e7\u0022",
-=======
+        "User-Agent": "azsdk-python-azure-mgmt-network/22.1.0 Python/3.8.14 (Linux-5.15.0-1022-azure-x86_64-with-glibc2.2.5) VSTS_0fb41ef4-5012-48a9-bf39-4ee3de03ee35_build_2500_0"
+      },
+      "RequestBody": null,
+      "StatusCode": 200,
+      "ResponseHeaders": {
+        "Cache-Control": "no-cache",
+        "Content-Encoding": "gzip",
+        "Content-Type": "application/json; charset=utf-8",
         "Date": "Mon, 24 Oct 2022 05:34:58 GMT",
         "ETag": "W/\u0022e059f1a9-6ac1-4ee1-8e0d-515532747585\u0022",
->>>>>>> dce54150
-        "Expires": "-1",
-        "Pragma": "no-cache",
-        "Server": [
-          "Microsoft-HTTPAPI/2.0",
-          "Microsoft-HTTPAPI/2.0"
-        ],
-        "Strict-Transport-Security": "max-age=31536000; includeSubDomains",
-        "Transfer-Encoding": "chunked",
-        "Vary": "Accept-Encoding",
-        "X-Content-Type-Options": "nosniff",
-<<<<<<< HEAD
-        "x-ms-arm-service-request-id": "f975f134-2aae-46f9-b760-6a025efe5af1",
-        "x-ms-correlation-request-id": "a24647fb-0025-4662-9342-532d5f7953e5",
-        "x-ms-ratelimit-remaining-subscription-reads": "11825",
-        "x-ms-routing-request-id": "CENTRALUS:20221010T042901Z:a24647fb-0025-4662-9342-532d5f7953e5"
-=======
+        "Expires": "-1",
+        "Pragma": "no-cache",
+        "Server": [
+          "Microsoft-HTTPAPI/2.0",
+          "Microsoft-HTTPAPI/2.0"
+        ],
+        "Strict-Transport-Security": "max-age=31536000; includeSubDomains",
+        "Transfer-Encoding": "chunked",
+        "Vary": "Accept-Encoding",
+        "X-Content-Type-Options": "nosniff",
         "x-ms-arm-service-request-id": "0228d0cc-9f88-4851-b236-f871ed6ed0a8",
         "x-ms-correlation-request-id": "ccef7411-9e6d-49b1-a08a-1ca9796a4765",
         "x-ms-ratelimit-remaining-subscription-reads": "11916",
         "x-ms-routing-request-id": "NORTHCENTRALUS:20221024T053458Z:ccef7411-9e6d-49b1-a08a-1ca9796a4765"
->>>>>>> dce54150
       },
       "ResponseBody": {
         "name": "publicipprefix",
         "id": "/subscriptions/00000000-0000-0000-0000-000000000000/resourceGroups/rgname/providers/Microsoft.Network/publicIPPrefixes/publicipprefix",
-<<<<<<< HEAD
-        "etag": "W/\u002210bada7b-8727-4975-898f-a42aac6657e7\u0022",
-=======
         "etag": "W/\u0022e059f1a9-6ac1-4ee1-8e0d-515532747585\u0022",
->>>>>>> dce54150
         "type": "Microsoft.Network/publicIPPrefixes",
         "location": "eastus",
         "properties": {
           "provisioningState": "Succeeded",
-<<<<<<< HEAD
-          "resourceGuid": "1626e9ea-8d0b-4358-a35a-64355597f4e7",
-          "prefixLength": 30,
-          "publicIPAddressVersion": "IPv4",
-          "ipPrefix": "20.163.138.60/30",
-=======
           "resourceGuid": "5ec7da4a-f14f-4d19-98c2-233f81edfea9",
           "prefixLength": 30,
           "publicIPAddressVersion": "IPv4",
           "ipPrefix": "40.88.147.76/30",
->>>>>>> dce54150
           "ipTags": []
         },
         "sku": {
@@ -826,11 +598,7 @@
         "Connection": "keep-alive",
         "Content-Length": "404",
         "Content-Type": "application/json",
-<<<<<<< HEAD
-        "User-Agent": "azsdk-python-azure-mgmt-network/22.0.0 Python/3.8.14 (Linux-5.15.0-1020-azure-x86_64-with-glibc2.2.5) VSTS_0fb41ef4-5012-48a9-bf39-4ee3de03ee35_build_2500_0"
-=======
-        "User-Agent": "azsdk-python-azure-mgmt-network/22.1.0 Python/3.8.14 (Linux-5.15.0-1022-azure-x86_64-with-glibc2.2.5) VSTS_0fb41ef4-5012-48a9-bf39-4ee3de03ee35_build_2500_0"
->>>>>>> dce54150
+        "User-Agent": "azsdk-python-azure-mgmt-network/22.1.0 Python/3.8.14 (Linux-5.15.0-1022-azure-x86_64-with-glibc2.2.5) VSTS_0fb41ef4-5012-48a9-bf39-4ee3de03ee35_build_2500_0"
       },
       "RequestBody": {
         "location": "eastus",
@@ -853,19 +621,11 @@
       "StatusCode": 201,
       "ResponseHeaders": {
         "Azure-AsyncNotification": "Enabled",
-<<<<<<< HEAD
-        "Azure-AsyncOperation": "https://management.azure.com/subscriptions/00000000-0000-0000-0000-000000000000/providers/Microsoft.Network/locations/eastus/operations/eff0eda5-c696-4b6d-a250-a64f02e700f6?api-version=2022-05-01",
+        "Azure-AsyncOperation": "https://management.azure.com/subscriptions/00000000-0000-0000-0000-000000000000/providers/Microsoft.Network/locations/eastus/operations/3d751ebc-680b-49d2-9b29-99e8470c2779?api-version=2022-05-01",
         "Cache-Control": "no-cache",
         "Content-Length": "928",
         "Content-Type": "application/json; charset=utf-8",
-        "Date": "Mon, 10 Oct 2022 04:29:01 GMT",
-=======
-        "Azure-AsyncOperation": "https://management.azure.com/subscriptions/00000000-0000-0000-0000-000000000000/providers/Microsoft.Network/locations/eastus/operations/3d751ebc-680b-49d2-9b29-99e8470c2779?api-version=2022-05-01",
-        "Cache-Control": "no-cache",
-        "Content-Length": "928",
-        "Content-Type": "application/json; charset=utf-8",
         "Date": "Mon, 24 Oct 2022 05:34:58 GMT",
->>>>>>> dce54150
         "Expires": "-1",
         "Pragma": "no-cache",
         "Retry-After": "10",
@@ -875,35 +635,20 @@
         ],
         "Strict-Transport-Security": "max-age=31536000; includeSubDomains",
         "X-Content-Type-Options": "nosniff",
-<<<<<<< HEAD
-        "x-ms-arm-service-request-id": "d116c6d0-e3ff-42db-8dbf-c9ef400b03c9",
-        "x-ms-correlation-request-id": "be49555c-c754-4595-9ae1-ae04915d7f25",
-        "x-ms-ratelimit-remaining-subscription-writes": "1166",
-        "x-ms-routing-request-id": "CENTRALUS:20221010T042901Z:be49555c-c754-4595-9ae1-ae04915d7f25"
-=======
         "x-ms-arm-service-request-id": "fbe0f032-317d-4f8a-9e6d-8943127dffcf",
         "x-ms-correlation-request-id": "7715a005-5340-4102-84e1-f3db5cd8f370",
         "x-ms-ratelimit-remaining-subscription-writes": "1182",
         "x-ms-routing-request-id": "NORTHCENTRALUS:20221024T053459Z:7715a005-5340-4102-84e1-f3db5cd8f370"
->>>>>>> dce54150
       },
       "ResponseBody": {
         "name": "myNatGateway",
         "id": "/subscriptions/00000000-0000-0000-0000-000000000000/resourceGroups/rgname/providers/Microsoft.Network/natGateways/myNatGateway",
-<<<<<<< HEAD
-        "etag": "W/\u00224d135276-b886-4031-999d-e30c41c0b8e4\u0022",
-=======
         "etag": "W/\u0022fe7c9fad-8776-4b7f-8e6f-ae1619ea3296\u0022",
->>>>>>> dce54150
         "type": "Microsoft.Network/natGateways",
         "location": "eastus",
         "properties": {
           "provisioningState": "Updating",
-<<<<<<< HEAD
-          "resourceGuid": "d1ac2282-46cb-40d1-9753-ebc7d99a7d04",
-=======
           "resourceGuid": "0f09c355-e41f-4350-879b-c6d8cdb99e98",
->>>>>>> dce54150
           "idleTimeoutInMinutes": 4,
           "publicIpAddresses": [
             {
@@ -923,33 +668,21 @@
       }
     },
     {
-<<<<<<< HEAD
-      "RequestUri": "https://management.azure.com/subscriptions/00000000-0000-0000-0000-000000000000/providers/Microsoft.Network/locations/eastus/operations/eff0eda5-c696-4b6d-a250-a64f02e700f6?api-version=2022-05-01",
-=======
       "RequestUri": "https://management.azure.com/subscriptions/00000000-0000-0000-0000-000000000000/providers/Microsoft.Network/locations/eastus/operations/3d751ebc-680b-49d2-9b29-99e8470c2779?api-version=2022-05-01",
->>>>>>> dce54150
-      "RequestMethod": "GET",
-      "RequestHeaders": {
-        "Accept": "*/*",
-        "Accept-Encoding": "gzip, deflate",
-        "Connection": "keep-alive",
-<<<<<<< HEAD
-        "User-Agent": "azsdk-python-azure-mgmt-network/22.0.0 Python/3.8.14 (Linux-5.15.0-1020-azure-x86_64-with-glibc2.2.5) VSTS_0fb41ef4-5012-48a9-bf39-4ee3de03ee35_build_2500_0"
-=======
-        "User-Agent": "azsdk-python-azure-mgmt-network/22.1.0 Python/3.8.14 (Linux-5.15.0-1022-azure-x86_64-with-glibc2.2.5) VSTS_0fb41ef4-5012-48a9-bf39-4ee3de03ee35_build_2500_0"
->>>>>>> dce54150
-      },
-      "RequestBody": null,
-      "StatusCode": 200,
-      "ResponseHeaders": {
-        "Cache-Control": "no-cache",
-        "Content-Encoding": "gzip",
-        "Content-Type": "application/json; charset=utf-8",
-<<<<<<< HEAD
-        "Date": "Mon, 10 Oct 2022 04:29:01 GMT",
-=======
+      "RequestMethod": "GET",
+      "RequestHeaders": {
+        "Accept": "*/*",
+        "Accept-Encoding": "gzip, deflate",
+        "Connection": "keep-alive",
+        "User-Agent": "azsdk-python-azure-mgmt-network/22.1.0 Python/3.8.14 (Linux-5.15.0-1022-azure-x86_64-with-glibc2.2.5) VSTS_0fb41ef4-5012-48a9-bf39-4ee3de03ee35_build_2500_0"
+      },
+      "RequestBody": null,
+      "StatusCode": 200,
+      "ResponseHeaders": {
+        "Cache-Control": "no-cache",
+        "Content-Encoding": "gzip",
+        "Content-Type": "application/json; charset=utf-8",
         "Date": "Mon, 24 Oct 2022 05:34:58 GMT",
->>>>>>> dce54150
         "Expires": "-1",
         "Pragma": "no-cache",
         "Retry-After": "10",
@@ -961,71 +694,45 @@
         "Transfer-Encoding": "chunked",
         "Vary": "Accept-Encoding",
         "X-Content-Type-Options": "nosniff",
-<<<<<<< HEAD
-        "x-ms-arm-service-request-id": "f49c513d-e13d-4069-9aff-11cb6cbeb34a",
-        "x-ms-correlation-request-id": "2200b13d-5cd9-49eb-826b-9780b712b62d",
-        "x-ms-ratelimit-remaining-subscription-reads": "11824",
-        "x-ms-routing-request-id": "CENTRALUS:20221010T042901Z:2200b13d-5cd9-49eb-826b-9780b712b62d"
-=======
         "x-ms-arm-service-request-id": "dd749007-eea9-461f-ae3a-3ca75e27e2dd",
         "x-ms-correlation-request-id": "2622b64e-2002-4d71-870d-43f31330e62c",
         "x-ms-ratelimit-remaining-subscription-reads": "11915",
         "x-ms-routing-request-id": "NORTHCENTRALUS:20221024T053459Z:2622b64e-2002-4d71-870d-43f31330e62c"
->>>>>>> dce54150
       },
       "ResponseBody": {
         "status": "InProgress"
       }
     },
     {
-<<<<<<< HEAD
-      "RequestUri": "https://management.azure.com/subscriptions/00000000-0000-0000-0000-000000000000/providers/Microsoft.Network/locations/eastus/operations/eff0eda5-c696-4b6d-a250-a64f02e700f6?api-version=2022-05-01",
-=======
       "RequestUri": "https://management.azure.com/subscriptions/00000000-0000-0000-0000-000000000000/providers/Microsoft.Network/locations/eastus/operations/3d751ebc-680b-49d2-9b29-99e8470c2779?api-version=2022-05-01",
->>>>>>> dce54150
-      "RequestMethod": "GET",
-      "RequestHeaders": {
-        "Accept": "*/*",
-        "Accept-Encoding": "gzip, deflate",
-        "Connection": "keep-alive",
-<<<<<<< HEAD
-        "User-Agent": "azsdk-python-azure-mgmt-network/22.0.0 Python/3.8.14 (Linux-5.15.0-1020-azure-x86_64-with-glibc2.2.5) VSTS_0fb41ef4-5012-48a9-bf39-4ee3de03ee35_build_2500_0"
-=======
-        "User-Agent": "azsdk-python-azure-mgmt-network/22.1.0 Python/3.8.14 (Linux-5.15.0-1022-azure-x86_64-with-glibc2.2.5) VSTS_0fb41ef4-5012-48a9-bf39-4ee3de03ee35_build_2500_0"
->>>>>>> dce54150
-      },
-      "RequestBody": null,
-      "StatusCode": 200,
-      "ResponseHeaders": {
-        "Cache-Control": "no-cache",
-        "Content-Encoding": "gzip",
-        "Content-Type": "application/json; charset=utf-8",
-<<<<<<< HEAD
-        "Date": "Mon, 10 Oct 2022 04:29:11 GMT",
-=======
+      "RequestMethod": "GET",
+      "RequestHeaders": {
+        "Accept": "*/*",
+        "Accept-Encoding": "gzip, deflate",
+        "Connection": "keep-alive",
+        "User-Agent": "azsdk-python-azure-mgmt-network/22.1.0 Python/3.8.14 (Linux-5.15.0-1022-azure-x86_64-with-glibc2.2.5) VSTS_0fb41ef4-5012-48a9-bf39-4ee3de03ee35_build_2500_0"
+      },
+      "RequestBody": null,
+      "StatusCode": 200,
+      "ResponseHeaders": {
+        "Cache-Control": "no-cache",
+        "Content-Encoding": "gzip",
+        "Content-Type": "application/json; charset=utf-8",
         "Date": "Mon, 24 Oct 2022 05:35:08 GMT",
->>>>>>> dce54150
-        "Expires": "-1",
-        "Pragma": "no-cache",
-        "Server": [
-          "Microsoft-HTTPAPI/2.0",
-          "Microsoft-HTTPAPI/2.0"
-        ],
-        "Strict-Transport-Security": "max-age=31536000; includeSubDomains",
-        "Transfer-Encoding": "chunked",
-        "Vary": "Accept-Encoding",
-        "X-Content-Type-Options": "nosniff",
-<<<<<<< HEAD
-        "x-ms-arm-service-request-id": "803bd723-a977-43ba-b1c4-6e2d023d4eda",
-        "x-ms-correlation-request-id": "a0965271-c9eb-4b5c-83e8-d4a765be7ecf",
-        "x-ms-ratelimit-remaining-subscription-reads": "11823",
-        "x-ms-routing-request-id": "CENTRALUS:20221010T042912Z:a0965271-c9eb-4b5c-83e8-d4a765be7ecf"
-=======
+        "Expires": "-1",
+        "Pragma": "no-cache",
+        "Server": [
+          "Microsoft-HTTPAPI/2.0",
+          "Microsoft-HTTPAPI/2.0"
+        ],
+        "Strict-Transport-Security": "max-age=31536000; includeSubDomains",
+        "Transfer-Encoding": "chunked",
+        "Vary": "Accept-Encoding",
+        "X-Content-Type-Options": "nosniff",
         "x-ms-arm-service-request-id": "6198a0fb-2882-4bf1-9896-85a6056720a9",
         "x-ms-correlation-request-id": "9b1abb1a-8ae1-4bda-b64e-9132135c03bc",
         "x-ms-ratelimit-remaining-subscription-reads": "11914",
         "x-ms-routing-request-id": "NORTHCENTRALUS:20221024T053509Z:9b1abb1a-8ae1-4bda-b64e-9132135c03bc"
->>>>>>> dce54150
       },
       "ResponseBody": {
         "status": "Succeeded"
@@ -1038,64 +745,40 @@
         "Accept": "*/*",
         "Accept-Encoding": "gzip, deflate",
         "Connection": "keep-alive",
-<<<<<<< HEAD
-        "User-Agent": "azsdk-python-azure-mgmt-network/22.0.0 Python/3.8.14 (Linux-5.15.0-1020-azure-x86_64-with-glibc2.2.5) VSTS_0fb41ef4-5012-48a9-bf39-4ee3de03ee35_build_2500_0"
-=======
-        "User-Agent": "azsdk-python-azure-mgmt-network/22.1.0 Python/3.8.14 (Linux-5.15.0-1022-azure-x86_64-with-glibc2.2.5) VSTS_0fb41ef4-5012-48a9-bf39-4ee3de03ee35_build_2500_0"
->>>>>>> dce54150
-      },
-      "RequestBody": null,
-      "StatusCode": 200,
-      "ResponseHeaders": {
-        "Cache-Control": "no-cache",
-        "Content-Encoding": "gzip",
-        "Content-Type": "application/json; charset=utf-8",
-<<<<<<< HEAD
-        "Date": "Mon, 10 Oct 2022 04:29:11 GMT",
-        "ETag": "W/\u0022ed896bb6-29b7-4983-9f47-b7fb4a5e3403\u0022",
-=======
+        "User-Agent": "azsdk-python-azure-mgmt-network/22.1.0 Python/3.8.14 (Linux-5.15.0-1022-azure-x86_64-with-glibc2.2.5) VSTS_0fb41ef4-5012-48a9-bf39-4ee3de03ee35_build_2500_0"
+      },
+      "RequestBody": null,
+      "StatusCode": 200,
+      "ResponseHeaders": {
+        "Cache-Control": "no-cache",
+        "Content-Encoding": "gzip",
+        "Content-Type": "application/json; charset=utf-8",
         "Date": "Mon, 24 Oct 2022 05:35:08 GMT",
         "ETag": "W/\u0022c82664d4-7373-46da-b854-eaae7e8181f5\u0022",
->>>>>>> dce54150
-        "Expires": "-1",
-        "Pragma": "no-cache",
-        "Server": [
-          "Microsoft-HTTPAPI/2.0",
-          "Microsoft-HTTPAPI/2.0"
-        ],
-        "Strict-Transport-Security": "max-age=31536000; includeSubDomains",
-        "Transfer-Encoding": "chunked",
-        "Vary": "Accept-Encoding",
-        "X-Content-Type-Options": "nosniff",
-<<<<<<< HEAD
-        "x-ms-arm-service-request-id": "1537579e-d5a5-4538-93d7-00d03a35b716",
-        "x-ms-correlation-request-id": "6f6add82-5f75-436d-867d-759ebdae7dd1",
-        "x-ms-ratelimit-remaining-subscription-reads": "11822",
-        "x-ms-routing-request-id": "CENTRALUS:20221010T042912Z:6f6add82-5f75-436d-867d-759ebdae7dd1"
-=======
+        "Expires": "-1",
+        "Pragma": "no-cache",
+        "Server": [
+          "Microsoft-HTTPAPI/2.0",
+          "Microsoft-HTTPAPI/2.0"
+        ],
+        "Strict-Transport-Security": "max-age=31536000; includeSubDomains",
+        "Transfer-Encoding": "chunked",
+        "Vary": "Accept-Encoding",
+        "X-Content-Type-Options": "nosniff",
         "x-ms-arm-service-request-id": "f9d64123-ff8e-4363-b36d-9dddfc27bfea",
         "x-ms-correlation-request-id": "acce3e73-3c35-4300-87d8-197251019815",
         "x-ms-ratelimit-remaining-subscription-reads": "11913",
         "x-ms-routing-request-id": "NORTHCENTRALUS:20221024T053509Z:acce3e73-3c35-4300-87d8-197251019815"
->>>>>>> dce54150
       },
       "ResponseBody": {
         "name": "myNatGateway",
         "id": "/subscriptions/00000000-0000-0000-0000-000000000000/resourceGroups/rgname/providers/Microsoft.Network/natGateways/myNatGateway",
-<<<<<<< HEAD
-        "etag": "W/\u0022ed896bb6-29b7-4983-9f47-b7fb4a5e3403\u0022",
-=======
         "etag": "W/\u0022c82664d4-7373-46da-b854-eaae7e8181f5\u0022",
->>>>>>> dce54150
         "type": "Microsoft.Network/natGateways",
         "location": "eastus",
         "properties": {
           "provisioningState": "Succeeded",
-<<<<<<< HEAD
-          "resourceGuid": "d1ac2282-46cb-40d1-9753-ebc7d99a7d04",
-=======
           "resourceGuid": "0f09c355-e41f-4350-879b-c6d8cdb99e98",
->>>>>>> dce54150
           "idleTimeoutInMinutes": 4,
           "publicIpAddresses": [
             {
@@ -1121,64 +804,40 @@
         "Accept": "application/json",
         "Accept-Encoding": "gzip, deflate",
         "Connection": "keep-alive",
-<<<<<<< HEAD
-        "User-Agent": "azsdk-python-azure-mgmt-network/22.0.0 Python/3.8.14 (Linux-5.15.0-1020-azure-x86_64-with-glibc2.2.5) VSTS_0fb41ef4-5012-48a9-bf39-4ee3de03ee35_build_2500_0"
-=======
-        "User-Agent": "azsdk-python-azure-mgmt-network/22.1.0 Python/3.8.14 (Linux-5.15.0-1022-azure-x86_64-with-glibc2.2.5) VSTS_0fb41ef4-5012-48a9-bf39-4ee3de03ee35_build_2500_0"
->>>>>>> dce54150
-      },
-      "RequestBody": null,
-      "StatusCode": 200,
-      "ResponseHeaders": {
-        "Cache-Control": "no-cache",
-        "Content-Encoding": "gzip",
-        "Content-Type": "application/json; charset=utf-8",
-<<<<<<< HEAD
-        "Date": "Mon, 10 Oct 2022 04:29:11 GMT",
-        "ETag": "W/\u0022ed896bb6-29b7-4983-9f47-b7fb4a5e3403\u0022",
-=======
+        "User-Agent": "azsdk-python-azure-mgmt-network/22.1.0 Python/3.8.14 (Linux-5.15.0-1022-azure-x86_64-with-glibc2.2.5) VSTS_0fb41ef4-5012-48a9-bf39-4ee3de03ee35_build_2500_0"
+      },
+      "RequestBody": null,
+      "StatusCode": 200,
+      "ResponseHeaders": {
+        "Cache-Control": "no-cache",
+        "Content-Encoding": "gzip",
+        "Content-Type": "application/json; charset=utf-8",
         "Date": "Mon, 24 Oct 2022 05:35:09 GMT",
         "ETag": "W/\u0022c82664d4-7373-46da-b854-eaae7e8181f5\u0022",
->>>>>>> dce54150
-        "Expires": "-1",
-        "Pragma": "no-cache",
-        "Server": [
-          "Microsoft-HTTPAPI/2.0",
-          "Microsoft-HTTPAPI/2.0"
-        ],
-        "Strict-Transport-Security": "max-age=31536000; includeSubDomains",
-        "Transfer-Encoding": "chunked",
-        "Vary": "Accept-Encoding",
-        "X-Content-Type-Options": "nosniff",
-<<<<<<< HEAD
-        "x-ms-arm-service-request-id": "51e3e088-039e-49ea-941e-5debf7835afc",
-        "x-ms-correlation-request-id": "7b1f6875-606e-4317-8935-efae347fd309",
-        "x-ms-ratelimit-remaining-subscription-reads": "11821",
-        "x-ms-routing-request-id": "CENTRALUS:20221010T042912Z:7b1f6875-606e-4317-8935-efae347fd309"
-=======
+        "Expires": "-1",
+        "Pragma": "no-cache",
+        "Server": [
+          "Microsoft-HTTPAPI/2.0",
+          "Microsoft-HTTPAPI/2.0"
+        ],
+        "Strict-Transport-Security": "max-age=31536000; includeSubDomains",
+        "Transfer-Encoding": "chunked",
+        "Vary": "Accept-Encoding",
+        "X-Content-Type-Options": "nosniff",
         "x-ms-arm-service-request-id": "d9fa1814-9750-4e72-913b-6f9dfc76e8c4",
         "x-ms-correlation-request-id": "d4492dda-b4b0-4b91-a82a-80d7ea5bde7a",
         "x-ms-ratelimit-remaining-subscription-reads": "11912",
         "x-ms-routing-request-id": "NORTHCENTRALUS:20221024T053509Z:d4492dda-b4b0-4b91-a82a-80d7ea5bde7a"
->>>>>>> dce54150
       },
       "ResponseBody": {
         "name": "myNatGateway",
         "id": "/subscriptions/00000000-0000-0000-0000-000000000000/resourceGroups/rgname/providers/Microsoft.Network/natGateways/myNatGateway",
-<<<<<<< HEAD
-        "etag": "W/\u0022ed896bb6-29b7-4983-9f47-b7fb4a5e3403\u0022",
-=======
         "etag": "W/\u0022c82664d4-7373-46da-b854-eaae7e8181f5\u0022",
->>>>>>> dce54150
         "type": "Microsoft.Network/natGateways",
         "location": "eastus",
         "properties": {
           "provisioningState": "Succeeded",
-<<<<<<< HEAD
-          "resourceGuid": "d1ac2282-46cb-40d1-9753-ebc7d99a7d04",
-=======
           "resourceGuid": "0f09c355-e41f-4350-879b-c6d8cdb99e98",
->>>>>>> dce54150
           "idleTimeoutInMinutes": 4,
           "publicIpAddresses": [
             {
@@ -1206,11 +865,7 @@
         "Connection": "keep-alive",
         "Content-Length": "46",
         "Content-Type": "application/json",
-<<<<<<< HEAD
-        "User-Agent": "azsdk-python-azure-mgmt-network/22.0.0 Python/3.8.14 (Linux-5.15.0-1020-azure-x86_64-with-glibc2.2.5) VSTS_0fb41ef4-5012-48a9-bf39-4ee3de03ee35_build_2500_0"
-=======
-        "User-Agent": "azsdk-python-azure-mgmt-network/22.1.0 Python/3.8.14 (Linux-5.15.0-1022-azure-x86_64-with-glibc2.2.5) VSTS_0fb41ef4-5012-48a9-bf39-4ee3de03ee35_build_2500_0"
->>>>>>> dce54150
+        "User-Agent": "azsdk-python-azure-mgmt-network/22.1.0 Python/3.8.14 (Linux-5.15.0-1022-azure-x86_64-with-glibc2.2.5) VSTS_0fb41ef4-5012-48a9-bf39-4ee3de03ee35_build_2500_0"
       },
       "RequestBody": {
         "tags": {
@@ -1224,41 +879,26 @@
         "Cache-Control": "no-cache",
         "Content-Encoding": "gzip",
         "Content-Type": "application/json; charset=utf-8",
-<<<<<<< HEAD
-        "Date": "Mon, 10 Oct 2022 04:29:11 GMT",
-=======
         "Date": "Mon, 24 Oct 2022 05:35:09 GMT",
->>>>>>> dce54150
-        "Expires": "-1",
-        "Pragma": "no-cache",
-        "Server": [
-          "Microsoft-HTTPAPI/2.0",
-          "Microsoft-HTTPAPI/2.0"
-        ],
-        "Strict-Transport-Security": "max-age=31536000; includeSubDomains",
-        "Transfer-Encoding": "chunked",
-        "Vary": "Accept-Encoding",
-        "X-Content-Type-Options": "nosniff",
-<<<<<<< HEAD
-        "x-ms-arm-service-request-id": "83369091-c46d-4254-a77d-2363a4d92cfd",
-        "x-ms-correlation-request-id": "aa75d946-aad9-4095-abe9-c0711cbce1e4",
-        "x-ms-ratelimit-remaining-subscription-writes": "1165",
-        "x-ms-routing-request-id": "CENTRALUS:20221010T042912Z:aa75d946-aad9-4095-abe9-c0711cbce1e4"
-=======
+        "Expires": "-1",
+        "Pragma": "no-cache",
+        "Server": [
+          "Microsoft-HTTPAPI/2.0",
+          "Microsoft-HTTPAPI/2.0"
+        ],
+        "Strict-Transport-Security": "max-age=31536000; includeSubDomains",
+        "Transfer-Encoding": "chunked",
+        "Vary": "Accept-Encoding",
+        "X-Content-Type-Options": "nosniff",
         "x-ms-arm-service-request-id": "92160303-0900-4dfb-bc07-d7c87e933f1c",
         "x-ms-correlation-request-id": "39e88ec6-7485-47c3-91e7-e5f052b08996",
         "x-ms-ratelimit-remaining-subscription-writes": "1181",
         "x-ms-routing-request-id": "NORTHCENTRALUS:20221024T053510Z:39e88ec6-7485-47c3-91e7-e5f052b08996"
->>>>>>> dce54150
       },
       "ResponseBody": {
         "name": "myNatGateway",
         "id": "/subscriptions/00000000-0000-0000-0000-000000000000/resourceGroups/rgname/providers/Microsoft.Network/natGateways/myNatGateway",
-<<<<<<< HEAD
-        "etag": "W/\u00228c5eaf44-04b7-4a7a-bfdc-369551ac435f\u0022",
-=======
         "etag": "W/\u00223754f65d-b1be-49e8-ae35-97048185f584\u0022",
->>>>>>> dce54150
         "type": "Microsoft.Network/natGateways",
         "location": "eastus",
         "tags": {
@@ -1267,11 +907,7 @@
         },
         "properties": {
           "provisioningState": "Succeeded",
-<<<<<<< HEAD
-          "resourceGuid": "d1ac2282-46cb-40d1-9753-ebc7d99a7d04",
-=======
           "resourceGuid": "0f09c355-e41f-4350-879b-c6d8cdb99e98",
->>>>>>> dce54150
           "idleTimeoutInMinutes": 4,
           "publicIpAddresses": [
             {
@@ -1298,31 +934,18 @@
         "Accept-Encoding": "gzip, deflate",
         "Connection": "keep-alive",
         "Content-Length": "0",
-<<<<<<< HEAD
-        "User-Agent": "azsdk-python-azure-mgmt-network/22.0.0 Python/3.8.14 (Linux-5.15.0-1020-azure-x86_64-with-glibc2.2.5) VSTS_0fb41ef4-5012-48a9-bf39-4ee3de03ee35_build_2500_0"
-=======
-        "User-Agent": "azsdk-python-azure-mgmt-network/22.1.0 Python/3.8.14 (Linux-5.15.0-1022-azure-x86_64-with-glibc2.2.5) VSTS_0fb41ef4-5012-48a9-bf39-4ee3de03ee35_build_2500_0"
->>>>>>> dce54150
+        "User-Agent": "azsdk-python-azure-mgmt-network/22.1.0 Python/3.8.14 (Linux-5.15.0-1022-azure-x86_64-with-glibc2.2.5) VSTS_0fb41ef4-5012-48a9-bf39-4ee3de03ee35_build_2500_0"
       },
       "RequestBody": null,
       "StatusCode": 202,
       "ResponseHeaders": {
         "Azure-AsyncNotification": "Enabled",
-<<<<<<< HEAD
-        "Azure-AsyncOperation": "https://management.azure.com/subscriptions/00000000-0000-0000-0000-000000000000/providers/Microsoft.Network/locations/eastus/operations/c36dc55f-8b44-4ac0-8545-ba41642508b5?api-version=2022-05-01",
-        "Cache-Control": "no-cache",
-        "Content-Length": "0",
-        "Date": "Mon, 10 Oct 2022 04:29:11 GMT",
-        "Expires": "-1",
-        "Location": "https://management.azure.com/subscriptions/00000000-0000-0000-0000-000000000000/providers/Microsoft.Network/locations/eastus/operationResults/c36dc55f-8b44-4ac0-8545-ba41642508b5?api-version=2022-05-01",
-=======
         "Azure-AsyncOperation": "https://management.azure.com/subscriptions/00000000-0000-0000-0000-000000000000/providers/Microsoft.Network/locations/eastus/operations/ff8fb565-df43-468f-9294-14ed065b24c1?api-version=2022-05-01",
         "Cache-Control": "no-cache",
         "Content-Length": "0",
         "Date": "Mon, 24 Oct 2022 05:35:09 GMT",
         "Expires": "-1",
         "Location": "https://management.azure.com/subscriptions/00000000-0000-0000-0000-000000000000/providers/Microsoft.Network/locations/eastus/operationResults/ff8fb565-df43-468f-9294-14ed065b24c1?api-version=2022-05-01",
->>>>>>> dce54150
         "Pragma": "no-cache",
         "Retry-After": "10",
         "Server": [
@@ -1331,48 +954,29 @@
         ],
         "Strict-Transport-Security": "max-age=31536000; includeSubDomains",
         "X-Content-Type-Options": "nosniff",
-<<<<<<< HEAD
-        "x-ms-arm-service-request-id": "c877d35c-f52e-4282-af96-f736d3dc8568",
-        "x-ms-correlation-request-id": "f3977dc5-ff7f-45a8-a5f1-99f56989ea70",
-        "x-ms-ratelimit-remaining-subscription-deletes": "14984",
-        "x-ms-routing-request-id": "CENTRALUS:20221010T042912Z:f3977dc5-ff7f-45a8-a5f1-99f56989ea70"
-=======
         "x-ms-arm-service-request-id": "454b3299-a253-4deb-b613-9344fa2712ae",
         "x-ms-correlation-request-id": "b1f66850-eb81-4fbb-ad7e-135430efc132",
         "x-ms-ratelimit-remaining-subscription-deletes": "14989",
         "x-ms-routing-request-id": "NORTHCENTRALUS:20221024T053510Z:b1f66850-eb81-4fbb-ad7e-135430efc132"
->>>>>>> dce54150
       },
       "ResponseBody": null
     },
     {
-<<<<<<< HEAD
-      "RequestUri": "https://management.azure.com/subscriptions/00000000-0000-0000-0000-000000000000/providers/Microsoft.Network/locations/eastus/operations/c36dc55f-8b44-4ac0-8545-ba41642508b5?api-version=2022-05-01",
-=======
       "RequestUri": "https://management.azure.com/subscriptions/00000000-0000-0000-0000-000000000000/providers/Microsoft.Network/locations/eastus/operations/ff8fb565-df43-468f-9294-14ed065b24c1?api-version=2022-05-01",
->>>>>>> dce54150
-      "RequestMethod": "GET",
-      "RequestHeaders": {
-        "Accept": "*/*",
-        "Accept-Encoding": "gzip, deflate",
-        "Connection": "keep-alive",
-<<<<<<< HEAD
-        "User-Agent": "azsdk-python-azure-mgmt-network/22.0.0 Python/3.8.14 (Linux-5.15.0-1020-azure-x86_64-with-glibc2.2.5) VSTS_0fb41ef4-5012-48a9-bf39-4ee3de03ee35_build_2500_0"
-=======
-        "User-Agent": "azsdk-python-azure-mgmt-network/22.1.0 Python/3.8.14 (Linux-5.15.0-1022-azure-x86_64-with-glibc2.2.5) VSTS_0fb41ef4-5012-48a9-bf39-4ee3de03ee35_build_2500_0"
->>>>>>> dce54150
-      },
-      "RequestBody": null,
-      "StatusCode": 200,
-      "ResponseHeaders": {
-        "Cache-Control": "no-cache",
-        "Content-Encoding": "gzip",
-        "Content-Type": "application/json; charset=utf-8",
-<<<<<<< HEAD
-        "Date": "Mon, 10 Oct 2022 04:29:12 GMT",
-=======
+      "RequestMethod": "GET",
+      "RequestHeaders": {
+        "Accept": "*/*",
+        "Accept-Encoding": "gzip, deflate",
+        "Connection": "keep-alive",
+        "User-Agent": "azsdk-python-azure-mgmt-network/22.1.0 Python/3.8.14 (Linux-5.15.0-1022-azure-x86_64-with-glibc2.2.5) VSTS_0fb41ef4-5012-48a9-bf39-4ee3de03ee35_build_2500_0"
+      },
+      "RequestBody": null,
+      "StatusCode": 200,
+      "ResponseHeaders": {
+        "Cache-Control": "no-cache",
+        "Content-Encoding": "gzip",
+        "Content-Type": "application/json; charset=utf-8",
         "Date": "Mon, 24 Oct 2022 05:35:09 GMT",
->>>>>>> dce54150
         "Expires": "-1",
         "Pragma": "no-cache",
         "Retry-After": "10",
@@ -1384,130 +988,80 @@
         "Transfer-Encoding": "chunked",
         "Vary": "Accept-Encoding",
         "X-Content-Type-Options": "nosniff",
-<<<<<<< HEAD
-        "x-ms-arm-service-request-id": "754c95b6-5ea3-470b-89e7-fbdc0acf1a30",
-        "x-ms-correlation-request-id": "19598728-7f20-4fb5-947a-16200fe5b762",
-        "x-ms-ratelimit-remaining-subscription-reads": "11820",
-        "x-ms-routing-request-id": "CENTRALUS:20221010T042912Z:19598728-7f20-4fb5-947a-16200fe5b762"
-=======
         "x-ms-arm-service-request-id": "696095ea-74ca-464b-bfce-3700e1a178ca",
         "x-ms-correlation-request-id": "2fe15abf-3296-4468-9209-ae036ea9c413",
         "x-ms-ratelimit-remaining-subscription-reads": "11911",
         "x-ms-routing-request-id": "NORTHCENTRALUS:20221024T053510Z:2fe15abf-3296-4468-9209-ae036ea9c413"
->>>>>>> dce54150
       },
       "ResponseBody": {
         "status": "InProgress"
       }
     },
     {
-<<<<<<< HEAD
-      "RequestUri": "https://management.azure.com/subscriptions/00000000-0000-0000-0000-000000000000/providers/Microsoft.Network/locations/eastus/operations/c36dc55f-8b44-4ac0-8545-ba41642508b5?api-version=2022-05-01",
-=======
       "RequestUri": "https://management.azure.com/subscriptions/00000000-0000-0000-0000-000000000000/providers/Microsoft.Network/locations/eastus/operations/ff8fb565-df43-468f-9294-14ed065b24c1?api-version=2022-05-01",
->>>>>>> dce54150
-      "RequestMethod": "GET",
-      "RequestHeaders": {
-        "Accept": "*/*",
-        "Accept-Encoding": "gzip, deflate",
-        "Connection": "keep-alive",
-<<<<<<< HEAD
-        "User-Agent": "azsdk-python-azure-mgmt-network/22.0.0 Python/3.8.14 (Linux-5.15.0-1020-azure-x86_64-with-glibc2.2.5) VSTS_0fb41ef4-5012-48a9-bf39-4ee3de03ee35_build_2500_0"
-=======
-        "User-Agent": "azsdk-python-azure-mgmt-network/22.1.0 Python/3.8.14 (Linux-5.15.0-1022-azure-x86_64-with-glibc2.2.5) VSTS_0fb41ef4-5012-48a9-bf39-4ee3de03ee35_build_2500_0"
->>>>>>> dce54150
-      },
-      "RequestBody": null,
-      "StatusCode": 200,
-      "ResponseHeaders": {
-        "Cache-Control": "no-cache",
-        "Content-Encoding": "gzip",
-        "Content-Type": "application/json; charset=utf-8",
-<<<<<<< HEAD
-        "Date": "Mon, 10 Oct 2022 04:29:23 GMT",
-=======
+      "RequestMethod": "GET",
+      "RequestHeaders": {
+        "Accept": "*/*",
+        "Accept-Encoding": "gzip, deflate",
+        "Connection": "keep-alive",
+        "User-Agent": "azsdk-python-azure-mgmt-network/22.1.0 Python/3.8.14 (Linux-5.15.0-1022-azure-x86_64-with-glibc2.2.5) VSTS_0fb41ef4-5012-48a9-bf39-4ee3de03ee35_build_2500_0"
+      },
+      "RequestBody": null,
+      "StatusCode": 200,
+      "ResponseHeaders": {
+        "Cache-Control": "no-cache",
+        "Content-Encoding": "gzip",
+        "Content-Type": "application/json; charset=utf-8",
         "Date": "Mon, 24 Oct 2022 05:35:19 GMT",
->>>>>>> dce54150
-        "Expires": "-1",
-        "Pragma": "no-cache",
-        "Server": [
-          "Microsoft-HTTPAPI/2.0",
-          "Microsoft-HTTPAPI/2.0"
-        ],
-        "Strict-Transport-Security": "max-age=31536000; includeSubDomains",
-        "Transfer-Encoding": "chunked",
-        "Vary": "Accept-Encoding",
-        "X-Content-Type-Options": "nosniff",
-<<<<<<< HEAD
-        "x-ms-arm-service-request-id": "7a72e7c3-d60a-48c7-ae8e-55003fb33819",
-        "x-ms-correlation-request-id": "cc371017-7388-469d-937a-619fa3a443fd",
-        "x-ms-ratelimit-remaining-subscription-reads": "11819",
-        "x-ms-routing-request-id": "CENTRALUS:20221010T042923Z:cc371017-7388-469d-937a-619fa3a443fd"
-=======
+        "Expires": "-1",
+        "Pragma": "no-cache",
+        "Server": [
+          "Microsoft-HTTPAPI/2.0",
+          "Microsoft-HTTPAPI/2.0"
+        ],
+        "Strict-Transport-Security": "max-age=31536000; includeSubDomains",
+        "Transfer-Encoding": "chunked",
+        "Vary": "Accept-Encoding",
+        "X-Content-Type-Options": "nosniff",
         "x-ms-arm-service-request-id": "427e0eb1-16fb-40c0-8b0d-5df06f15e0d6",
         "x-ms-correlation-request-id": "80d0e6cd-8718-49de-96c4-af35cd3bee7c",
         "x-ms-ratelimit-remaining-subscription-reads": "11910",
         "x-ms-routing-request-id": "NORTHCENTRALUS:20221024T053520Z:80d0e6cd-8718-49de-96c4-af35cd3bee7c"
->>>>>>> dce54150
       },
       "ResponseBody": {
         "status": "Succeeded"
       }
     },
     {
-<<<<<<< HEAD
-      "RequestUri": "https://management.azure.com/subscriptions/00000000-0000-0000-0000-000000000000/providers/Microsoft.Network/locations/eastus/operationResults/c36dc55f-8b44-4ac0-8545-ba41642508b5?api-version=2022-05-01",
-=======
       "RequestUri": "https://management.azure.com/subscriptions/00000000-0000-0000-0000-000000000000/providers/Microsoft.Network/locations/eastus/operationResults/ff8fb565-df43-468f-9294-14ed065b24c1?api-version=2022-05-01",
->>>>>>> dce54150
-      "RequestMethod": "GET",
-      "RequestHeaders": {
-        "Accept": "*/*",
-        "Accept-Encoding": "gzip, deflate",
-        "Connection": "keep-alive",
-<<<<<<< HEAD
-        "User-Agent": "azsdk-python-azure-mgmt-network/22.0.0 Python/3.8.14 (Linux-5.15.0-1020-azure-x86_64-with-glibc2.2.5) VSTS_0fb41ef4-5012-48a9-bf39-4ee3de03ee35_build_2500_0"
-=======
-        "User-Agent": "azsdk-python-azure-mgmt-network/22.1.0 Python/3.8.14 (Linux-5.15.0-1022-azure-x86_64-with-glibc2.2.5) VSTS_0fb41ef4-5012-48a9-bf39-4ee3de03ee35_build_2500_0"
->>>>>>> dce54150
+      "RequestMethod": "GET",
+      "RequestHeaders": {
+        "Accept": "*/*",
+        "Accept-Encoding": "gzip, deflate",
+        "Connection": "keep-alive",
+        "User-Agent": "azsdk-python-azure-mgmt-network/22.1.0 Python/3.8.14 (Linux-5.15.0-1022-azure-x86_64-with-glibc2.2.5) VSTS_0fb41ef4-5012-48a9-bf39-4ee3de03ee35_build_2500_0"
       },
       "RequestBody": null,
       "StatusCode": 204,
       "ResponseHeaders": {
         "Azure-AsyncNotification": "Enabled",
-<<<<<<< HEAD
-        "Azure-AsyncOperation": "https://management.azure.com/subscriptions/00000000-0000-0000-0000-000000000000/providers/Microsoft.Network/locations/eastus/operations/c36dc55f-8b44-4ac0-8545-ba41642508b5?api-version=2022-05-01",
-        "Cache-Control": "no-cache",
-        "Content-Type": "application/json; charset=utf-8",
-        "Date": "Mon, 10 Oct 2022 04:29:23 GMT",
-        "Expires": "-1",
-        "Location": "https://management.azure.com/subscriptions/00000000-0000-0000-0000-000000000000/providers/Microsoft.Network/locations/eastus/operationResults/c36dc55f-8b44-4ac0-8545-ba41642508b5?api-version=2022-05-01",
-=======
         "Azure-AsyncOperation": "https://management.azure.com/subscriptions/00000000-0000-0000-0000-000000000000/providers/Microsoft.Network/locations/eastus/operations/ff8fb565-df43-468f-9294-14ed065b24c1?api-version=2022-05-01",
         "Cache-Control": "no-cache",
         "Content-Type": "application/json; charset=utf-8",
         "Date": "Mon, 24 Oct 2022 05:35:19 GMT",
         "Expires": "-1",
         "Location": "https://management.azure.com/subscriptions/00000000-0000-0000-0000-000000000000/providers/Microsoft.Network/locations/eastus/operationResults/ff8fb565-df43-468f-9294-14ed065b24c1?api-version=2022-05-01",
->>>>>>> dce54150
-        "Pragma": "no-cache",
-        "Server": [
-          "Microsoft-HTTPAPI/2.0",
-          "Microsoft-HTTPAPI/2.0"
-        ],
-        "Strict-Transport-Security": "max-age=31536000; includeSubDomains",
-        "X-Content-Type-Options": "nosniff",
-<<<<<<< HEAD
-        "x-ms-arm-service-request-id": "c877d35c-f52e-4282-af96-f736d3dc8568",
-        "x-ms-correlation-request-id": "f3977dc5-ff7f-45a8-a5f1-99f56989ea70",
-        "x-ms-ratelimit-remaining-subscription-reads": "11818",
-        "x-ms-routing-request-id": "CENTRALUS:20221010T042923Z:229fdd80-a19b-4808-8204-a0f21ad94845"
-=======
+        "Pragma": "no-cache",
+        "Server": [
+          "Microsoft-HTTPAPI/2.0",
+          "Microsoft-HTTPAPI/2.0"
+        ],
+        "Strict-Transport-Security": "max-age=31536000; includeSubDomains",
+        "X-Content-Type-Options": "nosniff",
         "x-ms-arm-service-request-id": "454b3299-a253-4deb-b613-9344fa2712ae",
         "x-ms-correlation-request-id": "b1f66850-eb81-4fbb-ad7e-135430efc132",
         "x-ms-ratelimit-remaining-subscription-reads": "11909",
         "x-ms-routing-request-id": "NORTHCENTRALUS:20221024T053520Z:df636be3-b741-4d78-89fb-70f1258825d1"
->>>>>>> dce54150
       },
       "ResponseBody": null
     }
