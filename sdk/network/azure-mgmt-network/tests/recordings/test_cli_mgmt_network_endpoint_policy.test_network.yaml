--- conflicted
+++ resolved
@@ -13,19 +13,6 @@
       Content-Type:
       - application/json
       User-Agent:
-<<<<<<< HEAD
-      - azsdk-python-azure-mgmt-network/19.1.0 Python/3.6.9 (Linux-5.4.72-microsoft-standard-WSL2-x86_64-with-Ubuntu-18.04-bionic)
-    method: PUT
-    uri: https://management.azure.com/subscriptions/00000000-0000-0000-0000-000000000000/resourceGroups/rgname/providers/Microsoft.Network/serviceEndpointPolicies/myServiceEndpointPolicy?api-version=2021-03-01
-  response:
-    body:
-      string: "{\r\n  \"name\": \"myServiceEndpointPolicy\",\r\n  \"id\": \"/subscriptions/00000000-0000-0000-0000-000000000000/resourceGroups/rgname/providers/Microsoft.Network/serviceEndpointPolicies/myServiceEndpointPolicy\"\
-        ,\r\n  \"etag\": \"W/\\\"42824aa3-d7dc-46a9-a605-ca14c0cdd278\\\"\",\r\n \
-        \ \"type\": \"Microsoft.Network/serviceEndpointPolicies\",\r\n  \"location\"\
-        : \"eastus\",\r\n  \"properties\": {\r\n    \"provisioningState\": \"Updating\"\
-        ,\r\n    \"resourceGuid\": \"a7d98446-dd43-48de-88d5-64a978d39131\",\r\n \
-        \   \"serviceEndpointPolicyDefinitions\": []\r\n  }\r\n}"
-=======
       - azsdk-python-azure-mgmt-network/19.3.0 Python/3.8.12 (Linux-5.11.0-1020-azure-x86_64-with-glibc2.2.5)
         VSTS_0fb41ef4-5012-48a9-bf39-4ee3de03ee35_build_2500_0
     method: PUT
@@ -38,16 +25,11 @@
         \ \"properties\": {\r\n    \"provisioningState\": \"Updating\",\r\n    \"resourceGuid\":
         \"5b1e959a-3c2d-43ad-bd39-3d5b8b8e7cf3\",\r\n    \"serviceEndpointPolicyDefinitions\":
         []\r\n  }\r\n}"
->>>>>>> 62df3543
     headers:
       azure-asyncnotification:
       - Enabled
       azure-asyncoperation:
-<<<<<<< HEAD
-      - https://management.azure.com/subscriptions/00000000-0000-0000-0000-000000000000/providers/Microsoft.Network/locations/eastus/operations/fd482636-c96b-47c7-bac7-4f504935dbc9?api-version=2021-03-01
-=======
       - https://management.azure.com/subscriptions/00000000-0000-0000-0000-000000000000/providers/Microsoft.Network/locations/eastus/operations/ae798e73-59bc-44c5-b822-2012f84e42a5?api-version=2021-05-01
->>>>>>> 62df3543
       cache-control:
       - no-cache
       content-length:
@@ -55,28 +37,20 @@
       content-type:
       - application/json; charset=utf-8
       date:
-<<<<<<< HEAD
-      - Sat, 09 Oct 2021 07:01:33 GMT
-=======
       - Fri, 05 Nov 2021 09:37:21 GMT
->>>>>>> 62df3543
-      expires:
-      - '-1'
-      pragma:
-      - no-cache
-      server:
-      - Microsoft-HTTPAPI/2.0
-      - Microsoft-HTTPAPI/2.0
-      strict-transport-security:
-      - max-age=31536000; includeSubDomains
-      x-content-type-options:
-      - nosniff
-      x-ms-arm-service-request-id:
-<<<<<<< HEAD
-      - ae22afc2-975d-40de-9052-51f763f57d7c
-=======
+      expires:
+      - '-1'
+      pragma:
+      - no-cache
+      server:
+      - Microsoft-HTTPAPI/2.0
+      - Microsoft-HTTPAPI/2.0
+      strict-transport-security:
+      - max-age=31536000; includeSubDomains
+      x-content-type-options:
+      - nosniff
+      x-ms-arm-service-request-id:
       - 397d208f-4c59-49e1-b8c5-1a13af5c5728
->>>>>>> 62df3543
       x-ms-ratelimit-remaining-subscription-writes:
       - '1196'
     status:
@@ -92,16 +66,10 @@
       Connection:
       - keep-alive
       User-Agent:
-<<<<<<< HEAD
-      - azsdk-python-azure-mgmt-network/19.1.0 Python/3.6.9 (Linux-5.4.72-microsoft-standard-WSL2-x86_64-with-Ubuntu-18.04-bionic)
-    method: GET
-    uri: https://management.azure.com/subscriptions/00000000-0000-0000-0000-000000000000/providers/Microsoft.Network/locations/eastus/operations/fd482636-c96b-47c7-bac7-4f504935dbc9?api-version=2021-03-01
-=======
       - azsdk-python-azure-mgmt-network/19.3.0 Python/3.8.12 (Linux-5.11.0-1020-azure-x86_64-with-glibc2.2.5)
         VSTS_0fb41ef4-5012-48a9-bf39-4ee3de03ee35_build_2500_0
     method: GET
     uri: https://management.azure.com/subscriptions/00000000-0000-0000-0000-000000000000/providers/Microsoft.Network/locations/eastus/operations/ae798e73-59bc-44c5-b822-2012f84e42a5?api-version=2021-05-01
->>>>>>> 62df3543
   response:
     body:
       string: "{\r\n  \"status\": \"Succeeded\"\r\n}"
@@ -113,32 +81,24 @@
       content-type:
       - application/json; charset=utf-8
       date:
-<<<<<<< HEAD
-      - Sat, 09 Oct 2021 07:01:43 GMT
-=======
       - Fri, 05 Nov 2021 09:37:31 GMT
->>>>>>> 62df3543
-      expires:
-      - '-1'
-      pragma:
-      - no-cache
-      server:
-      - Microsoft-HTTPAPI/2.0
-      - Microsoft-HTTPAPI/2.0
-      strict-transport-security:
-      - max-age=31536000; includeSubDomains
-      transfer-encoding:
-      - chunked
-      vary:
-      - Accept-Encoding
-      x-content-type-options:
-      - nosniff
-      x-ms-arm-service-request-id:
-<<<<<<< HEAD
-      - 602507f8-9be3-4148-8a9c-b71c65941c57
-=======
+      expires:
+      - '-1'
+      pragma:
+      - no-cache
+      server:
+      - Microsoft-HTTPAPI/2.0
+      - Microsoft-HTTPAPI/2.0
+      strict-transport-security:
+      - max-age=31536000; includeSubDomains
+      transfer-encoding:
+      - chunked
+      vary:
+      - Accept-Encoding
+      x-content-type-options:
+      - nosniff
+      x-ms-arm-service-request-id:
       - 67932f7d-82a1-4369-b8b8-185764d6ae8b
->>>>>>> 62df3543
     status:
       code: 200
       message: OK
@@ -152,19 +112,6 @@
       Connection:
       - keep-alive
       User-Agent:
-<<<<<<< HEAD
-      - azsdk-python-azure-mgmt-network/19.1.0 Python/3.6.9 (Linux-5.4.72-microsoft-standard-WSL2-x86_64-with-Ubuntu-18.04-bionic)
-    method: GET
-    uri: https://management.azure.com/subscriptions/00000000-0000-0000-0000-000000000000/resourceGroups/rgname/providers/Microsoft.Network/serviceEndpointPolicies/myServiceEndpointPolicy?api-version=2021-03-01
-  response:
-    body:
-      string: "{\r\n  \"name\": \"myServiceEndpointPolicy\",\r\n  \"id\": \"/subscriptions/00000000-0000-0000-0000-000000000000/resourceGroups/rgname/providers/Microsoft.Network/serviceEndpointPolicies/myServiceEndpointPolicy\"\
-        ,\r\n  \"etag\": \"W/\\\"62c36147-8494-4e87-99a7-5b04f01943af\\\"\",\r\n \
-        \ \"type\": \"Microsoft.Network/serviceEndpointPolicies\",\r\n  \"location\"\
-        : \"eastus\",\r\n  \"properties\": {\r\n    \"provisioningState\": \"Succeeded\"\
-        ,\r\n    \"resourceGuid\": \"a7d98446-dd43-48de-88d5-64a978d39131\",\r\n \
-        \   \"serviceEndpointPolicyDefinitions\": []\r\n  }\r\n}"
-=======
       - azsdk-python-azure-mgmt-network/19.3.0 Python/3.8.12 (Linux-5.11.0-1020-azure-x86_64-with-glibc2.2.5)
         VSTS_0fb41ef4-5012-48a9-bf39-4ee3de03ee35_build_2500_0
     method: GET
@@ -177,7 +124,6 @@
         \ \"properties\": {\r\n    \"provisioningState\": \"Succeeded\",\r\n    \"resourceGuid\":
         \"5b1e959a-3c2d-43ad-bd39-3d5b8b8e7cf3\",\r\n    \"serviceEndpointPolicyDefinitions\":
         []\r\n  }\r\n}"
->>>>>>> 62df3543
     headers:
       cache-control:
       - no-cache
@@ -186,36 +132,26 @@
       content-type:
       - application/json; charset=utf-8
       date:
-<<<<<<< HEAD
-      - Sat, 09 Oct 2021 07:01:44 GMT
-      etag:
-      - W/"62c36147-8494-4e87-99a7-5b04f01943af"
-=======
       - Fri, 05 Nov 2021 09:37:31 GMT
       etag:
       - W/"e22b42c8-405c-4b89-bfca-1aea2ea4ffbd"
->>>>>>> 62df3543
-      expires:
-      - '-1'
-      pragma:
-      - no-cache
-      server:
-      - Microsoft-HTTPAPI/2.0
-      - Microsoft-HTTPAPI/2.0
-      strict-transport-security:
-      - max-age=31536000; includeSubDomains
-      transfer-encoding:
-      - chunked
-      vary:
-      - Accept-Encoding
-      x-content-type-options:
-      - nosniff
-      x-ms-arm-service-request-id:
-<<<<<<< HEAD
-      - e60474d6-f1b0-4bfb-b374-c3c67993ca53
-=======
+      expires:
+      - '-1'
+      pragma:
+      - no-cache
+      server:
+      - Microsoft-HTTPAPI/2.0
+      - Microsoft-HTTPAPI/2.0
+      strict-transport-security:
+      - max-age=31536000; includeSubDomains
+      transfer-encoding:
+      - chunked
+      vary:
+      - Accept-Encoding
+      x-content-type-options:
+      - nosniff
+      x-ms-arm-service-request-id:
       - 81a415c1-b240-4655-944d-584916009e45
->>>>>>> 62df3543
     status:
       code: 200
       message: OK
@@ -234,25 +170,6 @@
       Content-Type:
       - application/json
       User-Agent:
-<<<<<<< HEAD
-      - azsdk-python-azure-mgmt-network/19.1.0 Python/3.6.9 (Linux-5.4.72-microsoft-standard-WSL2-x86_64-with-Ubuntu-18.04-bionic)
-    method: PUT
-    uri: https://management.azure.com/subscriptions/00000000-0000-0000-0000-000000000000/resourceGroups/rgname/providers/Microsoft.Network/serviceEndpointPolicies/myServiceEndpointPolicy/serviceEndpointPolicyDefinitions/myServiceEndpointPolicyDefinition?api-version=2021-03-01
-  response:
-    body:
-      string: "{\r\n  \"name\": \"myServiceEndpointPolicyDefinition\",\r\n  \"id\"\
-        : \"/subscriptions/00000000-0000-0000-0000-000000000000/resourceGroups/rgname/providers/Microsoft.Network/serviceEndpointPolicies/myServiceEndpointPolicy/serviceEndpointPolicyDefinitions/myServiceEndpointPolicyDefinition\"\
-        ,\r\n  \"etag\": \"W/\\\"e7ef4214-8f08-4e03-85f5-9f08c31d6ceb\\\"\",\r\n \
-        \ \"properties\": {\r\n    \"provisioningState\": \"Updating\",\r\n    \"\
-        service\": \"Microsoft.Storage\",\r\n    \"description\": \"Storage Service\
-        \ EndpointPolicy Definition\",\r\n    \"serviceResources\": [\r\n      \"\
-        /subscriptions/00000000-0000-0000-0000-000000000000/resourceGroups/rgname\"\
-        \r\n    ]\r\n  },\r\n  \"type\": \"Microsoft.Network/serviceEndpointPolicies/serviceEndpointPolicyDefinitions\"\
-        \r\n}"
-    headers:
-      azure-asyncoperation:
-      - https://management.azure.com/subscriptions/00000000-0000-0000-0000-000000000000/providers/Microsoft.Network/locations/eastus/operations/5a69b1e2-9375-452d-82f8-a37d1c9e3487?api-version=2021-03-01
-=======
       - azsdk-python-azure-mgmt-network/19.3.0 Python/3.8.12 (Linux-5.11.0-1020-azure-x86_64-with-glibc2.2.5)
         VSTS_0fb41ef4-5012-48a9-bf39-4ee3de03ee35_build_2500_0
     method: PUT
@@ -269,7 +186,6 @@
     headers:
       azure-asyncoperation:
       - https://management.azure.com/subscriptions/00000000-0000-0000-0000-000000000000/providers/Microsoft.Network/locations/eastus/operations/22507113-ad1e-461e-b60c-27c2a0f70d47?api-version=2021-05-01
->>>>>>> 62df3543
       cache-control:
       - no-cache
       content-length:
@@ -277,28 +193,20 @@
       content-type:
       - application/json; charset=utf-8
       date:
-<<<<<<< HEAD
-      - Sat, 09 Oct 2021 07:01:45 GMT
-=======
       - Fri, 05 Nov 2021 09:37:31 GMT
->>>>>>> 62df3543
-      expires:
-      - '-1'
-      pragma:
-      - no-cache
-      server:
-      - Microsoft-HTTPAPI/2.0
-      - Microsoft-HTTPAPI/2.0
-      strict-transport-security:
-      - max-age=31536000; includeSubDomains
-      x-content-type-options:
-      - nosniff
-      x-ms-arm-service-request-id:
-<<<<<<< HEAD
-      - e0af18dc-2054-47ac-8cf4-985b53ff1b8f
-=======
+      expires:
+      - '-1'
+      pragma:
+      - no-cache
+      server:
+      - Microsoft-HTTPAPI/2.0
+      - Microsoft-HTTPAPI/2.0
+      strict-transport-security:
+      - max-age=31536000; includeSubDomains
+      x-content-type-options:
+      - nosniff
+      x-ms-arm-service-request-id:
       - 54c3b3a2-6eb8-471d-9039-f5a04c8caf81
->>>>>>> 62df3543
       x-ms-ratelimit-remaining-subscription-writes:
       - '1195'
     status:
@@ -314,16 +222,10 @@
       Connection:
       - keep-alive
       User-Agent:
-<<<<<<< HEAD
-      - azsdk-python-azure-mgmt-network/19.1.0 Python/3.6.9 (Linux-5.4.72-microsoft-standard-WSL2-x86_64-with-Ubuntu-18.04-bionic)
-    method: GET
-    uri: https://management.azure.com/subscriptions/00000000-0000-0000-0000-000000000000/providers/Microsoft.Network/locations/eastus/operations/5a69b1e2-9375-452d-82f8-a37d1c9e3487?api-version=2021-03-01
-=======
       - azsdk-python-azure-mgmt-network/19.3.0 Python/3.8.12 (Linux-5.11.0-1020-azure-x86_64-with-glibc2.2.5)
         VSTS_0fb41ef4-5012-48a9-bf39-4ee3de03ee35_build_2500_0
     method: GET
     uri: https://management.azure.com/subscriptions/00000000-0000-0000-0000-000000000000/providers/Microsoft.Network/locations/eastus/operations/22507113-ad1e-461e-b60c-27c2a0f70d47?api-version=2021-05-01
->>>>>>> 62df3543
   response:
     body:
       string: "{\r\n  \"status\": \"Succeeded\"\r\n}"
@@ -335,32 +237,24 @@
       content-type:
       - application/json; charset=utf-8
       date:
-<<<<<<< HEAD
-      - Sat, 09 Oct 2021 07:01:57 GMT
-=======
       - Fri, 05 Nov 2021 09:37:41 GMT
->>>>>>> 62df3543
-      expires:
-      - '-1'
-      pragma:
-      - no-cache
-      server:
-      - Microsoft-HTTPAPI/2.0
-      - Microsoft-HTTPAPI/2.0
-      strict-transport-security:
-      - max-age=31536000; includeSubDomains
-      transfer-encoding:
-      - chunked
-      vary:
-      - Accept-Encoding
-      x-content-type-options:
-      - nosniff
-      x-ms-arm-service-request-id:
-<<<<<<< HEAD
-      - 3de0601e-71c2-4d3b-b57d-2c27b62bb4f8
-=======
+      expires:
+      - '-1'
+      pragma:
+      - no-cache
+      server:
+      - Microsoft-HTTPAPI/2.0
+      - Microsoft-HTTPAPI/2.0
+      strict-transport-security:
+      - max-age=31536000; includeSubDomains
+      transfer-encoding:
+      - chunked
+      vary:
+      - Accept-Encoding
+      x-content-type-options:
+      - nosniff
+      x-ms-arm-service-request-id:
       - a2de8b98-ca67-42e4-adec-4b6effb589fd
->>>>>>> 62df3543
     status:
       code: 200
       message: OK
@@ -374,22 +268,6 @@
       Connection:
       - keep-alive
       User-Agent:
-<<<<<<< HEAD
-      - azsdk-python-azure-mgmt-network/19.1.0 Python/3.6.9 (Linux-5.4.72-microsoft-standard-WSL2-x86_64-with-Ubuntu-18.04-bionic)
-    method: GET
-    uri: https://management.azure.com/subscriptions/00000000-0000-0000-0000-000000000000/resourceGroups/rgname/providers/Microsoft.Network/serviceEndpointPolicies/myServiceEndpointPolicy/serviceEndpointPolicyDefinitions/myServiceEndpointPolicyDefinition?api-version=2021-03-01
-  response:
-    body:
-      string: "{\r\n  \"name\": \"myServiceEndpointPolicyDefinition\",\r\n  \"id\"\
-        : \"/subscriptions/00000000-0000-0000-0000-000000000000/resourceGroups/rgname/providers/Microsoft.Network/serviceEndpointPolicies/myServiceEndpointPolicy/serviceEndpointPolicyDefinitions/myServiceEndpointPolicyDefinition\"\
-        ,\r\n  \"etag\": \"W/\\\"b3e62056-830e-4d01-b91e-a00bd95bc0de\\\"\",\r\n \
-        \ \"properties\": {\r\n    \"provisioningState\": \"Succeeded\",\r\n    \"\
-        service\": \"Microsoft.Storage\",\r\n    \"description\": \"Storage Service\
-        \ EndpointPolicy Definition\",\r\n    \"serviceResources\": [\r\n      \"\
-        /subscriptions/00000000-0000-0000-0000-000000000000/resourceGroups/rgname\"\
-        \r\n    ]\r\n  },\r\n  \"type\": \"Microsoft.Network/serviceEndpointPolicies/serviceEndpointPolicyDefinitions\"\
-        \r\n}"
-=======
       - azsdk-python-azure-mgmt-network/19.3.0 Python/3.8.12 (Linux-5.11.0-1020-azure-x86_64-with-glibc2.2.5)
         VSTS_0fb41ef4-5012-48a9-bf39-4ee3de03ee35_build_2500_0
     method: GET
@@ -403,7 +281,6 @@
         \   \"description\": \"Storage Service EndpointPolicy Definition\",\r\n    \"serviceResources\":
         [\r\n      \"/subscriptions/00000000-0000-0000-0000-000000000000/resourceGroups/rgname\"\r\n
         \   ]\r\n  },\r\n  \"type\": \"Microsoft.Network/serviceEndpointPolicies/serviceEndpointPolicyDefinitions\"\r\n}"
->>>>>>> 62df3543
     headers:
       cache-control:
       - no-cache
@@ -412,65 +289,39 @@
       content-type:
       - application/json; charset=utf-8
       date:
-<<<<<<< HEAD
-      - Sat, 09 Oct 2021 07:01:57 GMT
-      etag:
-      - W/"b3e62056-830e-4d01-b91e-a00bd95bc0de"
-=======
       - Fri, 05 Nov 2021 09:37:41 GMT
       etag:
       - W/"7509d3cc-75de-4f16-8155-b296e69c8001"
->>>>>>> 62df3543
-      expires:
-      - '-1'
-      pragma:
-      - no-cache
-      server:
-      - Microsoft-HTTPAPI/2.0
-      - Microsoft-HTTPAPI/2.0
-      strict-transport-security:
-      - max-age=31536000; includeSubDomains
-      transfer-encoding:
-      - chunked
-      vary:
-      - Accept-Encoding
-      x-content-type-options:
-      - nosniff
-      x-ms-arm-service-request-id:
-<<<<<<< HEAD
-      - 81ac91bc-ff6d-4177-a9fc-1db3dd1e19a6
-=======
+      expires:
+      - '-1'
+      pragma:
+      - no-cache
+      server:
+      - Microsoft-HTTPAPI/2.0
+      - Microsoft-HTTPAPI/2.0
+      strict-transport-security:
+      - max-age=31536000; includeSubDomains
+      transfer-encoding:
+      - chunked
+      vary:
+      - Accept-Encoding
+      x-content-type-options:
+      - nosniff
+      x-ms-arm-service-request-id:
       - 369c1897-344f-4597-9a35-58c61f1f1b4a
->>>>>>> 62df3543
-    status:
-      code: 200
-      message: OK
-- request:
-    body: null
-    headers:
-      Accept:
-      - application/json
-      Accept-Encoding:
-      - gzip, deflate
-      Connection:
-      - keep-alive
-      User-Agent:
-<<<<<<< HEAD
-      - azsdk-python-azure-mgmt-network/19.1.0 Python/3.6.9 (Linux-5.4.72-microsoft-standard-WSL2-x86_64-with-Ubuntu-18.04-bionic)
-    method: GET
-    uri: https://management.azure.com/subscriptions/00000000-0000-0000-0000-000000000000/resourceGroups/rgname/providers/Microsoft.Network/serviceEndpointPolicies/myServiceEndpointPolicy/serviceEndpointPolicyDefinitions/myServiceEndpointPolicyDefinition?api-version=2021-03-01
-  response:
-    body:
-      string: "{\r\n  \"name\": \"myServiceEndpointPolicyDefinition\",\r\n  \"id\"\
-        : \"/subscriptions/00000000-0000-0000-0000-000000000000/resourceGroups/rgname/providers/Microsoft.Network/serviceEndpointPolicies/myServiceEndpointPolicy/serviceEndpointPolicyDefinitions/myServiceEndpointPolicyDefinition\"\
-        ,\r\n  \"etag\": \"W/\\\"b3e62056-830e-4d01-b91e-a00bd95bc0de\\\"\",\r\n \
-        \ \"properties\": {\r\n    \"provisioningState\": \"Succeeded\",\r\n    \"\
-        service\": \"Microsoft.Storage\",\r\n    \"description\": \"Storage Service\
-        \ EndpointPolicy Definition\",\r\n    \"serviceResources\": [\r\n      \"\
-        /subscriptions/00000000-0000-0000-0000-000000000000/resourceGroups/rgname\"\
-        \r\n    ]\r\n  },\r\n  \"type\": \"Microsoft.Network/serviceEndpointPolicies/serviceEndpointPolicyDefinitions\"\
-        \r\n}"
-=======
+    status:
+      code: 200
+      message: OK
+- request:
+    body: null
+    headers:
+      Accept:
+      - application/json
+      Accept-Encoding:
+      - gzip, deflate
+      Connection:
+      - keep-alive
+      User-Agent:
       - azsdk-python-azure-mgmt-network/19.3.0 Python/3.8.12 (Linux-5.11.0-1020-azure-x86_64-with-glibc2.2.5)
         VSTS_0fb41ef4-5012-48a9-bf39-4ee3de03ee35_build_2500_0
     method: GET
@@ -484,7 +335,6 @@
         \   \"description\": \"Storage Service EndpointPolicy Definition\",\r\n    \"serviceResources\":
         [\r\n      \"/subscriptions/00000000-0000-0000-0000-000000000000/resourceGroups/rgname\"\r\n
         \   ]\r\n  },\r\n  \"type\": \"Microsoft.Network/serviceEndpointPolicies/serviceEndpointPolicyDefinitions\"\r\n}"
->>>>>>> 62df3543
     headers:
       cache-control:
       - no-cache
@@ -493,70 +343,39 @@
       content-type:
       - application/json; charset=utf-8
       date:
-<<<<<<< HEAD
-      - Sat, 09 Oct 2021 07:01:58 GMT
-      etag:
-      - W/"b3e62056-830e-4d01-b91e-a00bd95bc0de"
-=======
       - Fri, 05 Nov 2021 09:37:41 GMT
       etag:
       - W/"7509d3cc-75de-4f16-8155-b296e69c8001"
->>>>>>> 62df3543
-      expires:
-      - '-1'
-      pragma:
-      - no-cache
-      server:
-      - Microsoft-HTTPAPI/2.0
-      - Microsoft-HTTPAPI/2.0
-      strict-transport-security:
-      - max-age=31536000; includeSubDomains
-      transfer-encoding:
-      - chunked
-      vary:
-      - Accept-Encoding
-      x-content-type-options:
-      - nosniff
-      x-ms-arm-service-request-id:
-<<<<<<< HEAD
-      - 977a19ac-a732-43f4-ac18-a74f4db7f22c
-=======
+      expires:
+      - '-1'
+      pragma:
+      - no-cache
+      server:
+      - Microsoft-HTTPAPI/2.0
+      - Microsoft-HTTPAPI/2.0
+      strict-transport-security:
+      - max-age=31536000; includeSubDomains
+      transfer-encoding:
+      - chunked
+      vary:
+      - Accept-Encoding
+      x-content-type-options:
+      - nosniff
+      x-ms-arm-service-request-id:
       - ade739ba-ba67-4fe0-b50d-48c51aff1d25
->>>>>>> 62df3543
-    status:
-      code: 200
-      message: OK
-- request:
-    body: null
-    headers:
-      Accept:
-      - application/json
-      Accept-Encoding:
-      - gzip, deflate
-      Connection:
-      - keep-alive
-      User-Agent:
-<<<<<<< HEAD
-      - azsdk-python-azure-mgmt-network/19.1.0 Python/3.6.9 (Linux-5.4.72-microsoft-standard-WSL2-x86_64-with-Ubuntu-18.04-bionic)
-    method: GET
-    uri: https://management.azure.com/subscriptions/00000000-0000-0000-0000-000000000000/resourceGroups/rgname/providers/Microsoft.Network/serviceEndpointPolicies/myServiceEndpointPolicy?api-version=2021-03-01
-  response:
-    body:
-      string: "{\r\n  \"name\": \"myServiceEndpointPolicy\",\r\n  \"id\": \"/subscriptions/00000000-0000-0000-0000-000000000000/resourceGroups/rgname/providers/Microsoft.Network/serviceEndpointPolicies/myServiceEndpointPolicy\"\
-        ,\r\n  \"etag\": \"W/\\\"b3e62056-830e-4d01-b91e-a00bd95bc0de\\\"\",\r\n \
-        \ \"type\": \"Microsoft.Network/serviceEndpointPolicies\",\r\n  \"location\"\
-        : \"eastus\",\r\n  \"properties\": {\r\n    \"provisioningState\": \"Succeeded\"\
-        ,\r\n    \"resourceGuid\": \"a7d98446-dd43-48de-88d5-64a978d39131\",\r\n \
-        \   \"serviceEndpointPolicyDefinitions\": [\r\n      {\r\n        \"name\"\
-        : \"myServiceEndpointPolicyDefinition\",\r\n        \"id\": \"/subscriptions/00000000-0000-0000-0000-000000000000/resourceGroups/rgname/providers/Microsoft.Network/serviceEndpointPolicies/myServiceEndpointPolicy/serviceEndpointPolicyDefinitions/myServiceEndpointPolicyDefinition\"\
-        ,\r\n        \"etag\": \"W/\\\"b3e62056-830e-4d01-b91e-a00bd95bc0de\\\"\"\
-        ,\r\n        \"properties\": {\r\n          \"provisioningState\": \"Succeeded\"\
-        ,\r\n          \"service\": \"Microsoft.Storage\",\r\n          \"description\"\
-        : \"Storage Service EndpointPolicy Definition\",\r\n          \"serviceResources\"\
-        : [\r\n            \"/subscriptions/00000000-0000-0000-0000-000000000000/resourceGroups/rgname\"\
-        \r\n          ]\r\n        },\r\n        \"type\": \"Microsoft.Network/serviceEndpointPolicies/serviceEndpointPolicyDefinitions\"\
-        \r\n      }\r\n    ]\r\n  }\r\n}"
-=======
+    status:
+      code: 200
+      message: OK
+- request:
+    body: null
+    headers:
+      Accept:
+      - application/json
+      Accept-Encoding:
+      - gzip, deflate
+      Connection:
+      - keep-alive
+      User-Agent:
       - azsdk-python-azure-mgmt-network/19.3.0 Python/3.8.12 (Linux-5.11.0-1020-azure-x86_64-with-glibc2.2.5)
         VSTS_0fb41ef4-5012-48a9-bf39-4ee3de03ee35_build_2500_0
     method: GET
@@ -577,7 +396,6 @@
         [\r\n            \"/subscriptions/00000000-0000-0000-0000-000000000000/resourceGroups/rgname\"\r\n
         \         ]\r\n        },\r\n        \"type\": \"Microsoft.Network/serviceEndpointPolicies/serviceEndpointPolicyDefinitions\"\r\n
         \     }\r\n    ]\r\n  }\r\n}"
->>>>>>> 62df3543
     headers:
       cache-control:
       - no-cache
@@ -586,36 +404,26 @@
       content-type:
       - application/json; charset=utf-8
       date:
-<<<<<<< HEAD
-      - Sat, 09 Oct 2021 07:01:58 GMT
-      etag:
-      - W/"b3e62056-830e-4d01-b91e-a00bd95bc0de"
-=======
       - Fri, 05 Nov 2021 09:37:42 GMT
       etag:
       - W/"7509d3cc-75de-4f16-8155-b296e69c8001"
->>>>>>> 62df3543
-      expires:
-      - '-1'
-      pragma:
-      - no-cache
-      server:
-      - Microsoft-HTTPAPI/2.0
-      - Microsoft-HTTPAPI/2.0
-      strict-transport-security:
-      - max-age=31536000; includeSubDomains
-      transfer-encoding:
-      - chunked
-      vary:
-      - Accept-Encoding
-      x-content-type-options:
-      - nosniff
-      x-ms-arm-service-request-id:
-<<<<<<< HEAD
-      - 1d8c6e32-67d8-40fa-a0ad-eee710e4a2a5
-=======
+      expires:
+      - '-1'
+      pragma:
+      - no-cache
+      server:
+      - Microsoft-HTTPAPI/2.0
+      - Microsoft-HTTPAPI/2.0
+      strict-transport-security:
+      - max-age=31536000; includeSubDomains
+      transfer-encoding:
+      - chunked
+      vary:
+      - Accept-Encoding
+      x-content-type-options:
+      - nosniff
+      x-ms-arm-service-request-id:
       - c1f40f50-c80b-45d0-9950-363bcb0948b4
->>>>>>> 62df3543
     status:
       code: 200
       message: OK
@@ -633,28 +441,6 @@
       Content-Type:
       - application/json
       User-Agent:
-<<<<<<< HEAD
-      - azsdk-python-azure-mgmt-network/19.1.0 Python/3.6.9 (Linux-5.4.72-microsoft-standard-WSL2-x86_64-with-Ubuntu-18.04-bionic)
-    method: PATCH
-    uri: https://management.azure.com/subscriptions/00000000-0000-0000-0000-000000000000/resourceGroups/rgname/providers/Microsoft.Network/serviceEndpointPolicies/myServiceEndpointPolicy?api-version=2021-03-01
-  response:
-    body:
-      string: "{\r\n  \"name\": \"myServiceEndpointPolicy\",\r\n  \"id\": \"/subscriptions/00000000-0000-0000-0000-000000000000/resourceGroups/rgname/providers/Microsoft.Network/serviceEndpointPolicies/myServiceEndpointPolicy\"\
-        ,\r\n  \"etag\": \"W/\\\"d8bb5b3c-deb7-4bd6-be06-ad537fc3e499\\\"\",\r\n \
-        \ \"type\": \"Microsoft.Network/serviceEndpointPolicies\",\r\n  \"location\"\
-        : \"eastus\",\r\n  \"tags\": {\r\n    \"tag1\": \"value1\",\r\n    \"tag2\"\
-        : \"value2\"\r\n  },\r\n  \"properties\": {\r\n    \"provisioningState\":\
-        \ \"Succeeded\",\r\n    \"resourceGuid\": \"a7d98446-dd43-48de-88d5-64a978d39131\"\
-        ,\r\n    \"serviceEndpointPolicyDefinitions\": [\r\n      {\r\n        \"\
-        name\": \"myServiceEndpointPolicyDefinition\",\r\n        \"id\": \"/subscriptions/00000000-0000-0000-0000-000000000000/resourceGroups/rgname/providers/Microsoft.Network/serviceEndpointPolicies/myServiceEndpointPolicy/serviceEndpointPolicyDefinitions/myServiceEndpointPolicyDefinition\"\
-        ,\r\n        \"etag\": \"W/\\\"d8bb5b3c-deb7-4bd6-be06-ad537fc3e499\\\"\"\
-        ,\r\n        \"properties\": {\r\n          \"provisioningState\": \"Succeeded\"\
-        ,\r\n          \"service\": \"Microsoft.Storage\",\r\n          \"description\"\
-        : \"Storage Service EndpointPolicy Definition\",\r\n          \"serviceResources\"\
-        : [\r\n            \"/subscriptions/00000000-0000-0000-0000-000000000000/resourceGroups/rgname\"\
-        \r\n          ]\r\n        },\r\n        \"type\": \"Microsoft.Network/serviceEndpointPolicies/serviceEndpointPolicyDefinitions\"\
-        \r\n      }\r\n    ]\r\n  }\r\n}"
-=======
       - azsdk-python-azure-mgmt-network/19.3.0 Python/3.8.12 (Linux-5.11.0-1020-azure-x86_64-with-glibc2.2.5)
         VSTS_0fb41ef4-5012-48a9-bf39-4ee3de03ee35_build_2500_0
     method: PATCH
@@ -676,7 +462,6 @@
         [\r\n            \"/subscriptions/00000000-0000-0000-0000-000000000000/resourceGroups/rgname\"\r\n
         \         ]\r\n        },\r\n        \"type\": \"Microsoft.Network/serviceEndpointPolicies/serviceEndpointPolicyDefinitions\"\r\n
         \     }\r\n    ]\r\n  }\r\n}"
->>>>>>> 62df3543
     headers:
       azure-asyncnotification:
       - Enabled
@@ -687,32 +472,24 @@
       content-type:
       - application/json; charset=utf-8
       date:
-<<<<<<< HEAD
-      - Sat, 09 Oct 2021 07:02:01 GMT
-=======
       - Fri, 05 Nov 2021 09:37:42 GMT
->>>>>>> 62df3543
-      expires:
-      - '-1'
-      pragma:
-      - no-cache
-      server:
-      - Microsoft-HTTPAPI/2.0
-      - Microsoft-HTTPAPI/2.0
-      strict-transport-security:
-      - max-age=31536000; includeSubDomains
-      transfer-encoding:
-      - chunked
-      vary:
-      - Accept-Encoding
-      x-content-type-options:
-      - nosniff
-      x-ms-arm-service-request-id:
-<<<<<<< HEAD
-      - 18655917-9890-41b9-8e52-5f39ffa039c6
-=======
+      expires:
+      - '-1'
+      pragma:
+      - no-cache
+      server:
+      - Microsoft-HTTPAPI/2.0
+      - Microsoft-HTTPAPI/2.0
+      strict-transport-security:
+      - max-age=31536000; includeSubDomains
+      transfer-encoding:
+      - chunked
+      vary:
+      - Accept-Encoding
+      x-content-type-options:
+      - nosniff
+      x-ms-arm-service-request-id:
       - 6d573b29-7677-4271-8cbe-5a51e083dc29
->>>>>>> 62df3543
       x-ms-ratelimit-remaining-subscription-writes:
       - '1194'
     status:
@@ -730,59 +507,37 @@
       Content-Length:
       - '0'
       User-Agent:
-<<<<<<< HEAD
-      - azsdk-python-azure-mgmt-network/19.1.0 Python/3.6.9 (Linux-5.4.72-microsoft-standard-WSL2-x86_64-with-Ubuntu-18.04-bionic)
-    method: DELETE
-    uri: https://management.azure.com/subscriptions/00000000-0000-0000-0000-000000000000/resourceGroups/rgname/providers/Microsoft.Network/serviceEndpointPolicies/myServiceEndpointPolicy/serviceEndpointPolicyDefinitions/myServiceEndpointPolicyDefinition?api-version=2021-03-01
-=======
       - azsdk-python-azure-mgmt-network/19.3.0 Python/3.8.12 (Linux-5.11.0-1020-azure-x86_64-with-glibc2.2.5)
         VSTS_0fb41ef4-5012-48a9-bf39-4ee3de03ee35_build_2500_0
     method: DELETE
     uri: https://management.azure.com/subscriptions/00000000-0000-0000-0000-000000000000/resourceGroups/rgname/providers/Microsoft.Network/serviceEndpointPolicies/myServiceEndpointPolicy/serviceEndpointPolicyDefinitions/myServiceEndpointPolicyDefinition?api-version=2021-05-01
->>>>>>> 62df3543
   response:
     body:
       string: ''
     headers:
       azure-asyncoperation:
-<<<<<<< HEAD
-      - https://management.azure.com/subscriptions/00000000-0000-0000-0000-000000000000/providers/Microsoft.Network/locations/eastus/operations/5575ac40-1179-4a73-b3dc-eb1fc94cc654?api-version=2021-03-01
-=======
       - https://management.azure.com/subscriptions/00000000-0000-0000-0000-000000000000/providers/Microsoft.Network/locations/eastus/operations/7b3b02c5-5a80-4b20-853d-b91d19a45961?api-version=2021-05-01
->>>>>>> 62df3543
       cache-control:
       - no-cache
       content-length:
       - '0'
       date:
-<<<<<<< HEAD
-      - Sat, 09 Oct 2021 07:02:02 GMT
-      expires:
-      - '-1'
-      location:
-      - https://management.azure.com/subscriptions/00000000-0000-0000-0000-000000000000/providers/Microsoft.Network/locations/eastus/operationResults/5575ac40-1179-4a73-b3dc-eb1fc94cc654?api-version=2021-03-01
-=======
       - Fri, 05 Nov 2021 09:37:43 GMT
       expires:
       - '-1'
       location:
       - https://management.azure.com/subscriptions/00000000-0000-0000-0000-000000000000/providers/Microsoft.Network/locations/eastus/operationResults/7b3b02c5-5a80-4b20-853d-b91d19a45961?api-version=2021-05-01
->>>>>>> 62df3543
-      pragma:
-      - no-cache
-      server:
-      - Microsoft-HTTPAPI/2.0
-      - Microsoft-HTTPAPI/2.0
-      strict-transport-security:
-      - max-age=31536000; includeSubDomains
-      x-content-type-options:
-      - nosniff
-      x-ms-arm-service-request-id:
-<<<<<<< HEAD
-      - cfb04fc9-da89-42ab-8748-5f1e356d5813
-=======
+      pragma:
+      - no-cache
+      server:
+      - Microsoft-HTTPAPI/2.0
+      - Microsoft-HTTPAPI/2.0
+      strict-transport-security:
+      - max-age=31536000; includeSubDomains
+      x-content-type-options:
+      - nosniff
+      x-ms-arm-service-request-id:
       - 2ee4e2e9-9e18-48e3-8e8a-1023e3f2ad66
->>>>>>> 62df3543
       x-ms-ratelimit-remaining-subscription-deletes:
       - '14997'
     status:
@@ -798,16 +553,10 @@
       Connection:
       - keep-alive
       User-Agent:
-<<<<<<< HEAD
-      - azsdk-python-azure-mgmt-network/19.1.0 Python/3.6.9 (Linux-5.4.72-microsoft-standard-WSL2-x86_64-with-Ubuntu-18.04-bionic)
-    method: GET
-    uri: https://management.azure.com/subscriptions/00000000-0000-0000-0000-000000000000/providers/Microsoft.Network/locations/eastus/operations/5575ac40-1179-4a73-b3dc-eb1fc94cc654?api-version=2021-03-01
-=======
       - azsdk-python-azure-mgmt-network/19.3.0 Python/3.8.12 (Linux-5.11.0-1020-azure-x86_64-with-glibc2.2.5)
         VSTS_0fb41ef4-5012-48a9-bf39-4ee3de03ee35_build_2500_0
     method: GET
     uri: https://management.azure.com/subscriptions/00000000-0000-0000-0000-000000000000/providers/Microsoft.Network/locations/eastus/operations/7b3b02c5-5a80-4b20-853d-b91d19a45961?api-version=2021-05-01
->>>>>>> 62df3543
   response:
     body:
       string: "{\r\n  \"status\": \"Succeeded\"\r\n}"
@@ -819,32 +568,24 @@
       content-type:
       - application/json; charset=utf-8
       date:
-<<<<<<< HEAD
-      - Sat, 09 Oct 2021 07:02:12 GMT
-=======
       - Fri, 05 Nov 2021 09:37:52 GMT
->>>>>>> 62df3543
-      expires:
-      - '-1'
-      pragma:
-      - no-cache
-      server:
-      - Microsoft-HTTPAPI/2.0
-      - Microsoft-HTTPAPI/2.0
-      strict-transport-security:
-      - max-age=31536000; includeSubDomains
-      transfer-encoding:
-      - chunked
-      vary:
-      - Accept-Encoding
-      x-content-type-options:
-      - nosniff
-      x-ms-arm-service-request-id:
-<<<<<<< HEAD
-      - 8f42a9f5-d4c2-434f-8594-53c379f36c37
-=======
+      expires:
+      - '-1'
+      pragma:
+      - no-cache
+      server:
+      - Microsoft-HTTPAPI/2.0
+      - Microsoft-HTTPAPI/2.0
+      strict-transport-security:
+      - max-age=31536000; includeSubDomains
+      transfer-encoding:
+      - chunked
+      vary:
+      - Accept-Encoding
+      x-content-type-options:
+      - nosniff
+      x-ms-arm-service-request-id:
       - ee3a0a38-a59a-4dff-af85-0b4a48e9e79b
->>>>>>> 62df3543
     status:
       code: 200
       message: OK
@@ -860,16 +601,10 @@
       Content-Length:
       - '0'
       User-Agent:
-<<<<<<< HEAD
-      - azsdk-python-azure-mgmt-network/19.1.0 Python/3.6.9 (Linux-5.4.72-microsoft-standard-WSL2-x86_64-with-Ubuntu-18.04-bionic)
-    method: DELETE
-    uri: https://management.azure.com/subscriptions/00000000-0000-0000-0000-000000000000/resourceGroups/rgname/providers/Microsoft.Network/serviceEndpointPolicies/myServiceEndpointPolicy?api-version=2021-03-01
-=======
       - azsdk-python-azure-mgmt-network/19.3.0 Python/3.8.12 (Linux-5.11.0-1020-azure-x86_64-with-glibc2.2.5)
         VSTS_0fb41ef4-5012-48a9-bf39-4ee3de03ee35_build_2500_0
     method: DELETE
     uri: https://management.azure.com/subscriptions/00000000-0000-0000-0000-000000000000/resourceGroups/rgname/providers/Microsoft.Network/serviceEndpointPolicies/myServiceEndpointPolicy?api-version=2021-05-01
->>>>>>> 62df3543
   response:
     body:
       string: ''
@@ -877,44 +612,28 @@
       azure-asyncnotification:
       - Enabled
       azure-asyncoperation:
-<<<<<<< HEAD
-      - https://management.azure.com/subscriptions/00000000-0000-0000-0000-000000000000/providers/Microsoft.Network/locations/eastus/operations/a5e3d59e-868d-49bc-bf10-e7311120c9e4?api-version=2021-03-01
-=======
       - https://management.azure.com/subscriptions/00000000-0000-0000-0000-000000000000/providers/Microsoft.Network/locations/eastus/operations/bd5bb680-4b8c-412f-9f92-6e4b282f8542?api-version=2021-05-01
->>>>>>> 62df3543
       cache-control:
       - no-cache
       content-length:
       - '0'
       date:
-<<<<<<< HEAD
-      - Sat, 09 Oct 2021 07:02:13 GMT
-      expires:
-      - '-1'
-      location:
-      - https://management.azure.com/subscriptions/00000000-0000-0000-0000-000000000000/providers/Microsoft.Network/locations/eastus/operationResults/a5e3d59e-868d-49bc-bf10-e7311120c9e4?api-version=2021-03-01
-=======
       - Fri, 05 Nov 2021 09:37:53 GMT
       expires:
       - '-1'
       location:
       - https://management.azure.com/subscriptions/00000000-0000-0000-0000-000000000000/providers/Microsoft.Network/locations/eastus/operationResults/bd5bb680-4b8c-412f-9f92-6e4b282f8542?api-version=2021-05-01
->>>>>>> 62df3543
-      pragma:
-      - no-cache
-      server:
-      - Microsoft-HTTPAPI/2.0
-      - Microsoft-HTTPAPI/2.0
-      strict-transport-security:
-      - max-age=31536000; includeSubDomains
-      x-content-type-options:
-      - nosniff
-      x-ms-arm-service-request-id:
-<<<<<<< HEAD
-      - 79d0ce8b-9cc2-4c3e-a46e-e9e47450903e
-=======
+      pragma:
+      - no-cache
+      server:
+      - Microsoft-HTTPAPI/2.0
+      - Microsoft-HTTPAPI/2.0
+      strict-transport-security:
+      - max-age=31536000; includeSubDomains
+      x-content-type-options:
+      - nosniff
+      x-ms-arm-service-request-id:
       - 36ae0fd2-b975-4fe9-ba0e-4a653d0b4cd6
->>>>>>> 62df3543
       x-ms-ratelimit-remaining-subscription-deletes:
       - '14996'
     status:
@@ -930,16 +649,10 @@
       Connection:
       - keep-alive
       User-Agent:
-<<<<<<< HEAD
-      - azsdk-python-azure-mgmt-network/19.1.0 Python/3.6.9 (Linux-5.4.72-microsoft-standard-WSL2-x86_64-with-Ubuntu-18.04-bionic)
-    method: GET
-    uri: https://management.azure.com/subscriptions/00000000-0000-0000-0000-000000000000/providers/Microsoft.Network/locations/eastus/operations/a5e3d59e-868d-49bc-bf10-e7311120c9e4?api-version=2021-03-01
-=======
       - azsdk-python-azure-mgmt-network/19.3.0 Python/3.8.12 (Linux-5.11.0-1020-azure-x86_64-with-glibc2.2.5)
         VSTS_0fb41ef4-5012-48a9-bf39-4ee3de03ee35_build_2500_0
     method: GET
     uri: https://management.azure.com/subscriptions/00000000-0000-0000-0000-000000000000/providers/Microsoft.Network/locations/eastus/operations/bd5bb680-4b8c-412f-9f92-6e4b282f8542?api-version=2021-05-01
->>>>>>> 62df3543
   response:
     body:
       string: "{\r\n  \"status\": \"Succeeded\"\r\n}"
@@ -951,32 +664,24 @@
       content-type:
       - application/json; charset=utf-8
       date:
-<<<<<<< HEAD
-      - Sat, 09 Oct 2021 07:02:23 GMT
-=======
       - Fri, 05 Nov 2021 09:38:04 GMT
->>>>>>> 62df3543
-      expires:
-      - '-1'
-      pragma:
-      - no-cache
-      server:
-      - Microsoft-HTTPAPI/2.0
-      - Microsoft-HTTPAPI/2.0
-      strict-transport-security:
-      - max-age=31536000; includeSubDomains
-      transfer-encoding:
-      - chunked
-      vary:
-      - Accept-Encoding
-      x-content-type-options:
-      - nosniff
-      x-ms-arm-service-request-id:
-<<<<<<< HEAD
-      - 20268518-29a2-41f7-b4dc-16a601c8f89f
-=======
+      expires:
+      - '-1'
+      pragma:
+      - no-cache
+      server:
+      - Microsoft-HTTPAPI/2.0
+      - Microsoft-HTTPAPI/2.0
+      strict-transport-security:
+      - max-age=31536000; includeSubDomains
+      transfer-encoding:
+      - chunked
+      vary:
+      - Accept-Encoding
+      x-content-type-options:
+      - nosniff
+      x-ms-arm-service-request-id:
       - b1fafb60-13d3-4e6c-96de-3a25de495098
->>>>>>> 62df3543
     status:
       code: 200
       message: OK
