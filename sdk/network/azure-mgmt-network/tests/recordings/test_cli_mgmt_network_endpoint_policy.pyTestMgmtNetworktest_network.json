{
  "Entries": [
    {
      "RequestUri": "https://login.microsoftonline.com/00000000-0000-0000-0000-000000000000/v2.0/.well-known/openid-configuration",
      "RequestMethod": "GET",
      "RequestHeaders": {
        "Accept": "*/*",
        "Accept-Encoding": "gzip, deflate",
        "Connection": "keep-alive",
<<<<<<< HEAD
        "User-Agent": "azsdk-python-identity/1.12.0b2 Python/3.8.14 (Linux-5.15.0-1020-azure-x86_64-with-glibc2.2.5) VSTS_0fb41ef4-5012-48a9-bf39-4ee3de03ee35_build_2500_0"
=======
        "User-Agent": "azsdk-python-identity/1.12.0b3 Python/3.8.14 (Linux-5.15.0-1022-azure-x86_64-with-glibc2.2.5) VSTS_0fb41ef4-5012-48a9-bf39-4ee3de03ee35_build_2500_0"
>>>>>>> dce54150
      },
      "RequestBody": null,
      "StatusCode": 200,
      "ResponseHeaders": {
        "Access-Control-Allow-Methods": "GET, OPTIONS",
        "Access-Control-Allow-Origin": "*",
        "Cache-Control": "max-age=86400, private",
        "Content-Length": "1753",
        "Content-Type": "application/json; charset=utf-8",
<<<<<<< HEAD
        "Date": "Mon, 10 Oct 2022 03:58:09 GMT",
=======
        "Date": "Mon, 24 Oct 2022 05:01:01 GMT",
>>>>>>> dce54150
        "P3P": "CP=\u0022DSP CUR OTPi IND OTRi ONL FIN\u0022",
        "Set-Cookie": "[set-cookie;]",
        "Strict-Transport-Security": "max-age=31536000; includeSubDomains",
        "X-Content-Type-Options": "nosniff",
<<<<<<< HEAD
        "x-ms-ests-server": "2.1.13845.9 - NCUS ProdSlices",
        "x-ms-httpver": "1.1",
=======
        "x-ms-ests-server": "2.1.14006.8 - SCUS ProdSlices",
>>>>>>> dce54150
        "X-XSS-Protection": "0"
      },
      "ResponseBody": {
        "token_endpoint": "https://login.microsoftonline.com/00000000-0000-0000-0000-000000000000/oauth2/v2.0/token",
        "token_endpoint_auth_methods_supported": [
          "client_secret_post",
          "private_key_jwt",
          "client_secret_basic"
        ],
        "jwks_uri": "https://login.microsoftonline.com/00000000-0000-0000-0000-000000000000/discovery/v2.0/keys",
        "response_modes_supported": [
          "query",
          "fragment",
          "form_post"
        ],
        "subject_types_supported": [
          "pairwise"
        ],
        "id_token_signing_alg_values_supported": [
          "RS256"
        ],
        "response_types_supported": [
          "code",
          "id_token",
          "code id_token",
          "id_token token"
        ],
        "scopes_supported": [
          "openid",
          "profile",
          "email",
          "offline_access"
        ],
        "issuer": "https://login.microsoftonline.com/00000000-0000-0000-0000-000000000000/v2.0",
        "request_uri_parameter_supported": false,
        "userinfo_endpoint": "https://graph.microsoft.com/oidc/userinfo",
        "authorization_endpoint": "https://login.microsoftonline.com/00000000-0000-0000-0000-000000000000/oauth2/v2.0/authorize",
        "device_authorization_endpoint": "https://login.microsoftonline.com/00000000-0000-0000-0000-000000000000/oauth2/v2.0/devicecode",
        "http_logout_supported": true,
        "frontchannel_logout_supported": true,
        "end_session_endpoint": "https://login.microsoftonline.com/00000000-0000-0000-0000-000000000000/oauth2/v2.0/logout",
        "claims_supported": [
          "sub",
          "iss",
          "cloud_instance_name",
          "cloud_instance_host_name",
          "cloud_graph_host_name",
          "msgraph_host",
          "aud",
          "exp",
          "iat",
          "auth_time",
          "acr",
          "nonce",
          "preferred_username",
          "name",
          "tid",
          "ver",
          "at_hash",
          "c_hash",
          "email"
        ],
        "kerberos_endpoint": "https://login.microsoftonline.com/00000000-0000-0000-0000-000000000000/kerberos",
        "tenant_region_scope": "WW",
        "cloud_instance_name": "microsoftonline.com",
        "cloud_graph_host_name": "graph.windows.net",
        "msgraph_host": "graph.microsoft.com",
        "rbac_url": "https://pas.windows.net"
      }
    },
    {
      "RequestUri": "https://login.microsoftonline.com/common/discovery/instance?api-version=1.1\u0026authorization_endpoint=https://login.microsoftonline.com/common/oauth2/authorize",
      "RequestMethod": "GET",
      "RequestHeaders": {
        "Accept": "application/json",
        "Accept-Encoding": "gzip, deflate",
        "Connection": "keep-alive",
        "Cookie": "cookie;",
<<<<<<< HEAD
        "User-Agent": "azsdk-python-identity/1.12.0b2 Python/3.8.14 (Linux-5.15.0-1020-azure-x86_64-with-glibc2.2.5) VSTS_0fb41ef4-5012-48a9-bf39-4ee3de03ee35_build_2500_0"
=======
        "User-Agent": "azsdk-python-identity/1.12.0b3 Python/3.8.14 (Linux-5.15.0-1022-azure-x86_64-with-glibc2.2.5) VSTS_0fb41ef4-5012-48a9-bf39-4ee3de03ee35_build_2500_0"
>>>>>>> dce54150
      },
      "RequestBody": null,
      "StatusCode": 200,
      "ResponseHeaders": {
        "Access-Control-Allow-Methods": "GET, OPTIONS",
        "Access-Control-Allow-Origin": "*",
        "Cache-Control": "max-age=86400, private",
        "Content-Length": "945",
        "Content-Type": "application/json; charset=utf-8",
<<<<<<< HEAD
        "Date": "Mon, 10 Oct 2022 03:58:09 GMT",
=======
        "Date": "Mon, 24 Oct 2022 05:01:01 GMT",
>>>>>>> dce54150
        "P3P": "CP=\u0022DSP CUR OTPi IND OTRi ONL FIN\u0022",
        "Set-Cookie": "[set-cookie;]",
        "Strict-Transport-Security": "max-age=31536000; includeSubDomains",
        "X-Content-Type-Options": "nosniff",
<<<<<<< HEAD
        "x-ms-ests-server": "2.1.13845.9 - NCUS ProdSlices",
        "x-ms-httpver": "1.1",
=======
        "x-ms-ests-server": "2.1.13943.8 - SCUS ProdSlices",
>>>>>>> dce54150
        "X-XSS-Protection": "0"
      },
      "ResponseBody": {
        "tenant_discovery_endpoint": "https://login.microsoftonline.com/common/.well-known/openid-configuration",
        "api-version": "1.1",
        "metadata": [
          {
            "preferred_network": "login.microsoftonline.com",
            "preferred_cache": "login.windows.net",
            "aliases": [
              "login.microsoftonline.com",
              "login.windows.net",
              "login.microsoft.com",
              "sts.windows.net"
            ]
          },
          {
            "preferred_network": "login.partner.microsoftonline.cn",
            "preferred_cache": "login.partner.microsoftonline.cn",
            "aliases": [
              "login.partner.microsoftonline.cn",
              "login.chinacloudapi.cn"
            ]
          },
          {
            "preferred_network": "login.microsoftonline.de",
            "preferred_cache": "login.microsoftonline.de",
            "aliases": [
              "login.microsoftonline.de"
            ]
          },
          {
            "preferred_network": "login.microsoftonline.us",
            "preferred_cache": "login.microsoftonline.us",
            "aliases": [
              "login.microsoftonline.us",
              "login.usgovcloudapi.net"
            ]
          },
          {
            "preferred_network": "login-us.microsoftonline.com",
            "preferred_cache": "login-us.microsoftonline.com",
            "aliases": [
              "login-us.microsoftonline.com"
            ]
          }
        ]
      }
    },
    {
      "RequestUri": "https://login.microsoftonline.com/00000000-0000-0000-0000-000000000000/oauth2/v2.0/token",
      "RequestMethod": "POST",
      "RequestHeaders": {
        "Accept": "application/json",
        "Accept-Encoding": "gzip, deflate",
<<<<<<< HEAD
        "client-request-id": "b68a2cd7-cc61-4577-a0b8-432d15b06d4f",
=======
        "client-request-id": "835ee9f1-70a0-4107-a411-ca2cf46dc786",
>>>>>>> dce54150
        "Connection": "keep-alive",
        "Content-Length": "288",
        "Content-Type": "application/x-www-form-urlencoded",
        "Cookie": "cookie;",
<<<<<<< HEAD
        "User-Agent": "azsdk-python-identity/1.12.0b2 Python/3.8.14 (Linux-5.15.0-1020-azure-x86_64-with-glibc2.2.5) VSTS_0fb41ef4-5012-48a9-bf39-4ee3de03ee35_build_2500_0",
=======
        "User-Agent": "azsdk-python-identity/1.12.0b3 Python/3.8.14 (Linux-5.15.0-1022-azure-x86_64-with-glibc2.2.5) VSTS_0fb41ef4-5012-48a9-bf39-4ee3de03ee35_build_2500_0",
>>>>>>> dce54150
        "x-client-cpu": "x64",
        "x-client-current-telemetry": "4|730,0|",
        "x-client-last-telemetry": "4|0|||",
        "x-client-os": "linux",
        "x-client-sku": "MSAL.Python",
        "x-client-ver": "1.20.0",
        "x-ms-lib-capability": "retry-after, h429"
      },
      "RequestBody": "client_id=00000000-0000-0000-0000-000000000000\u0026grant_type=client_credentials\u0026client_info=1\u0026client_secret=00000000-0000-0000-0000-000000000000\u0026claims=%7B%22access_token%22%3A\u002B%7B%22xms_cc%22%3A\u002B%7B%22values%22%3A\u002B%5B%22CP1%22%5D%7D%7D%7D\u0026scope=https%3A%2F%2Fmanagement.azure.com%2F.default",
      "StatusCode": 200,
      "ResponseHeaders": {
        "Cache-Control": "no-store, no-cache",
<<<<<<< HEAD
        "client-request-id": "b68a2cd7-cc61-4577-a0b8-432d15b06d4f",
        "Content-Length": "114",
        "Content-Type": "application/json; charset=utf-8",
        "Date": "Mon, 10 Oct 2022 03:58:09 GMT",
=======
        "client-request-id": "835ee9f1-70a0-4107-a411-ca2cf46dc786",
        "Content-Length": "114",
        "Content-Type": "application/json; charset=utf-8",
        "Date": "Mon, 24 Oct 2022 05:01:02 GMT",
>>>>>>> dce54150
        "Expires": "-1",
        "P3P": "CP=\u0022DSP CUR OTPi IND OTRi ONL FIN\u0022",
        "Pragma": "no-cache",
        "Set-Cookie": "[set-cookie;]",
        "Strict-Transport-Security": "max-age=31536000; includeSubDomains",
        "X-Content-Type-Options": "nosniff",
        "x-ms-clitelem": "1,0,0,,",
<<<<<<< HEAD
        "x-ms-ests-server": "2.1.13845.9 - SCUS ProdSlices",
        "x-ms-httpver": "1.1",
=======
        "x-ms-ests-server": "2.1.14006.8 - EUS ProdSlices",
>>>>>>> dce54150
        "X-XSS-Protection": "0"
      },
      "ResponseBody": {
        "token_type": "Bearer",
        "expires_in": 86399,
        "ext_expires_in": 86399,
        "refresh_in": 43199,
        "access_token": "access_token"
      }
    },
    {
      "RequestUri": "https://management.azure.com/subscriptions/00000000-0000-0000-0000-000000000000/resourceGroups/rgname/providers/Microsoft.Network/serviceEndpointPolicies/myServiceEndpointPolicy?api-version=2022-05-01",
      "RequestMethod": "PUT",
      "RequestHeaders": {
        "Accept": "application/json",
        "Accept-Encoding": "gzip, deflate",
        "Connection": "keep-alive",
        "Content-Length": "22",
        "Content-Type": "application/json",
<<<<<<< HEAD
        "User-Agent": "azsdk-python-azure-mgmt-network/22.0.0 Python/3.8.14 (Linux-5.15.0-1020-azure-x86_64-with-glibc2.2.5) VSTS_0fb41ef4-5012-48a9-bf39-4ee3de03ee35_build_2500_0"
=======
        "User-Agent": "azsdk-python-azure-mgmt-network/22.1.0 Python/3.8.14 (Linux-5.15.0-1022-azure-x86_64-with-glibc2.2.5) VSTS_0fb41ef4-5012-48a9-bf39-4ee3de03ee35_build_2500_0"
>>>>>>> dce54150
      },
      "RequestBody": {
        "location": "eastus"
      },
      "StatusCode": 201,
      "ResponseHeaders": {
        "Azure-AsyncNotification": "Enabled",
<<<<<<< HEAD
        "Azure-AsyncOperation": "https://management.azure.com/subscriptions/00000000-0000-0000-0000-000000000000/providers/Microsoft.Network/locations/eastus/operations/586ae09f-23cb-448d-8485-bff0a5875181?api-version=2022-05-01",
        "Cache-Control": "no-cache",
        "Content-Length": "509",
        "Content-Type": "application/json; charset=utf-8",
        "Date": "Mon, 10 Oct 2022 03:58:11 GMT",
=======
        "Azure-AsyncOperation": "https://management.azure.com/subscriptions/00000000-0000-0000-0000-000000000000/providers/Microsoft.Network/locations/eastus/operations/5e1cf1cd-3232-4677-9eb9-6e774741cd23?api-version=2022-05-01",
        "Cache-Control": "no-cache",
        "Content-Length": "509",
        "Content-Type": "application/json; charset=utf-8",
        "Date": "Mon, 24 Oct 2022 05:01:03 GMT",
>>>>>>> dce54150
        "Expires": "-1",
        "Pragma": "no-cache",
        "Retry-After": "10",
        "Server": [
          "Microsoft-HTTPAPI/2.0",
          "Microsoft-HTTPAPI/2.0"
        ],
        "Strict-Transport-Security": "max-age=31536000; includeSubDomains",
        "X-Content-Type-Options": "nosniff",
<<<<<<< HEAD
        "x-ms-arm-service-request-id": "8fd91ca3-c0b4-4fe7-aa11-ff1bb3fa51d3",
        "x-ms-correlation-request-id": "e228c8b6-2f13-4b37-98be-c2545f7ffdc4",
        "x-ms-ratelimit-remaining-subscription-writes": "1187",
        "x-ms-routing-request-id": "CENTRALUS:20221010T035812Z:e228c8b6-2f13-4b37-98be-c2545f7ffdc4"
=======
        "x-ms-arm-service-request-id": "d39d722d-06c4-4a4c-9f5a-4fcbb3029f03",
        "x-ms-correlation-request-id": "1e232578-678c-4bcd-b796-35d81c35fd4a",
        "x-ms-ratelimit-remaining-subscription-writes": "1191",
        "x-ms-routing-request-id": "NORTHCENTRALUS:20221024T050104Z:1e232578-678c-4bcd-b796-35d81c35fd4a"
>>>>>>> dce54150
      },
      "ResponseBody": {
        "name": "myServiceEndpointPolicy",
        "id": "/subscriptions/00000000-0000-0000-0000-000000000000/resourceGroups/rgname/providers/Microsoft.Network/serviceEndpointPolicies/myServiceEndpointPolicy",
<<<<<<< HEAD
        "etag": "W/\u0022e61c8372-a15f-46c7-b571-6e1fc0cfb11c\u0022",
=======
        "etag": "W/\u0022318b9563-ba20-4a62-958c-9abaa91d45d4\u0022",
>>>>>>> dce54150
        "type": "Microsoft.Network/serviceEndpointPolicies",
        "location": "eastus",
        "properties": {
          "provisioningState": "Updating",
<<<<<<< HEAD
          "resourceGuid": "e8e54768-d711-4625-a38b-3533e6c51686",
=======
          "resourceGuid": "18662848-1f97-4cb0-9401-b08bc61cd1a1",
>>>>>>> dce54150
          "serviceEndpointPolicyDefinitions": []
        }
      }
    },
    {
<<<<<<< HEAD
      "RequestUri": "https://management.azure.com/subscriptions/00000000-0000-0000-0000-000000000000/providers/Microsoft.Network/locations/eastus/operations/586ae09f-23cb-448d-8485-bff0a5875181?api-version=2022-05-01",
=======
      "RequestUri": "https://management.azure.com/subscriptions/00000000-0000-0000-0000-000000000000/providers/Microsoft.Network/locations/eastus/operations/5e1cf1cd-3232-4677-9eb9-6e774741cd23?api-version=2022-05-01",
>>>>>>> dce54150
      "RequestMethod": "GET",
      "RequestHeaders": {
        "Accept": "*/*",
        "Accept-Encoding": "gzip, deflate",
        "Connection": "keep-alive",
<<<<<<< HEAD
        "User-Agent": "azsdk-python-azure-mgmt-network/22.0.0 Python/3.8.14 (Linux-5.15.0-1020-azure-x86_64-with-glibc2.2.5) VSTS_0fb41ef4-5012-48a9-bf39-4ee3de03ee35_build_2500_0"
=======
        "User-Agent": "azsdk-python-azure-mgmt-network/22.1.0 Python/3.8.14 (Linux-5.15.0-1022-azure-x86_64-with-glibc2.2.5) VSTS_0fb41ef4-5012-48a9-bf39-4ee3de03ee35_build_2500_0"
>>>>>>> dce54150
      },
      "RequestBody": null,
      "StatusCode": 200,
      "ResponseHeaders": {
        "Cache-Control": "no-cache",
        "Content-Encoding": "gzip",
        "Content-Type": "application/json; charset=utf-8",
<<<<<<< HEAD
        "Date": "Mon, 10 Oct 2022 03:58:11 GMT",
=======
        "Date": "Mon, 24 Oct 2022 05:01:03 GMT",
>>>>>>> dce54150
        "Expires": "-1",
        "Pragma": "no-cache",
        "Server": [
          "Microsoft-HTTPAPI/2.0",
          "Microsoft-HTTPAPI/2.0"
        ],
        "Strict-Transport-Security": "max-age=31536000; includeSubDomains",
        "Transfer-Encoding": "chunked",
        "Vary": "Accept-Encoding",
        "X-Content-Type-Options": "nosniff",
<<<<<<< HEAD
        "x-ms-arm-service-request-id": "11201c5b-dca2-4783-bcf9-671923c86a53",
        "x-ms-correlation-request-id": "3e0b0999-01a7-4835-9e66-ce1c1d2cf471",
        "x-ms-ratelimit-remaining-subscription-reads": "11927",
        "x-ms-routing-request-id": "CENTRALUS:20221010T035812Z:3e0b0999-01a7-4835-9e66-ce1c1d2cf471"
=======
        "x-ms-arm-service-request-id": "d25a2ffc-7b00-409b-aae5-20be7026a347",
        "x-ms-correlation-request-id": "50fa28a1-1f33-43ff-8ba7-360e45323cd9",
        "x-ms-ratelimit-remaining-subscription-reads": "11961",
        "x-ms-routing-request-id": "NORTHCENTRALUS:20221024T050104Z:50fa28a1-1f33-43ff-8ba7-360e45323cd9"
>>>>>>> dce54150
      },
      "ResponseBody": {
        "status": "Succeeded"
      }
    },
    {
      "RequestUri": "https://management.azure.com/subscriptions/00000000-0000-0000-0000-000000000000/resourceGroups/rgname/providers/Microsoft.Network/serviceEndpointPolicies/myServiceEndpointPolicy?api-version=2022-05-01",
      "RequestMethod": "GET",
      "RequestHeaders": {
        "Accept": "*/*",
        "Accept-Encoding": "gzip, deflate",
        "Connection": "keep-alive",
<<<<<<< HEAD
        "User-Agent": "azsdk-python-azure-mgmt-network/22.0.0 Python/3.8.14 (Linux-5.15.0-1020-azure-x86_64-with-glibc2.2.5) VSTS_0fb41ef4-5012-48a9-bf39-4ee3de03ee35_build_2500_0"
=======
        "User-Agent": "azsdk-python-azure-mgmt-network/22.1.0 Python/3.8.14 (Linux-5.15.0-1022-azure-x86_64-with-glibc2.2.5) VSTS_0fb41ef4-5012-48a9-bf39-4ee3de03ee35_build_2500_0"
>>>>>>> dce54150
      },
      "RequestBody": null,
      "StatusCode": 200,
      "ResponseHeaders": {
        "Cache-Control": "no-cache",
        "Content-Encoding": "gzip",
        "Content-Type": "application/json; charset=utf-8",
<<<<<<< HEAD
        "Date": "Mon, 10 Oct 2022 03:58:11 GMT",
        "ETag": "W/\u0022a6766110-b29c-4855-abee-54fde5637a38\u0022",
=======
        "Date": "Mon, 24 Oct 2022 05:01:04 GMT",
        "ETag": "W/\u0022d8926a55-c45e-42c8-8449-ea0fb0e7e7ee\u0022",
>>>>>>> dce54150
        "Expires": "-1",
        "Pragma": "no-cache",
        "Server": [
          "Microsoft-HTTPAPI/2.0",
          "Microsoft-HTTPAPI/2.0"
        ],
        "Strict-Transport-Security": "max-age=31536000; includeSubDomains",
        "Transfer-Encoding": "chunked",
        "Vary": "Accept-Encoding",
        "X-Content-Type-Options": "nosniff",
<<<<<<< HEAD
        "x-ms-arm-service-request-id": "f9852bdb-6b60-470c-87c8-816cfb905c89",
        "x-ms-correlation-request-id": "2ff249d3-f7a0-46bc-b929-4daef2c7bbfe",
        "x-ms-ratelimit-remaining-subscription-reads": "11926",
        "x-ms-routing-request-id": "CENTRALUS:20221010T035812Z:2ff249d3-f7a0-46bc-b929-4daef2c7bbfe"
=======
        "x-ms-arm-service-request-id": "b65aa94a-f28c-4a21-8370-6526ec3dceed",
        "x-ms-correlation-request-id": "a1674d89-84d8-4751-821e-7ae8ad4d56be",
        "x-ms-ratelimit-remaining-subscription-reads": "11960",
        "x-ms-routing-request-id": "NORTHCENTRALUS:20221024T050104Z:a1674d89-84d8-4751-821e-7ae8ad4d56be"
>>>>>>> dce54150
      },
      "ResponseBody": {
        "name": "myServiceEndpointPolicy",
        "id": "/subscriptions/00000000-0000-0000-0000-000000000000/resourceGroups/rgname/providers/Microsoft.Network/serviceEndpointPolicies/myServiceEndpointPolicy",
<<<<<<< HEAD
        "etag": "W/\u0022a6766110-b29c-4855-abee-54fde5637a38\u0022",
=======
        "etag": "W/\u0022d8926a55-c45e-42c8-8449-ea0fb0e7e7ee\u0022",
>>>>>>> dce54150
        "type": "Microsoft.Network/serviceEndpointPolicies",
        "location": "eastus",
        "properties": {
          "provisioningState": "Succeeded",
<<<<<<< HEAD
          "resourceGuid": "e8e54768-d711-4625-a38b-3533e6c51686",
=======
          "resourceGuid": "18662848-1f97-4cb0-9401-b08bc61cd1a1",
>>>>>>> dce54150
          "serviceEndpointPolicyDefinitions": []
        }
      }
    },
    {
      "RequestUri": "https://management.azure.com/subscriptions/00000000-0000-0000-0000-000000000000/resourceGroups/rgname/providers/Microsoft.Network/serviceEndpointPolicies/myServiceEndpointPolicy/serviceEndpointPolicyDefinitions/myServiceEndpointPolicyDefinition?api-version=2022-05-01",
      "RequestMethod": "PUT",
      "RequestHeaders": {
        "Accept": "application/json",
        "Accept-Encoding": "gzip, deflate",
        "Connection": "keep-alive",
        "Content-Length": "207",
        "Content-Type": "application/json",
<<<<<<< HEAD
        "User-Agent": "azsdk-python-azure-mgmt-network/22.0.0 Python/3.8.14 (Linux-5.15.0-1020-azure-x86_64-with-glibc2.2.5) VSTS_0fb41ef4-5012-48a9-bf39-4ee3de03ee35_build_2500_0"
=======
        "User-Agent": "azsdk-python-azure-mgmt-network/22.1.0 Python/3.8.14 (Linux-5.15.0-1022-azure-x86_64-with-glibc2.2.5) VSTS_0fb41ef4-5012-48a9-bf39-4ee3de03ee35_build_2500_0"
>>>>>>> dce54150
      },
      "RequestBody": {
        "properties": {
          "description": "Storage Service EndpointPolicy Definition",
          "service": "Microsoft.Storage",
          "serviceResources": [
            "/subscriptions/00000000-0000-0000-0000-000000000000/resourceGroups/rgname"
          ]
        }
      },
      "StatusCode": 201,
      "ResponseHeaders": {
        "Azure-AsyncNotification": "Enabled",
<<<<<<< HEAD
        "Azure-AsyncOperation": "https://management.azure.com/subscriptions/00000000-0000-0000-0000-000000000000/providers/Microsoft.Network/locations/eastus/operations/00f799ec-8430-4ca5-95e2-46e4e2e57bf4?api-version=2022-05-01",
        "Cache-Control": "no-cache",
        "Content-Length": "708",
        "Content-Type": "application/json; charset=utf-8",
        "Date": "Mon, 10 Oct 2022 03:58:12 GMT",
=======
        "Azure-AsyncOperation": "https://management.azure.com/subscriptions/00000000-0000-0000-0000-000000000000/providers/Microsoft.Network/locations/eastus/operations/01cb4e1f-3631-48af-9943-7ef9fe77a46e?api-version=2022-05-01",
        "Cache-Control": "no-cache",
        "Content-Length": "708",
        "Content-Type": "application/json; charset=utf-8",
        "Date": "Mon, 24 Oct 2022 05:01:04 GMT",
>>>>>>> dce54150
        "Expires": "-1",
        "Pragma": "no-cache",
        "Retry-After": "10",
        "Server": [
          "Microsoft-HTTPAPI/2.0",
          "Microsoft-HTTPAPI/2.0"
        ],
        "Strict-Transport-Security": "max-age=31536000; includeSubDomains",
        "X-Content-Type-Options": "nosniff",
<<<<<<< HEAD
        "x-ms-arm-service-request-id": "039e356c-7ebc-47a0-9c83-ca48c9e71d9e",
        "x-ms-correlation-request-id": "90edda83-052b-4c9f-9a91-2b16799edc7b",
        "x-ms-ratelimit-remaining-subscription-writes": "1186",
        "x-ms-routing-request-id": "CENTRALUS:20221010T035812Z:90edda83-052b-4c9f-9a91-2b16799edc7b"
=======
        "x-ms-arm-service-request-id": "63deb304-90e6-4f3e-b284-2ce67d2964bc",
        "x-ms-correlation-request-id": "36eb786a-50c4-4042-ba06-5c20888c55ae",
        "x-ms-ratelimit-remaining-subscription-writes": "1190",
        "x-ms-routing-request-id": "NORTHCENTRALUS:20221024T050104Z:36eb786a-50c4-4042-ba06-5c20888c55ae"
>>>>>>> dce54150
      },
      "ResponseBody": {
        "name": "myServiceEndpointPolicyDefinition",
        "id": "/subscriptions/00000000-0000-0000-0000-000000000000/resourceGroups/rgname/providers/Microsoft.Network/serviceEndpointPolicies/myServiceEndpointPolicy/serviceEndpointPolicyDefinitions/myServiceEndpointPolicyDefinition",
<<<<<<< HEAD
        "etag": "W/\u0022566ca3d3-5c21-4cc8-a105-6b12178a8fc6\u0022",
=======
        "etag": "W/\u0022c04fd19c-ff2b-4d0c-85cc-1385df98a003\u0022",
>>>>>>> dce54150
        "properties": {
          "provisioningState": "Updating",
          "service": "Microsoft.Storage",
          "description": "Storage Service EndpointPolicy Definition",
          "serviceResources": [
            "/subscriptions/00000000-0000-0000-0000-000000000000/resourceGroups/rgname"
          ]
        },
        "type": "Microsoft.Network/serviceEndpointPolicies/serviceEndpointPolicyDefinitions"
      }
    },
    {
<<<<<<< HEAD
      "RequestUri": "https://management.azure.com/subscriptions/00000000-0000-0000-0000-000000000000/providers/Microsoft.Network/locations/eastus/operations/00f799ec-8430-4ca5-95e2-46e4e2e57bf4?api-version=2022-05-01",
=======
      "RequestUri": "https://management.azure.com/subscriptions/00000000-0000-0000-0000-000000000000/providers/Microsoft.Network/locations/eastus/operations/01cb4e1f-3631-48af-9943-7ef9fe77a46e?api-version=2022-05-01",
>>>>>>> dce54150
      "RequestMethod": "GET",
      "RequestHeaders": {
        "Accept": "*/*",
        "Accept-Encoding": "gzip, deflate",
        "Connection": "keep-alive",
<<<<<<< HEAD
        "User-Agent": "azsdk-python-azure-mgmt-network/22.0.0 Python/3.8.14 (Linux-5.15.0-1020-azure-x86_64-with-glibc2.2.5) VSTS_0fb41ef4-5012-48a9-bf39-4ee3de03ee35_build_2500_0"
=======
        "User-Agent": "azsdk-python-azure-mgmt-network/22.1.0 Python/3.8.14 (Linux-5.15.0-1022-azure-x86_64-with-glibc2.2.5) VSTS_0fb41ef4-5012-48a9-bf39-4ee3de03ee35_build_2500_0"
>>>>>>> dce54150
      },
      "RequestBody": null,
      "StatusCode": 200,
      "ResponseHeaders": {
        "Cache-Control": "no-cache",
        "Content-Encoding": "gzip",
        "Content-Type": "application/json; charset=utf-8",
<<<<<<< HEAD
        "Date": "Mon, 10 Oct 2022 03:58:12 GMT",
=======
        "Date": "Mon, 24 Oct 2022 05:01:04 GMT",
>>>>>>> dce54150
        "Expires": "-1",
        "Pragma": "no-cache",
        "Server": [
          "Microsoft-HTTPAPI/2.0",
          "Microsoft-HTTPAPI/2.0"
        ],
        "Strict-Transport-Security": "max-age=31536000; includeSubDomains",
        "Transfer-Encoding": "chunked",
        "Vary": "Accept-Encoding",
        "X-Content-Type-Options": "nosniff",
<<<<<<< HEAD
        "x-ms-arm-service-request-id": "4dbe7e0f-7efb-48d1-a8bb-1c4765053e43",
        "x-ms-correlation-request-id": "fafcf1fc-cd69-4fa9-b09f-16cd41939785",
        "x-ms-ratelimit-remaining-subscription-reads": "11925",
        "x-ms-routing-request-id": "CENTRALUS:20221010T035812Z:fafcf1fc-cd69-4fa9-b09f-16cd41939785"
=======
        "x-ms-arm-service-request-id": "c8b97a89-106d-4638-82f7-27628c92f05b",
        "x-ms-correlation-request-id": "b6b5a4b7-5f2c-4f51-925c-0dc31fd77a9e",
        "x-ms-ratelimit-remaining-subscription-reads": "11959",
        "x-ms-routing-request-id": "NORTHCENTRALUS:20221024T050104Z:b6b5a4b7-5f2c-4f51-925c-0dc31fd77a9e"
>>>>>>> dce54150
      },
      "ResponseBody": {
        "status": "Succeeded"
      }
    },
    {
      "RequestUri": "https://management.azure.com/subscriptions/00000000-0000-0000-0000-000000000000/resourceGroups/rgname/providers/Microsoft.Network/serviceEndpointPolicies/myServiceEndpointPolicy/serviceEndpointPolicyDefinitions/myServiceEndpointPolicyDefinition?api-version=2022-05-01",
      "RequestMethod": "GET",
      "RequestHeaders": {
        "Accept": "*/*",
        "Accept-Encoding": "gzip, deflate",
        "Connection": "keep-alive",
<<<<<<< HEAD
        "User-Agent": "azsdk-python-azure-mgmt-network/22.0.0 Python/3.8.14 (Linux-5.15.0-1020-azure-x86_64-with-glibc2.2.5) VSTS_0fb41ef4-5012-48a9-bf39-4ee3de03ee35_build_2500_0"
=======
        "User-Agent": "azsdk-python-azure-mgmt-network/22.1.0 Python/3.8.14 (Linux-5.15.0-1022-azure-x86_64-with-glibc2.2.5) VSTS_0fb41ef4-5012-48a9-bf39-4ee3de03ee35_build_2500_0"
>>>>>>> dce54150
      },
      "RequestBody": null,
      "StatusCode": 200,
      "ResponseHeaders": {
        "Cache-Control": "no-cache",
        "Content-Encoding": "gzip",
        "Content-Type": "application/json; charset=utf-8",
<<<<<<< HEAD
        "Date": "Mon, 10 Oct 2022 03:58:12 GMT",
        "ETag": "W/\u0022b3975d9c-321f-47d8-ae47-933f30a8cf87\u0022",
=======
        "Date": "Mon, 24 Oct 2022 05:01:04 GMT",
        "ETag": "W/\u00222ff37e3f-1c28-4d6a-987f-b0aa54357fa1\u0022",
>>>>>>> dce54150
        "Expires": "-1",
        "Pragma": "no-cache",
        "Server": [
          "Microsoft-HTTPAPI/2.0",
          "Microsoft-HTTPAPI/2.0"
        ],
        "Strict-Transport-Security": "max-age=31536000; includeSubDomains",
        "Transfer-Encoding": "chunked",
        "Vary": "Accept-Encoding",
        "X-Content-Type-Options": "nosniff",
<<<<<<< HEAD
        "x-ms-arm-service-request-id": "805a8057-42c8-4225-85ff-6cbb521a0563",
        "x-ms-correlation-request-id": "a6085143-8af8-41e2-b14d-d8c6bc07e36a",
        "x-ms-ratelimit-remaining-subscription-reads": "11924",
        "x-ms-routing-request-id": "CENTRALUS:20221010T035813Z:a6085143-8af8-41e2-b14d-d8c6bc07e36a"
=======
        "x-ms-arm-service-request-id": "bc577ea1-e4ad-4c3c-b5e5-8772720710f3",
        "x-ms-correlation-request-id": "29c797ca-ed49-4d37-8fd5-e61c6e3f3bf3",
        "x-ms-ratelimit-remaining-subscription-reads": "11958",
        "x-ms-routing-request-id": "NORTHCENTRALUS:20221024T050105Z:29c797ca-ed49-4d37-8fd5-e61c6e3f3bf3"
>>>>>>> dce54150
      },
      "ResponseBody": {
        "name": "myServiceEndpointPolicyDefinition",
        "id": "/subscriptions/00000000-0000-0000-0000-000000000000/resourceGroups/rgname/providers/Microsoft.Network/serviceEndpointPolicies/myServiceEndpointPolicy/serviceEndpointPolicyDefinitions/myServiceEndpointPolicyDefinition",
<<<<<<< HEAD
        "etag": "W/\u0022b3975d9c-321f-47d8-ae47-933f30a8cf87\u0022",
=======
        "etag": "W/\u00222ff37e3f-1c28-4d6a-987f-b0aa54357fa1\u0022",
>>>>>>> dce54150
        "properties": {
          "provisioningState": "Succeeded",
          "service": "Microsoft.Storage",
          "description": "Storage Service EndpointPolicy Definition",
          "serviceResources": [
            "/subscriptions/00000000-0000-0000-0000-000000000000/resourceGroups/rgname"
          ]
        },
        "type": "Microsoft.Network/serviceEndpointPolicies/serviceEndpointPolicyDefinitions"
      }
    },
    {
      "RequestUri": "https://management.azure.com/subscriptions/00000000-0000-0000-0000-000000000000/resourceGroups/rgname/providers/Microsoft.Network/serviceEndpointPolicies/myServiceEndpointPolicy/serviceEndpointPolicyDefinitions/myServiceEndpointPolicyDefinition?api-version=2022-05-01",
      "RequestMethod": "GET",
      "RequestHeaders": {
        "Accept": "application/json",
        "Accept-Encoding": "gzip, deflate",
        "Connection": "keep-alive",
<<<<<<< HEAD
        "User-Agent": "azsdk-python-azure-mgmt-network/22.0.0 Python/3.8.14 (Linux-5.15.0-1020-azure-x86_64-with-glibc2.2.5) VSTS_0fb41ef4-5012-48a9-bf39-4ee3de03ee35_build_2500_0"
=======
        "User-Agent": "azsdk-python-azure-mgmt-network/22.1.0 Python/3.8.14 (Linux-5.15.0-1022-azure-x86_64-with-glibc2.2.5) VSTS_0fb41ef4-5012-48a9-bf39-4ee3de03ee35_build_2500_0"
>>>>>>> dce54150
      },
      "RequestBody": null,
      "StatusCode": 200,
      "ResponseHeaders": {
        "Cache-Control": "no-cache",
        "Content-Encoding": "gzip",
        "Content-Type": "application/json; charset=utf-8",
<<<<<<< HEAD
        "Date": "Mon, 10 Oct 2022 03:58:12 GMT",
        "ETag": "W/\u0022b3975d9c-321f-47d8-ae47-933f30a8cf87\u0022",
=======
        "Date": "Mon, 24 Oct 2022 05:01:04 GMT",
        "ETag": "W/\u00222ff37e3f-1c28-4d6a-987f-b0aa54357fa1\u0022",
>>>>>>> dce54150
        "Expires": "-1",
        "Pragma": "no-cache",
        "Server": [
          "Microsoft-HTTPAPI/2.0",
          "Microsoft-HTTPAPI/2.0"
        ],
        "Strict-Transport-Security": "max-age=31536000; includeSubDomains",
        "Transfer-Encoding": "chunked",
        "Vary": "Accept-Encoding",
        "X-Content-Type-Options": "nosniff",
<<<<<<< HEAD
        "x-ms-arm-service-request-id": "e7ee865f-247c-41b3-b13a-abb78660a968",
        "x-ms-correlation-request-id": "6ec1c95a-5b9e-43b5-8007-9783d2ee7a8d",
        "x-ms-ratelimit-remaining-subscription-reads": "11923",
        "x-ms-routing-request-id": "CENTRALUS:20221010T035813Z:6ec1c95a-5b9e-43b5-8007-9783d2ee7a8d"
=======
        "x-ms-arm-service-request-id": "41aa329b-de35-4c6f-bd99-69a7bcad5971",
        "x-ms-correlation-request-id": "0e8b5418-239b-44af-9d9e-b25275d1a5d5",
        "x-ms-ratelimit-remaining-subscription-reads": "11957",
        "x-ms-routing-request-id": "NORTHCENTRALUS:20221024T050105Z:0e8b5418-239b-44af-9d9e-b25275d1a5d5"
>>>>>>> dce54150
      },
      "ResponseBody": {
        "name": "myServiceEndpointPolicyDefinition",
        "id": "/subscriptions/00000000-0000-0000-0000-000000000000/resourceGroups/rgname/providers/Microsoft.Network/serviceEndpointPolicies/myServiceEndpointPolicy/serviceEndpointPolicyDefinitions/myServiceEndpointPolicyDefinition",
<<<<<<< HEAD
        "etag": "W/\u0022b3975d9c-321f-47d8-ae47-933f30a8cf87\u0022",
=======
        "etag": "W/\u00222ff37e3f-1c28-4d6a-987f-b0aa54357fa1\u0022",
>>>>>>> dce54150
        "properties": {
          "provisioningState": "Succeeded",
          "service": "Microsoft.Storage",
          "description": "Storage Service EndpointPolicy Definition",
          "serviceResources": [
            "/subscriptions/00000000-0000-0000-0000-000000000000/resourceGroups/rgname"
          ]
        },
        "type": "Microsoft.Network/serviceEndpointPolicies/serviceEndpointPolicyDefinitions"
      }
    },
    {
      "RequestUri": "https://management.azure.com/subscriptions/00000000-0000-0000-0000-000000000000/resourceGroups/rgname/providers/Microsoft.Network/serviceEndpointPolicies/myServiceEndpointPolicy?api-version=2022-05-01",
      "RequestMethod": "GET",
      "RequestHeaders": {
        "Accept": "application/json",
        "Accept-Encoding": "gzip, deflate",
        "Connection": "keep-alive",
<<<<<<< HEAD
        "User-Agent": "azsdk-python-azure-mgmt-network/22.0.0 Python/3.8.14 (Linux-5.15.0-1020-azure-x86_64-with-glibc2.2.5) VSTS_0fb41ef4-5012-48a9-bf39-4ee3de03ee35_build_2500_0"
=======
        "User-Agent": "azsdk-python-azure-mgmt-network/22.1.0 Python/3.8.14 (Linux-5.15.0-1022-azure-x86_64-with-glibc2.2.5) VSTS_0fb41ef4-5012-48a9-bf39-4ee3de03ee35_build_2500_0"
>>>>>>> dce54150
      },
      "RequestBody": null,
      "StatusCode": 200,
      "ResponseHeaders": {
        "Cache-Control": "no-cache",
        "Content-Encoding": "gzip",
        "Content-Type": "application/json; charset=utf-8",
<<<<<<< HEAD
        "Date": "Mon, 10 Oct 2022 03:58:12 GMT",
        "ETag": "W/\u0022b3975d9c-321f-47d8-ae47-933f30a8cf87\u0022",
=======
        "Date": "Mon, 24 Oct 2022 05:01:04 GMT",
        "ETag": "W/\u00222ff37e3f-1c28-4d6a-987f-b0aa54357fa1\u0022",
>>>>>>> dce54150
        "Expires": "-1",
        "Pragma": "no-cache",
        "Server": [
          "Microsoft-HTTPAPI/2.0",
          "Microsoft-HTTPAPI/2.0"
        ],
        "Strict-Transport-Security": "max-age=31536000; includeSubDomains",
        "Transfer-Encoding": "chunked",
        "Vary": "Accept-Encoding",
        "X-Content-Type-Options": "nosniff",
<<<<<<< HEAD
        "x-ms-arm-service-request-id": "83f9f20d-4ca7-44e7-81f3-5dd016928c8f",
        "x-ms-correlation-request-id": "e908e025-4a36-45c5-843e-da3d5e404a18",
        "x-ms-ratelimit-remaining-subscription-reads": "11922",
        "x-ms-routing-request-id": "CENTRALUS:20221010T035813Z:e908e025-4a36-45c5-843e-da3d5e404a18"
=======
        "x-ms-arm-service-request-id": "e6a662d6-abb9-4ec1-8e19-01cddb88ee53",
        "x-ms-correlation-request-id": "8d483997-dfa8-44c6-96de-3899f59f7914",
        "x-ms-ratelimit-remaining-subscription-reads": "11956",
        "x-ms-routing-request-id": "NORTHCENTRALUS:20221024T050105Z:8d483997-dfa8-44c6-96de-3899f59f7914"
>>>>>>> dce54150
      },
      "ResponseBody": {
        "name": "myServiceEndpointPolicy",
        "id": "/subscriptions/00000000-0000-0000-0000-000000000000/resourceGroups/rgname/providers/Microsoft.Network/serviceEndpointPolicies/myServiceEndpointPolicy",
<<<<<<< HEAD
        "etag": "W/\u0022b3975d9c-321f-47d8-ae47-933f30a8cf87\u0022",
=======
        "etag": "W/\u00222ff37e3f-1c28-4d6a-987f-b0aa54357fa1\u0022",
>>>>>>> dce54150
        "type": "Microsoft.Network/serviceEndpointPolicies",
        "location": "eastus",
        "properties": {
          "provisioningState": "Succeeded",
<<<<<<< HEAD
          "resourceGuid": "e8e54768-d711-4625-a38b-3533e6c51686",
=======
          "resourceGuid": "18662848-1f97-4cb0-9401-b08bc61cd1a1",
>>>>>>> dce54150
          "serviceEndpointPolicyDefinitions": [
            {
              "name": "myServiceEndpointPolicyDefinition",
              "id": "/subscriptions/00000000-0000-0000-0000-000000000000/resourceGroups/rgname/providers/Microsoft.Network/serviceEndpointPolicies/myServiceEndpointPolicy/serviceEndpointPolicyDefinitions/myServiceEndpointPolicyDefinition",
<<<<<<< HEAD
              "etag": "W/\u0022b3975d9c-321f-47d8-ae47-933f30a8cf87\u0022",
=======
              "etag": "W/\u00222ff37e3f-1c28-4d6a-987f-b0aa54357fa1\u0022",
>>>>>>> dce54150
              "properties": {
                "provisioningState": "Succeeded",
                "service": "Microsoft.Storage",
                "description": "Storage Service EndpointPolicy Definition",
                "serviceResources": [
                  "/subscriptions/00000000-0000-0000-0000-000000000000/resourceGroups/rgname"
                ]
              },
              "type": "Microsoft.Network/serviceEndpointPolicies/serviceEndpointPolicyDefinitions"
            }
          ]
        }
      }
    },
    {
      "RequestUri": "https://management.azure.com/subscriptions/00000000-0000-0000-0000-000000000000/resourceGroups/rgname/providers/Microsoft.Network/serviceEndpointPolicies/myServiceEndpointPolicy?api-version=2022-05-01",
      "RequestMethod": "PATCH",
      "RequestHeaders": {
        "Accept": "application/json",
        "Accept-Encoding": "gzip, deflate",
        "Connection": "keep-alive",
        "Content-Length": "46",
        "Content-Type": "application/json",
<<<<<<< HEAD
        "User-Agent": "azsdk-python-azure-mgmt-network/22.0.0 Python/3.8.14 (Linux-5.15.0-1020-azure-x86_64-with-glibc2.2.5) VSTS_0fb41ef4-5012-48a9-bf39-4ee3de03ee35_build_2500_0"
=======
        "User-Agent": "azsdk-python-azure-mgmt-network/22.1.0 Python/3.8.14 (Linux-5.15.0-1022-azure-x86_64-with-glibc2.2.5) VSTS_0fb41ef4-5012-48a9-bf39-4ee3de03ee35_build_2500_0"
>>>>>>> dce54150
      },
      "RequestBody": {
        "tags": {
          "tag1": "value1",
          "tag2": "value2"
        }
      },
      "StatusCode": 200,
      "ResponseHeaders": {
        "Azure-AsyncNotification": "Enabled",
        "Cache-Control": "no-cache",
        "Content-Encoding": "gzip",
        "Content-Type": "application/json; charset=utf-8",
<<<<<<< HEAD
        "Date": "Mon, 10 Oct 2022 03:58:12 GMT",
=======
        "Date": "Mon, 24 Oct 2022 05:01:05 GMT",
>>>>>>> dce54150
        "Expires": "-1",
        "Pragma": "no-cache",
        "Server": [
          "Microsoft-HTTPAPI/2.0",
          "Microsoft-HTTPAPI/2.0"
        ],
        "Strict-Transport-Security": "max-age=31536000; includeSubDomains",
        "Transfer-Encoding": "chunked",
        "Vary": "Accept-Encoding",
        "X-Content-Type-Options": "nosniff",
<<<<<<< HEAD
        "x-ms-arm-service-request-id": "92bc58b1-07f0-49fd-a20f-04644a82e51e",
        "x-ms-correlation-request-id": "6eee5cfd-14d5-4d67-b730-89c15db17e14",
        "x-ms-ratelimit-remaining-subscription-writes": "1185",
        "x-ms-routing-request-id": "CENTRALUS:20221010T035813Z:6eee5cfd-14d5-4d67-b730-89c15db17e14"
=======
        "x-ms-arm-service-request-id": "aeaa455a-1fef-48e6-a6a5-5ecf995cd4ae",
        "x-ms-correlation-request-id": "b517d7b0-88da-4be1-909e-31622a0e1152",
        "x-ms-ratelimit-remaining-subscription-writes": "1189",
        "x-ms-routing-request-id": "NORTHCENTRALUS:20221024T050105Z:b517d7b0-88da-4be1-909e-31622a0e1152"
>>>>>>> dce54150
      },
      "ResponseBody": {
        "name": "myServiceEndpointPolicy",
        "id": "/subscriptions/00000000-0000-0000-0000-000000000000/resourceGroups/rgname/providers/Microsoft.Network/serviceEndpointPolicies/myServiceEndpointPolicy",
<<<<<<< HEAD
        "etag": "W/\u0022b7ba3e70-3ef8-4269-ad55-defe5f0ece9c\u0022",
=======
        "etag": "W/\u0022c6f082ae-0f73-4955-adc2-957feb04be9c\u0022",
>>>>>>> dce54150
        "type": "Microsoft.Network/serviceEndpointPolicies",
        "location": "eastus",
        "tags": {
          "tag1": "value1",
          "tag2": "value2"
        },
        "properties": {
          "provisioningState": "Succeeded",
<<<<<<< HEAD
          "resourceGuid": "e8e54768-d711-4625-a38b-3533e6c51686",
=======
          "resourceGuid": "18662848-1f97-4cb0-9401-b08bc61cd1a1",
>>>>>>> dce54150
          "serviceEndpointPolicyDefinitions": [
            {
              "name": "myServiceEndpointPolicyDefinition",
              "id": "/subscriptions/00000000-0000-0000-0000-000000000000/resourceGroups/rgname/providers/Microsoft.Network/serviceEndpointPolicies/myServiceEndpointPolicy/serviceEndpointPolicyDefinitions/myServiceEndpointPolicyDefinition",
<<<<<<< HEAD
              "etag": "W/\u0022b7ba3e70-3ef8-4269-ad55-defe5f0ece9c\u0022",
=======
              "etag": "W/\u0022c6f082ae-0f73-4955-adc2-957feb04be9c\u0022",
>>>>>>> dce54150
              "properties": {
                "provisioningState": "Succeeded",
                "service": "Microsoft.Storage",
                "description": "Storage Service EndpointPolicy Definition",
                "serviceResources": [
                  "/subscriptions/00000000-0000-0000-0000-000000000000/resourceGroups/rgname"
                ]
              },
              "type": "Microsoft.Network/serviceEndpointPolicies/serviceEndpointPolicyDefinitions"
            }
          ]
        }
      }
    },
    {
      "RequestUri": "https://management.azure.com/subscriptions/00000000-0000-0000-0000-000000000000/resourceGroups/rgname/providers/Microsoft.Network/serviceEndpointPolicies/myServiceEndpointPolicy/serviceEndpointPolicyDefinitions/myServiceEndpointPolicyDefinition?api-version=2022-05-01",
      "RequestMethod": "DELETE",
      "RequestHeaders": {
        "Accept": "application/json",
        "Accept-Encoding": "gzip, deflate",
        "Connection": "keep-alive",
        "Content-Length": "0",
<<<<<<< HEAD
        "User-Agent": "azsdk-python-azure-mgmt-network/22.0.0 Python/3.8.14 (Linux-5.15.0-1020-azure-x86_64-with-glibc2.2.5) VSTS_0fb41ef4-5012-48a9-bf39-4ee3de03ee35_build_2500_0"
=======
        "User-Agent": "azsdk-python-azure-mgmt-network/22.1.0 Python/3.8.14 (Linux-5.15.0-1022-azure-x86_64-with-glibc2.2.5) VSTS_0fb41ef4-5012-48a9-bf39-4ee3de03ee35_build_2500_0"
>>>>>>> dce54150
      },
      "RequestBody": null,
      "StatusCode": 202,
      "ResponseHeaders": {
        "Azure-AsyncNotification": "Enabled",
<<<<<<< HEAD
        "Azure-AsyncOperation": "https://management.azure.com/subscriptions/00000000-0000-0000-0000-000000000000/providers/Microsoft.Network/locations/eastus/operations/f94b0f99-4d59-4a20-a935-7a4ad5f46656?api-version=2022-05-01",
        "Cache-Control": "no-cache",
        "Content-Length": "0",
        "Date": "Mon, 10 Oct 2022 03:58:13 GMT",
        "Expires": "-1",
        "Location": "https://management.azure.com/subscriptions/00000000-0000-0000-0000-000000000000/providers/Microsoft.Network/locations/eastus/operationResults/f94b0f99-4d59-4a20-a935-7a4ad5f46656?api-version=2022-05-01",
=======
        "Azure-AsyncOperation": "https://management.azure.com/subscriptions/00000000-0000-0000-0000-000000000000/providers/Microsoft.Network/locations/eastus/operations/33537133-7547-404a-bce5-a3651e097bde?api-version=2022-05-01",
        "Cache-Control": "no-cache",
        "Content-Length": "0",
        "Date": "Mon, 24 Oct 2022 05:01:05 GMT",
        "Expires": "-1",
        "Location": "https://management.azure.com/subscriptions/00000000-0000-0000-0000-000000000000/providers/Microsoft.Network/locations/eastus/operationResults/33537133-7547-404a-bce5-a3651e097bde?api-version=2022-05-01",
>>>>>>> dce54150
        "Pragma": "no-cache",
        "Retry-After": "10",
        "Server": [
          "Microsoft-HTTPAPI/2.0",
          "Microsoft-HTTPAPI/2.0"
        ],
        "Strict-Transport-Security": "max-age=31536000; includeSubDomains",
        "X-Content-Type-Options": "nosniff",
<<<<<<< HEAD
        "x-ms-arm-service-request-id": "ce642aaa-1d36-408f-8d0f-4778a182144f",
        "x-ms-correlation-request-id": "b984bcc3-8f4f-4076-8a6b-dde4daae260e",
        "x-ms-ratelimit-remaining-subscription-deletes": "14994",
        "x-ms-routing-request-id": "CENTRALUS:20221010T035813Z:b984bcc3-8f4f-4076-8a6b-dde4daae260e"
=======
        "x-ms-arm-service-request-id": "0e465b70-6080-4b44-a1e9-2673203f74c5",
        "x-ms-correlation-request-id": "5f74931c-e86a-470d-8ef2-068a9fcda3f6",
        "x-ms-ratelimit-remaining-subscription-deletes": "14995",
        "x-ms-routing-request-id": "NORTHCENTRALUS:20221024T050105Z:5f74931c-e86a-470d-8ef2-068a9fcda3f6"
>>>>>>> dce54150
      },
      "ResponseBody": null
    },
    {
<<<<<<< HEAD
      "RequestUri": "https://management.azure.com/subscriptions/00000000-0000-0000-0000-000000000000/providers/Microsoft.Network/locations/eastus/operations/f94b0f99-4d59-4a20-a935-7a4ad5f46656?api-version=2022-05-01",
=======
      "RequestUri": "https://management.azure.com/subscriptions/00000000-0000-0000-0000-000000000000/providers/Microsoft.Network/locations/eastus/operations/33537133-7547-404a-bce5-a3651e097bde?api-version=2022-05-01",
>>>>>>> dce54150
      "RequestMethod": "GET",
      "RequestHeaders": {
        "Accept": "*/*",
        "Accept-Encoding": "gzip, deflate",
        "Connection": "keep-alive",
<<<<<<< HEAD
        "User-Agent": "azsdk-python-azure-mgmt-network/22.0.0 Python/3.8.14 (Linux-5.15.0-1020-azure-x86_64-with-glibc2.2.5) VSTS_0fb41ef4-5012-48a9-bf39-4ee3de03ee35_build_2500_0"
=======
        "User-Agent": "azsdk-python-azure-mgmt-network/22.1.0 Python/3.8.14 (Linux-5.15.0-1022-azure-x86_64-with-glibc2.2.5) VSTS_0fb41ef4-5012-48a9-bf39-4ee3de03ee35_build_2500_0"
>>>>>>> dce54150
      },
      "RequestBody": null,
      "StatusCode": 200,
      "ResponseHeaders": {
        "Cache-Control": "no-cache",
        "Content-Encoding": "gzip",
        "Content-Type": "application/json; charset=utf-8",
<<<<<<< HEAD
        "Date": "Mon, 10 Oct 2022 03:58:13 GMT",
=======
        "Date": "Mon, 24 Oct 2022 05:01:05 GMT",
>>>>>>> dce54150
        "Expires": "-1",
        "Pragma": "no-cache",
        "Server": [
          "Microsoft-HTTPAPI/2.0",
          "Microsoft-HTTPAPI/2.0"
        ],
        "Strict-Transport-Security": "max-age=31536000; includeSubDomains",
        "Transfer-Encoding": "chunked",
        "Vary": "Accept-Encoding",
        "X-Content-Type-Options": "nosniff",
<<<<<<< HEAD
        "x-ms-arm-service-request-id": "13235188-777d-4980-b510-d51ffe90ecf0",
        "x-ms-correlation-request-id": "388b6229-2dda-4219-8d2c-716714345c75",
        "x-ms-ratelimit-remaining-subscription-reads": "11921",
        "x-ms-routing-request-id": "CENTRALUS:20221010T035814Z:388b6229-2dda-4219-8d2c-716714345c75"
=======
        "x-ms-arm-service-request-id": "c02298b9-3f5e-4f1e-bd5c-d96c4bb4e428",
        "x-ms-correlation-request-id": "6615e53d-7422-4238-9f51-2934fdaaa10d",
        "x-ms-ratelimit-remaining-subscription-reads": "11955",
        "x-ms-routing-request-id": "NORTHCENTRALUS:20221024T050106Z:6615e53d-7422-4238-9f51-2934fdaaa10d"
>>>>>>> dce54150
      },
      "ResponseBody": {
        "status": "Succeeded"
      }
    },
    {
<<<<<<< HEAD
      "RequestUri": "https://management.azure.com/subscriptions/00000000-0000-0000-0000-000000000000/providers/Microsoft.Network/locations/eastus/operationResults/f94b0f99-4d59-4a20-a935-7a4ad5f46656?api-version=2022-05-01",
=======
      "RequestUri": "https://management.azure.com/subscriptions/00000000-0000-0000-0000-000000000000/providers/Microsoft.Network/locations/eastus/operationResults/33537133-7547-404a-bce5-a3651e097bde?api-version=2022-05-01",
>>>>>>> dce54150
      "RequestMethod": "GET",
      "RequestHeaders": {
        "Accept": "*/*",
        "Accept-Encoding": "gzip, deflate",
        "Connection": "keep-alive",
<<<<<<< HEAD
        "User-Agent": "azsdk-python-azure-mgmt-network/22.0.0 Python/3.8.14 (Linux-5.15.0-1020-azure-x86_64-with-glibc2.2.5) VSTS_0fb41ef4-5012-48a9-bf39-4ee3de03ee35_build_2500_0"
=======
        "User-Agent": "azsdk-python-azure-mgmt-network/22.1.0 Python/3.8.14 (Linux-5.15.0-1022-azure-x86_64-with-glibc2.2.5) VSTS_0fb41ef4-5012-48a9-bf39-4ee3de03ee35_build_2500_0"
>>>>>>> dce54150
      },
      "RequestBody": null,
      "StatusCode": 204,
      "ResponseHeaders": {
        "Azure-AsyncNotification": "Enabled",
<<<<<<< HEAD
        "Azure-AsyncOperation": "https://management.azure.com/subscriptions/00000000-0000-0000-0000-000000000000/providers/Microsoft.Network/locations/eastus/operations/f94b0f99-4d59-4a20-a935-7a4ad5f46656?api-version=2022-05-01",
        "Cache-Control": "no-cache",
        "Content-Type": "application/json; charset=utf-8",
        "Date": "Mon, 10 Oct 2022 03:58:13 GMT",
        "Expires": "-1",
        "Location": "https://management.azure.com/subscriptions/00000000-0000-0000-0000-000000000000/providers/Microsoft.Network/locations/eastus/operationResults/f94b0f99-4d59-4a20-a935-7a4ad5f46656?api-version=2022-05-01",
=======
        "Azure-AsyncOperation": "https://management.azure.com/subscriptions/00000000-0000-0000-0000-000000000000/providers/Microsoft.Network/locations/eastus/operations/33537133-7547-404a-bce5-a3651e097bde?api-version=2022-05-01",
        "Cache-Control": "no-cache",
        "Content-Type": "application/json; charset=utf-8",
        "Date": "Mon, 24 Oct 2022 05:01:05 GMT",
        "Expires": "-1",
        "Location": "https://management.azure.com/subscriptions/00000000-0000-0000-0000-000000000000/providers/Microsoft.Network/locations/eastus/operationResults/33537133-7547-404a-bce5-a3651e097bde?api-version=2022-05-01",
>>>>>>> dce54150
        "Pragma": "no-cache",
        "Server": [
          "Microsoft-HTTPAPI/2.0",
          "Microsoft-HTTPAPI/2.0"
        ],
        "Strict-Transport-Security": "max-age=31536000; includeSubDomains",
        "X-Content-Type-Options": "nosniff",
<<<<<<< HEAD
        "x-ms-arm-service-request-id": "ce642aaa-1d36-408f-8d0f-4778a182144f",
        "x-ms-correlation-request-id": "b984bcc3-8f4f-4076-8a6b-dde4daae260e",
        "x-ms-ratelimit-remaining-subscription-reads": "11920",
        "x-ms-routing-request-id": "CENTRALUS:20221010T035814Z:0cdf45b3-250e-4e60-955c-096bbafc9755"
=======
        "x-ms-arm-service-request-id": "0e465b70-6080-4b44-a1e9-2673203f74c5",
        "x-ms-correlation-request-id": "5f74931c-e86a-470d-8ef2-068a9fcda3f6",
        "x-ms-ratelimit-remaining-subscription-reads": "11954",
        "x-ms-routing-request-id": "NORTHCENTRALUS:20221024T050106Z:757c013a-6c42-4e02-b07c-8d3e50643854"
>>>>>>> dce54150
      },
      "ResponseBody": null
    },
    {
      "RequestUri": "https://management.azure.com/subscriptions/00000000-0000-0000-0000-000000000000/resourceGroups/rgname/providers/Microsoft.Network/serviceEndpointPolicies/myServiceEndpointPolicy?api-version=2022-05-01",
      "RequestMethod": "DELETE",
      "RequestHeaders": {
        "Accept": "application/json",
        "Accept-Encoding": "gzip, deflate",
        "Connection": "keep-alive",
        "Content-Length": "0",
<<<<<<< HEAD
        "User-Agent": "azsdk-python-azure-mgmt-network/22.0.0 Python/3.8.14 (Linux-5.15.0-1020-azure-x86_64-with-glibc2.2.5) VSTS_0fb41ef4-5012-48a9-bf39-4ee3de03ee35_build_2500_0"
=======
        "User-Agent": "azsdk-python-azure-mgmt-network/22.1.0 Python/3.8.14 (Linux-5.15.0-1022-azure-x86_64-with-glibc2.2.5) VSTS_0fb41ef4-5012-48a9-bf39-4ee3de03ee35_build_2500_0"
>>>>>>> dce54150
      },
      "RequestBody": null,
      "StatusCode": 202,
      "ResponseHeaders": {
        "Azure-AsyncNotification": "Enabled",
<<<<<<< HEAD
        "Azure-AsyncOperation": "https://management.azure.com/subscriptions/00000000-0000-0000-0000-000000000000/providers/Microsoft.Network/locations/eastus/operations/83560307-961f-442b-84e1-516ac345b2b7?api-version=2022-05-01",
        "Cache-Control": "no-cache",
        "Content-Length": "0",
        "Date": "Mon, 10 Oct 2022 03:58:13 GMT",
        "Expires": "-1",
        "Location": "https://management.azure.com/subscriptions/00000000-0000-0000-0000-000000000000/providers/Microsoft.Network/locations/eastus/operationResults/83560307-961f-442b-84e1-516ac345b2b7?api-version=2022-05-01",
=======
        "Azure-AsyncOperation": "https://management.azure.com/subscriptions/00000000-0000-0000-0000-000000000000/providers/Microsoft.Network/locations/eastus/operations/cd7dba8a-4e4f-43ef-9ff5-0b99fd2b4ea6?api-version=2022-05-01",
        "Cache-Control": "no-cache",
        "Content-Length": "0",
        "Date": "Mon, 24 Oct 2022 05:01:06 GMT",
        "Expires": "-1",
        "Location": "https://management.azure.com/subscriptions/00000000-0000-0000-0000-000000000000/providers/Microsoft.Network/locations/eastus/operationResults/cd7dba8a-4e4f-43ef-9ff5-0b99fd2b4ea6?api-version=2022-05-01",
>>>>>>> dce54150
        "Pragma": "no-cache",
        "Retry-After": "10",
        "Server": [
          "Microsoft-HTTPAPI/2.0",
          "Microsoft-HTTPAPI/2.0"
        ],
        "Strict-Transport-Security": "max-age=31536000; includeSubDomains",
        "X-Content-Type-Options": "nosniff",
<<<<<<< HEAD
        "x-ms-arm-service-request-id": "40d265b7-cfb5-41c1-b833-9ddf691d10f8",
        "x-ms-correlation-request-id": "0957cc56-c35e-42ec-aa1e-1cb544523888",
        "x-ms-ratelimit-remaining-subscription-deletes": "14993",
        "x-ms-routing-request-id": "CENTRALUS:20221010T035814Z:0957cc56-c35e-42ec-aa1e-1cb544523888"
=======
        "x-ms-arm-service-request-id": "9bc2ec60-3fcf-4625-8c12-e9e33532fe80",
        "x-ms-correlation-request-id": "02bd9a61-9b4b-44c4-8662-ed9f6e1cef98",
        "x-ms-ratelimit-remaining-subscription-deletes": "14994",
        "x-ms-routing-request-id": "NORTHCENTRALUS:20221024T050106Z:02bd9a61-9b4b-44c4-8662-ed9f6e1cef98"
>>>>>>> dce54150
      },
      "ResponseBody": null
    },
    {
<<<<<<< HEAD
      "RequestUri": "https://management.azure.com/subscriptions/00000000-0000-0000-0000-000000000000/providers/Microsoft.Network/locations/eastus/operations/83560307-961f-442b-84e1-516ac345b2b7?api-version=2022-05-01",
=======
      "RequestUri": "https://management.azure.com/subscriptions/00000000-0000-0000-0000-000000000000/providers/Microsoft.Network/locations/eastus/operations/cd7dba8a-4e4f-43ef-9ff5-0b99fd2b4ea6?api-version=2022-05-01",
      "RequestMethod": "GET",
      "RequestHeaders": {
        "Accept": "*/*",
        "Accept-Encoding": "gzip, deflate",
        "Connection": "keep-alive",
        "User-Agent": "azsdk-python-azure-mgmt-network/22.1.0 Python/3.8.14 (Linux-5.15.0-1022-azure-x86_64-with-glibc2.2.5) VSTS_0fb41ef4-5012-48a9-bf39-4ee3de03ee35_build_2500_0"
      },
      "RequestBody": null,
      "StatusCode": 200,
      "ResponseHeaders": {
        "Cache-Control": "no-cache",
        "Content-Encoding": "gzip",
        "Content-Type": "application/json; charset=utf-8",
        "Date": "Mon, 24 Oct 2022 05:01:06 GMT",
        "Expires": "-1",
        "Pragma": "no-cache",
        "Retry-After": "10",
        "Server": [
          "Microsoft-HTTPAPI/2.0",
          "Microsoft-HTTPAPI/2.0"
        ],
        "Strict-Transport-Security": "max-age=31536000; includeSubDomains",
        "Transfer-Encoding": "chunked",
        "Vary": "Accept-Encoding",
        "X-Content-Type-Options": "nosniff",
        "x-ms-arm-service-request-id": "f6adba46-65a1-4314-a14c-73c052e48d2b",
        "x-ms-correlation-request-id": "8af39c49-5ddb-4835-b8c2-eb6774b3de06",
        "x-ms-ratelimit-remaining-subscription-reads": "11953",
        "x-ms-routing-request-id": "NORTHCENTRALUS:20221024T050106Z:8af39c49-5ddb-4835-b8c2-eb6774b3de06"
      },
      "ResponseBody": {
        "status": "InProgress"
      }
    },
    {
      "RequestUri": "https://management.azure.com/subscriptions/00000000-0000-0000-0000-000000000000/providers/Microsoft.Network/locations/eastus/operations/cd7dba8a-4e4f-43ef-9ff5-0b99fd2b4ea6?api-version=2022-05-01",
>>>>>>> dce54150
      "RequestMethod": "GET",
      "RequestHeaders": {
        "Accept": "*/*",
        "Accept-Encoding": "gzip, deflate",
        "Connection": "keep-alive",
<<<<<<< HEAD
        "User-Agent": "azsdk-python-azure-mgmt-network/22.0.0 Python/3.8.14 (Linux-5.15.0-1020-azure-x86_64-with-glibc2.2.5) VSTS_0fb41ef4-5012-48a9-bf39-4ee3de03ee35_build_2500_0"
=======
        "User-Agent": "azsdk-python-azure-mgmt-network/22.1.0 Python/3.8.14 (Linux-5.15.0-1022-azure-x86_64-with-glibc2.2.5) VSTS_0fb41ef4-5012-48a9-bf39-4ee3de03ee35_build_2500_0"
>>>>>>> dce54150
      },
      "RequestBody": null,
      "StatusCode": 200,
      "ResponseHeaders": {
        "Cache-Control": "no-cache",
        "Content-Encoding": "gzip",
        "Content-Type": "application/json; charset=utf-8",
<<<<<<< HEAD
        "Date": "Mon, 10 Oct 2022 03:58:13 GMT",
=======
        "Date": "Mon, 24 Oct 2022 05:01:16 GMT",
>>>>>>> dce54150
        "Expires": "-1",
        "Pragma": "no-cache",
        "Server": [
          "Microsoft-HTTPAPI/2.0",
          "Microsoft-HTTPAPI/2.0"
        ],
        "Strict-Transport-Security": "max-age=31536000; includeSubDomains",
        "Transfer-Encoding": "chunked",
        "Vary": "Accept-Encoding",
        "X-Content-Type-Options": "nosniff",
<<<<<<< HEAD
        "x-ms-arm-service-request-id": "664589c7-8c82-4239-8277-843de7db55f6",
        "x-ms-correlation-request-id": "0df3bfde-1ed6-47cb-8b26-992b207ba2bf",
        "x-ms-ratelimit-remaining-subscription-reads": "11919",
        "x-ms-routing-request-id": "CENTRALUS:20221010T035814Z:0df3bfde-1ed6-47cb-8b26-992b207ba2bf"
=======
        "x-ms-arm-service-request-id": "87d8bf24-50fb-46b8-8184-09d72822dd9d",
        "x-ms-correlation-request-id": "753e450f-a660-41ca-a895-8375ea2cd725",
        "x-ms-ratelimit-remaining-subscription-reads": "11952",
        "x-ms-routing-request-id": "NORTHCENTRALUS:20221024T050116Z:753e450f-a660-41ca-a895-8375ea2cd725"
>>>>>>> dce54150
      },
      "ResponseBody": {
        "status": "Succeeded"
      }
    },
    {
<<<<<<< HEAD
      "RequestUri": "https://management.azure.com/subscriptions/00000000-0000-0000-0000-000000000000/providers/Microsoft.Network/locations/eastus/operationResults/83560307-961f-442b-84e1-516ac345b2b7?api-version=2022-05-01",
=======
      "RequestUri": "https://management.azure.com/subscriptions/00000000-0000-0000-0000-000000000000/providers/Microsoft.Network/locations/eastus/operationResults/cd7dba8a-4e4f-43ef-9ff5-0b99fd2b4ea6?api-version=2022-05-01",
>>>>>>> dce54150
      "RequestMethod": "GET",
      "RequestHeaders": {
        "Accept": "*/*",
        "Accept-Encoding": "gzip, deflate",
        "Connection": "keep-alive",
<<<<<<< HEAD
        "User-Agent": "azsdk-python-azure-mgmt-network/22.0.0 Python/3.8.14 (Linux-5.15.0-1020-azure-x86_64-with-glibc2.2.5) VSTS_0fb41ef4-5012-48a9-bf39-4ee3de03ee35_build_2500_0"
=======
        "User-Agent": "azsdk-python-azure-mgmt-network/22.1.0 Python/3.8.14 (Linux-5.15.0-1022-azure-x86_64-with-glibc2.2.5) VSTS_0fb41ef4-5012-48a9-bf39-4ee3de03ee35_build_2500_0"
>>>>>>> dce54150
      },
      "RequestBody": null,
      "StatusCode": 204,
      "ResponseHeaders": {
        "Azure-AsyncNotification": "Enabled",
<<<<<<< HEAD
        "Azure-AsyncOperation": "https://management.azure.com/subscriptions/00000000-0000-0000-0000-000000000000/providers/Microsoft.Network/locations/eastus/operations/83560307-961f-442b-84e1-516ac345b2b7?api-version=2022-05-01",
        "Cache-Control": "no-cache",
        "Content-Type": "application/json; charset=utf-8",
        "Date": "Mon, 10 Oct 2022 03:58:13 GMT",
        "Expires": "-1",
        "Location": "https://management.azure.com/subscriptions/00000000-0000-0000-0000-000000000000/providers/Microsoft.Network/locations/eastus/operationResults/83560307-961f-442b-84e1-516ac345b2b7?api-version=2022-05-01",
=======
        "Azure-AsyncOperation": "https://management.azure.com/subscriptions/00000000-0000-0000-0000-000000000000/providers/Microsoft.Network/locations/eastus/operations/cd7dba8a-4e4f-43ef-9ff5-0b99fd2b4ea6?api-version=2022-05-01",
        "Cache-Control": "no-cache",
        "Content-Type": "application/json; charset=utf-8",
        "Date": "Mon, 24 Oct 2022 05:01:16 GMT",
        "Expires": "-1",
        "Location": "https://management.azure.com/subscriptions/00000000-0000-0000-0000-000000000000/providers/Microsoft.Network/locations/eastus/operationResults/cd7dba8a-4e4f-43ef-9ff5-0b99fd2b4ea6?api-version=2022-05-01",
>>>>>>> dce54150
        "Pragma": "no-cache",
        "Server": [
          "Microsoft-HTTPAPI/2.0",
          "Microsoft-HTTPAPI/2.0"
        ],
        "Strict-Transport-Security": "max-age=31536000; includeSubDomains",
        "X-Content-Type-Options": "nosniff",
<<<<<<< HEAD
        "x-ms-arm-service-request-id": "40d265b7-cfb5-41c1-b833-9ddf691d10f8",
        "x-ms-correlation-request-id": "0957cc56-c35e-42ec-aa1e-1cb544523888",
        "x-ms-ratelimit-remaining-subscription-reads": "11918",
        "x-ms-routing-request-id": "CENTRALUS:20221010T035814Z:219143dc-e7f5-44eb-9ed3-28022fd1ac5c"
=======
        "x-ms-arm-service-request-id": "9bc2ec60-3fcf-4625-8c12-e9e33532fe80",
        "x-ms-correlation-request-id": "02bd9a61-9b4b-44c4-8662-ed9f6e1cef98",
        "x-ms-ratelimit-remaining-subscription-reads": "11951",
        "x-ms-routing-request-id": "NORTHCENTRALUS:20221024T050116Z:45cff951-59c4-4985-81c4-56789009a1c9"
>>>>>>> dce54150
      },
      "ResponseBody": null
    }
  ],
  "Variables": {}
}<|MERGE_RESOLUTION|>--- conflicted
+++ resolved
@@ -7,11 +7,7 @@
         "Accept": "*/*",
         "Accept-Encoding": "gzip, deflate",
         "Connection": "keep-alive",
-<<<<<<< HEAD
-        "User-Agent": "azsdk-python-identity/1.12.0b2 Python/3.8.14 (Linux-5.15.0-1020-azure-x86_64-with-glibc2.2.5) VSTS_0fb41ef4-5012-48a9-bf39-4ee3de03ee35_build_2500_0"
-=======
         "User-Agent": "azsdk-python-identity/1.12.0b3 Python/3.8.14 (Linux-5.15.0-1022-azure-x86_64-with-glibc2.2.5) VSTS_0fb41ef4-5012-48a9-bf39-4ee3de03ee35_build_2500_0"
->>>>>>> dce54150
       },
       "RequestBody": null,
       "StatusCode": 200,
@@ -21,21 +17,12 @@
         "Cache-Control": "max-age=86400, private",
         "Content-Length": "1753",
         "Content-Type": "application/json; charset=utf-8",
-<<<<<<< HEAD
-        "Date": "Mon, 10 Oct 2022 03:58:09 GMT",
-=======
         "Date": "Mon, 24 Oct 2022 05:01:01 GMT",
->>>>>>> dce54150
         "P3P": "CP=\u0022DSP CUR OTPi IND OTRi ONL FIN\u0022",
         "Set-Cookie": "[set-cookie;]",
         "Strict-Transport-Security": "max-age=31536000; includeSubDomains",
         "X-Content-Type-Options": "nosniff",
-<<<<<<< HEAD
-        "x-ms-ests-server": "2.1.13845.9 - NCUS ProdSlices",
-        "x-ms-httpver": "1.1",
-=======
         "x-ms-ests-server": "2.1.14006.8 - SCUS ProdSlices",
->>>>>>> dce54150
         "X-XSS-Protection": "0"
       },
       "ResponseBody": {
@@ -114,11 +101,7 @@
         "Accept-Encoding": "gzip, deflate",
         "Connection": "keep-alive",
         "Cookie": "cookie;",
-<<<<<<< HEAD
-        "User-Agent": "azsdk-python-identity/1.12.0b2 Python/3.8.14 (Linux-5.15.0-1020-azure-x86_64-with-glibc2.2.5) VSTS_0fb41ef4-5012-48a9-bf39-4ee3de03ee35_build_2500_0"
-=======
         "User-Agent": "azsdk-python-identity/1.12.0b3 Python/3.8.14 (Linux-5.15.0-1022-azure-x86_64-with-glibc2.2.5) VSTS_0fb41ef4-5012-48a9-bf39-4ee3de03ee35_build_2500_0"
->>>>>>> dce54150
       },
       "RequestBody": null,
       "StatusCode": 200,
@@ -128,21 +111,12 @@
         "Cache-Control": "max-age=86400, private",
         "Content-Length": "945",
         "Content-Type": "application/json; charset=utf-8",
-<<<<<<< HEAD
-        "Date": "Mon, 10 Oct 2022 03:58:09 GMT",
-=======
         "Date": "Mon, 24 Oct 2022 05:01:01 GMT",
->>>>>>> dce54150
         "P3P": "CP=\u0022DSP CUR OTPi IND OTRi ONL FIN\u0022",
         "Set-Cookie": "[set-cookie;]",
         "Strict-Transport-Security": "max-age=31536000; includeSubDomains",
         "X-Content-Type-Options": "nosniff",
-<<<<<<< HEAD
-        "x-ms-ests-server": "2.1.13845.9 - NCUS ProdSlices",
-        "x-ms-httpver": "1.1",
-=======
         "x-ms-ests-server": "2.1.13943.8 - SCUS ProdSlices",
->>>>>>> dce54150
         "X-XSS-Protection": "0"
       },
       "ResponseBody": {
@@ -198,20 +172,12 @@
       "RequestHeaders": {
         "Accept": "application/json",
         "Accept-Encoding": "gzip, deflate",
-<<<<<<< HEAD
-        "client-request-id": "b68a2cd7-cc61-4577-a0b8-432d15b06d4f",
-=======
         "client-request-id": "835ee9f1-70a0-4107-a411-ca2cf46dc786",
->>>>>>> dce54150
         "Connection": "keep-alive",
         "Content-Length": "288",
         "Content-Type": "application/x-www-form-urlencoded",
         "Cookie": "cookie;",
-<<<<<<< HEAD
-        "User-Agent": "azsdk-python-identity/1.12.0b2 Python/3.8.14 (Linux-5.15.0-1020-azure-x86_64-with-glibc2.2.5) VSTS_0fb41ef4-5012-48a9-bf39-4ee3de03ee35_build_2500_0",
-=======
         "User-Agent": "azsdk-python-identity/1.12.0b3 Python/3.8.14 (Linux-5.15.0-1022-azure-x86_64-with-glibc2.2.5) VSTS_0fb41ef4-5012-48a9-bf39-4ee3de03ee35_build_2500_0",
->>>>>>> dce54150
         "x-client-cpu": "x64",
         "x-client-current-telemetry": "4|730,0|",
         "x-client-last-telemetry": "4|0|||",
@@ -224,17 +190,10 @@
       "StatusCode": 200,
       "ResponseHeaders": {
         "Cache-Control": "no-store, no-cache",
-<<<<<<< HEAD
-        "client-request-id": "b68a2cd7-cc61-4577-a0b8-432d15b06d4f",
-        "Content-Length": "114",
-        "Content-Type": "application/json; charset=utf-8",
-        "Date": "Mon, 10 Oct 2022 03:58:09 GMT",
-=======
         "client-request-id": "835ee9f1-70a0-4107-a411-ca2cf46dc786",
         "Content-Length": "114",
         "Content-Type": "application/json; charset=utf-8",
         "Date": "Mon, 24 Oct 2022 05:01:02 GMT",
->>>>>>> dce54150
         "Expires": "-1",
         "P3P": "CP=\u0022DSP CUR OTPi IND OTRi ONL FIN\u0022",
         "Pragma": "no-cache",
@@ -242,12 +201,7 @@
         "Strict-Transport-Security": "max-age=31536000; includeSubDomains",
         "X-Content-Type-Options": "nosniff",
         "x-ms-clitelem": "1,0,0,,",
-<<<<<<< HEAD
-        "x-ms-ests-server": "2.1.13845.9 - SCUS ProdSlices",
-        "x-ms-httpver": "1.1",
-=======
         "x-ms-ests-server": "2.1.14006.8 - EUS ProdSlices",
->>>>>>> dce54150
         "X-XSS-Protection": "0"
       },
       "ResponseBody": {
@@ -267,11 +221,7 @@
         "Connection": "keep-alive",
         "Content-Length": "22",
         "Content-Type": "application/json",
-<<<<<<< HEAD
-        "User-Agent": "azsdk-python-azure-mgmt-network/22.0.0 Python/3.8.14 (Linux-5.15.0-1020-azure-x86_64-with-glibc2.2.5) VSTS_0fb41ef4-5012-48a9-bf39-4ee3de03ee35_build_2500_0"
-=======
-        "User-Agent": "azsdk-python-azure-mgmt-network/22.1.0 Python/3.8.14 (Linux-5.15.0-1022-azure-x86_64-with-glibc2.2.5) VSTS_0fb41ef4-5012-48a9-bf39-4ee3de03ee35_build_2500_0"
->>>>>>> dce54150
+        "User-Agent": "azsdk-python-azure-mgmt-network/22.1.0 Python/3.8.14 (Linux-5.15.0-1022-azure-x86_64-with-glibc2.2.5) VSTS_0fb41ef4-5012-48a9-bf39-4ee3de03ee35_build_2500_0"
       },
       "RequestBody": {
         "location": "eastus"
@@ -279,19 +229,11 @@
       "StatusCode": 201,
       "ResponseHeaders": {
         "Azure-AsyncNotification": "Enabled",
-<<<<<<< HEAD
-        "Azure-AsyncOperation": "https://management.azure.com/subscriptions/00000000-0000-0000-0000-000000000000/providers/Microsoft.Network/locations/eastus/operations/586ae09f-23cb-448d-8485-bff0a5875181?api-version=2022-05-01",
+        "Azure-AsyncOperation": "https://management.azure.com/subscriptions/00000000-0000-0000-0000-000000000000/providers/Microsoft.Network/locations/eastus/operations/5e1cf1cd-3232-4677-9eb9-6e774741cd23?api-version=2022-05-01",
         "Cache-Control": "no-cache",
         "Content-Length": "509",
         "Content-Type": "application/json; charset=utf-8",
-        "Date": "Mon, 10 Oct 2022 03:58:11 GMT",
-=======
-        "Azure-AsyncOperation": "https://management.azure.com/subscriptions/00000000-0000-0000-0000-000000000000/providers/Microsoft.Network/locations/eastus/operations/5e1cf1cd-3232-4677-9eb9-6e774741cd23?api-version=2022-05-01",
-        "Cache-Control": "no-cache",
-        "Content-Length": "509",
-        "Content-Type": "application/json; charset=utf-8",
         "Date": "Mon, 24 Oct 2022 05:01:03 GMT",
->>>>>>> dce54150
         "Expires": "-1",
         "Pragma": "no-cache",
         "Retry-After": "10",
@@ -301,55 +243,32 @@
         ],
         "Strict-Transport-Security": "max-age=31536000; includeSubDomains",
         "X-Content-Type-Options": "nosniff",
-<<<<<<< HEAD
-        "x-ms-arm-service-request-id": "8fd91ca3-c0b4-4fe7-aa11-ff1bb3fa51d3",
-        "x-ms-correlation-request-id": "e228c8b6-2f13-4b37-98be-c2545f7ffdc4",
-        "x-ms-ratelimit-remaining-subscription-writes": "1187",
-        "x-ms-routing-request-id": "CENTRALUS:20221010T035812Z:e228c8b6-2f13-4b37-98be-c2545f7ffdc4"
-=======
         "x-ms-arm-service-request-id": "d39d722d-06c4-4a4c-9f5a-4fcbb3029f03",
         "x-ms-correlation-request-id": "1e232578-678c-4bcd-b796-35d81c35fd4a",
         "x-ms-ratelimit-remaining-subscription-writes": "1191",
         "x-ms-routing-request-id": "NORTHCENTRALUS:20221024T050104Z:1e232578-678c-4bcd-b796-35d81c35fd4a"
->>>>>>> dce54150
       },
       "ResponseBody": {
         "name": "myServiceEndpointPolicy",
         "id": "/subscriptions/00000000-0000-0000-0000-000000000000/resourceGroups/rgname/providers/Microsoft.Network/serviceEndpointPolicies/myServiceEndpointPolicy",
-<<<<<<< HEAD
-        "etag": "W/\u0022e61c8372-a15f-46c7-b571-6e1fc0cfb11c\u0022",
-=======
         "etag": "W/\u0022318b9563-ba20-4a62-958c-9abaa91d45d4\u0022",
->>>>>>> dce54150
         "type": "Microsoft.Network/serviceEndpointPolicies",
         "location": "eastus",
         "properties": {
           "provisioningState": "Updating",
-<<<<<<< HEAD
-          "resourceGuid": "e8e54768-d711-4625-a38b-3533e6c51686",
-=======
           "resourceGuid": "18662848-1f97-4cb0-9401-b08bc61cd1a1",
->>>>>>> dce54150
           "serviceEndpointPolicyDefinitions": []
         }
       }
     },
     {
-<<<<<<< HEAD
-      "RequestUri": "https://management.azure.com/subscriptions/00000000-0000-0000-0000-000000000000/providers/Microsoft.Network/locations/eastus/operations/586ae09f-23cb-448d-8485-bff0a5875181?api-version=2022-05-01",
-=======
       "RequestUri": "https://management.azure.com/subscriptions/00000000-0000-0000-0000-000000000000/providers/Microsoft.Network/locations/eastus/operations/5e1cf1cd-3232-4677-9eb9-6e774741cd23?api-version=2022-05-01",
->>>>>>> dce54150
       "RequestMethod": "GET",
       "RequestHeaders": {
         "Accept": "*/*",
         "Accept-Encoding": "gzip, deflate",
         "Connection": "keep-alive",
-<<<<<<< HEAD
-        "User-Agent": "azsdk-python-azure-mgmt-network/22.0.0 Python/3.8.14 (Linux-5.15.0-1020-azure-x86_64-with-glibc2.2.5) VSTS_0fb41ef4-5012-48a9-bf39-4ee3de03ee35_build_2500_0"
-=======
-        "User-Agent": "azsdk-python-azure-mgmt-network/22.1.0 Python/3.8.14 (Linux-5.15.0-1022-azure-x86_64-with-glibc2.2.5) VSTS_0fb41ef4-5012-48a9-bf39-4ee3de03ee35_build_2500_0"
->>>>>>> dce54150
+        "User-Agent": "azsdk-python-azure-mgmt-network/22.1.0 Python/3.8.14 (Linux-5.15.0-1022-azure-x86_64-with-glibc2.2.5) VSTS_0fb41ef4-5012-48a9-bf39-4ee3de03ee35_build_2500_0"
       },
       "RequestBody": null,
       "StatusCode": 200,
@@ -357,11 +276,7 @@
         "Cache-Control": "no-cache",
         "Content-Encoding": "gzip",
         "Content-Type": "application/json; charset=utf-8",
-<<<<<<< HEAD
-        "Date": "Mon, 10 Oct 2022 03:58:11 GMT",
-=======
         "Date": "Mon, 24 Oct 2022 05:01:03 GMT",
->>>>>>> dce54150
         "Expires": "-1",
         "Pragma": "no-cache",
         "Server": [
@@ -372,17 +287,10 @@
         "Transfer-Encoding": "chunked",
         "Vary": "Accept-Encoding",
         "X-Content-Type-Options": "nosniff",
-<<<<<<< HEAD
-        "x-ms-arm-service-request-id": "11201c5b-dca2-4783-bcf9-671923c86a53",
-        "x-ms-correlation-request-id": "3e0b0999-01a7-4835-9e66-ce1c1d2cf471",
-        "x-ms-ratelimit-remaining-subscription-reads": "11927",
-        "x-ms-routing-request-id": "CENTRALUS:20221010T035812Z:3e0b0999-01a7-4835-9e66-ce1c1d2cf471"
-=======
         "x-ms-arm-service-request-id": "d25a2ffc-7b00-409b-aae5-20be7026a347",
         "x-ms-correlation-request-id": "50fa28a1-1f33-43ff-8ba7-360e45323cd9",
         "x-ms-ratelimit-remaining-subscription-reads": "11961",
         "x-ms-routing-request-id": "NORTHCENTRALUS:20221024T050104Z:50fa28a1-1f33-43ff-8ba7-360e45323cd9"
->>>>>>> dce54150
       },
       "ResponseBody": {
         "status": "Succeeded"
@@ -395,11 +303,7 @@
         "Accept": "*/*",
         "Accept-Encoding": "gzip, deflate",
         "Connection": "keep-alive",
-<<<<<<< HEAD
-        "User-Agent": "azsdk-python-azure-mgmt-network/22.0.0 Python/3.8.14 (Linux-5.15.0-1020-azure-x86_64-with-glibc2.2.5) VSTS_0fb41ef4-5012-48a9-bf39-4ee3de03ee35_build_2500_0"
-=======
-        "User-Agent": "azsdk-python-azure-mgmt-network/22.1.0 Python/3.8.14 (Linux-5.15.0-1022-azure-x86_64-with-glibc2.2.5) VSTS_0fb41ef4-5012-48a9-bf39-4ee3de03ee35_build_2500_0"
->>>>>>> dce54150
+        "User-Agent": "azsdk-python-azure-mgmt-network/22.1.0 Python/3.8.14 (Linux-5.15.0-1022-azure-x86_64-with-glibc2.2.5) VSTS_0fb41ef4-5012-48a9-bf39-4ee3de03ee35_build_2500_0"
       },
       "RequestBody": null,
       "StatusCode": 200,
@@ -407,13 +311,8 @@
         "Cache-Control": "no-cache",
         "Content-Encoding": "gzip",
         "Content-Type": "application/json; charset=utf-8",
-<<<<<<< HEAD
-        "Date": "Mon, 10 Oct 2022 03:58:11 GMT",
-        "ETag": "W/\u0022a6766110-b29c-4855-abee-54fde5637a38\u0022",
-=======
         "Date": "Mon, 24 Oct 2022 05:01:04 GMT",
         "ETag": "W/\u0022d8926a55-c45e-42c8-8449-ea0fb0e7e7ee\u0022",
->>>>>>> dce54150
         "Expires": "-1",
         "Pragma": "no-cache",
         "Server": [
@@ -424,35 +323,20 @@
         "Transfer-Encoding": "chunked",
         "Vary": "Accept-Encoding",
         "X-Content-Type-Options": "nosniff",
-<<<<<<< HEAD
-        "x-ms-arm-service-request-id": "f9852bdb-6b60-470c-87c8-816cfb905c89",
-        "x-ms-correlation-request-id": "2ff249d3-f7a0-46bc-b929-4daef2c7bbfe",
-        "x-ms-ratelimit-remaining-subscription-reads": "11926",
-        "x-ms-routing-request-id": "CENTRALUS:20221010T035812Z:2ff249d3-f7a0-46bc-b929-4daef2c7bbfe"
-=======
         "x-ms-arm-service-request-id": "b65aa94a-f28c-4a21-8370-6526ec3dceed",
         "x-ms-correlation-request-id": "a1674d89-84d8-4751-821e-7ae8ad4d56be",
         "x-ms-ratelimit-remaining-subscription-reads": "11960",
         "x-ms-routing-request-id": "NORTHCENTRALUS:20221024T050104Z:a1674d89-84d8-4751-821e-7ae8ad4d56be"
->>>>>>> dce54150
       },
       "ResponseBody": {
         "name": "myServiceEndpointPolicy",
         "id": "/subscriptions/00000000-0000-0000-0000-000000000000/resourceGroups/rgname/providers/Microsoft.Network/serviceEndpointPolicies/myServiceEndpointPolicy",
-<<<<<<< HEAD
-        "etag": "W/\u0022a6766110-b29c-4855-abee-54fde5637a38\u0022",
-=======
         "etag": "W/\u0022d8926a55-c45e-42c8-8449-ea0fb0e7e7ee\u0022",
->>>>>>> dce54150
         "type": "Microsoft.Network/serviceEndpointPolicies",
         "location": "eastus",
         "properties": {
           "provisioningState": "Succeeded",
-<<<<<<< HEAD
-          "resourceGuid": "e8e54768-d711-4625-a38b-3533e6c51686",
-=======
           "resourceGuid": "18662848-1f97-4cb0-9401-b08bc61cd1a1",
->>>>>>> dce54150
           "serviceEndpointPolicyDefinitions": []
         }
       }
@@ -466,11 +350,7 @@
         "Connection": "keep-alive",
         "Content-Length": "207",
         "Content-Type": "application/json",
-<<<<<<< HEAD
-        "User-Agent": "azsdk-python-azure-mgmt-network/22.0.0 Python/3.8.14 (Linux-5.15.0-1020-azure-x86_64-with-glibc2.2.5) VSTS_0fb41ef4-5012-48a9-bf39-4ee3de03ee35_build_2500_0"
-=======
-        "User-Agent": "azsdk-python-azure-mgmt-network/22.1.0 Python/3.8.14 (Linux-5.15.0-1022-azure-x86_64-with-glibc2.2.5) VSTS_0fb41ef4-5012-48a9-bf39-4ee3de03ee35_build_2500_0"
->>>>>>> dce54150
+        "User-Agent": "azsdk-python-azure-mgmt-network/22.1.0 Python/3.8.14 (Linux-5.15.0-1022-azure-x86_64-with-glibc2.2.5) VSTS_0fb41ef4-5012-48a9-bf39-4ee3de03ee35_build_2500_0"
       },
       "RequestBody": {
         "properties": {
@@ -484,19 +364,11 @@
       "StatusCode": 201,
       "ResponseHeaders": {
         "Azure-AsyncNotification": "Enabled",
-<<<<<<< HEAD
-        "Azure-AsyncOperation": "https://management.azure.com/subscriptions/00000000-0000-0000-0000-000000000000/providers/Microsoft.Network/locations/eastus/operations/00f799ec-8430-4ca5-95e2-46e4e2e57bf4?api-version=2022-05-01",
+        "Azure-AsyncOperation": "https://management.azure.com/subscriptions/00000000-0000-0000-0000-000000000000/providers/Microsoft.Network/locations/eastus/operations/01cb4e1f-3631-48af-9943-7ef9fe77a46e?api-version=2022-05-01",
         "Cache-Control": "no-cache",
         "Content-Length": "708",
         "Content-Type": "application/json; charset=utf-8",
-        "Date": "Mon, 10 Oct 2022 03:58:12 GMT",
-=======
-        "Azure-AsyncOperation": "https://management.azure.com/subscriptions/00000000-0000-0000-0000-000000000000/providers/Microsoft.Network/locations/eastus/operations/01cb4e1f-3631-48af-9943-7ef9fe77a46e?api-version=2022-05-01",
-        "Cache-Control": "no-cache",
-        "Content-Length": "708",
-        "Content-Type": "application/json; charset=utf-8",
         "Date": "Mon, 24 Oct 2022 05:01:04 GMT",
->>>>>>> dce54150
         "Expires": "-1",
         "Pragma": "no-cache",
         "Retry-After": "10",
@@ -506,26 +378,15 @@
         ],
         "Strict-Transport-Security": "max-age=31536000; includeSubDomains",
         "X-Content-Type-Options": "nosniff",
-<<<<<<< HEAD
-        "x-ms-arm-service-request-id": "039e356c-7ebc-47a0-9c83-ca48c9e71d9e",
-        "x-ms-correlation-request-id": "90edda83-052b-4c9f-9a91-2b16799edc7b",
-        "x-ms-ratelimit-remaining-subscription-writes": "1186",
-        "x-ms-routing-request-id": "CENTRALUS:20221010T035812Z:90edda83-052b-4c9f-9a91-2b16799edc7b"
-=======
         "x-ms-arm-service-request-id": "63deb304-90e6-4f3e-b284-2ce67d2964bc",
         "x-ms-correlation-request-id": "36eb786a-50c4-4042-ba06-5c20888c55ae",
         "x-ms-ratelimit-remaining-subscription-writes": "1190",
         "x-ms-routing-request-id": "NORTHCENTRALUS:20221024T050104Z:36eb786a-50c4-4042-ba06-5c20888c55ae"
->>>>>>> dce54150
       },
       "ResponseBody": {
         "name": "myServiceEndpointPolicyDefinition",
         "id": "/subscriptions/00000000-0000-0000-0000-000000000000/resourceGroups/rgname/providers/Microsoft.Network/serviceEndpointPolicies/myServiceEndpointPolicy/serviceEndpointPolicyDefinitions/myServiceEndpointPolicyDefinition",
-<<<<<<< HEAD
-        "etag": "W/\u0022566ca3d3-5c21-4cc8-a105-6b12178a8fc6\u0022",
-=======
         "etag": "W/\u0022c04fd19c-ff2b-4d0c-85cc-1385df98a003\u0022",
->>>>>>> dce54150
         "properties": {
           "provisioningState": "Updating",
           "service": "Microsoft.Storage",
@@ -538,21 +399,13 @@
       }
     },
     {
-<<<<<<< HEAD
-      "RequestUri": "https://management.azure.com/subscriptions/00000000-0000-0000-0000-000000000000/providers/Microsoft.Network/locations/eastus/operations/00f799ec-8430-4ca5-95e2-46e4e2e57bf4?api-version=2022-05-01",
-=======
       "RequestUri": "https://management.azure.com/subscriptions/00000000-0000-0000-0000-000000000000/providers/Microsoft.Network/locations/eastus/operations/01cb4e1f-3631-48af-9943-7ef9fe77a46e?api-version=2022-05-01",
->>>>>>> dce54150
       "RequestMethod": "GET",
       "RequestHeaders": {
         "Accept": "*/*",
         "Accept-Encoding": "gzip, deflate",
         "Connection": "keep-alive",
-<<<<<<< HEAD
-        "User-Agent": "azsdk-python-azure-mgmt-network/22.0.0 Python/3.8.14 (Linux-5.15.0-1020-azure-x86_64-with-glibc2.2.5) VSTS_0fb41ef4-5012-48a9-bf39-4ee3de03ee35_build_2500_0"
-=======
-        "User-Agent": "azsdk-python-azure-mgmt-network/22.1.0 Python/3.8.14 (Linux-5.15.0-1022-azure-x86_64-with-glibc2.2.5) VSTS_0fb41ef4-5012-48a9-bf39-4ee3de03ee35_build_2500_0"
->>>>>>> dce54150
+        "User-Agent": "azsdk-python-azure-mgmt-network/22.1.0 Python/3.8.14 (Linux-5.15.0-1022-azure-x86_64-with-glibc2.2.5) VSTS_0fb41ef4-5012-48a9-bf39-4ee3de03ee35_build_2500_0"
       },
       "RequestBody": null,
       "StatusCode": 200,
@@ -560,11 +413,7 @@
         "Cache-Control": "no-cache",
         "Content-Encoding": "gzip",
         "Content-Type": "application/json; charset=utf-8",
-<<<<<<< HEAD
-        "Date": "Mon, 10 Oct 2022 03:58:12 GMT",
-=======
         "Date": "Mon, 24 Oct 2022 05:01:04 GMT",
->>>>>>> dce54150
         "Expires": "-1",
         "Pragma": "no-cache",
         "Server": [
@@ -575,17 +424,10 @@
         "Transfer-Encoding": "chunked",
         "Vary": "Accept-Encoding",
         "X-Content-Type-Options": "nosniff",
-<<<<<<< HEAD
-        "x-ms-arm-service-request-id": "4dbe7e0f-7efb-48d1-a8bb-1c4765053e43",
-        "x-ms-correlation-request-id": "fafcf1fc-cd69-4fa9-b09f-16cd41939785",
-        "x-ms-ratelimit-remaining-subscription-reads": "11925",
-        "x-ms-routing-request-id": "CENTRALUS:20221010T035812Z:fafcf1fc-cd69-4fa9-b09f-16cd41939785"
-=======
         "x-ms-arm-service-request-id": "c8b97a89-106d-4638-82f7-27628c92f05b",
         "x-ms-correlation-request-id": "b6b5a4b7-5f2c-4f51-925c-0dc31fd77a9e",
         "x-ms-ratelimit-remaining-subscription-reads": "11959",
         "x-ms-routing-request-id": "NORTHCENTRALUS:20221024T050104Z:b6b5a4b7-5f2c-4f51-925c-0dc31fd77a9e"
->>>>>>> dce54150
       },
       "ResponseBody": {
         "status": "Succeeded"
@@ -598,11 +440,7 @@
         "Accept": "*/*",
         "Accept-Encoding": "gzip, deflate",
         "Connection": "keep-alive",
-<<<<<<< HEAD
-        "User-Agent": "azsdk-python-azure-mgmt-network/22.0.0 Python/3.8.14 (Linux-5.15.0-1020-azure-x86_64-with-glibc2.2.5) VSTS_0fb41ef4-5012-48a9-bf39-4ee3de03ee35_build_2500_0"
-=======
-        "User-Agent": "azsdk-python-azure-mgmt-network/22.1.0 Python/3.8.14 (Linux-5.15.0-1022-azure-x86_64-with-glibc2.2.5) VSTS_0fb41ef4-5012-48a9-bf39-4ee3de03ee35_build_2500_0"
->>>>>>> dce54150
+        "User-Agent": "azsdk-python-azure-mgmt-network/22.1.0 Python/3.8.14 (Linux-5.15.0-1022-azure-x86_64-with-glibc2.2.5) VSTS_0fb41ef4-5012-48a9-bf39-4ee3de03ee35_build_2500_0"
       },
       "RequestBody": null,
       "StatusCode": 200,
@@ -610,13 +448,8 @@
         "Cache-Control": "no-cache",
         "Content-Encoding": "gzip",
         "Content-Type": "application/json; charset=utf-8",
-<<<<<<< HEAD
-        "Date": "Mon, 10 Oct 2022 03:58:12 GMT",
-        "ETag": "W/\u0022b3975d9c-321f-47d8-ae47-933f30a8cf87\u0022",
-=======
         "Date": "Mon, 24 Oct 2022 05:01:04 GMT",
         "ETag": "W/\u00222ff37e3f-1c28-4d6a-987f-b0aa54357fa1\u0022",
->>>>>>> dce54150
         "Expires": "-1",
         "Pragma": "no-cache",
         "Server": [
@@ -627,26 +460,15 @@
         "Transfer-Encoding": "chunked",
         "Vary": "Accept-Encoding",
         "X-Content-Type-Options": "nosniff",
-<<<<<<< HEAD
-        "x-ms-arm-service-request-id": "805a8057-42c8-4225-85ff-6cbb521a0563",
-        "x-ms-correlation-request-id": "a6085143-8af8-41e2-b14d-d8c6bc07e36a",
-        "x-ms-ratelimit-remaining-subscription-reads": "11924",
-        "x-ms-routing-request-id": "CENTRALUS:20221010T035813Z:a6085143-8af8-41e2-b14d-d8c6bc07e36a"
-=======
         "x-ms-arm-service-request-id": "bc577ea1-e4ad-4c3c-b5e5-8772720710f3",
         "x-ms-correlation-request-id": "29c797ca-ed49-4d37-8fd5-e61c6e3f3bf3",
         "x-ms-ratelimit-remaining-subscription-reads": "11958",
         "x-ms-routing-request-id": "NORTHCENTRALUS:20221024T050105Z:29c797ca-ed49-4d37-8fd5-e61c6e3f3bf3"
->>>>>>> dce54150
       },
       "ResponseBody": {
         "name": "myServiceEndpointPolicyDefinition",
         "id": "/subscriptions/00000000-0000-0000-0000-000000000000/resourceGroups/rgname/providers/Microsoft.Network/serviceEndpointPolicies/myServiceEndpointPolicy/serviceEndpointPolicyDefinitions/myServiceEndpointPolicyDefinition",
-<<<<<<< HEAD
-        "etag": "W/\u0022b3975d9c-321f-47d8-ae47-933f30a8cf87\u0022",
-=======
         "etag": "W/\u00222ff37e3f-1c28-4d6a-987f-b0aa54357fa1\u0022",
->>>>>>> dce54150
         "properties": {
           "provisioningState": "Succeeded",
           "service": "Microsoft.Storage",
@@ -665,11 +487,7 @@
         "Accept": "application/json",
         "Accept-Encoding": "gzip, deflate",
         "Connection": "keep-alive",
-<<<<<<< HEAD
-        "User-Agent": "azsdk-python-azure-mgmt-network/22.0.0 Python/3.8.14 (Linux-5.15.0-1020-azure-x86_64-with-glibc2.2.5) VSTS_0fb41ef4-5012-48a9-bf39-4ee3de03ee35_build_2500_0"
-=======
-        "User-Agent": "azsdk-python-azure-mgmt-network/22.1.0 Python/3.8.14 (Linux-5.15.0-1022-azure-x86_64-with-glibc2.2.5) VSTS_0fb41ef4-5012-48a9-bf39-4ee3de03ee35_build_2500_0"
->>>>>>> dce54150
+        "User-Agent": "azsdk-python-azure-mgmt-network/22.1.0 Python/3.8.14 (Linux-5.15.0-1022-azure-x86_64-with-glibc2.2.5) VSTS_0fb41ef4-5012-48a9-bf39-4ee3de03ee35_build_2500_0"
       },
       "RequestBody": null,
       "StatusCode": 200,
@@ -677,13 +495,8 @@
         "Cache-Control": "no-cache",
         "Content-Encoding": "gzip",
         "Content-Type": "application/json; charset=utf-8",
-<<<<<<< HEAD
-        "Date": "Mon, 10 Oct 2022 03:58:12 GMT",
-        "ETag": "W/\u0022b3975d9c-321f-47d8-ae47-933f30a8cf87\u0022",
-=======
         "Date": "Mon, 24 Oct 2022 05:01:04 GMT",
         "ETag": "W/\u00222ff37e3f-1c28-4d6a-987f-b0aa54357fa1\u0022",
->>>>>>> dce54150
         "Expires": "-1",
         "Pragma": "no-cache",
         "Server": [
@@ -694,26 +507,15 @@
         "Transfer-Encoding": "chunked",
         "Vary": "Accept-Encoding",
         "X-Content-Type-Options": "nosniff",
-<<<<<<< HEAD
-        "x-ms-arm-service-request-id": "e7ee865f-247c-41b3-b13a-abb78660a968",
-        "x-ms-correlation-request-id": "6ec1c95a-5b9e-43b5-8007-9783d2ee7a8d",
-        "x-ms-ratelimit-remaining-subscription-reads": "11923",
-        "x-ms-routing-request-id": "CENTRALUS:20221010T035813Z:6ec1c95a-5b9e-43b5-8007-9783d2ee7a8d"
-=======
         "x-ms-arm-service-request-id": "41aa329b-de35-4c6f-bd99-69a7bcad5971",
         "x-ms-correlation-request-id": "0e8b5418-239b-44af-9d9e-b25275d1a5d5",
         "x-ms-ratelimit-remaining-subscription-reads": "11957",
         "x-ms-routing-request-id": "NORTHCENTRALUS:20221024T050105Z:0e8b5418-239b-44af-9d9e-b25275d1a5d5"
->>>>>>> dce54150
       },
       "ResponseBody": {
         "name": "myServiceEndpointPolicyDefinition",
         "id": "/subscriptions/00000000-0000-0000-0000-000000000000/resourceGroups/rgname/providers/Microsoft.Network/serviceEndpointPolicies/myServiceEndpointPolicy/serviceEndpointPolicyDefinitions/myServiceEndpointPolicyDefinition",
-<<<<<<< HEAD
-        "etag": "W/\u0022b3975d9c-321f-47d8-ae47-933f30a8cf87\u0022",
-=======
         "etag": "W/\u00222ff37e3f-1c28-4d6a-987f-b0aa54357fa1\u0022",
->>>>>>> dce54150
         "properties": {
           "provisioningState": "Succeeded",
           "service": "Microsoft.Storage",
@@ -732,11 +534,7 @@
         "Accept": "application/json",
         "Accept-Encoding": "gzip, deflate",
         "Connection": "keep-alive",
-<<<<<<< HEAD
-        "User-Agent": "azsdk-python-azure-mgmt-network/22.0.0 Python/3.8.14 (Linux-5.15.0-1020-azure-x86_64-with-glibc2.2.5) VSTS_0fb41ef4-5012-48a9-bf39-4ee3de03ee35_build_2500_0"
-=======
-        "User-Agent": "azsdk-python-azure-mgmt-network/22.1.0 Python/3.8.14 (Linux-5.15.0-1022-azure-x86_64-with-glibc2.2.5) VSTS_0fb41ef4-5012-48a9-bf39-4ee3de03ee35_build_2500_0"
->>>>>>> dce54150
+        "User-Agent": "azsdk-python-azure-mgmt-network/22.1.0 Python/3.8.14 (Linux-5.15.0-1022-azure-x86_64-with-glibc2.2.5) VSTS_0fb41ef4-5012-48a9-bf39-4ee3de03ee35_build_2500_0"
       },
       "RequestBody": null,
       "StatusCode": 200,
@@ -744,13 +542,8 @@
         "Cache-Control": "no-cache",
         "Content-Encoding": "gzip",
         "Content-Type": "application/json; charset=utf-8",
-<<<<<<< HEAD
-        "Date": "Mon, 10 Oct 2022 03:58:12 GMT",
-        "ETag": "W/\u0022b3975d9c-321f-47d8-ae47-933f30a8cf87\u0022",
-=======
         "Date": "Mon, 24 Oct 2022 05:01:04 GMT",
         "ETag": "W/\u00222ff37e3f-1c28-4d6a-987f-b0aa54357fa1\u0022",
->>>>>>> dce54150
         "Expires": "-1",
         "Pragma": "no-cache",
         "Server": [
@@ -761,44 +554,25 @@
         "Transfer-Encoding": "chunked",
         "Vary": "Accept-Encoding",
         "X-Content-Type-Options": "nosniff",
-<<<<<<< HEAD
-        "x-ms-arm-service-request-id": "83f9f20d-4ca7-44e7-81f3-5dd016928c8f",
-        "x-ms-correlation-request-id": "e908e025-4a36-45c5-843e-da3d5e404a18",
-        "x-ms-ratelimit-remaining-subscription-reads": "11922",
-        "x-ms-routing-request-id": "CENTRALUS:20221010T035813Z:e908e025-4a36-45c5-843e-da3d5e404a18"
-=======
         "x-ms-arm-service-request-id": "e6a662d6-abb9-4ec1-8e19-01cddb88ee53",
         "x-ms-correlation-request-id": "8d483997-dfa8-44c6-96de-3899f59f7914",
         "x-ms-ratelimit-remaining-subscription-reads": "11956",
         "x-ms-routing-request-id": "NORTHCENTRALUS:20221024T050105Z:8d483997-dfa8-44c6-96de-3899f59f7914"
->>>>>>> dce54150
       },
       "ResponseBody": {
         "name": "myServiceEndpointPolicy",
         "id": "/subscriptions/00000000-0000-0000-0000-000000000000/resourceGroups/rgname/providers/Microsoft.Network/serviceEndpointPolicies/myServiceEndpointPolicy",
-<<<<<<< HEAD
-        "etag": "W/\u0022b3975d9c-321f-47d8-ae47-933f30a8cf87\u0022",
-=======
         "etag": "W/\u00222ff37e3f-1c28-4d6a-987f-b0aa54357fa1\u0022",
->>>>>>> dce54150
         "type": "Microsoft.Network/serviceEndpointPolicies",
         "location": "eastus",
         "properties": {
           "provisioningState": "Succeeded",
-<<<<<<< HEAD
-          "resourceGuid": "e8e54768-d711-4625-a38b-3533e6c51686",
-=======
           "resourceGuid": "18662848-1f97-4cb0-9401-b08bc61cd1a1",
->>>>>>> dce54150
           "serviceEndpointPolicyDefinitions": [
             {
               "name": "myServiceEndpointPolicyDefinition",
               "id": "/subscriptions/00000000-0000-0000-0000-000000000000/resourceGroups/rgname/providers/Microsoft.Network/serviceEndpointPolicies/myServiceEndpointPolicy/serviceEndpointPolicyDefinitions/myServiceEndpointPolicyDefinition",
-<<<<<<< HEAD
-              "etag": "W/\u0022b3975d9c-321f-47d8-ae47-933f30a8cf87\u0022",
-=======
               "etag": "W/\u00222ff37e3f-1c28-4d6a-987f-b0aa54357fa1\u0022",
->>>>>>> dce54150
               "properties": {
                 "provisioningState": "Succeeded",
                 "service": "Microsoft.Storage",
@@ -822,11 +596,7 @@
         "Connection": "keep-alive",
         "Content-Length": "46",
         "Content-Type": "application/json",
-<<<<<<< HEAD
-        "User-Agent": "azsdk-python-azure-mgmt-network/22.0.0 Python/3.8.14 (Linux-5.15.0-1020-azure-x86_64-with-glibc2.2.5) VSTS_0fb41ef4-5012-48a9-bf39-4ee3de03ee35_build_2500_0"
-=======
-        "User-Agent": "azsdk-python-azure-mgmt-network/22.1.0 Python/3.8.14 (Linux-5.15.0-1022-azure-x86_64-with-glibc2.2.5) VSTS_0fb41ef4-5012-48a9-bf39-4ee3de03ee35_build_2500_0"
->>>>>>> dce54150
+        "User-Agent": "azsdk-python-azure-mgmt-network/22.1.0 Python/3.8.14 (Linux-5.15.0-1022-azure-x86_64-with-glibc2.2.5) VSTS_0fb41ef4-5012-48a9-bf39-4ee3de03ee35_build_2500_0"
       },
       "RequestBody": {
         "tags": {
@@ -840,11 +610,7 @@
         "Cache-Control": "no-cache",
         "Content-Encoding": "gzip",
         "Content-Type": "application/json; charset=utf-8",
-<<<<<<< HEAD
-        "Date": "Mon, 10 Oct 2022 03:58:12 GMT",
-=======
         "Date": "Mon, 24 Oct 2022 05:01:05 GMT",
->>>>>>> dce54150
         "Expires": "-1",
         "Pragma": "no-cache",
         "Server": [
@@ -855,26 +621,15 @@
         "Transfer-Encoding": "chunked",
         "Vary": "Accept-Encoding",
         "X-Content-Type-Options": "nosniff",
-<<<<<<< HEAD
-        "x-ms-arm-service-request-id": "92bc58b1-07f0-49fd-a20f-04644a82e51e",
-        "x-ms-correlation-request-id": "6eee5cfd-14d5-4d67-b730-89c15db17e14",
-        "x-ms-ratelimit-remaining-subscription-writes": "1185",
-        "x-ms-routing-request-id": "CENTRALUS:20221010T035813Z:6eee5cfd-14d5-4d67-b730-89c15db17e14"
-=======
         "x-ms-arm-service-request-id": "aeaa455a-1fef-48e6-a6a5-5ecf995cd4ae",
         "x-ms-correlation-request-id": "b517d7b0-88da-4be1-909e-31622a0e1152",
         "x-ms-ratelimit-remaining-subscription-writes": "1189",
         "x-ms-routing-request-id": "NORTHCENTRALUS:20221024T050105Z:b517d7b0-88da-4be1-909e-31622a0e1152"
->>>>>>> dce54150
       },
       "ResponseBody": {
         "name": "myServiceEndpointPolicy",
         "id": "/subscriptions/00000000-0000-0000-0000-000000000000/resourceGroups/rgname/providers/Microsoft.Network/serviceEndpointPolicies/myServiceEndpointPolicy",
-<<<<<<< HEAD
-        "etag": "W/\u0022b7ba3e70-3ef8-4269-ad55-defe5f0ece9c\u0022",
-=======
         "etag": "W/\u0022c6f082ae-0f73-4955-adc2-957feb04be9c\u0022",
->>>>>>> dce54150
         "type": "Microsoft.Network/serviceEndpointPolicies",
         "location": "eastus",
         "tags": {
@@ -883,20 +638,12 @@
         },
         "properties": {
           "provisioningState": "Succeeded",
-<<<<<<< HEAD
-          "resourceGuid": "e8e54768-d711-4625-a38b-3533e6c51686",
-=======
           "resourceGuid": "18662848-1f97-4cb0-9401-b08bc61cd1a1",
->>>>>>> dce54150
           "serviceEndpointPolicyDefinitions": [
             {
               "name": "myServiceEndpointPolicyDefinition",
               "id": "/subscriptions/00000000-0000-0000-0000-000000000000/resourceGroups/rgname/providers/Microsoft.Network/serviceEndpointPolicies/myServiceEndpointPolicy/serviceEndpointPolicyDefinitions/myServiceEndpointPolicyDefinition",
-<<<<<<< HEAD
-              "etag": "W/\u0022b7ba3e70-3ef8-4269-ad55-defe5f0ece9c\u0022",
-=======
               "etag": "W/\u0022c6f082ae-0f73-4955-adc2-957feb04be9c\u0022",
->>>>>>> dce54150
               "properties": {
                 "provisioningState": "Succeeded",
                 "service": "Microsoft.Storage",
@@ -919,31 +666,18 @@
         "Accept-Encoding": "gzip, deflate",
         "Connection": "keep-alive",
         "Content-Length": "0",
-<<<<<<< HEAD
-        "User-Agent": "azsdk-python-azure-mgmt-network/22.0.0 Python/3.8.14 (Linux-5.15.0-1020-azure-x86_64-with-glibc2.2.5) VSTS_0fb41ef4-5012-48a9-bf39-4ee3de03ee35_build_2500_0"
-=======
-        "User-Agent": "azsdk-python-azure-mgmt-network/22.1.0 Python/3.8.14 (Linux-5.15.0-1022-azure-x86_64-with-glibc2.2.5) VSTS_0fb41ef4-5012-48a9-bf39-4ee3de03ee35_build_2500_0"
->>>>>>> dce54150
+        "User-Agent": "azsdk-python-azure-mgmt-network/22.1.0 Python/3.8.14 (Linux-5.15.0-1022-azure-x86_64-with-glibc2.2.5) VSTS_0fb41ef4-5012-48a9-bf39-4ee3de03ee35_build_2500_0"
       },
       "RequestBody": null,
       "StatusCode": 202,
       "ResponseHeaders": {
         "Azure-AsyncNotification": "Enabled",
-<<<<<<< HEAD
-        "Azure-AsyncOperation": "https://management.azure.com/subscriptions/00000000-0000-0000-0000-000000000000/providers/Microsoft.Network/locations/eastus/operations/f94b0f99-4d59-4a20-a935-7a4ad5f46656?api-version=2022-05-01",
-        "Cache-Control": "no-cache",
-        "Content-Length": "0",
-        "Date": "Mon, 10 Oct 2022 03:58:13 GMT",
-        "Expires": "-1",
-        "Location": "https://management.azure.com/subscriptions/00000000-0000-0000-0000-000000000000/providers/Microsoft.Network/locations/eastus/operationResults/f94b0f99-4d59-4a20-a935-7a4ad5f46656?api-version=2022-05-01",
-=======
         "Azure-AsyncOperation": "https://management.azure.com/subscriptions/00000000-0000-0000-0000-000000000000/providers/Microsoft.Network/locations/eastus/operations/33537133-7547-404a-bce5-a3651e097bde?api-version=2022-05-01",
         "Cache-Control": "no-cache",
         "Content-Length": "0",
         "Date": "Mon, 24 Oct 2022 05:01:05 GMT",
         "Expires": "-1",
         "Location": "https://management.azure.com/subscriptions/00000000-0000-0000-0000-000000000000/providers/Microsoft.Network/locations/eastus/operationResults/33537133-7547-404a-bce5-a3651e097bde?api-version=2022-05-01",
->>>>>>> dce54150
         "Pragma": "no-cache",
         "Retry-After": "10",
         "Server": [
@@ -952,36 +686,21 @@
         ],
         "Strict-Transport-Security": "max-age=31536000; includeSubDomains",
         "X-Content-Type-Options": "nosniff",
-<<<<<<< HEAD
-        "x-ms-arm-service-request-id": "ce642aaa-1d36-408f-8d0f-4778a182144f",
-        "x-ms-correlation-request-id": "b984bcc3-8f4f-4076-8a6b-dde4daae260e",
-        "x-ms-ratelimit-remaining-subscription-deletes": "14994",
-        "x-ms-routing-request-id": "CENTRALUS:20221010T035813Z:b984bcc3-8f4f-4076-8a6b-dde4daae260e"
-=======
         "x-ms-arm-service-request-id": "0e465b70-6080-4b44-a1e9-2673203f74c5",
         "x-ms-correlation-request-id": "5f74931c-e86a-470d-8ef2-068a9fcda3f6",
         "x-ms-ratelimit-remaining-subscription-deletes": "14995",
         "x-ms-routing-request-id": "NORTHCENTRALUS:20221024T050105Z:5f74931c-e86a-470d-8ef2-068a9fcda3f6"
->>>>>>> dce54150
       },
       "ResponseBody": null
     },
     {
-<<<<<<< HEAD
-      "RequestUri": "https://management.azure.com/subscriptions/00000000-0000-0000-0000-000000000000/providers/Microsoft.Network/locations/eastus/operations/f94b0f99-4d59-4a20-a935-7a4ad5f46656?api-version=2022-05-01",
-=======
       "RequestUri": "https://management.azure.com/subscriptions/00000000-0000-0000-0000-000000000000/providers/Microsoft.Network/locations/eastus/operations/33537133-7547-404a-bce5-a3651e097bde?api-version=2022-05-01",
->>>>>>> dce54150
       "RequestMethod": "GET",
       "RequestHeaders": {
         "Accept": "*/*",
         "Accept-Encoding": "gzip, deflate",
         "Connection": "keep-alive",
-<<<<<<< HEAD
-        "User-Agent": "azsdk-python-azure-mgmt-network/22.0.0 Python/3.8.14 (Linux-5.15.0-1020-azure-x86_64-with-glibc2.2.5) VSTS_0fb41ef4-5012-48a9-bf39-4ee3de03ee35_build_2500_0"
-=======
-        "User-Agent": "azsdk-python-azure-mgmt-network/22.1.0 Python/3.8.14 (Linux-5.15.0-1022-azure-x86_64-with-glibc2.2.5) VSTS_0fb41ef4-5012-48a9-bf39-4ee3de03ee35_build_2500_0"
->>>>>>> dce54150
+        "User-Agent": "azsdk-python-azure-mgmt-network/22.1.0 Python/3.8.14 (Linux-5.15.0-1022-azure-x86_64-with-glibc2.2.5) VSTS_0fb41ef4-5012-48a9-bf39-4ee3de03ee35_build_2500_0"
       },
       "RequestBody": null,
       "StatusCode": 200,
@@ -989,11 +708,7 @@
         "Cache-Control": "no-cache",
         "Content-Encoding": "gzip",
         "Content-Type": "application/json; charset=utf-8",
-<<<<<<< HEAD
-        "Date": "Mon, 10 Oct 2022 03:58:13 GMT",
-=======
         "Date": "Mon, 24 Oct 2022 05:01:05 GMT",
->>>>>>> dce54150
         "Expires": "-1",
         "Pragma": "no-cache",
         "Server": [
@@ -1004,76 +719,45 @@
         "Transfer-Encoding": "chunked",
         "Vary": "Accept-Encoding",
         "X-Content-Type-Options": "nosniff",
-<<<<<<< HEAD
-        "x-ms-arm-service-request-id": "13235188-777d-4980-b510-d51ffe90ecf0",
-        "x-ms-correlation-request-id": "388b6229-2dda-4219-8d2c-716714345c75",
-        "x-ms-ratelimit-remaining-subscription-reads": "11921",
-        "x-ms-routing-request-id": "CENTRALUS:20221010T035814Z:388b6229-2dda-4219-8d2c-716714345c75"
-=======
         "x-ms-arm-service-request-id": "c02298b9-3f5e-4f1e-bd5c-d96c4bb4e428",
         "x-ms-correlation-request-id": "6615e53d-7422-4238-9f51-2934fdaaa10d",
         "x-ms-ratelimit-remaining-subscription-reads": "11955",
         "x-ms-routing-request-id": "NORTHCENTRALUS:20221024T050106Z:6615e53d-7422-4238-9f51-2934fdaaa10d"
->>>>>>> dce54150
       },
       "ResponseBody": {
         "status": "Succeeded"
       }
     },
     {
-<<<<<<< HEAD
-      "RequestUri": "https://management.azure.com/subscriptions/00000000-0000-0000-0000-000000000000/providers/Microsoft.Network/locations/eastus/operationResults/f94b0f99-4d59-4a20-a935-7a4ad5f46656?api-version=2022-05-01",
-=======
       "RequestUri": "https://management.azure.com/subscriptions/00000000-0000-0000-0000-000000000000/providers/Microsoft.Network/locations/eastus/operationResults/33537133-7547-404a-bce5-a3651e097bde?api-version=2022-05-01",
->>>>>>> dce54150
       "RequestMethod": "GET",
       "RequestHeaders": {
         "Accept": "*/*",
         "Accept-Encoding": "gzip, deflate",
         "Connection": "keep-alive",
-<<<<<<< HEAD
-        "User-Agent": "azsdk-python-azure-mgmt-network/22.0.0 Python/3.8.14 (Linux-5.15.0-1020-azure-x86_64-with-glibc2.2.5) VSTS_0fb41ef4-5012-48a9-bf39-4ee3de03ee35_build_2500_0"
-=======
-        "User-Agent": "azsdk-python-azure-mgmt-network/22.1.0 Python/3.8.14 (Linux-5.15.0-1022-azure-x86_64-with-glibc2.2.5) VSTS_0fb41ef4-5012-48a9-bf39-4ee3de03ee35_build_2500_0"
->>>>>>> dce54150
+        "User-Agent": "azsdk-python-azure-mgmt-network/22.1.0 Python/3.8.14 (Linux-5.15.0-1022-azure-x86_64-with-glibc2.2.5) VSTS_0fb41ef4-5012-48a9-bf39-4ee3de03ee35_build_2500_0"
       },
       "RequestBody": null,
       "StatusCode": 204,
       "ResponseHeaders": {
         "Azure-AsyncNotification": "Enabled",
-<<<<<<< HEAD
-        "Azure-AsyncOperation": "https://management.azure.com/subscriptions/00000000-0000-0000-0000-000000000000/providers/Microsoft.Network/locations/eastus/operations/f94b0f99-4d59-4a20-a935-7a4ad5f46656?api-version=2022-05-01",
-        "Cache-Control": "no-cache",
-        "Content-Type": "application/json; charset=utf-8",
-        "Date": "Mon, 10 Oct 2022 03:58:13 GMT",
-        "Expires": "-1",
-        "Location": "https://management.azure.com/subscriptions/00000000-0000-0000-0000-000000000000/providers/Microsoft.Network/locations/eastus/operationResults/f94b0f99-4d59-4a20-a935-7a4ad5f46656?api-version=2022-05-01",
-=======
         "Azure-AsyncOperation": "https://management.azure.com/subscriptions/00000000-0000-0000-0000-000000000000/providers/Microsoft.Network/locations/eastus/operations/33537133-7547-404a-bce5-a3651e097bde?api-version=2022-05-01",
         "Cache-Control": "no-cache",
         "Content-Type": "application/json; charset=utf-8",
         "Date": "Mon, 24 Oct 2022 05:01:05 GMT",
         "Expires": "-1",
         "Location": "https://management.azure.com/subscriptions/00000000-0000-0000-0000-000000000000/providers/Microsoft.Network/locations/eastus/operationResults/33537133-7547-404a-bce5-a3651e097bde?api-version=2022-05-01",
->>>>>>> dce54150
-        "Pragma": "no-cache",
-        "Server": [
-          "Microsoft-HTTPAPI/2.0",
-          "Microsoft-HTTPAPI/2.0"
-        ],
-        "Strict-Transport-Security": "max-age=31536000; includeSubDomains",
-        "X-Content-Type-Options": "nosniff",
-<<<<<<< HEAD
-        "x-ms-arm-service-request-id": "ce642aaa-1d36-408f-8d0f-4778a182144f",
-        "x-ms-correlation-request-id": "b984bcc3-8f4f-4076-8a6b-dde4daae260e",
-        "x-ms-ratelimit-remaining-subscription-reads": "11920",
-        "x-ms-routing-request-id": "CENTRALUS:20221010T035814Z:0cdf45b3-250e-4e60-955c-096bbafc9755"
-=======
+        "Pragma": "no-cache",
+        "Server": [
+          "Microsoft-HTTPAPI/2.0",
+          "Microsoft-HTTPAPI/2.0"
+        ],
+        "Strict-Transport-Security": "max-age=31536000; includeSubDomains",
+        "X-Content-Type-Options": "nosniff",
         "x-ms-arm-service-request-id": "0e465b70-6080-4b44-a1e9-2673203f74c5",
         "x-ms-correlation-request-id": "5f74931c-e86a-470d-8ef2-068a9fcda3f6",
         "x-ms-ratelimit-remaining-subscription-reads": "11954",
         "x-ms-routing-request-id": "NORTHCENTRALUS:20221024T050106Z:757c013a-6c42-4e02-b07c-8d3e50643854"
->>>>>>> dce54150
       },
       "ResponseBody": null
     },
@@ -1085,31 +769,18 @@
         "Accept-Encoding": "gzip, deflate",
         "Connection": "keep-alive",
         "Content-Length": "0",
-<<<<<<< HEAD
-        "User-Agent": "azsdk-python-azure-mgmt-network/22.0.0 Python/3.8.14 (Linux-5.15.0-1020-azure-x86_64-with-glibc2.2.5) VSTS_0fb41ef4-5012-48a9-bf39-4ee3de03ee35_build_2500_0"
-=======
-        "User-Agent": "azsdk-python-azure-mgmt-network/22.1.0 Python/3.8.14 (Linux-5.15.0-1022-azure-x86_64-with-glibc2.2.5) VSTS_0fb41ef4-5012-48a9-bf39-4ee3de03ee35_build_2500_0"
->>>>>>> dce54150
+        "User-Agent": "azsdk-python-azure-mgmt-network/22.1.0 Python/3.8.14 (Linux-5.15.0-1022-azure-x86_64-with-glibc2.2.5) VSTS_0fb41ef4-5012-48a9-bf39-4ee3de03ee35_build_2500_0"
       },
       "RequestBody": null,
       "StatusCode": 202,
       "ResponseHeaders": {
         "Azure-AsyncNotification": "Enabled",
-<<<<<<< HEAD
-        "Azure-AsyncOperation": "https://management.azure.com/subscriptions/00000000-0000-0000-0000-000000000000/providers/Microsoft.Network/locations/eastus/operations/83560307-961f-442b-84e1-516ac345b2b7?api-version=2022-05-01",
-        "Cache-Control": "no-cache",
-        "Content-Length": "0",
-        "Date": "Mon, 10 Oct 2022 03:58:13 GMT",
-        "Expires": "-1",
-        "Location": "https://management.azure.com/subscriptions/00000000-0000-0000-0000-000000000000/providers/Microsoft.Network/locations/eastus/operationResults/83560307-961f-442b-84e1-516ac345b2b7?api-version=2022-05-01",
-=======
         "Azure-AsyncOperation": "https://management.azure.com/subscriptions/00000000-0000-0000-0000-000000000000/providers/Microsoft.Network/locations/eastus/operations/cd7dba8a-4e4f-43ef-9ff5-0b99fd2b4ea6?api-version=2022-05-01",
         "Cache-Control": "no-cache",
         "Content-Length": "0",
         "Date": "Mon, 24 Oct 2022 05:01:06 GMT",
         "Expires": "-1",
         "Location": "https://management.azure.com/subscriptions/00000000-0000-0000-0000-000000000000/providers/Microsoft.Network/locations/eastus/operationResults/cd7dba8a-4e4f-43ef-9ff5-0b99fd2b4ea6?api-version=2022-05-01",
->>>>>>> dce54150
         "Pragma": "no-cache",
         "Retry-After": "10",
         "Server": [
@@ -1118,24 +789,14 @@
         ],
         "Strict-Transport-Security": "max-age=31536000; includeSubDomains",
         "X-Content-Type-Options": "nosniff",
-<<<<<<< HEAD
-        "x-ms-arm-service-request-id": "40d265b7-cfb5-41c1-b833-9ddf691d10f8",
-        "x-ms-correlation-request-id": "0957cc56-c35e-42ec-aa1e-1cb544523888",
-        "x-ms-ratelimit-remaining-subscription-deletes": "14993",
-        "x-ms-routing-request-id": "CENTRALUS:20221010T035814Z:0957cc56-c35e-42ec-aa1e-1cb544523888"
-=======
         "x-ms-arm-service-request-id": "9bc2ec60-3fcf-4625-8c12-e9e33532fe80",
         "x-ms-correlation-request-id": "02bd9a61-9b4b-44c4-8662-ed9f6e1cef98",
         "x-ms-ratelimit-remaining-subscription-deletes": "14994",
         "x-ms-routing-request-id": "NORTHCENTRALUS:20221024T050106Z:02bd9a61-9b4b-44c4-8662-ed9f6e1cef98"
->>>>>>> dce54150
       },
       "ResponseBody": null
     },
     {
-<<<<<<< HEAD
-      "RequestUri": "https://management.azure.com/subscriptions/00000000-0000-0000-0000-000000000000/providers/Microsoft.Network/locations/eastus/operations/83560307-961f-442b-84e1-516ac345b2b7?api-version=2022-05-01",
-=======
       "RequestUri": "https://management.azure.com/subscriptions/00000000-0000-0000-0000-000000000000/providers/Microsoft.Network/locations/eastus/operations/cd7dba8a-4e4f-43ef-9ff5-0b99fd2b4ea6?api-version=2022-05-01",
       "RequestMethod": "GET",
       "RequestHeaders": {
@@ -1173,17 +834,12 @@
     },
     {
       "RequestUri": "https://management.azure.com/subscriptions/00000000-0000-0000-0000-000000000000/providers/Microsoft.Network/locations/eastus/operations/cd7dba8a-4e4f-43ef-9ff5-0b99fd2b4ea6?api-version=2022-05-01",
->>>>>>> dce54150
       "RequestMethod": "GET",
       "RequestHeaders": {
         "Accept": "*/*",
         "Accept-Encoding": "gzip, deflate",
         "Connection": "keep-alive",
-<<<<<<< HEAD
-        "User-Agent": "azsdk-python-azure-mgmt-network/22.0.0 Python/3.8.14 (Linux-5.15.0-1020-azure-x86_64-with-glibc2.2.5) VSTS_0fb41ef4-5012-48a9-bf39-4ee3de03ee35_build_2500_0"
-=======
-        "User-Agent": "azsdk-python-azure-mgmt-network/22.1.0 Python/3.8.14 (Linux-5.15.0-1022-azure-x86_64-with-glibc2.2.5) VSTS_0fb41ef4-5012-48a9-bf39-4ee3de03ee35_build_2500_0"
->>>>>>> dce54150
+        "User-Agent": "azsdk-python-azure-mgmt-network/22.1.0 Python/3.8.14 (Linux-5.15.0-1022-azure-x86_64-with-glibc2.2.5) VSTS_0fb41ef4-5012-48a9-bf39-4ee3de03ee35_build_2500_0"
       },
       "RequestBody": null,
       "StatusCode": 200,
@@ -1191,11 +847,7 @@
         "Cache-Control": "no-cache",
         "Content-Encoding": "gzip",
         "Content-Type": "application/json; charset=utf-8",
-<<<<<<< HEAD
-        "Date": "Mon, 10 Oct 2022 03:58:13 GMT",
-=======
         "Date": "Mon, 24 Oct 2022 05:01:16 GMT",
->>>>>>> dce54150
         "Expires": "-1",
         "Pragma": "no-cache",
         "Server": [
@@ -1206,76 +858,45 @@
         "Transfer-Encoding": "chunked",
         "Vary": "Accept-Encoding",
         "X-Content-Type-Options": "nosniff",
-<<<<<<< HEAD
-        "x-ms-arm-service-request-id": "664589c7-8c82-4239-8277-843de7db55f6",
-        "x-ms-correlation-request-id": "0df3bfde-1ed6-47cb-8b26-992b207ba2bf",
-        "x-ms-ratelimit-remaining-subscription-reads": "11919",
-        "x-ms-routing-request-id": "CENTRALUS:20221010T035814Z:0df3bfde-1ed6-47cb-8b26-992b207ba2bf"
-=======
         "x-ms-arm-service-request-id": "87d8bf24-50fb-46b8-8184-09d72822dd9d",
         "x-ms-correlation-request-id": "753e450f-a660-41ca-a895-8375ea2cd725",
         "x-ms-ratelimit-remaining-subscription-reads": "11952",
         "x-ms-routing-request-id": "NORTHCENTRALUS:20221024T050116Z:753e450f-a660-41ca-a895-8375ea2cd725"
->>>>>>> dce54150
       },
       "ResponseBody": {
         "status": "Succeeded"
       }
     },
     {
-<<<<<<< HEAD
-      "RequestUri": "https://management.azure.com/subscriptions/00000000-0000-0000-0000-000000000000/providers/Microsoft.Network/locations/eastus/operationResults/83560307-961f-442b-84e1-516ac345b2b7?api-version=2022-05-01",
-=======
       "RequestUri": "https://management.azure.com/subscriptions/00000000-0000-0000-0000-000000000000/providers/Microsoft.Network/locations/eastus/operationResults/cd7dba8a-4e4f-43ef-9ff5-0b99fd2b4ea6?api-version=2022-05-01",
->>>>>>> dce54150
       "RequestMethod": "GET",
       "RequestHeaders": {
         "Accept": "*/*",
         "Accept-Encoding": "gzip, deflate",
         "Connection": "keep-alive",
-<<<<<<< HEAD
-        "User-Agent": "azsdk-python-azure-mgmt-network/22.0.0 Python/3.8.14 (Linux-5.15.0-1020-azure-x86_64-with-glibc2.2.5) VSTS_0fb41ef4-5012-48a9-bf39-4ee3de03ee35_build_2500_0"
-=======
-        "User-Agent": "azsdk-python-azure-mgmt-network/22.1.0 Python/3.8.14 (Linux-5.15.0-1022-azure-x86_64-with-glibc2.2.5) VSTS_0fb41ef4-5012-48a9-bf39-4ee3de03ee35_build_2500_0"
->>>>>>> dce54150
+        "User-Agent": "azsdk-python-azure-mgmt-network/22.1.0 Python/3.8.14 (Linux-5.15.0-1022-azure-x86_64-with-glibc2.2.5) VSTS_0fb41ef4-5012-48a9-bf39-4ee3de03ee35_build_2500_0"
       },
       "RequestBody": null,
       "StatusCode": 204,
       "ResponseHeaders": {
         "Azure-AsyncNotification": "Enabled",
-<<<<<<< HEAD
-        "Azure-AsyncOperation": "https://management.azure.com/subscriptions/00000000-0000-0000-0000-000000000000/providers/Microsoft.Network/locations/eastus/operations/83560307-961f-442b-84e1-516ac345b2b7?api-version=2022-05-01",
-        "Cache-Control": "no-cache",
-        "Content-Type": "application/json; charset=utf-8",
-        "Date": "Mon, 10 Oct 2022 03:58:13 GMT",
-        "Expires": "-1",
-        "Location": "https://management.azure.com/subscriptions/00000000-0000-0000-0000-000000000000/providers/Microsoft.Network/locations/eastus/operationResults/83560307-961f-442b-84e1-516ac345b2b7?api-version=2022-05-01",
-=======
         "Azure-AsyncOperation": "https://management.azure.com/subscriptions/00000000-0000-0000-0000-000000000000/providers/Microsoft.Network/locations/eastus/operations/cd7dba8a-4e4f-43ef-9ff5-0b99fd2b4ea6?api-version=2022-05-01",
         "Cache-Control": "no-cache",
         "Content-Type": "application/json; charset=utf-8",
         "Date": "Mon, 24 Oct 2022 05:01:16 GMT",
         "Expires": "-1",
         "Location": "https://management.azure.com/subscriptions/00000000-0000-0000-0000-000000000000/providers/Microsoft.Network/locations/eastus/operationResults/cd7dba8a-4e4f-43ef-9ff5-0b99fd2b4ea6?api-version=2022-05-01",
->>>>>>> dce54150
-        "Pragma": "no-cache",
-        "Server": [
-          "Microsoft-HTTPAPI/2.0",
-          "Microsoft-HTTPAPI/2.0"
-        ],
-        "Strict-Transport-Security": "max-age=31536000; includeSubDomains",
-        "X-Content-Type-Options": "nosniff",
-<<<<<<< HEAD
-        "x-ms-arm-service-request-id": "40d265b7-cfb5-41c1-b833-9ddf691d10f8",
-        "x-ms-correlation-request-id": "0957cc56-c35e-42ec-aa1e-1cb544523888",
-        "x-ms-ratelimit-remaining-subscription-reads": "11918",
-        "x-ms-routing-request-id": "CENTRALUS:20221010T035814Z:219143dc-e7f5-44eb-9ed3-28022fd1ac5c"
-=======
+        "Pragma": "no-cache",
+        "Server": [
+          "Microsoft-HTTPAPI/2.0",
+          "Microsoft-HTTPAPI/2.0"
+        ],
+        "Strict-Transport-Security": "max-age=31536000; includeSubDomains",
+        "X-Content-Type-Options": "nosniff",
         "x-ms-arm-service-request-id": "9bc2ec60-3fcf-4625-8c12-e9e33532fe80",
         "x-ms-correlation-request-id": "02bd9a61-9b4b-44c4-8662-ed9f6e1cef98",
         "x-ms-ratelimit-remaining-subscription-reads": "11951",
         "x-ms-routing-request-id": "NORTHCENTRALUS:20221024T050116Z:45cff951-59c4-4985-81c4-56789009a1c9"
->>>>>>> dce54150
       },
       "ResponseBody": null
     }
