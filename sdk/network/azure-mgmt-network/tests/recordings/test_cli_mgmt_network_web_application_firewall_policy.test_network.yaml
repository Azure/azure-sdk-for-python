interactions:
- request:
    body: '{"location": "WestUs", "properties": {"customRules": [], "managedRules":
      {"managedRuleSets": [{"ruleSetType": "OWASP", "ruleSetVersion": "3.0"}]}}}'
    headers:
      Accept:
      - application/json
      Accept-Encoding:
      - gzip, deflate
      Connection:
      - keep-alive
      Content-Length:
      - '147'
      Content-Type:
      - application/json
      User-Agent:
<<<<<<< HEAD
      - azsdk-python-azure-mgmt-network/19.1.0 Python/3.6.9 (Linux-5.4.72-microsoft-standard-WSL2-x86_64-with-Ubuntu-18.04-bionic)
    method: PUT
    uri: https://management.azure.com/subscriptions/00000000-0000-0000-0000-000000000000/resourceGroups/rgname/providers/Microsoft.Network/ApplicationGatewayWebApplicationFirewallPolicies/myPolicy?api-version=2021-03-01
  response:
    body:
      string: "{\r\n  \"name\": \"myPolicy\",\r\n  \"id\": \"/subscriptions/00000000-0000-0000-0000-000000000000/resourceGroups/rgname/providers/Microsoft.Network/ApplicationGatewayWebApplicationFirewallPolicies/myPolicy\"\
        ,\r\n  \"etag\": \"W/\\\"d63f06b1-6087-4aff-8083-d8a88db9dbbb\\\"\",\r\n \
        \ \"type\": \"Microsoft.Network/ApplicationGatewayWebApplicationFirewallPolicies\"\
        ,\r\n  \"location\": \"westus\",\r\n  \"properties\": {\r\n    \"provisioningState\"\
        : \"Updating\",\r\n    \"customRules\": [],\r\n    \"policySettings\": {\r\
        \n      \"requestBodyCheck\": true,\r\n      \"maxRequestBodySizeInKb\": 128,\r\
        \n      \"fileUploadLimitInMb\": 100,\r\n      \"state\": \"Disabled\",\r\n\
        \      \"mode\": \"Detection\"\r\n    },\r\n    \"managedRules\": {\r\n  \
        \    \"managedRuleSets\": [\r\n        {\r\n          \"ruleSetType\": \"\
        OWASP\",\r\n          \"ruleSetVersion\": \"3.0\",\r\n          \"ruleGroupOverrides\"\
        : []\r\n        }\r\n      ],\r\n      \"exclusions\": []\r\n    }\r\n  }\r\
        \n}"
=======
      - azsdk-python-azure-mgmt-network/19.3.0 Python/3.8.12 (Linux-5.11.0-1020-azure-x86_64-with-glibc2.2.5)
        VSTS_0fb41ef4-5012-48a9-bf39-4ee3de03ee35_build_2500_0
    method: PUT
    uri: https://management.azure.com/subscriptions/00000000-0000-0000-0000-000000000000/resourceGroups/rgname/providers/Microsoft.Network/ApplicationGatewayWebApplicationFirewallPolicies/myPolicy?api-version=2021-05-01
  response:
    body:
      string: "{\r\n  \"name\": \"myPolicy\",\r\n  \"id\": \"/subscriptions/00000000-0000-0000-0000-000000000000/resourceGroups/rgname/providers/Microsoft.Network/ApplicationGatewayWebApplicationFirewallPolicies/myPolicy\",\r\n
        \ \"etag\": \"W/\\\"947032f3-5aae-4525-b7bb-39fb0946e9f8\\\"\",\r\n  \"type\":
        \"Microsoft.Network/ApplicationGatewayWebApplicationFirewallPolicies\",\r\n
        \ \"location\": \"westus\",\r\n  \"properties\": {\r\n    \"provisioningState\":
        \"Updating\",\r\n    \"customRules\": [],\r\n    \"policySettings\": {\r\n
        \     \"requestBodyCheck\": true,\r\n      \"maxRequestBodySizeInKb\": 128,\r\n
        \     \"fileUploadLimitInMb\": 100,\r\n      \"state\": \"Disabled\",\r\n
        \     \"mode\": \"Detection\"\r\n    },\r\n    \"managedRules\": {\r\n      \"managedRuleSets\":
        [\r\n        {\r\n          \"ruleSetType\": \"OWASP\",\r\n          \"ruleSetVersion\":
        \"3.0\",\r\n          \"ruleGroupOverrides\": []\r\n        }\r\n      ],\r\n
        \     \"exclusions\": []\r\n    }\r\n  }\r\n}"
>>>>>>> 62df3543
    headers:
      azure-asyncnotification:
      - Enabled
      azure-asyncoperation:
<<<<<<< HEAD
      - https://management.azure.com/subscriptions/00000000-0000-0000-0000-000000000000/providers/Microsoft.Network/locations/westus/operations/8f63c0e6-3330-47a6-9da9-cc48b1457e40?api-version=2021-03-01
=======
      - https://management.azure.com/subscriptions/00000000-0000-0000-0000-000000000000/providers/Microsoft.Network/locations/westus/operations/5ad675ac-341f-4776-a146-29cef6d47f49?api-version=2021-05-01
>>>>>>> 62df3543
      cache-control:
      - no-cache
      content-length:
      - '937'
      content-type:
      - application/json; charset=utf-8
      date:
<<<<<<< HEAD
      - Sat, 09 Oct 2021 08:52:08 GMT
=======
      - Fri, 05 Nov 2021 11:25:49 GMT
>>>>>>> 62df3543
      expires:
      - '-1'
      pragma:
      - no-cache
      server:
      - Microsoft-HTTPAPI/2.0
      - Microsoft-HTTPAPI/2.0
      strict-transport-security:
      - max-age=31536000; includeSubDomains
      x-content-type-options:
      - nosniff
      x-ms-arm-service-request-id:
<<<<<<< HEAD
      - 32fd5ea9-26f8-433e-af32-935eca594aba
=======
      - 754cba13-67e7-45ca-8438-7b723160ab7c
>>>>>>> 62df3543
      x-ms-ratelimit-remaining-subscription-writes:
      - '1199'
    status:
      code: 201
      message: Created
- request:
    body: null
    headers:
      Accept:
      - application/json
      Accept-Encoding:
      - gzip, deflate
      Connection:
      - keep-alive
      User-Agent:
<<<<<<< HEAD
      - azsdk-python-azure-mgmt-network/19.1.0 Python/3.6.9 (Linux-5.4.72-microsoft-standard-WSL2-x86_64-with-Ubuntu-18.04-bionic)
    method: GET
    uri: https://management.azure.com/subscriptions/00000000-0000-0000-0000-000000000000/resourceGroups/rgname/providers/Microsoft.Network/ApplicationGatewayWebApplicationFirewallPolicies/myPolicy?api-version=2021-03-01
  response:
    body:
      string: "{\r\n  \"name\": \"myPolicy\",\r\n  \"id\": \"/subscriptions/00000000-0000-0000-0000-000000000000/resourceGroups/rgname/providers/Microsoft.Network/ApplicationGatewayWebApplicationFirewallPolicies/myPolicy\"\
        ,\r\n  \"etag\": \"W/\\\"82edf669-9480-47d1-a152-64c5312a050f\\\"\",\r\n \
        \ \"type\": \"Microsoft.Network/ApplicationGatewayWebApplicationFirewallPolicies\"\
        ,\r\n  \"location\": \"westus\",\r\n  \"properties\": {\r\n    \"provisioningState\"\
        : \"Succeeded\",\r\n    \"customRules\": [],\r\n    \"policySettings\": {\r\
        \n      \"requestBodyCheck\": true,\r\n      \"maxRequestBodySizeInKb\": 128,\r\
        \n      \"fileUploadLimitInMb\": 100,\r\n      \"state\": \"Disabled\",\r\n\
        \      \"mode\": \"Detection\"\r\n    },\r\n    \"managedRules\": {\r\n  \
        \    \"managedRuleSets\": [\r\n        {\r\n          \"ruleSetType\": \"\
        OWASP\",\r\n          \"ruleSetVersion\": \"3.0\",\r\n          \"ruleGroupOverrides\"\
        : []\r\n        }\r\n      ],\r\n      \"exclusions\": []\r\n    }\r\n  }\r\
        \n}"
=======
      - azsdk-python-azure-mgmt-network/19.3.0 Python/3.8.12 (Linux-5.11.0-1020-azure-x86_64-with-glibc2.2.5)
        VSTS_0fb41ef4-5012-48a9-bf39-4ee3de03ee35_build_2500_0
    method: GET
    uri: https://management.azure.com/subscriptions/00000000-0000-0000-0000-000000000000/resourceGroups/rgname/providers/Microsoft.Network/ApplicationGatewayWebApplicationFirewallPolicies/myPolicy?api-version=2021-05-01
  response:
    body:
      string: "{\r\n  \"name\": \"myPolicy\",\r\n  \"id\": \"/subscriptions/00000000-0000-0000-0000-000000000000/resourceGroups/rgname/providers/Microsoft.Network/ApplicationGatewayWebApplicationFirewallPolicies/myPolicy\",\r\n
        \ \"etag\": \"W/\\\"b0f3bb8d-ab9f-415d-bd65-713691088c6b\\\"\",\r\n  \"type\":
        \"Microsoft.Network/ApplicationGatewayWebApplicationFirewallPolicies\",\r\n
        \ \"location\": \"westus\",\r\n  \"properties\": {\r\n    \"provisioningState\":
        \"Succeeded\",\r\n    \"customRules\": [],\r\n    \"policySettings\": {\r\n
        \     \"requestBodyCheck\": true,\r\n      \"maxRequestBodySizeInKb\": 128,\r\n
        \     \"fileUploadLimitInMb\": 100,\r\n      \"state\": \"Disabled\",\r\n
        \     \"mode\": \"Detection\"\r\n    },\r\n    \"managedRules\": {\r\n      \"managedRuleSets\":
        [\r\n        {\r\n          \"ruleSetType\": \"OWASP\",\r\n          \"ruleSetVersion\":
        \"3.0\",\r\n          \"ruleGroupOverrides\": []\r\n        }\r\n      ],\r\n
        \     \"exclusions\": []\r\n    }\r\n  }\r\n}"
>>>>>>> 62df3543
    headers:
      cache-control:
      - no-cache
      content-length:
      - '938'
      content-type:
      - application/json; charset=utf-8
      date:
<<<<<<< HEAD
      - Sat, 09 Oct 2021 08:52:08 GMT
      etag:
      - W/"82edf669-9480-47d1-a152-64c5312a050f"
=======
      - Fri, 05 Nov 2021 11:25:49 GMT
      etag:
      - W/"b0f3bb8d-ab9f-415d-bd65-713691088c6b"
>>>>>>> 62df3543
      expires:
      - '-1'
      pragma:
      - no-cache
      server:
      - Microsoft-HTTPAPI/2.0
      - Microsoft-HTTPAPI/2.0
      strict-transport-security:
      - max-age=31536000; includeSubDomains
      transfer-encoding:
      - chunked
      vary:
      - Accept-Encoding
      x-content-type-options:
      - nosniff
      x-ms-arm-service-request-id:
<<<<<<< HEAD
      - 321e771c-ccdf-4bde-822e-8ebc44388f1f
=======
      - c34c6866-536a-4dc6-b658-d29d805c249d
>>>>>>> 62df3543
    status:
      code: 200
      message: OK
- request:
    body: null
    headers:
      Accept:
      - application/json
      Accept-Encoding:
      - gzip, deflate
      Connection:
      - keep-alive
      Content-Length:
      - '0'
      User-Agent:
<<<<<<< HEAD
      - azsdk-python-azure-mgmt-network/19.1.0 Python/3.6.9 (Linux-5.4.72-microsoft-standard-WSL2-x86_64-with-Ubuntu-18.04-bionic)
    method: DELETE
    uri: https://management.azure.com/subscriptions/00000000-0000-0000-0000-000000000000/resourceGroups/rgname/providers/Microsoft.Network/ApplicationGatewayWebApplicationFirewallPolicies/myPolicy?api-version=2021-03-01
=======
      - azsdk-python-azure-mgmt-network/19.3.0 Python/3.8.12 (Linux-5.11.0-1020-azure-x86_64-with-glibc2.2.5)
        VSTS_0fb41ef4-5012-48a9-bf39-4ee3de03ee35_build_2500_0
    method: DELETE
    uri: https://management.azure.com/subscriptions/00000000-0000-0000-0000-000000000000/resourceGroups/rgname/providers/Microsoft.Network/ApplicationGatewayWebApplicationFirewallPolicies/myPolicy?api-version=2021-05-01
>>>>>>> 62df3543
  response:
    body:
      string: ''
    headers:
      azure-asyncnotification:
      - Enabled
      azure-asyncoperation:
<<<<<<< HEAD
      - https://management.azure.com/subscriptions/00000000-0000-0000-0000-000000000000/providers/Microsoft.Network/locations/westus/operations/fc285dbb-b5e7-4af6-a5b7-2e48852ed3b6?api-version=2021-03-01
=======
      - https://management.azure.com/subscriptions/00000000-0000-0000-0000-000000000000/providers/Microsoft.Network/locations/westus/operations/66ee475d-4535-49af-8351-bf826c7e1c31?api-version=2021-05-01
>>>>>>> 62df3543
      cache-control:
      - no-cache
      content-length:
      - '0'
      date:
<<<<<<< HEAD
      - Sat, 09 Oct 2021 08:52:09 GMT
      expires:
      - '-1'
      location:
      - https://management.azure.com/subscriptions/00000000-0000-0000-0000-000000000000/providers/Microsoft.Network/locations/westus/operationResults/fc285dbb-b5e7-4af6-a5b7-2e48852ed3b6?api-version=2021-03-01
=======
      - Fri, 05 Nov 2021 11:25:50 GMT
      expires:
      - '-1'
      location:
      - https://management.azure.com/subscriptions/00000000-0000-0000-0000-000000000000/providers/Microsoft.Network/locations/westus/operationResults/66ee475d-4535-49af-8351-bf826c7e1c31?api-version=2021-05-01
>>>>>>> 62df3543
      pragma:
      - no-cache
      server:
      - Microsoft-HTTPAPI/2.0
      - Microsoft-HTTPAPI/2.0
      strict-transport-security:
      - max-age=31536000; includeSubDomains
      x-content-type-options:
      - nosniff
      x-ms-arm-service-request-id:
<<<<<<< HEAD
      - 558fc977-6d6e-4ab2-a0ae-1e7c7f6a1716
=======
      - 9f2b6f60-8638-47f1-8562-3623586e47d0
>>>>>>> 62df3543
      x-ms-ratelimit-remaining-subscription-deletes:
      - '14999'
    status:
      code: 202
      message: Accepted
- request:
    body: null
    headers:
      Accept:
      - '*/*'
      Accept-Encoding:
      - gzip, deflate
      Connection:
      - keep-alive
      User-Agent:
<<<<<<< HEAD
      - azsdk-python-azure-mgmt-network/19.1.0 Python/3.6.9 (Linux-5.4.72-microsoft-standard-WSL2-x86_64-with-Ubuntu-18.04-bionic)
    method: GET
    uri: https://management.azure.com/subscriptions/00000000-0000-0000-0000-000000000000/providers/Microsoft.Network/locations/westus/operations/fc285dbb-b5e7-4af6-a5b7-2e48852ed3b6?api-version=2021-03-01
=======
      - azsdk-python-azure-mgmt-network/19.3.0 Python/3.8.12 (Linux-5.11.0-1020-azure-x86_64-with-glibc2.2.5)
        VSTS_0fb41ef4-5012-48a9-bf39-4ee3de03ee35_build_2500_0
    method: GET
    uri: https://management.azure.com/subscriptions/00000000-0000-0000-0000-000000000000/providers/Microsoft.Network/locations/westus/operations/66ee475d-4535-49af-8351-bf826c7e1c31?api-version=2021-05-01
>>>>>>> 62df3543
  response:
    body:
      string: "{\r\n  \"status\": \"Succeeded\"\r\n}"
    headers:
      cache-control:
      - no-cache
      content-length:
      - '29'
      content-type:
      - application/json; charset=utf-8
      date:
<<<<<<< HEAD
      - Sat, 09 Oct 2021 08:52:20 GMT
=======
      - Fri, 05 Nov 2021 11:26:00 GMT
>>>>>>> 62df3543
      expires:
      - '-1'
      pragma:
      - no-cache
      server:
      - Microsoft-HTTPAPI/2.0
      - Microsoft-HTTPAPI/2.0
      strict-transport-security:
      - max-age=31536000; includeSubDomains
      transfer-encoding:
      - chunked
      vary:
      - Accept-Encoding
      x-content-type-options:
      - nosniff
      x-ms-arm-service-request-id:
<<<<<<< HEAD
      - 81b8c0eb-4e5f-49b2-a720-6acd6bdf8813
=======
      - 57407045-0c6f-4668-ba6e-6b45c1f0c5b8
>>>>>>> 62df3543
    status:
      code: 200
      message: OK
version: 1<|MERGE_RESOLUTION|>--- conflicted
+++ resolved
@@ -14,25 +14,6 @@
       Content-Type:
       - application/json
       User-Agent:
-<<<<<<< HEAD
-      - azsdk-python-azure-mgmt-network/19.1.0 Python/3.6.9 (Linux-5.4.72-microsoft-standard-WSL2-x86_64-with-Ubuntu-18.04-bionic)
-    method: PUT
-    uri: https://management.azure.com/subscriptions/00000000-0000-0000-0000-000000000000/resourceGroups/rgname/providers/Microsoft.Network/ApplicationGatewayWebApplicationFirewallPolicies/myPolicy?api-version=2021-03-01
-  response:
-    body:
-      string: "{\r\n  \"name\": \"myPolicy\",\r\n  \"id\": \"/subscriptions/00000000-0000-0000-0000-000000000000/resourceGroups/rgname/providers/Microsoft.Network/ApplicationGatewayWebApplicationFirewallPolicies/myPolicy\"\
-        ,\r\n  \"etag\": \"W/\\\"d63f06b1-6087-4aff-8083-d8a88db9dbbb\\\"\",\r\n \
-        \ \"type\": \"Microsoft.Network/ApplicationGatewayWebApplicationFirewallPolicies\"\
-        ,\r\n  \"location\": \"westus\",\r\n  \"properties\": {\r\n    \"provisioningState\"\
-        : \"Updating\",\r\n    \"customRules\": [],\r\n    \"policySettings\": {\r\
-        \n      \"requestBodyCheck\": true,\r\n      \"maxRequestBodySizeInKb\": 128,\r\
-        \n      \"fileUploadLimitInMb\": 100,\r\n      \"state\": \"Disabled\",\r\n\
-        \      \"mode\": \"Detection\"\r\n    },\r\n    \"managedRules\": {\r\n  \
-        \    \"managedRuleSets\": [\r\n        {\r\n          \"ruleSetType\": \"\
-        OWASP\",\r\n          \"ruleSetVersion\": \"3.0\",\r\n          \"ruleGroupOverrides\"\
-        : []\r\n        }\r\n      ],\r\n      \"exclusions\": []\r\n    }\r\n  }\r\
-        \n}"
-=======
       - azsdk-python-azure-mgmt-network/19.3.0 Python/3.8.12 (Linux-5.11.0-1020-azure-x86_64-with-glibc2.2.5)
         VSTS_0fb41ef4-5012-48a9-bf39-4ee3de03ee35_build_2500_0
     method: PUT
@@ -50,16 +31,11 @@
         [\r\n        {\r\n          \"ruleSetType\": \"OWASP\",\r\n          \"ruleSetVersion\":
         \"3.0\",\r\n          \"ruleGroupOverrides\": []\r\n        }\r\n      ],\r\n
         \     \"exclusions\": []\r\n    }\r\n  }\r\n}"
->>>>>>> 62df3543
     headers:
       azure-asyncnotification:
       - Enabled
       azure-asyncoperation:
-<<<<<<< HEAD
-      - https://management.azure.com/subscriptions/00000000-0000-0000-0000-000000000000/providers/Microsoft.Network/locations/westus/operations/8f63c0e6-3330-47a6-9da9-cc48b1457e40?api-version=2021-03-01
-=======
       - https://management.azure.com/subscriptions/00000000-0000-0000-0000-000000000000/providers/Microsoft.Network/locations/westus/operations/5ad675ac-341f-4776-a146-29cef6d47f49?api-version=2021-05-01
->>>>>>> 62df3543
       cache-control:
       - no-cache
       content-length:
@@ -67,28 +43,20 @@
       content-type:
       - application/json; charset=utf-8
       date:
-<<<<<<< HEAD
-      - Sat, 09 Oct 2021 08:52:08 GMT
-=======
       - Fri, 05 Nov 2021 11:25:49 GMT
->>>>>>> 62df3543
-      expires:
-      - '-1'
-      pragma:
-      - no-cache
-      server:
-      - Microsoft-HTTPAPI/2.0
-      - Microsoft-HTTPAPI/2.0
-      strict-transport-security:
-      - max-age=31536000; includeSubDomains
-      x-content-type-options:
-      - nosniff
-      x-ms-arm-service-request-id:
-<<<<<<< HEAD
-      - 32fd5ea9-26f8-433e-af32-935eca594aba
-=======
+      expires:
+      - '-1'
+      pragma:
+      - no-cache
+      server:
+      - Microsoft-HTTPAPI/2.0
+      - Microsoft-HTTPAPI/2.0
+      strict-transport-security:
+      - max-age=31536000; includeSubDomains
+      x-content-type-options:
+      - nosniff
+      x-ms-arm-service-request-id:
       - 754cba13-67e7-45ca-8438-7b723160ab7c
->>>>>>> 62df3543
       x-ms-ratelimit-remaining-subscription-writes:
       - '1199'
     status:
@@ -104,25 +72,6 @@
       Connection:
       - keep-alive
       User-Agent:
-<<<<<<< HEAD
-      - azsdk-python-azure-mgmt-network/19.1.0 Python/3.6.9 (Linux-5.4.72-microsoft-standard-WSL2-x86_64-with-Ubuntu-18.04-bionic)
-    method: GET
-    uri: https://management.azure.com/subscriptions/00000000-0000-0000-0000-000000000000/resourceGroups/rgname/providers/Microsoft.Network/ApplicationGatewayWebApplicationFirewallPolicies/myPolicy?api-version=2021-03-01
-  response:
-    body:
-      string: "{\r\n  \"name\": \"myPolicy\",\r\n  \"id\": \"/subscriptions/00000000-0000-0000-0000-000000000000/resourceGroups/rgname/providers/Microsoft.Network/ApplicationGatewayWebApplicationFirewallPolicies/myPolicy\"\
-        ,\r\n  \"etag\": \"W/\\\"82edf669-9480-47d1-a152-64c5312a050f\\\"\",\r\n \
-        \ \"type\": \"Microsoft.Network/ApplicationGatewayWebApplicationFirewallPolicies\"\
-        ,\r\n  \"location\": \"westus\",\r\n  \"properties\": {\r\n    \"provisioningState\"\
-        : \"Succeeded\",\r\n    \"customRules\": [],\r\n    \"policySettings\": {\r\
-        \n      \"requestBodyCheck\": true,\r\n      \"maxRequestBodySizeInKb\": 128,\r\
-        \n      \"fileUploadLimitInMb\": 100,\r\n      \"state\": \"Disabled\",\r\n\
-        \      \"mode\": \"Detection\"\r\n    },\r\n    \"managedRules\": {\r\n  \
-        \    \"managedRuleSets\": [\r\n        {\r\n          \"ruleSetType\": \"\
-        OWASP\",\r\n          \"ruleSetVersion\": \"3.0\",\r\n          \"ruleGroupOverrides\"\
-        : []\r\n        }\r\n      ],\r\n      \"exclusions\": []\r\n    }\r\n  }\r\
-        \n}"
-=======
       - azsdk-python-azure-mgmt-network/19.3.0 Python/3.8.12 (Linux-5.11.0-1020-azure-x86_64-with-glibc2.2.5)
         VSTS_0fb41ef4-5012-48a9-bf39-4ee3de03ee35_build_2500_0
     method: GET
@@ -140,7 +89,6 @@
         [\r\n        {\r\n          \"ruleSetType\": \"OWASP\",\r\n          \"ruleSetVersion\":
         \"3.0\",\r\n          \"ruleGroupOverrides\": []\r\n        }\r\n      ],\r\n
         \     \"exclusions\": []\r\n    }\r\n  }\r\n}"
->>>>>>> 62df3543
     headers:
       cache-control:
       - no-cache
@@ -149,15 +97,9 @@
       content-type:
       - application/json; charset=utf-8
       date:
-<<<<<<< HEAD
-      - Sat, 09 Oct 2021 08:52:08 GMT
-      etag:
-      - W/"82edf669-9480-47d1-a152-64c5312a050f"
-=======
       - Fri, 05 Nov 2021 11:25:49 GMT
       etag:
       - W/"b0f3bb8d-ab9f-415d-bd65-713691088c6b"
->>>>>>> 62df3543
       expires:
       - '-1'
       pragma:
@@ -174,11 +116,7 @@
       x-content-type-options:
       - nosniff
       x-ms-arm-service-request-id:
-<<<<<<< HEAD
-      - 321e771c-ccdf-4bde-822e-8ebc44388f1f
-=======
       - c34c6866-536a-4dc6-b658-d29d805c249d
->>>>>>> 62df3543
     status:
       code: 200
       message: OK
@@ -194,16 +132,10 @@
       Content-Length:
       - '0'
       User-Agent:
-<<<<<<< HEAD
-      - azsdk-python-azure-mgmt-network/19.1.0 Python/3.6.9 (Linux-5.4.72-microsoft-standard-WSL2-x86_64-with-Ubuntu-18.04-bionic)
-    method: DELETE
-    uri: https://management.azure.com/subscriptions/00000000-0000-0000-0000-000000000000/resourceGroups/rgname/providers/Microsoft.Network/ApplicationGatewayWebApplicationFirewallPolicies/myPolicy?api-version=2021-03-01
-=======
       - azsdk-python-azure-mgmt-network/19.3.0 Python/3.8.12 (Linux-5.11.0-1020-azure-x86_64-with-glibc2.2.5)
         VSTS_0fb41ef4-5012-48a9-bf39-4ee3de03ee35_build_2500_0
     method: DELETE
     uri: https://management.azure.com/subscriptions/00000000-0000-0000-0000-000000000000/resourceGroups/rgname/providers/Microsoft.Network/ApplicationGatewayWebApplicationFirewallPolicies/myPolicy?api-version=2021-05-01
->>>>>>> 62df3543
   response:
     body:
       string: ''
@@ -211,44 +143,28 @@
       azure-asyncnotification:
       - Enabled
       azure-asyncoperation:
-<<<<<<< HEAD
-      - https://management.azure.com/subscriptions/00000000-0000-0000-0000-000000000000/providers/Microsoft.Network/locations/westus/operations/fc285dbb-b5e7-4af6-a5b7-2e48852ed3b6?api-version=2021-03-01
-=======
       - https://management.azure.com/subscriptions/00000000-0000-0000-0000-000000000000/providers/Microsoft.Network/locations/westus/operations/66ee475d-4535-49af-8351-bf826c7e1c31?api-version=2021-05-01
->>>>>>> 62df3543
       cache-control:
       - no-cache
       content-length:
       - '0'
       date:
-<<<<<<< HEAD
-      - Sat, 09 Oct 2021 08:52:09 GMT
-      expires:
-      - '-1'
-      location:
-      - https://management.azure.com/subscriptions/00000000-0000-0000-0000-000000000000/providers/Microsoft.Network/locations/westus/operationResults/fc285dbb-b5e7-4af6-a5b7-2e48852ed3b6?api-version=2021-03-01
-=======
       - Fri, 05 Nov 2021 11:25:50 GMT
       expires:
       - '-1'
       location:
       - https://management.azure.com/subscriptions/00000000-0000-0000-0000-000000000000/providers/Microsoft.Network/locations/westus/operationResults/66ee475d-4535-49af-8351-bf826c7e1c31?api-version=2021-05-01
->>>>>>> 62df3543
-      pragma:
-      - no-cache
-      server:
-      - Microsoft-HTTPAPI/2.0
-      - Microsoft-HTTPAPI/2.0
-      strict-transport-security:
-      - max-age=31536000; includeSubDomains
-      x-content-type-options:
-      - nosniff
-      x-ms-arm-service-request-id:
-<<<<<<< HEAD
-      - 558fc977-6d6e-4ab2-a0ae-1e7c7f6a1716
-=======
+      pragma:
+      - no-cache
+      server:
+      - Microsoft-HTTPAPI/2.0
+      - Microsoft-HTTPAPI/2.0
+      strict-transport-security:
+      - max-age=31536000; includeSubDomains
+      x-content-type-options:
+      - nosniff
+      x-ms-arm-service-request-id:
       - 9f2b6f60-8638-47f1-8562-3623586e47d0
->>>>>>> 62df3543
       x-ms-ratelimit-remaining-subscription-deletes:
       - '14999'
     status:
@@ -264,16 +180,10 @@
       Connection:
       - keep-alive
       User-Agent:
-<<<<<<< HEAD
-      - azsdk-python-azure-mgmt-network/19.1.0 Python/3.6.9 (Linux-5.4.72-microsoft-standard-WSL2-x86_64-with-Ubuntu-18.04-bionic)
-    method: GET
-    uri: https://management.azure.com/subscriptions/00000000-0000-0000-0000-000000000000/providers/Microsoft.Network/locations/westus/operations/fc285dbb-b5e7-4af6-a5b7-2e48852ed3b6?api-version=2021-03-01
-=======
       - azsdk-python-azure-mgmt-network/19.3.0 Python/3.8.12 (Linux-5.11.0-1020-azure-x86_64-with-glibc2.2.5)
         VSTS_0fb41ef4-5012-48a9-bf39-4ee3de03ee35_build_2500_0
     method: GET
     uri: https://management.azure.com/subscriptions/00000000-0000-0000-0000-000000000000/providers/Microsoft.Network/locations/westus/operations/66ee475d-4535-49af-8351-bf826c7e1c31?api-version=2021-05-01
->>>>>>> 62df3543
   response:
     body:
       string: "{\r\n  \"status\": \"Succeeded\"\r\n}"
@@ -285,11 +195,7 @@
       content-type:
       - application/json; charset=utf-8
       date:
-<<<<<<< HEAD
-      - Sat, 09 Oct 2021 08:52:20 GMT
-=======
       - Fri, 05 Nov 2021 11:26:00 GMT
->>>>>>> 62df3543
       expires:
       - '-1'
       pragma:
@@ -306,11 +212,7 @@
       x-content-type-options:
       - nosniff
       x-ms-arm-service-request-id:
-<<<<<<< HEAD
-      - 81b8c0eb-4e5f-49b2-a720-6acd6bdf8813
-=======
       - 57407045-0c6f-4668-ba6e-6b45c1f0c5b8
->>>>>>> 62df3543
     status:
       code: 200
       message: OK
