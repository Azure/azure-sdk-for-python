--- conflicted
+++ resolved
@@ -1,7 +1,5 @@
 # Release History
 
-<<<<<<< HEAD
-=======
 ## 13.0.1 (Unreleased)
 
 ### Features Added
@@ -12,7 +10,6 @@
 
 ### Other Changes
 
->>>>>>> bacc704b
 ## 13.0.0 (2022-11-08)
 
 ### Features Added
