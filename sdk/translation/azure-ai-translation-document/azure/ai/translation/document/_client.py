--- conflicted
+++ resolved
@@ -96,12 +96,7 @@
 
     @overload
     def begin_translation(self, inputs, **kwargs):
-<<<<<<< HEAD
         # type: (List[DocumentTranslationInput], **Any) -> DocumentTranslationLROPoller[ItemPaged[DocumentStatusResult]]
-        """Begin translating the document(s) in your source container to your TranslationTarget(s)
-        in the given language.
-=======
-        # type: (List[DocumentTranslationInput], **Any) -> DocumentTranslationPoller[ItemPaged[DocumentStatusResult]]
         pass
 
     def begin_translation(self, *args, **kwargs):  # pylint: disable=client-method-missing-type-annotations
@@ -109,7 +104,6 @@
         in the given language. To perform a single translation from source to target, pass the `source_url`,
         `target_url`, and `target_language_code` parameters. To pass multiple inputs for translation, including
          other translation options, pass the `inputs` parameter as a list of DocumentTranslationInput.
->>>>>>> 338c6a92
 
         For supported languages and document formats, see the service documentation:
         https://docs.microsoft.com/azure/cognitive-services/translator/document-translation/overview
