# ------------------------------------
# Copyright (c) Microsoft Corporation.
# Licensed under the MIT License.
# ------------------------------------

from datetime import datetime
import functools
from testcase import DocumentTranslationTest
from preparer import DocumentTranslationPreparer, DocumentTranslationClientPreparer as _DocumentTranslationClientPreparer
from devtools_testutils import recorded_by_proxy
from azure.ai.translation.document import DocumentTranslationClient
import pytest

DocumentTranslationClientPreparer = functools.partial(_DocumentTranslationClientPreparer, DocumentTranslationClient)


class TestAllDocumentStatuses(DocumentTranslationTest):

    @DocumentTranslationPreparer()
    @DocumentTranslationClientPreparer()
    @recorded_by_proxy
    def test_list_document_statuses(self, client, variables):
        docs_count = 5
        target_language = "es"

        # submit and validate operation
        poller = self._begin_and_validate_translation_with_multiple_docs(client, docs_count, language_code=target_language, wait=True, variables=variables)

        # list docs statuses
        doc_statuses = list(client.list_document_statuses(poller.id)) # convert from generic iterator to list
        assert len(doc_statuses) == docs_count

        for document in doc_statuses:
            self._validate_doc_status(document, target_language)
        return variables

    @DocumentTranslationPreparer()
    @DocumentTranslationClientPreparer()
    @recorded_by_proxy
    def test_list_document_statuses_with_pagination(self, client, variables):
        docs_count = 10
        results_per_page = 2
        no_of_pages = docs_count // results_per_page
        target_language = "es"

        # submit and validate operation
        poller = self._begin_and_validate_translation_with_multiple_docs(client, docs_count, language_code=target_language, wait=True, variables=variables)

        # check doc statuses
        doc_statuses_pages = list(client.list_document_statuses(translation_id=poller.id, results_per_page=results_per_page).by_page())
        assert len(doc_statuses_pages) == no_of_pages

        # iterate by page
        for page in doc_statuses_pages:
            page_items = list(page)
            assert len(page_items) <=  results_per_page
            for document in page_items:
                self._validate_doc_status(document, target_language)
        return variables

    @DocumentTranslationPreparer()
    @DocumentTranslationClientPreparer()
    @recorded_by_proxy
    def test_list_document_statuses_with_skip(self, client, variables):
        docs_count = 10
        skip = 2
        target_language = "es"

        # submit and validate operation
        poller = self._begin_and_validate_translation_with_multiple_docs(client, docs_count, language_code=target_language, wait=True, variables=variables)

        # check doc statuses
        doc_statuses = list(client.list_document_statuses(translation_id=poller.id, skip=skip))
        assert len(doc_statuses) == docs_count - skip

        # iterate over docs
        for document in doc_statuses:
            self._validate_doc_status(document, target_language)
        return variables

    @DocumentTranslationPreparer()
    @DocumentTranslationClientPreparer()
    @recorded_by_proxy
    def test_list_document_statuses_filter_by_status(self, client, variables):
        docs_count = 10
        target_language = "es"

        # submit and validate operation
        poller = self._begin_and_validate_translation_with_multiple_docs(client, docs_count, language_code=target_language, wait=True, variables=variables)

        # list operations
        statuses = ["NotStarted"]
        doc_statuses = list(client.list_document_statuses(poller.id, statuses=statuses))
        assert(len(doc_statuses) == 0)

        statuses = ["Succeeded"]
        doc_statuses = list(client.list_document_statuses(poller.id, statuses=statuses))
        assert(len(doc_statuses) == docs_count)

        statuses = ["Failed"]
        doc_statuses = list(client.list_document_statuses(poller.id, statuses=statuses))
        assert(len(doc_statuses) == 0)
        return variables

    @DocumentTranslationPreparer()
    @DocumentTranslationClientPreparer()
    @recorded_by_proxy
    def test_list_document_statuses_filter_by_ids(self, client, variables):
        docs_count = 5
        target_language = "es"

        # submit and validate operation
        poller = self._begin_and_validate_translation_with_multiple_docs(client, docs_count, language_code=target_language, wait=True, variables=variables)

        # filter ids
        doc_statuses = list(client.list_document_statuses(poller.id)) # convert from generic iterator to list
        assert len(doc_statuses) == docs_count
        ids = [doc.id for doc in doc_statuses]
        ids = ids[:docs_count//2]

        # do the testing
        doc_statuses = list(client.list_document_statuses(poller.id, document_ids=ids))
        assert len(doc_statuses) == len(ids)
        for document in doc_statuses:
            self._validate_doc_status(document, target_language, ids=ids)
        return variables

    @DocumentTranslationPreparer()
    @DocumentTranslationClientPreparer()
    @recorded_by_proxy
    def test_list_document_statuses_order_by_creation_time_asc(self, client, variables):
        docs_count = 5
        target_language = "es"

        # submit and validate operation
        poller = self._begin_and_validate_translation_with_multiple_docs(client, docs_count, language_code=target_language, wait=True, variables=variables)

        # check doc statuses
        doc_statuses = list(client.list_document_statuses(poller.id, order_by=["created_on asc"])) # convert from generic iterator to list
        assert len(doc_statuses) == docs_count

        current = datetime.min
        for document in doc_statuses:
<<<<<<< HEAD
            assert(document.created_on.replace(tzinfo=None) >= curr.replace(tzinfo=None))
            curr = document.created_on
        return variables
=======
            assert(document.created_on.replace(tzinfo=None) >= current.replace(tzinfo=None))
            current = document.created_on

>>>>>>> c3c8b8ee

    @DocumentTranslationPreparer()
    @DocumentTranslationClientPreparer()
    @recorded_by_proxy
    def test_list_document_statuses_order_by_creation_time_desc(self, client, variables):
        docs_count = 5
        target_language = "es"

        # submit and validate operation
        poller = self._begin_and_validate_translation_with_multiple_docs(client, docs_count, language_code=target_language, wait=True, variables=variables)

        # check doc statuses
        doc_statuses = list(client.list_document_statuses(poller.id, order_by=["created_on desc"])) # convert from generic iterator to list
        assert len(doc_statuses) == docs_count

        current = datetime.max
        for document in doc_statuses:
<<<<<<< HEAD
            assert(document.created_on.replace(tzinfo=None) <= curr.replace(tzinfo=None))
            curr = document.created_on
        return variables
=======
            assert(document.created_on.replace(tzinfo=None) <= current.replace(tzinfo=None))
            current = document.created_on
>>>>>>> c3c8b8ee

    @DocumentTranslationPreparer()
    @DocumentTranslationClientPreparer()
    @recorded_by_proxy
    def test_list_document_statuses_mixed_filters(self, client, variables):
        docs_count = 10
        target_language = "es"
        skip = 1
        results_per_page = 2
        statuses = ["Succeeded"]

        # submit and validate operation
        poller = self._begin_and_validate_translation_with_multiple_docs(client, docs_count, language_code=target_language, wait=True, variables=variables)

        # get ids
        doc_statuses = list(client.list_document_statuses(poller.id)) # convert from generic iterator to list
        assert len(doc_statuses) == docs_count
        ids = [doc.id for doc in doc_statuses]
        ids = ids[:docs_count//2]

        filtered_docs = client.list_document_statuses(
            poller.id,
            # filters
            document_ids=ids,
            statuses=statuses,
            # ordering
            order_by=["created_on asc"],
            # paging
            skip=skip,
            results_per_page=results_per_page
        ).by_page()
        assert filtered_docs is not None

        # check statuses
        counter = 0
        current_time = datetime.min
        for page in filtered_docs:
            page_docs = list(page)
            assert len(page_docs) <=  results_per_page # assert paging
            for doc in page_docs:
                counter += 1
                # assert ordering
                assert(doc.created_on.replace(tzinfo=None) >= current_time.replace(tzinfo=None))
                current_time = doc.created_on
                # assert filters
                assert doc.status in statuses
                assert doc.id in ids

        assert(counter == len(ids) - skip)
        return variables<|MERGE_RESOLUTION|>--- conflicted
+++ resolved
@@ -141,15 +141,9 @@
 
         current = datetime.min
         for document in doc_statuses:
-<<<<<<< HEAD
-            assert(document.created_on.replace(tzinfo=None) >= curr.replace(tzinfo=None))
-            curr = document.created_on
-        return variables
-=======
             assert(document.created_on.replace(tzinfo=None) >= current.replace(tzinfo=None))
             current = document.created_on
-
->>>>>>> c3c8b8ee
+        return variables
 
     @DocumentTranslationPreparer()
     @DocumentTranslationClientPreparer()
@@ -167,14 +161,9 @@
 
         current = datetime.max
         for document in doc_statuses:
-<<<<<<< HEAD
-            assert(document.created_on.replace(tzinfo=None) <= curr.replace(tzinfo=None))
-            curr = document.created_on
-        return variables
-=======
             assert(document.created_on.replace(tzinfo=None) <= current.replace(tzinfo=None))
             current = document.created_on
->>>>>>> c3c8b8ee
+        return variables
 
     @DocumentTranslationPreparer()
     @DocumentTranslationClientPreparer()
