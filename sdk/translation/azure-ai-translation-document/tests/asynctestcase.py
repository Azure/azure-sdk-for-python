--- conflicted
+++ resolved
@@ -10,21 +10,7 @@
 from azure.ai.translation.document import DocumentTranslationInput, TranslationTarget
 
 
-<<<<<<< HEAD
 class AsyncDocumentTranslationTest(DocumentTranslationTest, AzureRecordedTestCase):
-=======
-    def __init__(self, method_name):
-        super().__init__(method_name)
-
-    def generate_oauth_token(self):
-        if self.is_live:
-            from azure.identity.aio import ClientSecretCredential
-            return ClientSecretCredential(
-                os.getenv("TRANSLATION_TENANT_ID"),
-                os.getenv("TRANSLATION_CLIENT_ID"),
-                os.getenv("TRANSLATION_CLIENT_SECRET"),
-            )
->>>>>>> c3c8b8ee
 
     async def _begin_and_validate_translation_async(self, async_client, translation_inputs, total_docs_count, language=None):
         # submit operation
@@ -84,12 +70,8 @@
         return result_ids
 
     async def _begin_and_validate_translation_with_multiple_docs_async(self, async_client, docs_count, **kwargs):
-<<<<<<< HEAD
-        # get input parms
+        # get input params
         variables = kwargs.pop('variables', {})
-=======
-        # get input params
->>>>>>> c3c8b8ee
         wait_for_operation = kwargs.pop('wait', False)
         language_code = kwargs.pop('language_code', "es")
 
