# ------------------------------------
# Copyright (c) Microsoft Corporation.
# Licensed under the MIT License.
# ------------------------------------

import pytest
import pytz
from datetime import datetime
import functools
from asynctestcase import AsyncDocumentTranslationTest
from preparer import DocumentTranslationPreparer, DocumentTranslationClientPreparer as _DocumentTranslationClientPreparer
from devtools_testutils.aio import recorded_by_proxy_async
from azure.ai.translation.document.aio import DocumentTranslationClient
DocumentTranslationClientPreparer = functools.partial(_DocumentTranslationClientPreparer, DocumentTranslationClient)

TOTAL_DOC_COUNT_IN_translation = 1


class TestSubmittedTranslations(AsyncDocumentTranslationTest):

    @DocumentTranslationPreparer()
    @DocumentTranslationClientPreparer()
    @recorded_by_proxy_async
    async def test_list_translations(self, client, variables):
        # create some translations
        operations_count = 5
        docs_per_operation = 5
        await self._begin_multiple_translations_async(client, operations_count, docs_per_operation=docs_per_operation, wait=False, variables=variables)

        # list translations
        submitted_translations = client.list_translation_statuses()
        assert submitted_translations is not None

        # check statuses
        async for translation in submitted_translations:
            self._validate_translations(translation)
        return variables

    @DocumentTranslationPreparer()
    @DocumentTranslationClientPreparer()
    @recorded_by_proxy_async
    async def test_list_translations_with_pagination(self, client, variables):
        # prepare data
        operations_count = 5
        docs_per_operation = 2
        results_per_page = 2

        # create some translations
        await self._begin_multiple_translations_async(client, operations_count, docs_per_operation=docs_per_operation, wait=False, variables=variables)

        # list translations
        submitted_translations_pages = client.list_translation_statuses(results_per_page=results_per_page).by_page()
        assert submitted_translations_pages is not None

        # iterate by page
        async for page in submitted_translations_pages:
            page_translations = []
            async for translation in page:
                page_translations.append(translation)
                self._validate_translations(translation)

            assert len(page_translations) <= results_per_page
        return variables

    @DocumentTranslationPreparer()
    @DocumentTranslationClientPreparer()
    @recorded_by_proxy_async
    async def test_list_translations_with_skip(self, client, variables):
        # prepare data
        operations_count = 10
        docs_per_operation = 2
        skip = 5

        # create some translations
        await self._begin_multiple_translations_async(client, operations_count, wait=False, docs_per_operation=docs_per_operation, variables=variables)

        # list translations - unable to assert skip!!
        all_translations = client.list_translation_statuses()
        all_operations_count = 0
        async for translation in all_translations:
            all_operations_count += 1

        translations_with_skip = client.list_translation_statuses(skip=skip)
        translations_with_skip_count = 0
        async for translation in translations_with_skip:
            translations_with_skip_count += 1

        assert all_operations_count - translations_with_skip_count == skip
        return variables

    @DocumentTranslationPreparer()
    @DocumentTranslationClientPreparer()
    @recorded_by_proxy_async
    async def test_list_translations_filter_by_status(self, client, variables):
        operations_count = 5
        docs_per_operation = 1

        # create some translations with the status 'Succeeded'
        completed_translation_ids = await self._begin_multiple_translations_async(client, operations_count, wait=True, docs_per_operation=docs_per_operation, variables=variables)

        # create some translations with the status 'Canceled'
        translation_ids = await self._begin_multiple_translations_async(client, operations_count, wait=False, docs_per_operation=docs_per_operation, variables=variables, container_suffix="cancel")
        for id in translation_ids:
            await client.cancel_translation(id)
        self.wait(10) # wait for 'canceled' to propagate

        # list translations with status filter
        statuses = ["Canceled"]
        submitted_translations = client.list_translation_statuses(statuses=statuses)

        # check statuses
        async for translation in submitted_translations:
            assert translation.status in statuses
            assert translation.id not in completed_translation_ids
        return variables

    @DocumentTranslationPreparer()
    @DocumentTranslationClientPreparer()
    @recorded_by_proxy_async
    async def test_list_translations_filter_by_ids(self, client, variables):
        operations_count = 3
        docs_per_operation = 2

        # create some translations
        translation_ids = await self._begin_multiple_translations_async(client, operations_count, wait=False, docs_per_operation=docs_per_operation, variables=variables)

        # list translations
        submitted_translations = client.list_translation_statuses(translation_ids=translation_ids)
        assert submitted_translations is not None

        # check statuses
        async for translation in submitted_translations:
            assert translation.id in translation_ids
        return variables

    @pytest.mark.live_test_only
    @DocumentTranslationPreparer()
    @DocumentTranslationClientPreparer()
    async def test_list_translations_filter_by_created_after(self, **kwargs):
        client = kwargs.pop("client")
        # create some translations
        operations_count = 3
        docs_per_operation = 2

        # create some translations
        start = datetime.utcnow()
        translation_ids = await self._begin_multiple_translations_async(client, operations_count, wait=False, docs_per_operation=docs_per_operation)

        # list translations
        submitted_translations = client.list_translation_statuses(created_after=start)
        assert submitted_translations is not None

        # check statuses
        async for translation in submitted_translations:
            assert translation.id in translation_ids
            assert(translation.created_on.replace(tzinfo=None) >= start.replace(tzinfo=None))

    @pytest.mark.live_test_only
    @DocumentTranslationPreparer()
    @DocumentTranslationClientPreparer()
    async def test_list_translations_filter_by_created_before(self, client):
        '''
            NOTE: test is dependent on 'end' to be specific/same as time zone of the service! 
                'end' must be timezone-aware!
        '''
        operations_count = 5
        docs_per_operation = 1

        # create some translations
        await self._begin_multiple_translations_async(client, operations_count, wait=True, docs_per_operation=docs_per_operation)
        end = datetime.utcnow().replace(tzinfo=pytz.utc)
        translation_ids = await self._begin_multiple_translations_async(client, operations_count, wait=True, docs_per_operation=docs_per_operation)

        # list translations
        submitted_translations = client.list_translation_statuses(created_before=end)
        assert submitted_translations is not None

        # check statuses
        async for translation in submitted_translations:
            assert translation.created_on.replace(tzinfo=None) <=  end.replace(tzinfo=None)
            assert translation.id not in  translation_ids

    @DocumentTranslationPreparer()
    @DocumentTranslationClientPreparer()
    @recorded_by_proxy_async
    async def test_list_translations_order_by_creation_time_asc(self, client, variables):
        operations_count = 3
        docs_per_operation = 2

        # create some translations
        await self._begin_multiple_translations_async(client, operations_count, wait=False, docs_per_operation=docs_per_operation, variables=variables)

        # list translations
        submitted_translations = client.list_translation_statuses(order_by=["created_on asc"])
        assert submitted_translations is not None

        # check statuses
        current = datetime.min
        async for translation in submitted_translations:
<<<<<<< HEAD
            assert(translation.created_on.replace(tzinfo=None) >= curr.replace(tzinfo=None))
            curr = translation.created_on
        return variables
=======
            assert(translation.created_on.replace(tzinfo=None) >= current.replace(tzinfo=None))
            current = translation.created_on

>>>>>>> c3c8b8ee

    @DocumentTranslationPreparer()
    @DocumentTranslationClientPreparer()
    @recorded_by_proxy_async
    async def test_list_translations_order_by_creation_time_desc(self, client, variables):
        operations_count = 3
        docs_per_operation = 2

        # create some translations
        await self._begin_multiple_translations_async(client, operations_count, wait=False, docs_per_operation=docs_per_operation, variables=variables)

        # list translations
        submitted_translations = client.list_translation_statuses(order_by=["created_on desc"])
        assert submitted_translations is not None

        # check statuses
        current = datetime.max
        async for translation in submitted_translations:
<<<<<<< HEAD
            assert(translation.created_on.replace(tzinfo=None) <= curr.replace(tzinfo=None))
            curr = translation.created_on
        return variables
=======
            assert(translation.created_on.replace(tzinfo=None) <= current.replace(tzinfo=None))
            current = translation.created_on
>>>>>>> c3c8b8ee

    @pytest.mark.live_test_only()
    @DocumentTranslationPreparer()
    @DocumentTranslationClientPreparer()
    async def test_list_translations_mixed_filters(self, **kwargs):
        client = kwargs.pop("client")
        # create some translations
        operations_count = 4
        docs_per_operation = 1
        results_per_page = 2
        statuses = ["Succeeded"]
        skip = 1

        # create some translations
        start = datetime.utcnow().replace(tzinfo=pytz.utc)
        successful_translation_ids = await self._begin_multiple_translations_async(client, operations_count, wait=True, docs_per_operation=docs_per_operation)
        end = datetime.utcnow().replace(tzinfo=pytz.utc)

        # list translations
        submitted_translations = client.list_translation_statuses(
            # filters
            statuses=statuses,
            created_after=start,
            created_before=end,
            # ordering
            order_by=["created_on asc"],
            # paging
            skip=skip,
            results_per_page=results_per_page
        ).by_page()

        # check statuses
        current_time = datetime.min
        async for page in submitted_translations:
            counter = 0
            async for translation in page:
                counter += 1
                # assert id
                assert translation.id in successful_translation_ids
                # assert ordering
                assert(translation.created_on.replace(tzinfo=None) >= current_time.replace(tzinfo=None))
                current_time = translation.created_on
                # assert filters
                assert(translation.created_on.replace(tzinfo=None) <= end.replace(tzinfo=None))
                assert(translation.created_on.replace(tzinfo=None) >= start.replace(tzinfo=None))
                assert translation.status in statuses

            assert counter <=  results_per_page # assert paging<|MERGE_RESOLUTION|>--- conflicted
+++ resolved
@@ -197,15 +197,9 @@
         # check statuses
         current = datetime.min
         async for translation in submitted_translations:
-<<<<<<< HEAD
-            assert(translation.created_on.replace(tzinfo=None) >= curr.replace(tzinfo=None))
-            curr = translation.created_on
-        return variables
-=======
             assert(translation.created_on.replace(tzinfo=None) >= current.replace(tzinfo=None))
             current = translation.created_on
-
->>>>>>> c3c8b8ee
+        return variables
 
     @DocumentTranslationPreparer()
     @DocumentTranslationClientPreparer()
@@ -224,14 +218,9 @@
         # check statuses
         current = datetime.max
         async for translation in submitted_translations:
-<<<<<<< HEAD
-            assert(translation.created_on.replace(tzinfo=None) <= curr.replace(tzinfo=None))
-            curr = translation.created_on
-        return variables
-=======
             assert(translation.created_on.replace(tzinfo=None) <= current.replace(tzinfo=None))
             current = translation.created_on
->>>>>>> c3c8b8ee
+        return variables
 
     @pytest.mark.live_test_only()
     @DocumentTranslationPreparer()
