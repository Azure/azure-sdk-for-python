--- conflicted
+++ resolved
@@ -939,15 +939,7 @@
     },
     {
       "filename": "sdk/cognitivelanguage/azure-ai-language-questionanswering/**",
-<<<<<<< HEAD
-      "words": [
-        "qnas",
-        "qnamaker",
-        "ADTO"
-      ],
-=======
       "words": [ "qnas", "qnamaker", "ADTO", "tfidf", "ngram" ],
->>>>>>> a6ec9bbe
       "caseSensitive": false
     },
     {
