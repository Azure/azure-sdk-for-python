{
  "version": "0.2",
  "language": "en",
  "languageId": "python",
  "dictionaries": [
    "powershell",
    "python",
    "softwareTerms",
    "lorem-ipsum",
    "en_us",
    "en-gb"
  ],
  "ignorePaths": [
    "eng/**",
    ".github/CODEOWNERS",
    "scripts/**",
    "**/tests/recordings/**",
    ".vscode/cspell.json",
    "*.parquet",
    "*.cspkg",
    "*.avro",
    "*.tgz",
    "*.pfx",
    "sdk/**/azure-mgmt**/**",
    "sdk/**/ci.yml",
    "sdk/**/azure-cognitiveservices**",
    "sdk/**/_generated/**",
    "**/*requirement*.txt",
    "**/assets.json",
    "**/pyproject.toml",
    "sdk/anomalydetector/**",
    "sdk/applicationinsights/azure-applicationinsights/**",
    "sdk/batch/azure-batch/**",
    "sdk/ai/**/index/**",
    "sdk/ai/azure-ai-generative/tests/**",
    "sdk/ai/azure-ai-resources/azure/ai/resources/_index/_langchain/vendor/**",
    "sdk/ai/azure-ai-resources/azure/ai/resources/_restclient/**",
    "sdk/cognitiveservices/azure-cognitiveservices-search-autosuggest/**",
    "sdk/cognitiveservices/azure-cognitiveservices-search-customimagesearch/**",
    "sdk/cognitiveservices/azure-cognitiveservices-search-customsearch/**",
    "sdk/cognitiveservices/azure-cognitiveservices-language-textanalytics/**",
    "sdk/cognitiveservices/azure-cognitiveservices-language-luis/**",
    "sdk/cognitiveservices/azure-cognitiveservices-search-entitysearch/**",
    "sdk/cognitiveservices/azure-cognitiveservices-knowledge-qnamaker/**",
    "sdk/cognitiveservices/azure-cognitiveservices-search-imagesearch/**",
    "sdk/cognitiveservices/azure-cognitiveservices-search-newssearch/**",
    "sdk/cognitiveservices/azure-cognitiveservices-search-videosearch/**",
    "sdk/cognitiveservices/azure-cognitiveservices-search-websearch/**",
    "sdk/cognitiveservices/azure-cognitiveservices-vision-computervision/**",
    "sdk/cognitiveservices/azure-cognitiveservices-vision-customvision/**",
    "sdk/cognitiveservices/azure-cognitiveservices-search-visualsearch/**",
    "sdk/communication/azure-communication-networktraversal/**",
    "sdk/communication/azure-communication-chat/**",
    "sdk/communication/azure-communication-phonenumbers/**",
    "sdk/communication/azure-communication-sms/**",
    "sdk/communication/azure-communication-callautomation/tests/**",
    "sdk/core/azure/**",
    "sdk/core/azure-common/**",
    "sdk/core/azure-core-tracing-opencensus/**",
    "sdk/core/azure-core-tracing-opentelemetry/**",
    "sdk/core/azure-servicemanagement-legacy/**",
    "sdk/core/corehttp/**",
    "sdk/digitaltwins/azure-digitaltwins-core/**",
    "sdk/evaluation/azure-ai-evaluation/tests/**",
    "sdk/eventhub/azure-eventhub-checkpointstoretable/**",
    "sdk/eventhub/azure-eventhub-checkpointstoreblob-aio/**",
    "sdk/eventhub/azure-eventhub/**",
    "sdk/easm/azure-defender-easm/azure/defender/easm/**",
    "sdk/graphrbac/azure-graphrbac/**",
    "sdk/healthinsights/azure-healthinsights-cancerprofiling/azure/**",
    "sdk/healthinsights/azure-healthinsights-clinicalmatching/azure/**",
    "sdk/formrecognizer/azure-ai-formrecognizer/samples/sample_forms/**",
    "sdk/formrecognizer/azure-ai-formrecognizer/tests/sample_forms/**",
    "sdk/documentintelligence/azure-ai-documentintelligence/samples/sample_forms/**",
    "sdk/documentintelligence/azure-ai-documentintelligence/tests/sample_forms/**",
    "sdk/personalizer/azure-ai-personalizer/azure/ai/personalizer/**",
    "sdk/identity/azure-identity/images/**",
    "sdk/identity/azure-identity/tests/pod-identity/**",
    "sdk/identity/azure-identity/tests/managed-identity-live/service-fabric/**",
    "sdk/keyvault/azure-keyvault-certificates/tests/certs.py",
    "sdk/keyvault/azure-keyvault-keys/tests/keys.py",
    "sdk/modelsrepository/azure-iot-modelsrepository/**",
    "sdk/remoterendering/test-resources.json",
    "sdk/remoterendering/azure-mixedreality-remoterendering/swagger/azure/mixedreality/remoterendering/mr-arr.json",
    "sdk/servicefabric/azure-servicefabric/**",
    "sdk/search/azure-search-documents/**",
    "sdk/storage/azure-storage-blob-changefeed/**",
    "sdk/servicebus/azure-servicebus/**",
    "sdk/storage/azure-storage-queue/**",
    "sdk/synapse/azure-synapse/**",
    "sdk/synapse/azure-synapse-artifacts/**",
    "sdk/translation/azure-ai-translation-document/samples/assets/**",
    "sdk/translation/azure-ai-translation-document/doc/**",
    "sdk/translation/azure-ai-translation-document/tests/glossaries-valid.csv",
    "sdk/storage/azure-storage-blob/**",
    "sdk/storage/azure-storage-extensions/**",
    "sdk/ml/azure-ai-ml/azure/ai/ml/_restclient/**",
    "sdk/ml/azure-ai-ml/azure/ai/ml/_utils/_virtual_cluster_utils/_restclient/**",
    "sdk/ml/azure-ai-ml/azure/ai/ml/entities/_job/job_name_generator.py",
    "sdk/ml/azure-ai-ml/azure/ai/ml/constants/_job/automl.py",
    "sdk/ml/azure-ai-ml/tests/**",
    "sdk/ml/azure-ai-ml/swagger/**",
    "sdk/ml/azure-ai-ml/NOTICE.txt",
    "sdk/ml/azure-ai-ml/.pre-commit-config.yaml",
    "sdk/ml/azure-ai-ml/azure/ai/ml/entities/_autogen_entities/_model_base.py",
    "sdk/ml/azure-ai-ml/azure/ai/ml/entities/_autogen_entities/_serialization.py",
    "sdk/monitor/azure-monitor-opentelemetry/samples/tracing/django/sample/db.sqlite3",
    "sdk/monitor/azure-monitor-opentelemetry-exporter/samples/traces/django/sample/db.sqlite3",
    "sdk/loadtestservice/azure-developer-loadtesting/**",
    "sdk/translation/azure-ai-translation-text/azure/ai/translation/text/_serialization.py",
    "sdk/translation/azure-ai-translation-text/tests/test_break_sentence.py",
    "sdk/translation/azure-ai-translation-text/tests/test_translation.py",
    "sdk/translation/azure-ai-translation-text/tests/test_transliteration.py",
    "sdk/translation/azure-ai-translation-text/tests/test_break_sentence_async.py",
    "sdk/translation/azure-ai-translation-text/tests/test_translation_async.py",
    "sdk/translation/azure-ai-translation-text/tests/test_transliteration_async.py",
    "sdk/translation/azure-ai-translation-text/azure/ai/translation/text/_model_base.py",
    "sdk/translation/test-resources.json",
    "eng/**/*.json",
    "eng/*.txt",
    "eng/tox/tox.ini",
    "eng/common/docgeneration/Generate-DocIndex.ps1",
    "eng/**/*.py",
    ".gitignore",
    "tools/azure-sdk-tools/ci_tools/github_tools.py",
    "tools/azure-sdk-tools/devtools_testutils/fake_credentials.py",
    "tools/azure-sdk-tools/packaging_tools/**",
    "tools/azure-sdk-tools/setup.py",
    "sdk/webpubsub/azure-messaging-webpubsubclient/azure/messaging/webpubsubclient/_serialization.py",
    "sdk/webpubsub/azure-messaging-webpubsubclient/azure/messaging/webpubsubclient/_model_base.py",
    "tools/azure-sdk-tools/tests/test_servicemetadata.py",
    "conda/conda-recipes/azure-ai-ml/meta.yaml",
    "conda/conda-recipes/azure-eventhub/meta.yaml",
    "conda/conda-recipes/azure-mgmt/meta.yaml",
    "conda/conda-recipes/azure-security-attestation/meta.yaml",
    "conda/conda-recipes/msal-extensions/meta.yaml",
    "conda/conda-recipes/msrest/meta.yaml",
    "conda/conda-recipes/uamqp/meta.yaml",
    "conda/conda-releaselogs/azure-mgmt.md",
    ".github/workflows/azure-sdk-tools.yml"
  ],
  "words": [
    "msedge",
    "spinup",
    "cibuildwheel",
    "aoai",
    "pyprojects",
    "certifi",
    "cffi",
    "tomlw",
    "xdist",
    "pyprojecttoml",
    "tomli",
    "sdkrel",
    "qnamaker",
    "mindependency",
    "automl",
    "pyyaml",
    "CONLL",
    "pyjwt",
    "conll",
    "aad",
    "aadclient",
    "AADSTS",
    "adamw",
    "addfinalizer",
    "addinivalue",
    "adfs",
    "adls",
    "aenter",
    "aiohttp",
    "alru",
    "amqp",
    "amqps",
    "anyio",
    "apim",
    "Asal",
    "asgi",
    "astimezone",
    "AsyncIterable",
    "asyncio",
    "avroencoder",
    "Avs",
    "azcmagent",
    "azsdk",
    "azurecr",
    "azuremgmtcore",
    "azuremgmtcommunication",
    "bdist",
    "bstr",
    "byref",
    "cdll",
    "certprg",
    "certver",
    "cchardet",
    "clientid",
    "cname",
    "conda",
    "connectedvmware",
    "consts",
    "contoso",
    "contosodataset",
    "centralus",
    "centraluseuap",
    "creds",
    "ctoring",
    "ctxt",
    "ctypes",
    "curr",
    "dateutil",
    "ddos",
    "decryptor",
    "delenv",
    "dependened",
    "deque",
    "deserialization",
    "deserializers",
    "disablecov",
    "distilbert",
    "distilroberta",
    "docfx",
    "dont",
    "dotenv",
    "dowhile",
    "DPAPI",
    "dpkg",
    "dtlk",
    "dtlksd",
    "DWORD",
    "eastus",
    "Easm",
    "euap",
    "eckey",
    "ekus",
    "encryptor",
    "engsys",
    "entra",
    "envname",
    "evals",
    "fileno",
    "fqdns",
    "fstat",
    "gbps",
    "GCCH",
    "getsizeof",
    "graphrbac",
    "gmtime",
    "guids",
    "hanaonazure",
    "hdinsight",
    "healthdataaiservices",
    "heapq",
    "hexlify",
    "himds",
    "hmac",
    "hnstestscope",
    "howto",
    "Hololens",
    "httpx",
    "illumos",
    "imds",
    "inotify",
    "ints",
    "iohttp",
    "IOHTTP",
    "IOLRO",
    "incompat",
    "inprogress",
    "ipconfiguration",
    "ipconfigurations",
    "iqmp",
    "isclass",
    "iscoroutine",
    "iscoroutinefunction",
    "iscsi",
    "iterrows",
    "ivar",
    "ivars",
    "jwks",
    "keybak",
    "kube",
    "kubeconfig",
    "kubeconfigs",
    "Kubernetes",
    "Kusto",
    "kvlt",
    "livekvtest",
    "livekvtestcertprg",
    "livekvtestcertrec",
    "livekvtestgetcertperfcert",
    "livekvtestgetsecretperfsecret",
    "livekvtestlistperfsecret",
    "livekvtestdecryptperfkey",
    "livekvtestgetkeyperfkey",
    "livekvtestsignperfkey",
    "livekvtestunwrapperfkey",
    "lrobasepollingasynclrobasepolling",
    "lropollerasynclropoller",
    "lmazuel",
    "logz",
    "LPCWSTR",
    "Lucene",
    "mbps",
    "mday",
    "mibps",
    "mgmt",
    "mhsm",
    "mros",
    "Nify",
    "mipsle",
    "mktime",
    "mlindex",
    "msal",
    "msrest",
    "msrestazure",
    "MSSQL",
    "mutex",
    "myacr",
    "mydirectory",
    "myfile",
    "myvault",
    "mytable",
    "nazsdk",
    "nbytes",
    "nbsp",
    "noarch",
    "NOPERM",
    "northcentralus",
    "nspkg",
    "OAEP",
    "oauthlib",
    "objs",
    "odata",
    "oidc",
    "onboarded",
    "onmicrosoft",
    "openai",
    "OPENAI",
    "owasp",
    "ownerid",
    "PBYTE",
    "PCREDENTIAL",
    "perfmon",
    "perfstress",
    "perfstressdebug",
    "personalizer",
    "pkce",
    "pkey",
    "plex",
    "pluggy",
    "popen",
    "prebuilts",
    "premf",
    "prevsnapshot",
    "pschema",
    "PSECRET",
    "pydantic",
    "pyfetch",
    "pyfuncitem",
    "pygobject",
    "pyodide",
    "pyright",
    "pyrightconfig",
    "parameterizing",
    "pytyped",
    "pytz",
    "pywin",
    "pyversion",
    "RAGRS",
    "rdbms",
    "reauthenticated",
    "reimage",
    "revascularization",
    "riscv",
    "rollup",
    "RSNULL",
    "rtsp",
    "rtype",
    "rwdlacu",
    "scbedd",
    "sdist",
    "sdpath",
    "secbak",
    "SECG",
    "SECP",
    "setfacl",
    "sftdl",
    "signalr",
    "signup",
    "simplifiable",
    "skipif",
    "sktid",
    "skus",
    "southcentralus",
    "ssis",
    "struct",
    "STRUCT",
    "substringof",
    "systemperf",
    "tenvparallel",
    "Teradata",
    "timegm",
    "toxenv",
    "tzname",
    "tzutc",
    "uamqp",
    "uksouth",
    "ukwest",
    "unpad",
    "unpadder",
    "unpartial",
    "uniquifier",
    "unredacted",
    "unseekable",
    "unsubscriptable",
    "upns",
    "upserted",
    "urandom",
    "urlsafeb",
    "urlunparse",
    "usgov",
    "usdodcentral",
    "usdodeast",
    "usgovarizona",
    "usgovcloudapi",
    "usgoviowa",
    "usgovtexas",
    "usgovvirginia",
    "utid",
    "Uvsc",
    "vcrpy",
    "vendored",
    "verifysdist",
    "verifywhl",
    "versionid",
    "vmimage",
    "vmss",
    "vmwarecloudsimple",
    "vnet",
    "volcz",
    "vsts",
    "wchar",
    "westcentralus",
    "westus",
    "wfile",
    "westus",
    "xlnet",
    "BUILDID",
    "documentdb",
    "chdir",
    "radiculopathy",
    "reqs",
    "rgpy",
    "swaggertosdk",
    "rgname",
    "mtype",
    "venvtools",
    "ispkg",
    "openpyxl",
    "deps",
    "prnumber",
    "yarl",
    "SDDL",
    "dacl",
    "wday",
    "whls",
    "aiter",
    "solft",
    "amltmp",
    "amltemp",
    "deserializers",
    "dicom",
    "WINDOWSVMIMAGE",
    "LINUXVMIMAGE",
    "MACVMIMAGE",
    "myuseragent"
  ],
  "overrides": [
    {
      "filename": "sdk/ai/**",
      "words": [
        "azureml",
        "mlflow",
        "tika",
        "pypdf",
        "fsspec",
        "openai",
        "tiktoken",
        "vectordb",
        "pybase",
        "mlindex",
        "mlindexes",
        "aoai",
        "faiss",
        "mlmodel",
        "openmpi",
        "vcpu",
        "vcpus",
        "levelno",
        "miniconda",
        "runsvdir",
        "Fsubscriptions",
        "Fresource",
        "Fproviders",
        "Fdeployments",
        "roups",
        "mltable",
        "wsid",
        "runid"
      ]
    },
    {
      "filename": "doc/sphinx/generate_doc.py",
      "words": [
        "undoc"
      ]
    },
    {
      "filename": "doc/dev/test_proxy_migration_guide.md",
      "words": [
        "pytestmarkparametrize"
      ]
    },
    {
      "filename": "doc/dev/pylint_checking.md",
      "words": [
        "pylintrc"
      ]
    },
    {
      "filename": "tools/azure-sdk-tools/devtools_testutils/proxy_startup.py",
      "words": [
        "certifi",
        "passenv"
      ]
    },
    {
      "filename": "tools/azure-sdk-tools/tests/integration/test_proxy_startup.py",
      "words": [
        "spinup"
      ]
    },
    {
      "filename": "sdk/remoterendering/**",
      "words": [
        "Phong"
      ]
    },
    {
      "filename": "tools/azure-sdk-tools/ci_tools/deps.html.j2",
      "words": [
        "isfork",
        "ISFORK",
        "thead"
      ]
    },
    {
      "filename": "tools/azure-sdk-tools/gh_tools/**",
      "words": [
        "JOBID",
        "vnext"
      ]
    },
    {
      "filename": "doc/esrp_release.md",
      "words": [
        "ESRP"
      ]
    },
    {
      "filename": "sdk/core/azure-core/tests/test_serialization.py",
      "words": [
        "Rlcw",
        "Jwcmlud"
      ]
    },
    {
      "filename": "sdk/identity/azure-identity/tests/*.py",
      "words": [
        "infile"
      ]
    },
    {
      "filename": "sdk/identity/test-resources*",
      "words": [
        "kubelet",
        "otsv"
      ]
    },
    {
      "filename": "sdk/identity/azure-identity/TROUBLESHOOTING.md",
      "words": [
        "wammsa"
      ]
    },
    {
      "filename": "sdk/identity/azure-identity-broker/tests/*.py",
      "words": [
        "signin"
      ]
    },
    {
      "filename": "sdk/tables/azure-data-tables/tests/**/*.py",
      "words": [
        "tzutc",
        "tzoffset",
        "BRST",
        "uttable",
        "pytablesync",
        "pytableasync",
        "mydomain",
        "myaccount",
        "testid",
        "clsid",
        "doesnt",
        "doesntexist"
      ]
    },
    {
      "filename": "sdk/tables/azure-data-tables/**/*.py",
      "words": [
        "astimezone",
        "myasynctable",
        "mytableasync",
        "mytable",
        "edmtypes",
        "specifed"
      ]
    },
    {
      "filename": "sdk/tables/azure-data-tables/CHANGELOG.md",
      "words": [
        "kldtz"
      ]
    },
    {
      "filename": "sdk/tables/test-resources.json",
      "words": [
        "mmspecial"
      ]
    },
    {
      "filename": "sdk/translation/azure-ai-translation-document/**",
      "words": [
        "essai",
        "myfoldername"
      ]
    },
    {
      "filename": "sdk/translation/azure-ai-translation-text/**",
      "words": [
        "akhtabar",
        "deserializers",
        "Esto",
        "hudha",
        "mosca",
        "mros",
        "NOACTION",
        "prueba",
        "wordomatic"
      ]
    },
    {
      "filename": "sdk/textanalytics/azure-ai-textanalytics/**",
      "words": [
        "Forndexter",
        "ESDNI",
        "dinero",
        "Zocor",
        "dann",
        "UMLS",
        "nach",
        "año",
        "BRCPF",
        "abril",
        "zalgo",
        "n'était",
        "tengo",
        "IDRG",
        "était",
        "gegründet",
        "L'hôtel",
        "Hola",
        "hola",
        "escrito",
        "Coumadin",
        "EUGPS",
        "dokument",
        "wurde",
        "Detta",
        "IFIC",
        "Fahrt",
        "documento",
        "scritto",
        "USUK",
        "Sprache",
        "PLREGON",
        "Fusce",
        "Inigo",
        "italiano",
        "skrivet",
        "verfasst",
        "engelska",
        "fhir",
        "FHIR",
        "naam"
      ]
    },
    {
      "filename": "sdk/core/azure-core-tracing-opentelemetry/**",
      "words": [ "ctxt", "somethingstuid" ]
    },
    {
      "filename": "sdk/cognitivelanguage/azure-ai-language-conversations/**",
      "words": [ "conv", "summ" ],
      "caseSensitive": false
    },
    {
      "filename": "sdk/cognitivelanguage/azure-ai-language-conversations/doc/*.rst",
      "words": [ "undoc" ]
    },
    {
      "filename": "sdk/cognitivelanguage/azure-ai-language-conversations/azure/ai/language/conversations/**/_serialization.py",
      "words": [ "ctxt", "wday", "mday", "astimezone", "unflattened", "JSONify", "deseralize" ]
    },
    {
      "filename": "sdk/cognitivelanguage/azure-ai-language-questionanswering/**",
      "words": [ "qnas", "qnamaker", "ADTO" ],
      "caseSensitive": false
    },
    {
      "filename": "sdk/cognitivelanguage/azure-ai-language-questionanswering/tests/test_query_text*.py",
      "words": [ "groovin", "Olufsen" ]
    },
    {
      "filename": "sdk/cognitivelanguage/azure-ai-language-questionanswering/azure/ai/language/questionanswering/**/_serialization.py",
      "words": [ "ctxt", "wday", "mday", "astimezone", "unflattened", "JSONify", "deseralize" ]
    },
    {
      "filename": "sdk/cognitiveservices/azure-cognitiveservices-language-spellcheck/tests/*.py",
      "words": [ "Apim", "cognituve" ]
    },
    {
      "filename": "sdk/communication/**",
      "words": [
        "XVCJ",
        "PBOF"
      ]
    },
    {
      "filename": "sdk/communication/azure-communication-identity/tests/**",
      "words": [
        "Njgw",
        "FNNHHJT",
        "Zwiz",
        "nypg",
        "tzutc",
        "gettz"
      ]
    },
    {
      "filename": "sdk/containerregistry/azure-containerregistry/**",
      "words": [
        "udpated",
        "cncf",
        "oras",
        "rootfs"
      ]
    },
    {
      "filename": "sdk/eventgrid/**/*",
      "words": [
        "cncf",
        "CNCF",
        "Cncf",
        "MQTT",
        "Dicom",
        "Errored",
        "Fhir"
      ]
    },
    {
      "filename": "sdk/eventhub/test-resources.json",
      "words": [
        "mmspecial"
      ]
    },
    {
      "filename": "sdk/eventhub/azure-eventhub-checkpointstoreblob/**",
      "words": [
        "blobstoragecs",
        "blobstoragepm",
        "rscc",
        "rscd",
        "rsce",
        "rscl",
        "rsct",
        "saoid",
        "scid",
        "skoid",
        "suoid"
      ]
    },
    {
      "filename": "sdk/formrecognizer/azure-ai-formrecognizer/tests/*.py",
      "words": [
        "WDLABCD"
      ]
    },
    {
      "filename": "sdk/formrecognizer/azure-ai-formrecognizer/**",
      "words": [
        "allinone",
        "dmac",
        "ierr",
        "mymodel",
        "heif",
        "racwd",
        "rrggbb",
        "UPCA",
        "UPCE"
      ]
    },
    {
      "filename": "sdk/documentintelligence/azure-ai-documentintelligence/tests/*.py",
      "words": [
        "WDLABCD"
      ]
    },
    {
      "filename": "sdk/documentintelligence/azure-ai-documentintelligence/**",
      "words": [
        "allinone",
        "dmac",
        "ierr",
        "mymodel",
        "heif",
        "racwd",
        "rrggbb",
        "UPCA",
        "UPCE",
        "mros",
        "Nify",
        "deserializers",
        "ctxt",
        "wday"
      ]
    },
    {
      "filename": "sdk/healthinsights/**",
      "words": [
        "ABDO",
        "ACEI",
        "acessory",
        "Angioedema",
        "ANGIOEDEMA",
        "angioedema",
        "Apyrexial",
        "auscltation",
        "bilat",
        "BIPAP",
        "Bisacodyl",
        "brochial",
        "Caphosol",
        "CARDIOVASC",
        "chole",
        "Cytoxan",
        "DCIS",
        "DEBAB",
        "DEBAC",
        "DEBAE",
        "DEFIC",
        "Dilt",
        "diurese",
        "dyslipidemia",
        "ecchymoses",
        "ENDO",
        "Farenheit",
        "fhir",
        "fludarabine",
        "Gastro",
        "Gastroesophageal",
        "GENEORPROTEIN",
        "GENEORPROTEIN",
        "Hematocrit",
        "hemodynamic",
        "hemodynamics",
        "hemolytic",
        "hemoptysis",
        "hemoptysis",
        "Hydrox",
        "hypercholesterolemia",
        "HYPERLIPEM",
        "hypernatremia",
        "Hypogammaglobumenia",
        "hystarectomy",
        "IADLs",
        "inferolateral",
        "IVIG",
        "KIDN",
        "lasix",
        "LBTEST",
        "LBTEST",
        "LBTEST",
        "LBTEST",
        "LBTEST",
        "LBTESTCD",
        "LMCA",
        "lopressor",
        "LVEDP",
        "LVEF",
        "LYMPHADENO",
        "MALIG",
        "Medrol",
        "meds",
        "MIBI",
        "Mirena",
        "MTHU",
        "Musculo",
        "MYCNF",
        "MYOCARD",
        "nbrochial",
        "NEURO",
        "nhemodynamics",
        "NKDA",
        "nsclc",
        "nxoperex",
        "Omecprazole",
        "onco",
        "PERRLA",
        "Phos",
        "PRBCs",
        "Prilosec",
        "retrorubral",
        "RPDA",
        "sats",
        "scopy",
        "SDTM",
        "Soln",
        "Solu",
        "solumedrol",
        "Succ",
        "sulfonylurea",
        "tachycardic",
        "tachypnic",
        "Tazobactam",
        "Theophyline",
        "thyromegaly",
        "tounge",
        "tounge",
        "Uniphyl",
        "VASODILAT",
        "VSTESTCD",
        "xoperex",
        "Zocor"
      ]
    },
    {
      "filename": "sdk/keyvault/**",
      "words": [
        "eddsa",
        "Thawte",
        "myalias",
        "mydomain"
      ]
    },
    {
      "filename": "sdk/monitor/test-resources.json",
      "words": [
        "azconfig",
        "azmonitordce",
        "euap",
        "azmonitordcr",
        "azmonitorlogsws",
        "authr",
        "dcrrole",
        "pergb"
      ]
    },
    {
      "filename": "sdk/monitor/azure-monitor-*/**/*",
      "words": [
        "ctxt",
        "wday",
        "percentilesw",
        "plotly",
        "nbformat",
        "nbconvert"
      ]
    },
    {
      "filename": "sdk/monitor/azure-monitor-opentelemetry*/**/*",
      "words": [
        "blrp",
        "configurators",
        "dbapi",
        "grpc",
        "opentelemetry",
        "otel",
        "OTELRESOURCE",
        "OTLP",
        "otlp",
        "speced",
        "pkgutils",
        "psycopg",
        "uninstrument",
        "uninstrumented"
      ]
    },
    {
      "filename": "sdk/monitor/azure-monitor-opentelemetry*/**/*.py",
      "words": [
        "asgi",
        "ikey",
        "msecs",
        "mycontainer",
        "semconv",
        "updown",
        "uvicorn"
      ]
    },
    {
      "filename": "sdk/schemaregistry/**/*.py",
      "words": [
        "mros",
        "deserializers",
        "ctxt",
        "wday",
        "Nify"
      ]
    },
    {
      "filename": "sdk/schemaregistry/**/tests/**/*.py",
      "words": [
        "favo",
        "randb"
      ]
    },
    {
      "filename": "sdk/schemaregistry/azure-schemaregistry-avroencoder/**/*.py",
      "words": [
        "currsize"
      ]
    },
    {
      "filename": "sdk/schemaregistry/azure-schemaregistry-avroencoder/doc/*.rst",
      "words": [
        "undoc"
      ]
    },
    {
      "filename": "sdk/synapse/azure-synapse-spark/azure/synapse/spark/models/*.py",
      "words": [
        "pyspark",
        "ename",
        "evalue"
      ]
    },
    {
      "filename": "sdk/synapse/azure-synapse-artifacts/azure/synapse/artifacts/aio/operations/*.py",
      "words": [
        "Syms",
        "MetastoreUpdation"
      ]
    },
    {
      "filename": "sdk/synapse/azure-synapse-artifacts/azure/synapse/artifacts/models/*.py",
      "words": [
        "USQL",
        "Eloqua",
        "Hdfs",
        "Informix",
        "Magento",
        "MetastoreUpdation",
        "Netezza",
        "Odbc",
        "Responsys",
        "Sybase",
        "Twilio",
        "Vertica",
        "Xero",
        "SASL",
        "SSISDB",
        "WTGCTBG",
        "ilearner",
        "DBFS",
        "eloqua",
        "byoa",
        "cacerts",
        "HDFS",
        "hcatalog",
        "ondemand",
        "oozie",
        "magento",
        "mktorest",
        "nbformat",
        "paramref",
        "myshopify",
        "mysquare",
        "xero"
      ]
    },
    {
      "filename": "sdk/synapse/azure-synapse-artifacts/azure/synapse/artifacts/operations/*.py",
      "words": [
        "Syms",
        "Updation"
      ]
    },
    {
      "filename": "sdk/storage/azure-storage-file-datalake/**",
      "words": [
        "dlake",
        "rwxrwxrwx",
        "rwxrw",
        "rwxr",
        "ABFS",
        "mynewfile",
        "mynewdirectory",
        "mynewfilesystem",
        "mynewfilesystems",
        "myfilesystem",
        "myfilesystemforlistpaths",
        "myfilesystemforgetclient",
        "myclientfilesystem",
        "mydirectoryfilesystem",
        "myleasefilesystem",
        "mypathfilesystem",
        "mymetadatafilesystemsync",
        "fpath",
        "fsname",
        "dname",
        "filesys",
        "testfs",
        "nonexistentfs",
        "saoid",
        "testid",
        "deletionid",
        "cpkfile",
        "cpkdirectory",
        "cpksubdirectory",
        "thead",
        "tbody",
        "racwdlmeop",
        "newfs",
        "adlsstorage",
        "adlskey"
      ]
    },
    {
      "filename": "sdk/loadtestservice/azure-developer-loadtesting/azure/developer/loadtesting/**",
      "words": [
        "vusers"
      ]
    },
    {
      "filename": "sdk/ml/test-resources.json",
      "words": [
        "vnext",
        "sdkvnextcli",
        "GZRS",
        "RAGZRS",
        "kvtest",
        "amlworkspace",
        "euap",
        "automl",
        "azureml"
      ]
    },
    {
      "filename": "sdk/ml/*tests.yml",
      "words": [
        "euap"
      ]
    },
    {
      "filename": "sdk/ml/azure-ai-ml/**",
      "words": [
        "azureml",
        "mldesigner",
        "restclient",
        "tqdm",
        "mlflow",
        "automl",
        "featurization",
        "mltable",
        "flds",
        "resourceid",
        "hdfs",
        "qnormal",
        "qlognormal",
        "quniform",
        "qloguniform",
        "odict",
        "sdkv",
        "jioindiawest",
        "levelno",
        "amlignore",
        "envvar",
        "miniconda",
        "amlcompute",
        "onnx",
        "nesterov",
        "debugpy",
        "byoc",
        "klass",
        "vits",
        "vitb",
        "pbar",
        "cntx",
        "pydash",
        "sklearn",
        "openmpi",
        "myworkspace",
        "mydatastore",
        "mlnlp",
        "prec",
        "pacf",
        "armid",
        "dsvm",
        "aisupercomputer",
        "mferp",
        "nopycln",
        "smod",
        "etype",
        "stype",
        "roups",
        "txts",
        "sobol",
        "revo",
        "modelsrc",
        "amlworkspace",
        "plrmodel",
        "noopener",
        "runsvdir",
        "toolsai",
        "azuremlext",
        "euap",
        "centraluseuap",
        "consts",
        "lnotab",
        "nlocals",
        "kwonlyargcount",
        "dcid",
        "startf",
        "dpkg",
        "isreused",
        "reusedrunid",
        "strictyaml",
        "funcs",
        "Fsubscriptions",
        "Fresource",
        "Fproviders",
        "Fdeployments",
        "isfolder",
        "mylist",
        "unioned",
        "adamw",
        "yolov",
        "xdist",
        "adla",
        "listxattr",
        "copyxattr",
        "curatedenv",
        "cuda",
        "mkdtemp",
        "runit",
        "delim",
        "vendored",
        "wasb",
        "cgitb",
        "isclass",
        "isfunction",
        "errno",
        "firstlineno",
        "chdir",
        "fset",
        "azuresqldb",
        "unflat",
        "unflatten",
        "unflattened",
        "unflattens",
        "subel",
        "azuresynapseanalytics",
        "deque",
        "fstring",
        "vals",
        "reprlib",
        "gzrs",
        "ragzrs",
        "wsid",
        "azml",
        "uncompiled",
        "segs",
        "fnmatch",
        "posixpath",
        "SEPS",
        "wargs",
        "pycache",
        "ruamel",
        "reprcrash",
        "etests",
        "RMSE",
        "azmonitoring",
        "smirnov"
      ]
    },
    {
      "filename": "sdk/ai/azure-ai-inference/**",
      "words": [
        "ubinary",
        "mros",
        "Nify",
        "ctxt",
        "wday",
        "dtype"
      ]
    },
    {
      "filename": "sdk/evaluation/azure-ai-evaluation/**",
      "words": [
        "raisvc",
        "otel",
        "otlp",
        "aggr",
        "mlflow",
        "azureml",
        "dcid",
        "prompty",
        "wsid",
        "tkey",
        "tparam",
        "tqdm",
        "ncols",
        "datas",
        "punkt",
        "gleu",
        "fmeasure",
        "upia",
        "xpia",
      ]
    },
    {
      "filename": "sdk/ai/azure-ai-generative/**",
      "words": [
        "tqdm",
        "genai"
      ]
    },
    {
      "filename": "sdk/openai/azure-openai/**",
      "words": [
        "azuread",
        "AZUREAD",
        "dall",
        "Lepardus",
        "WEBVTT",
        "logit",
        "byod",
        "logprobs"
      ]
    },
    {
      "filename": "sdk/attestation/azure-security-attestation/tests/conftest.py",
      "words": [
        "sharedwus"
      ]
    },
    {
      "filename": "sdk/confidentialledger/test-resources.bicep",
      "words": [
        "pysdkci"
      ]
    },
    {
      "filename": "sdk/agrifood/azure-agrifood-farming/**",
      "words": [
        "NDVI",
        "Unhandleable",
        "Nify",
        "ctxt",
        "unflattened",
        "wday",
        "deseralize",
        "stac",
        "nnumeral",
        "nonly",
        "STAC",
        "Placeid",
        "resouce",
        "nnumeral"
      ]
    },
    {
      "filename": "sdk/storage/azure-storage-file-share/**",
      "words": [
        "XSMB",
        "rcwd",
        "rcwdl",
        "prevsharesnapshot",
        "mydir",
        "amet",
        "consectetur",
        "elit",
        "adipiscing",
        "pyacrstoragestorname",
        "pyrmtstoragestorname",
        "vhds",
        "abcdefghijklmnop",
        "filetoupdate",
        "mydomain",
        "vhds",
        "utdir",
        "myaccount",
        "testid",
        "filea",
        "fileb",
        "FFFE",
        "Fdirectory",
        "Ffile",
        "Fsubdir",
        "Fdir",
        "adal",
        "mytestshare"
      ]
    },
    {
      "filename": "sdk/storage/**/_shared/**",
      "words": [
        "mday",
        "ISREG",
        "ISLNK",
        "struct",
        "ints",
        "nbytes"
      ]
    },
    {
      "filename": "sdk/mixedreality/azure-mixedreality-authentication/**",
      "words": [
        "Ijoi",
        "Iiwid"
      ]
    },
    {
      "filename": "sdk/attestation/azure-security-attestation/**",
      "words": [
        "MRENCLAVE",
        "ECDS",
        "kwtype",
        "clist",
        "mrsigner",
        "ECDH",
        "TPMs",
        "getopenidmetadata",
        "getopenidmetadataasync",
        "aikcert",
        "shareduks"
      ]
    },
    {
      "filename": "sdk/deviceupdate/azure-iot-deviceupdate/**",
      "words": [
        "wday",
        "mday",
        "unflattened",
        "deseralize",
        "astimezone",
        "ctxt",
        "Nify"
      ]
    },
    {
      "filename": "sdk/cosmos/azure-cosmos/**",
      "words": [
        "colls",
        "pkranges",
        "Upserts",
        "sprocs",
        "sproc",
        "Tohost",
        "appidacr",
        "myid",
        "mydb",
        "mycoll",
        "vals",
        "testdb",
        "globaldb",
        "ABCT",
        "AAAAABA",
        "AACAAAAAAAAAA",
        "aad",
        "mypk",
        "Strin'g",
        "Strin",
        "qlist",
        "DBA's",
        "myval",
        "mytext",
        "cdfg",
        "opqrs",
        "xjwm",
        "paas",
        "AQAAAA",
        "AQAAAJ",
        "unreachability",
        "formattableorderbyquery",
        "prange",
        "sessionlsn",
        "referer",
        "isquery",
        "iscanary",
        "RDFE",
        "Docoptype",
        "mycontainer",
        "iscontinuationexpected",
        "aalapatirvbd",
        "unconfigure",
        "undoc"
      ]
    },
    {
      "filename": "sdk/metricsadvisor/azure-ai-metricsadvisor/**",
      "words": [
        "POSTGRE",
        "tolist",
        "cond",
        "conds",
        "sumrollup",
        "adreadonly",
        "Shenzen",
        "myusername"
      ]
    },
    {
      "filename": "sdk/ai/azure-ai-resources/**",
      "words": [
        "azuread",
        "all-mpnet-base-v2",
        "dtype",
        "LLMRAG",
        "pipelinerunid",
        "pydantic",
        "swigfaiss",
        "tiktokens",
        "tqdm",
        "wasb"
      ]
    },
    {
      "filename": "sdk/core/azure-core/**",
      "words": [
        "odatav",
        "unpicklable",
        "reinvesitgate",
        "sansio",
        "ctxt",
        "azcore",
        "cafile",
        "wbits",
        "ctype",
        "hdrs",
        "rdap",
        "chardet",
        "redef",
        "cvar",
        "ryohji",
        "jiasli",
        "vbarbaresi",
        "undoc",
        "myuseragent",
        "azconfig",
        "killpg",
        "getpgid",
        "Chocolat",
        "myusergant",
        "nocover",
        "Patiño",
        "oooooold",
        "mytools",
        "myattr",
        "myvalue",
        "Oopsy",
        "datav",
        "mybytes",
        "myid",
        "jsonify",
        "ints",
        "inirudebwoy",
        "mghextreme"
      ]
    },
    {
      "filename": "sdk/cognitiveservices/azure-cognitiveservices-vision-face/azure/cognitiveservices/vision/face/models/*.py",
      "words": [
        "responsed"
      ]
    },
    {
      "filename": "sdk/cognitiveservices/azure-cognitiveservices-vision-contentmoderator/azure/cognitiveservices/vision/contentmoderator/operations/*.py",
      "words": [
        "tfile"
      ]
    },
    {
      "filename": "sdk/purview/azure-purview-catalog/azure/purview/catalog/aio/operations/*.py",
      "words": [
        "struct",
        "STRUCT",
        "nonly",
        "nthe",
        "reques"
      ]
    },
    {
      "filename": "sdk/purview/azure-purview-workflow/azure/purview/workflow/_serialization.py",
      "words": [
        "ctxt",
        "wday"
      ]
    },
    {
      "filename": "sdk/purview/azure-purview-sharing/azure/purview/sharing/_serialization.py",
      "words": [
        "ctxt",
        "wday"
      ]
    },
    {
      "filename": "sdk/purview/azure-purview-catalog/azure/purview/catalog/operations/*.py",
      "words": [
        "struct",
        "structdef",
        "STRUCT",
        "nonly",
        "nthe",
        "reques"
      ]
    },
    {
      "filename": "sdk/videoanalyzer/azure-media-videoanalyzer-edge/CHANGELOG.md",
      "words": [
        "ONVIF"
      ]
    },
    {
      "filename": "sdk/videoanalyzer/azure-media-videoanalyzer-edge/samples/sample_lva.py",
      "words": [
        "deviceid",
        "moduleid",
        "onvif",
        "Onvif"
      ]
    },
    {
      "filename": "sdk/confidentialledger/azure-confidentialledger/azure/confidentialledger/_operations/*.py",
      "words": [
        "mrenclave",
        "MRENCLAVE",
        "oeverify"
      ]
    },
    {
      "filename": "sdk/confidentialledger/azure-confidentialledger/azure/confidentialledger/*.py",
      "words": [
        "Nify",
        "ctxt",
        "unflattened",
        "ctxt",
        "wday",
        "mday",
        "deseralize",
        "astimezone"
      ]
    },
    {
      "filename": "sdk/confidentialledger/azure-confidentialledger/azure/confidentialledger/aio/_operations/*.py",
      "words": [
        "mrenclave",
        "MRENCLAVE",
        "oeverify",
        "Nify",
        "ctxt",
        "unflattened",
        "wday",
        "mday",
        "deseralize",
        "astimezone"
      ]
    },
    {
      "filename": "sdk/confidentialledger/azure-confidentialledger/azure/confidentialledger/certificate/*.py",
      "words": [
        "Nify",
        "ctxt",
        "unflattened",
        "wday",
        "mday",
        "deseralize",
        "wday",
        "mday",
        "deseralize",
        "astimezone"
      ]
    },
    {
      "filename": "sdk/confidentialledger/azure-confidentialledger/azure/confidentialledger/receipt/*.py",
      "words": [
        "Nify",
        "ctxt",
        "unflattened",
        "wday",
        "mday",
        "deseralize",
        "astimezone"
      ]
    },
    {
      "filename": "sdk/confidentialledger/azure-confidentialledger/samples/*.py",
      "words": [
        "tids",
        "MRENCLAVE",
        "mrenclave",
        "seqno"
      ]
    },
    {
      "filename": "sdk/confidentialledger/azure-confidentialledger/tests/*.py",
      "words": [
        "seqno",
        "mrenclave",
        "infile"
      ]
    },
    {
      "filename": "sdk/devcenter/azure-developer-devcenter/azure/developer/devcenter/*.py",
      "words": [
        "Nify",
        "ctxt",
        "unflattened",
        "deseralize",
        "wday",
        "mros"
      ]
    },
    {
      "filename": "sdk/devcenter/azure-developer-devcenter/azure/developer/devcenter/models/*.py",
      "words": [
        "vcpus"
      ]
    },
    {
      "filename": "sdk/appconfiguration/test-resources.json",
      "words": [
        "azconfig"
      ]
    },
    {
      "filename": "sdk/appconfiguration/azure-appconfiguration/**",
      "words": [
        "kvset"
      ]
    },
    {
      "filename": "sdk/appconfiguration/azure-appconfiguration/tests/**",
      "words": [
        "adfsasdfzsd"
      ]
    },
    {
      "filename": "sdk/personalizer/test-resources.json",
      "words": [
        "euap"
      ]
    },
    {
      "filename": "sdk/webpubsub/azure-messaging-webpubsubservice/azure/messaging/webpubsubservice/_serialization.py",
      "words": [
        "Nify",
        "ctxt",
        "unflattened",
        "wday",
        "deseralize"
      ]
    },
    {
      "filename": "sdk/webpubsub/azure-messaging-webpubsubclient/azure/messaging/webpubsubclient/**/_client.py",
      "words": [
        "awps"
      ]
    },
    {
      "filename": "sdk/webpubsub/azure-messaging-webpubsubclient/stress/*.py",
      "words": [
        "psutil"
      ]
    },
    {
      "filename": "sdk/contentsafety/azure-ai-contentsafety/azure/ai/contentsafety/*.py",
      "words": [
        "mros",
        "deserializers",
        "ctxt",
        "wday",
        "JSONify",
        "Nify"
      ]
    },
    {
      "filename": "sdk/vision/azure-ai-vision-imageanalysis/azure/ai/vision/imageanalysis/**/*.py",
      "words": [
        "mros",
        "Nify",
        "deserializers",
        "ctxt",
        "wday"
      ]
    },
    {
      "filename": "sdk/iothub/azure-iot-deviceprovisioning/azure/iot/deviceprovisioning/_serialization.py",
      "words": [
        "ctxt",
        "wday"
      ]
    },
    {
      "filename": "sdk/purview/azure-purview-datamap/azure/purview/datamap/*.py",
      "words": [
        "mros",
        "Nify",
        "deserializers",
        "ctxt",
        "wday"
      ]
    },
    {
      "filename": "sdk/translation/azure-ai-translation-document/azure/ai/translation/document/*.py",
      "words": [
        "mros",
        "Nify",
        "ctxt",
        "wday"
      ]
    },
    {
      "filename": "sdk/healthinsights/azure-healthinsights-radiologyinsights/**",
      "words": [
        "ctxt",
        "mros",
        "Nify",
        "loinc",
        "wday",
        "SNOMED",
        "lobulated",
        "pericholecystic",
        "craniocaudally",
        "angiomyolipomas",
        "Omnipaque"
      ]
    },
    {
      "filename": "sdk/face/azure-ai-vision-face/**",
      "words": [
        "mros",
        "Nify",
        "ctxt",
        "wday",
        "faceid",
        "facelistid",
        "largefacelistid",
        "persongroupid",
        "largepersongroupid",
        "dynamicpersongroupid",
        "personid",
        "maxnumofcandidatesreturned"
      ]
    },
    {
      "filename": "sdk/face/azure-ai-vision-face/tests/**",
      "words": [
        "dcid"
      ]
    },
    {
      "filename": "sdk/healthdataaiservices/azure-health-deidentification/**",
      "words": [
        "deid",
        "deidservices",
        "deidentification",
        "healthdataaiservices",
        "deidentify",
        "deidentified"
      ]
    },
    {
      "filename": "sdk/evaluation/azure-ai-evaluation/azure/ai/evaluation/_common/utils.py",
      "words": [
        "stringized"
      ]
<<<<<<< HEAD
    },
    {
      "filename": "sdk/maps/azure-maps-route/**",
      "words": [
        "uturn",
        "Einsteinweg",
        "Hundredkm",
        "TPEG",
        "Hundredkm"
      ]
=======
>>>>>>> 8c211285
    }
  ],
  "allowCompoundWords": true
}<|MERGE_RESOLUTION|>--- conflicted
+++ resolved
@@ -1897,7 +1897,6 @@
       "words": [
         "stringized"
       ]
-<<<<<<< HEAD
     },
     {
       "filename": "sdk/maps/azure-maps-route/**",
@@ -1908,8 +1907,6 @@
         "TPEG",
         "Hundredkm"
       ]
-=======
->>>>>>> 8c211285
     }
   ],
   "allowCompoundWords": true
