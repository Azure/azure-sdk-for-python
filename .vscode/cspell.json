{
  "version": "0.2",
  "language": "en",
  "languageId": "python",
  "dictionaries": [
    "powershell",
    "python",
    "softwareTerms",
    "lorem-ipsum",
    "en_us",
    "en-gb"
  ],
  "ignorePaths": [
    "eng/**",
    ".github/CODEOWNERS",
    "scripts/**",
    "**/tests/recordings/**",
    ".vscode/cspell.json",
    "*.parquet",
    "*.cspkg",
    "*.avro",
    "*.tgz",
    "*.pfx",
    "sdk/**/azure-mgmt**/**",
    "sdk/**/ci.yml",
    "sdk/**/azure-cognitiveservices**",
    "sdk/**/_generated/**",
    "**/*requirement*.txt",
    "**/assets.json",
    "**/pyproject.toml",
    "sdk/anomalydetector/**",
    "sdk/applicationinsights/azure-applicationinsights/**",
    "sdk/batch/azure-batch/**",
    "sdk/ai/**/index/**",
    "sdk/ai/azure-ai-generative/tests/**",
    "sdk/ai/azure-ai-projects/samples/agents/nifty_500_quarterly_results.csv",
    "/sdk/ai/azure-ai-projects/samples/evaluations/async_samples/data/**",
    "/sdk/ai/azure-ai-projects/samples/evaluations/data/**",
    "sdk/ai/azure-ai-resources/azure/ai/resources/_index/_langchain/vendor/**",
    "sdk/ai/azure-ai-resources/azure/ai/resources/_restclient/**",
    "sdk/cognitiveservices/azure-cognitiveservices-search-autosuggest/**",
    "sdk/cognitiveservices/azure-cognitiveservices-search-customimagesearch/**",
    "sdk/cognitiveservices/azure-cognitiveservices-search-customsearch/**",
    "sdk/cognitiveservices/azure-cognitiveservices-language-textanalytics/**",
    "sdk/cognitiveservices/azure-cognitiveservices-language-luis/**",
    "sdk/cognitiveservices/azure-cognitiveservices-search-entitysearch/**",
    "sdk/cognitiveservices/azure-cognitiveservices-knowledge-qnamaker/**",
    "sdk/cognitiveservices/azure-cognitiveservices-search-imagesearch/**",
    "sdk/cognitiveservices/azure-cognitiveservices-search-newssearch/**",
    "sdk/cognitiveservices/azure-cognitiveservices-search-videosearch/**",
    "sdk/cognitiveservices/azure-cognitiveservices-search-websearch/**",
    "sdk/cognitiveservices/azure-cognitiveservices-vision-computervision/**",
    "sdk/cognitiveservices/azure-cognitiveservices-vision-customvision/**",
    "sdk/cognitiveservices/azure-cognitiveservices-search-visualsearch/**",
    "sdk/communication/azure-communication-networktraversal/**",
    "sdk/communication/azure-communication-chat/**",
    "sdk/communication/azure-communication-phonenumbers/**",
    "sdk/communication/azure-communication-sms/**",
    "sdk/communication/azure-communication-callautomation/tests/**",
    "sdk/core/azure/**",
    "sdk/core/azure-common/**",
    "sdk/core/azure-core-tracing-opencensus/**",
    "sdk/core/azure-core-tracing-opentelemetry/**",
    "sdk/core/azure-servicemanagement-legacy/**",
    "sdk/core/corehttp/**",
    "sdk/digitaltwins/azure-digitaltwins-core/**",
    "sdk/evaluation/azure-ai-evaluation/azure/ai/evaluation/_vendor/**",
    "sdk/evaluation/azure-ai-evaluation/tests/**",
    "sdk/eventhub/azure-eventhub-checkpointstoretable/**",
    "sdk/eventhub/azure-eventhub-checkpointstoreblob-aio/**",
    "sdk/eventhub/azure-eventhub/**",
    "sdk/easm/azure-defender-easm/azure/defender/easm/**",
    "sdk/graphrbac/azure-graphrbac/**",
    "sdk/healthinsights/azure-healthinsights-cancerprofiling/azure/**",
    "sdk/healthinsights/azure-healthinsights-clinicalmatching/azure/**",
    "sdk/formrecognizer/azure-ai-formrecognizer/samples/sample_forms/**",
    "sdk/formrecognizer/azure-ai-formrecognizer/tests/sample_forms/**",
    "sdk/documentintelligence/azure-ai-documentintelligence/samples/sample_forms/**",
    "sdk/documentintelligence/azure-ai-documentintelligence/tests/sample_forms/**",
    "sdk/personalizer/azure-ai-personalizer/azure/ai/personalizer/**",
    "sdk/identity/azure-identity/images/**",
    "sdk/identity/azure-identity/tests/pod-identity/**",
    "sdk/identity/azure-identity/tests/managed-identity-live/service-fabric/**",
    "sdk/keyvault/azure-keyvault-certificates/tests/certs.py",
    "sdk/keyvault/azure-keyvault-keys/tests/keys.py",
    "sdk/modelsrepository/azure-iot-modelsrepository/**",
    "sdk/remoterendering/test-resources.json",
    "sdk/remoterendering/azure-mixedreality-remoterendering/swagger/azure/mixedreality/remoterendering/mr-arr.json",
    "sdk/servicefabric/azure-servicefabric/**",
    "sdk/search/azure-search-documents/**",
    "sdk/storage/azure-storage-blob-changefeed/**",
    "sdk/servicebus/azure-servicebus/**",
    "sdk/storage/azure-storage-queue/**",
    "sdk/synapse/azure-synapse/**",
    "sdk/synapse/azure-synapse-artifacts/**",
    "sdk/translation/azure-ai-translation-document/samples/assets/**",
    "sdk/translation/azure-ai-translation-document/doc/**",
    "sdk/translation/azure-ai-translation-document/tests/glossaries-valid.csv",
    "sdk/storage/azure-storage-blob/**",
    "sdk/storage/azure-storage-extensions/**",
    "sdk/ml/azure-ai-ml/azure/ai/ml/_restclient/**",
    "sdk/ml/azure-ai-ml/azure/ai/ml/_utils/_virtual_cluster_utils/_restclient/**",
    "sdk/ml/azure-ai-ml/azure/ai/ml/entities/_job/job_name_generator.py",
    "sdk/ml/azure-ai-ml/azure/ai/ml/constants/_job/automl.py",
    "sdk/ml/azure-ai-ml/tests/**",
    "sdk/ml/azure-ai-ml/swagger/**",
    "sdk/ml/azure-ai-ml/NOTICE.txt",
    "sdk/ml/azure-ai-ml/.pre-commit-config.yaml",
    "sdk/ml/azure-ai-ml/azure/ai/ml/entities/_autogen_entities/_model_base.py",
    "sdk/ml/azure-ai-ml/azure/ai/ml/entities/_autogen_entities/_serialization.py",
    "sdk/monitor/azure-monitor-opentelemetry/samples/tracing/django/sample/db.sqlite3",
    "sdk/monitor/azure-monitor-opentelemetry-exporter/samples/traces/django/sample/db.sqlite3",
    "sdk/loadtestservice/azure-developer-loadtesting/**",
    "sdk/translation/azure-ai-translation-text/azure/ai/translation/text/_serialization.py",
    "sdk/translation/azure-ai-translation-text/tests/test_break_sentence.py",
    "sdk/translation/azure-ai-translation-text/tests/test_translation.py",
    "sdk/translation/azure-ai-translation-text/tests/test_transliteration.py",
    "sdk/translation/azure-ai-translation-text/tests/test_break_sentence_async.py",
    "sdk/translation/azure-ai-translation-text/tests/test_translation_async.py",
    "sdk/translation/azure-ai-translation-text/tests/test_transliteration_async.py",
    "sdk/translation/azure-ai-translation-text/azure/ai/translation/text/_model_base.py",
    "sdk/translation/test-resources.json",
    "eng/**/*.json",
    "eng/*.txt",
    "eng/tox/tox.ini",
    "eng/common/docgeneration/Generate-DocIndex.ps1",
    "eng/**/*.py",
    ".gitignore",
    "tools/azure-sdk-tools/ci_tools/github_tools.py",
    "tools/azure-sdk-tools/devtools_testutils/fake_credentials.py",
    "tools/azure-sdk-tools/packaging_tools/**",
    "tools/azure-sdk-tools/setup.py",
    "sdk/webpubsub/azure-messaging-webpubsubclient/azure/messaging/webpubsubclient/_serialization.py",
    "sdk/webpubsub/azure-messaging-webpubsubclient/azure/messaging/webpubsubclient/_model_base.py",
    "tools/azure-sdk-tools/tests/test_servicemetadata.py",
    "conda/conda-recipes/azure-ai-ml/meta.yaml",
    "conda/conda-recipes/azure-eventhub/meta.yaml",
    "conda/conda-recipes/azure-mgmt/meta.yaml",
    "conda/conda-recipes/azure-security-attestation/meta.yaml",
    "conda/conda-recipes/msal-extensions/meta.yaml",
    "conda/conda-recipes/msrest/meta.yaml",
    "conda/conda-recipes/uamqp/meta.yaml",
    "conda/conda-releaselogs/azure-mgmt.md",
    ".github/workflows/azure-sdk-tools.yml"
  ],
  "words": [
    "msedge",
    "spinup",
    "cibuildwheel",
    "aoai",
    "pyprojects",
    "certifi",
    "cffi",
    "tomlw",
    "xdist",
    "pyprojecttoml",
    "tomli",
    "sdkrel",
    "qnamaker",
    "mindependency",
    "automl",
    "pyyaml",
    "CONLL",
    "pyjwt",
    "conll",
    "aad",
    "aadclient",
    "AADSTS",
    "adamw",
    "addfinalizer",
    "addinivalue",
    "adfs",
    "adls",
    "aenter",
    "aiohttp",
    "alru",
    "amqp",
    "amqps",
    "anyio",
    "apim",
    "Asal",
    "asgi",
    "astimezone",
    "AsyncIterable",
    "asyncio",
    "avroencoder",
    "Avs",
    "azcmagent",
    "azsdk",
    "azurecr",
    "azuremgmtcore",
    "azuremgmtcommunication",
    "azuremypackage",
    "bdist",
    "Beddall",
    "bstr",
    "byref",
    "cdll",
    "certprg",
    "certver",
    "cchardet",
    "clientid",
    "cname",
    "conda",
    "connectedvmware",
    "consts",
    "contoso",
    "contosodataset",
    "centralus",
    "centraluseuap",
    "creds",
    "ctoring",
    "ctxt",
    "ctypes",
    "curr",
    "dateutil",
    "ddos",
    "decryptor",
    "delenv",
    "dependened",
    "deque",
    "deserialization",
    "deserializers",
    "disablecov",
    "distilbert",
    "distilroberta",
    "docfx",
    "dont",
    "dotenv",
    "dowhile",
    "DPAPI",
    "dpkg",
    "dtlk",
    "dtlksd",
    "DWORD",
    "eastus",
    "Easm",
    "euap",
    "eckey",
    "ekus",
    "encryptor",
    "engsys",
    "entra",
    "envname",
    "evals",
    "fileno",
    "fqdns",
    "fstat",
    "Ganguly",
    "gbps",
    "GCCH",
    "Geraghty",
    "getsizeof",
    "graphrbac",
    "gmtime",
    "guids",
    "hanaonazure",
    "hdinsight",
    "healthdataaiservices",
    "heapq",
    "hexlify",
    "himds",
    "hmac",
    "hnstestscope",
    "howto",
    "Hololens",
    "httpx",
    "illumos",
    "imds",
    "inotify",
    "ints",
    "iohttp",
    "IOHTTP",
    "IOLRO",
    "incompat",
    "inprogress",
    "ipconfiguration",
    "ipconfigurations",
    "iqmp",
    "isclass",
    "iscoroutine",
    "iscoroutinefunction",
    "iscsi",
    "iterrows",
    "ivar",
    "ivars",
    "jwks",
    "keybak",
    "kube",
    "kubeconfig",
    "kubeconfigs",
    "Kubernetes",
    "Kusto",
    "kvlt",
    "livekvtest",
    "livekvtestcertprg",
    "livekvtestcertrec",
    "livekvtestgetcertperfcert",
    "livekvtestgetsecretperfsecret",
    "livekvtestlistperfsecret",
    "livekvtestdecryptperfkey",
    "livekvtestgetkeyperfkey",
    "livekvtestsignperfkey",
    "livekvtestunwrapperfkey",
    "lrobasepollingasynclrobasepolling",
    "lropollerasynclropoller",
    "lmazuel",
    "logz",
    "LPCWSTR",
    "Lucene",
    "mbps",
    "mday",
    "mibps",
    "mgmt",
    "mhsm",
    "mros",
    "Nify",
    "mipsle",
    "mktime",
    "mlindex",
    "msal",
    "msauth",
    "msrest",
    "msrestazure",
    "MSSQL",
    "mutex",
    "myacr",
    "mydirectory",
    "myfile",
    "mynewpackage",
    "mypackage",
    "myvault",
    "mytable",
    "nazsdk",
    "nbytes",
    "nbsp",
    "noarch",
    "NOPERM",
    "northcentralus",
    "nspkg",
    "OAEP",
    "oauthlib",
    "objs",
    "odata",
    "oidc",
    "onboarded",
    "onmicrosoft",
    "openai",
    "OPENAI",
    "otlp",
    "OTLP",
    "owasp",
    "ownerid",
    "PBYTE",
    "PCREDENTIAL",
    "pepy",
    "perfmon",
    "perfstress",
    "perfstressdebug",
    "personalizer",
    "pkce",
    "pkey",
    "plex",
    "pluggy",
    "popen",
    "prebuilts",
    "premf",
    "prevsnapshot",
    "pschema",
    "PSECRET",
    "pydantic",
    "pyfetch",
    "pyfuncitem",
    "pygobject",
    "pyodide",
    "pyright",
    "pyrightconfig",
    "parameterizing",
    "pytyped",
    "pytz",
    "pywin",
    "pyversion",
    "RAGRS",
    "rdbms",
    "rgeraghty",
    "Rohit",
    "rohitganguly",
    "reauthenticated",
    "reimage",
    "revascularization",
    "riscv",
    "rollup",
    "RSNULL",
    "rtsp",
    "rtype",
    "rwdlacu",
    "scbedd",
    "sdist",
    "sdpath",
    "secbak",
    "SECG",
    "SECP",
    "setfacl",
    "sftdl",
    "signalr",
    "signup",
    "simplifiable",
    "skipif",
    "sktid",
    "skus",
    "southcentralus",
    "ssis",
    "struct",
    "STRUCT",
    "substringof",
    "systemperf",
    "tenvparallel",
    "Teradata",
    "timegm",
    "toxenv",
    "tzname",
    "tzutc",
    "uamqp",
    "uksouth",
    "ukwest",
    "uninstrument",
    "uninstrumented",
    "uninstrumenting",
    "unpad",
    "unpadder",
    "unpartial",
    "uniquifier",
    "unredacted",
    "unseekable",
    "unsubscriptable",
    "upns",
    "upserted",
    "urandom",
    "urlsafeb",
    "urlunparse",
    "usgov",
    "usdodcentral",
    "usdodeast",
    "usgovarizona",
    "usgovcloudapi",
    "usgoviowa",
    "usgovtexas",
    "usgovvirginia",
    "utid",
    "Uvsc",
    "vcrpy",
    "vendored",
    "verifysdist",
    "verifywhl",
    "versionid",
    "vmimage",
    "vmss",
    "vmwarecloudsimple",
    "vnet",
    "volcz",
    "vsts",
    "wchar",
    "wesh",
    "westcentralus",
    "westus",
    "wfile",
    "westus",
    "xlnet",
    "BUILDID",
    "documentdb",
    "chdir",
    "radiculopathy",
    "reqs",
    "rgpy",
    "swaggertosdk",
    "rgname",
    "mtype",
    "venvtools",
    "ispkg",
    "openpyxl",
    "deps",
    "prnumber",
    "yarl",
    "SDDL",
    "dacl",
    "wday",
    "whls",
    "aiter",
    "solft",
    "amltmp",
    "amltemp",
    "deserializers",
    "dicom",
    "WINDOWSVMIMAGE",
    "LINUXVMIMAGE",
    "MACVMIMAGE",
    "myuseragent"
  ],
  "overrides": [
    {
      "filename": "sdk/ai/**",
      "words": [
        "azureml",
        "mlflow",
        "tika",
        "pypdf",
        "fsspec",
        "openai",
        "tiktoken",
        "vectordb",
        "pybase",
        "mlindex",
        "mlindexes",
        "aoai",
        "faiss",
        "mlmodel",
        "openmpi",
        "vcpu",
        "vcpus",
        "levelno",
        "miniconda",
        "runsvdir",
        "Fsubscriptions",
        "Fresource",
        "Fproviders",
        "Fdeployments",
        "roups",
        "mltable",
        "wsid",
        "runid"
      ]
    },
    {
      "filename": "doc/sphinx/generate_doc.py",
      "words": [
        "undoc"
      ]
    },
    {
      "filename": "doc/dev/test_proxy_migration_guide.md",
      "words": [
        "pytestmarkparametrize"
      ]
    },
    {
      "filename": "doc/dev/pylint_checking.md",
      "words": [
        "pylintrc"
      ]
    },
    {
      "filename": "tools/azure-sdk-tools/devtools_testutils/proxy_startup.py",
      "words": [
        "certifi",
        "passenv"
      ]
    },
    {
      "filename": "tools/azure-sdk-tools/tests/integration/test_proxy_startup.py",
      "words": [
        "spinup"
      ]
    },
    {
      "filename": "sdk/remoterendering/**",
      "words": [
        "Phong"
      ]
    },
    {
      "filename": "tools/azure-sdk-tools/ci_tools/deps.html.j2",
      "words": [
        "isfork",
        "ISFORK",
        "thead"
      ]
    },
    {
      "filename": "tools/azure-sdk-tools/gh_tools/**",
      "words": [
        "JOBID",
        "vnext"
      ]
    },
    {
      "filename": "doc/esrp_release.md",
      "words": [
        "ESRP"
      ]
    },
    {
      "filename": "sdk/core/azure-core/tests/test_serialization.py",
      "words": [
        "Rlcw",
        "Jwcmlud"
      ]
    },
    {
      "filename": "sdk/identity/azure-identity/tests/*.py",
      "words": [
        "infile"
      ]
    },
    {
      "filename": "sdk/identity/test-resources*",
      "words": [
        "kubelet",
        "otsv"
      ]
    },
    {
      "filename": "sdk/identity/azure-identity/TROUBLESHOOTING.md",
      "words": [
        "wammsa"
      ]
    },
    {
      "filename": "sdk/identity/azure-identity-broker/tests/*.py",
      "words": [
        "signin"
      ]
    },
    {
      "filename": "sdk/tables/azure-data-tables/tests/**/*.py",
      "words": [
        "tzutc",
        "tzoffset",
        "BRST",
        "uttable",
        "pytablesync",
        "pytableasync",
        "mydomain",
        "myaccount",
        "testid",
        "clsid",
        "doesnt",
        "doesntexist"
      ]
    },
    {
      "filename": "sdk/tables/azure-data-tables/**/*.py",
      "words": [
        "astimezone",
        "myasynctable",
        "mytableasync",
        "mytable",
        "edmtypes",
        "specifed"
      ]
    },
    {
      "filename": "sdk/tables/azure-data-tables/CHANGELOG.md",
      "words": [
        "kldtz"
      ]
    },
    {
      "filename": "sdk/tables/test-resources.json",
      "words": [
        "mmspecial"
      ]
    },
    {
      "filename": "sdk/translation/azure-ai-translation-document/**",
      "words": [
        "essai",
        "myfoldername"
      ]
    },
    {
      "filename": "sdk/translation/azure-ai-translation-text/**",
      "words": [
        "akhtabar",
        "deserializers",
        "Esto",
        "hudha",
        "mosca",
        "mros",
        "NOACTION",
        "prueba",
        "wordomatic"
      ]
    },
    {
      "filename": "sdk/textanalytics/azure-ai-textanalytics/**",
      "words": [
        "Forndexter",
        "ESDNI",
        "dinero",
        "Zocor",
        "dann",
        "UMLS",
        "nach",
        "año",
        "BRCPF",
        "abril",
        "zalgo",
        "n'était",
        "tengo",
        "IDRG",
        "était",
        "gegründet",
        "L'hôtel",
        "Hola",
        "hola",
        "escrito",
        "Coumadin",
        "EUGPS",
        "dokument",
        "wurde",
        "Detta",
        "IFIC",
        "Fahrt",
        "documento",
        "scritto",
        "USUK",
        "Sprache",
        "PLREGON",
        "Fusce",
        "Inigo",
        "italiano",
        "skrivet",
        "verfasst",
        "engelska",
        "fhir",
        "FHIR",
        "naam"
      ]
    },
    {
      "filename": "sdk/core/azure-core-tracing-opentelemetry/**",
      "words": [ "ctxt", "somethingstuid" ]
    },
    {
      "filename": "sdk/cognitivelanguage/azure-ai-language-conversations/**",
      "words": [ "conv", "summ" ],
      "caseSensitive": false
    },
    {
      "filename": "sdk/cognitivelanguage/azure-ai-language-conversations/doc/*.rst",
      "words": [ "undoc" ]
    },
    {
      "filename": "sdk/cognitivelanguage/azure-ai-language-conversations/azure/ai/language/conversations/**/_serialization.py",
      "words": [ "ctxt", "wday", "mday", "astimezone", "unflattened", "JSONify", "deseralize" ]
    },
    {
      "filename": "sdk/cognitivelanguage/azure-ai-language-questionanswering/**",
      "words": [ "qnas", "qnamaker", "ADTO" ],
      "caseSensitive": false
    },
    {
      "filename": "sdk/cognitivelanguage/azure-ai-language-questionanswering/tests/test_query_text*.py",
      "words": [ "groovin", "Olufsen" ]
    },
    {
      "filename": "sdk/cognitivelanguage/azure-ai-language-questionanswering/azure/ai/language/questionanswering/**/_serialization.py",
      "words": [ "ctxt", "wday", "mday", "astimezone", "unflattened", "JSONify", "deseralize" ]
    },
    {
      "filename": "sdk/cognitiveservices/azure-cognitiveservices-language-spellcheck/tests/*.py",
      "words": [ "Apim", "cognituve" ]
    },
    {
      "filename": "sdk/communication/**",
      "words": [
        "XVCJ",
        "PBOF"
      ]
    },
    {
      "filename": "sdk/communication/azure-communication-identity/tests/**",
      "words": [
        "Njgw",
        "FNNHHJT",
        "Zwiz",
        "nypg",
        "tzutc",
        "gettz"
      ]
    },
    {
      "filename": "sdk/containerregistry/azure-containerregistry/**",
      "words": [
        "udpated",
        "cncf",
        "oras",
        "rootfs"
      ]
    },
    {
      "filename": "sdk/eventgrid/**/*",
      "words": [
        "cncf",
        "CNCF",
        "Cncf",
        "MQTT",
        "Dicom",
        "Errored",
        "Fhir"
      ]
    },
    {
      "filename": "sdk/eventhub/test-resources.json",
      "words": [
        "mmspecial"
      ]
    },
    {
      "filename": "sdk/eventhub/azure-eventhub-checkpointstoreblob/**",
      "words": [
        "blobstoragecs",
        "blobstoragepm",
        "rscc",
        "rscd",
        "rsce",
        "rscl",
        "rsct",
        "saoid",
        "scid",
        "skoid",
        "suoid"
      ]
    },
    {
      "filename": "sdk/formrecognizer/azure-ai-formrecognizer/tests/*.py",
      "words": [
        "WDLABCD"
      ]
    },
    {
      "filename": "sdk/formrecognizer/azure-ai-formrecognizer/**",
      "words": [
        "allinone",
        "dmac",
        "ierr",
        "mymodel",
        "heif",
        "racwd",
        "rrggbb",
        "UPCA",
        "UPCE"
      ]
    },
    {
      "filename": "sdk/documentintelligence/azure-ai-documentintelligence/tests/*.py",
      "words": [
        "WDLABCD"
      ]
    },
    {
      "filename": "sdk/documentintelligence/azure-ai-documentintelligence/**",
      "words": [
        "allinone",
        "dmac",
        "ierr",
        "mymodel",
        "heif",
        "racwd",
        "rrggbb",
        "UPCA",
        "UPCE",
        "mros",
        "Nify",
        "deserializers",
        "ctxt",
        "wday"
      ]
    },
    {
      "filename": "sdk/healthinsights/**",
      "words": [
        "ABDO",
        "ACEI",
        "acessory",
        "Angioedema",
        "ANGIOEDEMA",
        "angioedema",
        "Apyrexial",
        "auscltation",
        "bilat",
        "BIPAP",
        "Bisacodyl",
        "brochial",
        "Caphosol",
        "CARDIOVASC",
        "chole",
        "Cytoxan",
        "DCIS",
        "DEBAB",
        "DEBAC",
        "DEBAE",
        "DEFIC",
        "Dilt",
        "diurese",
        "dyslipidemia",
        "ecchymoses",
        "ENDO",
        "Farenheit",
        "fhir",
        "fludarabine",
        "Gastro",
        "Gastroesophageal",
        "GENEORPROTEIN",
        "GENEORPROTEIN",
        "Hematocrit",
        "hemodynamic",
        "hemodynamics",
        "hemolytic",
        "hemoptysis",
        "hemoptysis",
        "Hydrox",
        "hypercholesterolemia",
        "HYPERLIPEM",
        "hypernatremia",
        "Hypogammaglobumenia",
        "hystarectomy",
        "IADLs",
        "inferolateral",
        "IVIG",
        "KIDN",
        "lasix",
        "LBTEST",
        "LBTEST",
        "LBTEST",
        "LBTEST",
        "LBTEST",
        "LBTESTCD",
        "LMCA",
        "lopressor",
        "LVEDP",
        "LVEF",
        "LYMPHADENO",
        "MALIG",
        "Medrol",
        "meds",
        "MIBI",
        "Mirena",
        "MTHU",
        "Musculo",
        "MYCNF",
        "MYOCARD",
        "nbrochial",
        "NEURO",
        "nhemodynamics",
        "NKDA",
        "nsclc",
        "nxoperex",
        "Omecprazole",
        "onco",
        "PERRLA",
        "Phos",
        "PRBCs",
        "Prilosec",
        "retrorubral",
        "RPDA",
        "sats",
        "scopy",
        "SDTM",
        "Soln",
        "Solu",
        "solumedrol",
        "Succ",
        "sulfonylurea",
        "tachycardic",
        "tachypnic",
        "Tazobactam",
        "Theophyline",
        "thyromegaly",
        "tounge",
        "tounge",
        "Uniphyl",
        "VASODILAT",
        "VSTESTCD",
        "xoperex",
        "Zocor"
      ]
    },
    {
      "filename": "sdk/keyvault/**",
      "words": [
        "eddsa",
        "Thawte"
      ]
    },
    {
      "filename": "sdk/monitor/test-resources.json",
      "words": [
        "azconfig",
        "azmonitordce",
        "euap",
        "azmonitordcr",
        "azmonitorlogsws",
        "authr",
        "dcrrole",
        "pergb"
      ]
    },
    {
      "filename": "sdk/monitor/azure-monitor-*/**/*",
      "words": [
        "ctxt",
        "wday",
        "percentilesw",
        "plotly",
        "nbformat",
        "nbconvert"
      ]
    },
    {
      "filename": "sdk/monitor/azure-monitor-opentelemetry*/**/*",
      "words": [
        "blrp",
        "configurators",
        "dbapi",
        "grpc",
        "opentelemetry",
        "otel",
        "OTELRESOURCE",
        "OTLP",
        "otlp",
        "speced",
        "pkgutils",
        "psycopg",
        "uninstrument",
        "uninstrumented"
      ]
    },
    {
      "filename": "sdk/monitor/azure-monitor-opentelemetry*/**/*.py",
      "words": [
        "asgi",
        "ikey",
        "msecs",
        "mycontainer",
        "semconv",
        "updown",
        "uvicorn"
      ]
    },
    {
      "filename": "sdk/schemaregistry/**/*.py",
      "words": [
        "mros",
        "deserializers",
        "ctxt",
        "wday",
        "Nify"
      ]
    },
    {
      "filename": "sdk/schemaregistry/**/tests/**/*.py",
      "words": [
        "favo",
        "randb"
      ]
    },
    {
      "filename": "sdk/schemaregistry/azure-schemaregistry-avroencoder/**/*.py",
      "words": [
        "currsize"
      ]
    },
    {
      "filename": "sdk/schemaregistry/azure-schemaregistry-avroencoder/doc/*.rst",
      "words": [
        "undoc"
      ]
    },
    {
      "filename": "sdk/synapse/azure-synapse-spark/azure/synapse/spark/models/*.py",
      "words": [
        "pyspark",
        "ename",
        "evalue"
      ]
    },
    {
      "filename": "sdk/synapse/azure-synapse-artifacts/azure/synapse/artifacts/aio/operations/*.py",
      "words": [
        "Syms",
        "MetastoreUpdation"
      ]
    },
    {
      "filename": "sdk/synapse/azure-synapse-artifacts/azure/synapse/artifacts/models/*.py",
      "words": [
        "USQL",
        "Eloqua",
        "Hdfs",
        "Informix",
        "Magento",
        "MetastoreUpdation",
        "Netezza",
        "Odbc",
        "Responsys",
        "Sybase",
        "Twilio",
        "Vertica",
        "Xero",
        "SASL",
        "SSISDB",
        "WTGCTBG",
        "ilearner",
        "DBFS",
        "eloqua",
        "byoa",
        "cacerts",
        "HDFS",
        "hcatalog",
        "ondemand",
        "oozie",
        "magento",
        "mktorest",
        "nbformat",
        "paramref",
        "myshopify",
        "mysquare",
        "xero"
      ]
    },
    {
      "filename": "sdk/synapse/azure-synapse-artifacts/azure/synapse/artifacts/operations/*.py",
      "words": [
        "Syms",
        "Updation"
      ]
    },
    {
      "filename": "sdk/storage/azure-storage-file-datalake/**",
      "words": [
        "dlake",
        "rwxrwxrwx",
        "rwxrw",
        "rwxr",
        "ABFS",
        "mynewfile",
        "mynewdirectory",
        "mynewfilesystem",
        "mynewfilesystems",
        "myfilesystem",
        "myfilesystemforlistpaths",
        "myfilesystemforgetclient",
        "myclientfilesystem",
        "mydirectoryfilesystem",
        "myleasefilesystem",
        "mypathfilesystem",
        "mymetadatafilesystemsync",
        "fpath",
        "fsname",
        "dname",
        "filesys",
        "testfs",
        "nonexistentfs",
        "saoid",
        "testid",
        "deletionid",
        "cpkfile",
        "cpkdirectory",
        "cpksubdirectory",
        "thead",
        "tbody",
        "racwdlmeop",
        "newfs",
        "adlsstorage",
        "adlskey"
      ]
    },
    {
      "filename": "sdk/loadtestservice/azure-developer-loadtesting/azure/developer/loadtesting/**",
      "words": [
        "vusers"
      ]
    },
    {
      "filename": "sdk/ml/test-resources.json",
      "words": [
        "vnext",
        "sdkvnextcli",
        "GZRS",
        "RAGZRS",
        "kvtest",
        "amlworkspace",
        "euap",
        "automl",
        "azureml"
      ]
    },
    {
      "filename": "sdk/ml/*tests.yml",
      "words": [
        "euap"
      ]
    },
    {
      "filename": "sdk/ml/azure-ai-ml/**",
      "words": [
        "azureml",
        "mldesigner",
        "restclient",
        "tqdm",
        "mlflow",
        "automl",
        "featurization",
        "mltable",
        "flds",
        "resourceid",
        "hdfs",
        "qnormal",
        "qlognormal",
        "quniform",
        "qloguniform",
        "odict",
        "sdkv",
        "jioindiawest",
        "levelno",
        "amlignore",
        "envvar",
        "miniconda",
        "amlcompute",
        "onnx",
        "nesterov",
        "debugpy",
        "byoc",
        "klass",
        "vits",
        "vitb",
        "pbar",
        "cntx",
        "pydash",
        "sklearn",
        "openmpi",
        "myworkspace",
        "mydatastore",
        "mlnlp",
        "prec",
        "pacf",
        "armid",
        "dsvm",
        "aisupercomputer",
        "mferp",
        "nopycln",
        "smod",
        "etype",
        "stype",
        "roups",
        "txts",
        "sobol",
        "revo",
        "modelsrc",
        "amlworkspace",
        "plrmodel",
        "noopener",
        "runsvdir",
        "toolsai",
        "azuremlext",
        "euap",
        "centraluseuap",
        "consts",
        "lnotab",
        "nlocals",
        "kwonlyargcount",
        "dcid",
        "startf",
        "dpkg",
        "isreused",
        "reusedrunid",
        "strictyaml",
        "funcs",
        "Fsubscriptions",
        "Fresource",
        "Fproviders",
        "Fdeployments",
        "isfolder",
        "mylist",
        "unioned",
        "adamw",
        "yolov",
        "xdist",
        "adla",
        "listxattr",
        "copyxattr",
        "curatedenv",
        "cuda",
        "mkdtemp",
        "runit",
        "delim",
        "vendored",
        "wasb",
        "cgitb",
        "isclass",
        "isfunction",
        "errno",
        "firstlineno",
        "chdir",
        "fset",
        "azuresqldb",
        "unflat",
        "unflatten",
        "unflattened",
        "unflattens",
        "subel",
        "azuresynapseanalytics",
        "deque",
        "fstring",
        "vals",
        "reprlib",
        "gzrs",
        "ragzrs",
        "wsid",
        "azml",
        "uncompiled",
        "segs",
        "fnmatch",
        "posixpath",
        "SEPS",
        "wargs",
        "pycache",
        "ruamel",
        "reprcrash",
        "etests",
        "RMSE",
        "azmonitoring",
        "smirnov"
      ]
    },
    {
      "filename": "sdk/ai/azure-ai-projects/**",
      "words": [
        "aiservices",
        "OTEL",
        "GENAI",
<<<<<<< HEAD
        "fspath"
=======
        "fspath",
        "azureopenai"
>>>>>>> 86a4a411
      ]
    },
    {
      "filename": "sdk/ai/azure-ai-inference/**",
      "words": [
        "ctxt",
        "dels",
        "dtype",
        "fmatter",
        "fspath",
        "fstring",
        "ldel",
        "mros",
        "nify",
        "okwargs",
        "prompty",
        "rdel",
        "ubinary",
        "wday"
      ]
    },
    {
      "filename": "sdk/evaluation/azure-ai-evaluation/**",
      "words": [
        "raisvc",
        "otel",
        "otlp",
        "aggr",
        "mlflow",
        "azureml",
        "dcid",
        "prompty",
        "wsid",
        "tkey",
        "tparam",
        "tqdm",
        "ncols",
        "datas",
        "punkt",
        "gleu",
        "fmeasure",
        "upia",
        "xpia",
      ]
    },
    {
      "filename": "sdk/ai/azure-ai-generative/**",
      "words": [
        "tqdm",
        "genai"
      ]
    },
    {
      "filename": "sdk/openai/azure-openai/**",
      "words": [
        "azuread",
        "AZUREAD",
        "dall",
        "Lepardus",
        "WEBVTT",
        "logit",
        "byod",
        "logprobs"
      ]
    },
    {
      "filename": "sdk/attestation/azure-security-attestation/tests/conftest.py",
      "words": [
        "sharedwus"
      ]
    },
    {
      "filename": "sdk/confidentialledger/test-resources.bicep",
      "words": [
        "pysdkci"
      ]
    },
    {
      "filename": "sdk/agrifood/azure-agrifood-farming/**",
      "words": [
        "NDVI",
        "Unhandleable",
        "Nify",
        "ctxt",
        "unflattened",
        "wday",
        "deseralize",
        "stac",
        "nnumeral",
        "nonly",
        "STAC",
        "Placeid",
        "resouce",
        "nnumeral"
      ]
    },
    {
      "filename": "sdk/storage/azure-storage-file-share/**",
      "words": [
        "XSMB",
        "rcwd",
        "rcwdl",
        "prevsharesnapshot",
        "mydir",
        "amet",
        "consectetur",
        "elit",
        "adipiscing",
        "pyacrstoragestorname",
        "pyrmtstoragestorname",
        "vhds",
        "abcdefghijklmnop",
        "filetoupdate",
        "mydomain",
        "vhds",
        "utdir",
        "myaccount",
        "testid",
        "filea",
        "fileb",
        "FFFE",
        "Fdirectory",
        "Ffile",
        "Fsubdir",
        "Fdir",
        "adal",
        "mytestshare"
      ]
    },
    {
      "filename": "sdk/storage/**/_shared/**",
      "words": [
        "mday",
        "ISREG",
        "ISLNK",
        "struct",
        "ints",
        "nbytes"
      ]
    },
    {
      "filename": "sdk/mixedreality/azure-mixedreality-authentication/**",
      "words": [
        "Ijoi",
        "Iiwid"
      ]
    },
    {
      "filename": "sdk/attestation/azure-security-attestation/**",
      "words": [
        "MRENCLAVE",
        "ECDS",
        "kwtype",
        "clist",
        "mrsigner",
        "ECDH",
        "TPMs",
        "getopenidmetadata",
        "getopenidmetadataasync",
        "aikcert",
        "shareduks"
      ]
    },
    {
      "filename": "sdk/deviceupdate/azure-iot-deviceupdate/**",
      "words": [
        "wday",
        "mday",
        "unflattened",
        "deseralize",
        "astimezone",
        "ctxt",
        "Nify"
      ]
    },
    {
      "filename": "sdk/cosmos/azure-cosmos/**",
      "words": [
        "colls",
        "pkranges",
        "Upserts",
        "sprocs",
        "sproc",
        "Tohost",
        "appidacr",
        "myid",
        "mydb",
        "mycoll",
        "vals",
        "testdb",
        "globaldb",
        "ABCT",
        "AAAAABA",
        "AACAAAAAAAAAA",
        "aad",
        "mypk",
        "Strin'g",
        "Strin",
        "qlist",
        "DBA's",
        "myval",
        "mytext",
        "cdfg",
        "opqrs",
        "xjwm",
        "paas",
        "AQAAAA",
        "AQAAAJ",
        "unreachability",
        "formattableorderbyquery",
        "prange",
        "sessionlsn",
        "referer",
        "isquery",
        "iscanary",
        "RDFE",
        "Docoptype",
        "mycontainer",
        "iscontinuationexpected",
        "aalapatirvbd",
        "unconfigure",
        "undoc"
      ]
    },
    {
      "filename": "sdk/metricsadvisor/azure-ai-metricsadvisor/**",
      "words": [
        "POSTGRE",
        "tolist",
        "cond",
        "conds",
        "sumrollup",
        "adreadonly",
        "Shenzen",
        "myusername"
      ]
    },
    {
      "filename": "sdk/ai/azure-ai-resources/**",
      "words": [
        "azuread",
        "all-mpnet-base-v2",
        "dtype",
        "LLMRAG",
        "pipelinerunid",
        "pydantic",
        "swigfaiss",
        "tiktokens",
        "tqdm",
        "wasb"
      ]
    },
    {
      "filename": "sdk/core/azure-core/**",
      "words": [
        "odatav",
        "unpicklable",
        "reinvesitgate",
        "sansio",
        "ctxt",
        "azcore",
        "cafile",
        "wbits",
        "ctype",
        "hdrs",
        "rdap",
        "chardet",
        "redef",
        "cvar",
        "ryohji",
        "jiasli",
        "vbarbaresi",
        "undoc",
        "myuseragent",
        "azconfig",
        "killpg",
        "getpgid",
        "Chocolat",
        "myusergant",
        "nocover",
        "Patiño",
        "oooooold",
        "mytools",
        "myattr",
        "myvalue",
        "Oopsy",
        "datav",
        "mybytes",
        "myid",
        "jsonify",
        "ints",
        "inirudebwoy",
        "mghextreme"
      ]
    },
    {
      "filename": "sdk/cognitiveservices/azure-cognitiveservices-vision-face/azure/cognitiveservices/vision/face/models/*.py",
      "words": [
        "responsed"
      ]
    },
    {
      "filename": "sdk/cognitiveservices/azure-cognitiveservices-vision-contentmoderator/azure/cognitiveservices/vision/contentmoderator/operations/*.py",
      "words": [
        "tfile"
      ]
    },
    {
      "filename": "sdk/purview/azure-purview-catalog/azure/purview/catalog/aio/operations/*.py",
      "words": [
        "struct",
        "STRUCT",
        "nonly",
        "nthe",
        "reques"
      ]
    },
    {
      "filename": "sdk/purview/azure-purview-workflow/azure/purview/workflow/_serialization.py",
      "words": [
        "ctxt",
        "wday"
      ]
    },
    {
      "filename": "sdk/purview/azure-purview-sharing/azure/purview/sharing/_serialization.py",
      "words": [
        "ctxt",
        "wday"
      ]
    },
    {
      "filename": "sdk/purview/azure-purview-catalog/azure/purview/catalog/operations/*.py",
      "words": [
        "struct",
        "structdef",
        "STRUCT",
        "nonly",
        "nthe",
        "reques"
      ]
    },
    {
      "filename": "sdk/videoanalyzer/azure-media-videoanalyzer-edge/CHANGELOG.md",
      "words": [
        "ONVIF"
      ]
    },
    {
      "filename": "sdk/videoanalyzer/azure-media-videoanalyzer-edge/samples/sample_lva.py",
      "words": [
        "deviceid",
        "moduleid",
        "onvif",
        "Onvif"
      ]
    },
    {
      "filename": "sdk/confidentialledger/azure-confidentialledger/azure/confidentialledger/_operations/*.py",
      "words": [
        "mrenclave",
        "MRENCLAVE",
        "oeverify"
      ]
    },
    {
      "filename": "sdk/confidentialledger/azure-confidentialledger/azure/confidentialledger/*.py",
      "words": [
        "Nify",
        "ctxt",
        "unflattened",
        "ctxt",
        "wday",
        "mday",
        "deseralize",
        "astimezone"
      ]
    },
    {
      "filename": "sdk/confidentialledger/azure-confidentialledger/azure/confidentialledger/aio/_operations/*.py",
      "words": [
        "mrenclave",
        "MRENCLAVE",
        "oeverify",
        "Nify",
        "ctxt",
        "unflattened",
        "wday",
        "mday",
        "deseralize",
        "astimezone"
      ]
    },
    {
      "filename": "sdk/confidentialledger/azure-confidentialledger/azure/confidentialledger/certificate/*.py",
      "words": [
        "Nify",
        "ctxt",
        "unflattened",
        "wday",
        "mday",
        "deseralize",
        "wday",
        "mday",
        "deseralize",
        "astimezone"
      ]
    },
    {
      "filename": "sdk/confidentialledger/azure-confidentialledger/azure/confidentialledger/receipt/*.py",
      "words": [
        "Nify",
        "ctxt",
        "unflattened",
        "wday",
        "mday",
        "deseralize",
        "astimezone"
      ]
    },
    {
      "filename": "sdk/confidentialledger/azure-confidentialledger/samples/*.py",
      "words": [
        "tids",
        "MRENCLAVE",
        "mrenclave",
        "seqno"
      ]
    },
    {
      "filename": "sdk/confidentialledger/azure-confidentialledger/tests/*.py",
      "words": [
        "seqno",
        "mrenclave",
        "infile"
      ]
    },
    {
      "filename": "sdk/devcenter/azure-developer-devcenter/azure/developer/devcenter/*.py",
      "words": [
        "Nify",
        "ctxt",
        "unflattened",
        "deseralize",
        "wday",
        "mros"
      ]
    },
    {
      "filename": "sdk/devcenter/azure-developer-devcenter/azure/developer/devcenter/models/*.py",
      "words": [
        "vcpus"
      ]
    },
    {
      "filename": "sdk/appconfiguration/test-resources.json",
      "words": [
        "azconfig"
      ]
    },
    {
      "filename": "sdk/appconfiguration/azure-appconfiguration/**",
      "words": [
        "kvset"
      ]
    },
    {
      "filename": "sdk/appconfiguration/azure-appconfiguration/tests/**",
      "words": [
        "adfsasdfzsd"
      ]
    },
    {
      "filename": "sdk/personalizer/test-resources.json",
      "words": [
        "euap"
      ]
    },
    {
      "filename": "sdk/webpubsub/azure-messaging-webpubsubservice/azure/messaging/webpubsubservice/_serialization.py",
      "words": [
        "Nify",
        "ctxt",
        "unflattened",
        "wday",
        "deseralize"
      ]
    },
    {
      "filename": "sdk/webpubsub/azure-messaging-webpubsubclient/azure/messaging/webpubsubclient/**/_client.py",
      "words": [
        "awps"
      ]
    },
    {
      "filename": "sdk/webpubsub/azure-messaging-webpubsubclient/stress/*.py",
      "words": [
        "psutil"
      ]
    },
    {
      "filename": "sdk/contentsafety/azure-ai-contentsafety/azure/ai/contentsafety/*.py",
      "words": [
        "mros",
        "deserializers",
        "ctxt",
        "wday",
        "JSONify",
        "Nify"
      ]
    },
    {
      "filename": "sdk/vision/azure-ai-vision-imageanalysis/azure/ai/vision/imageanalysis/**/*.py",
      "words": [
        "mros",
        "Nify",
        "deserializers",
        "ctxt",
        "wday"
      ]
    },
    {
      "filename": "sdk/iothub/azure-iot-deviceprovisioning/azure/iot/deviceprovisioning/_serialization.py",
      "words": [
        "ctxt",
        "wday"
      ]
    },
    {
      "filename": "sdk/purview/azure-purview-datamap/azure/purview/datamap/*.py",
      "words": [
        "mros",
        "Nify",
        "deserializers",
        "ctxt",
        "wday"
      ]
    },
    {
      "filename": "sdk/translation/azure-ai-translation-document/azure/ai/translation/document/*.py",
      "words": [
        "mros",
        "Nify",
        "ctxt",
        "wday"
      ]
    },
    {
      "filename": "sdk/healthinsights/azure-healthinsights-radiologyinsights/**",
      "words": [
        "ctxt",
        "mros",
        "Nify",
        "loinc",
        "wday",
        "SNOMED",
        "lobulated",
        "pericholecystic",
        "craniocaudally",
        "angiomyolipomas",
        "Omnipaque"
      ]
    },
    {
      "filename": "sdk/face/azure-ai-vision-face/**",
      "words": [
        "mros",
        "Nify",
        "ctxt",
        "wday",
        "faceid",
        "facelistid",
        "largefacelistid",
        "persongroupid",
        "largepersongroupid",
        "dynamicpersongroupid",
        "personid",
        "maxnumofcandidatesreturned"
      ]
    },
    {
      "filename": "sdk/face/azure-ai-vision-face/tests/**",
      "words": [
        "dcid"
      ]
    },
    {
      "filename": "sdk/healthdataaiservices/azure-health-deidentification/**",
      "words": [
        "deid",
        "deidservices",
        "deidentification",
        "healthdataaiservices",
        "deidentify",
        "deidentified"
      ]
    },
    {
      "filename": "sdk/evaluation/azure-ai-evaluation/azure/ai/evaluation/_common/utils.py",
      "words": [
        "stringized"
      ]
    },
    {
      "filename": "sdk/maps/azure-maps-route/**",
      "words": [
        "uturn",
        "Einsteinweg",
        "Hundredkm",
        "TPEG",
        "Hundredkm"
      ]
    }
  ],
  "allowCompoundWords": true
}<|MERGE_RESOLUTION|>--- conflicted
+++ resolved
@@ -1330,12 +1330,8 @@
         "aiservices",
         "OTEL",
         "GENAI",
-<<<<<<< HEAD
-        "fspath"
-=======
         "fspath",
         "azureopenai"
->>>>>>> 86a4a411
       ]
     },
     {
