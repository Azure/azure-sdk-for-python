--- conflicted
+++ resolved
@@ -1164,7 +1164,6 @@
       "words": [
         "euap"
       ]
-<<<<<<< HEAD
     },
     {
       "filename": "sdk/webpubsub/azure-messaging-webpubsubservice/azure/messaging/webpubsubservice/_serialization.py",
@@ -1175,8 +1174,6 @@
         "wday",
         "deseralize"
       ]
-=======
->>>>>>> ce8b6ba5
     }
   ],
   "allowCompoundWords": true
