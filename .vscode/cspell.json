--- conflicted
+++ resolved
@@ -808,9 +808,6 @@
         "fnmatch",
         "posixpath",
         "SEPS",
-<<<<<<< HEAD
-        "wargs"
-=======
         "wargs",
         "pycache"
       ]
@@ -819,7 +816,6 @@
       "filename": "sdk/attestation/azure-security-attestation/tests/conftest.py",
       "words":[
         "sharedwus"
->>>>>>> dce54150
       ]
     },
     {
