--- conflicted
+++ resolved
@@ -1436,12 +1436,8 @@
         "fmeasure",
         "upia",
         "xpia",
-<<<<<<< HEAD
-        "expirable"
-=======
         "expirable",
         "ralphe"
->>>>>>> 2f6c69c9
       ]
     },
     {
