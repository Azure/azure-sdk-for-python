--- conflicted
+++ resolved
@@ -1710,7 +1710,6 @@
       ]
     },
     {
-<<<<<<< HEAD
       "filename": "sdk/purview/azure-purview-datamap/azure/purview/datamap/*.py",
       "words": [
         "mros",
@@ -1718,7 +1717,9 @@
         "deserializers",
         "ctxt",
         "wday"
-=======
+      ]
+    },
+    {
       "filename": "sdk/healthinsights/azure-healthinsights-radiologyinsights/**",
       "words": [
         "ctxt",
@@ -1727,7 +1728,6 @@
         "loinc",
         "wday",
         "SNOMED"
->>>>>>> f1127dfe
       ]
     }
   ],
