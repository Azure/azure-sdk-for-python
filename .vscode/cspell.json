--- conflicted
+++ resolved
@@ -26,12 +26,9 @@
     "sdk/**/azure-cognitiveservices**",
     "sdk/**/_generated/**",
     "**/*requirement*.txt",
-<<<<<<< HEAD
-=======
     "**/assets.json",
 
     "sdk/anomalydetector/**",
->>>>>>> 54c7459d
     "sdk/applicationinsights/azure-applicationinsights/**",
     "sdk/batch/azure-batch/**",
     "sdk/cognitiveservices/azure-cognitiveservices-search-autosuggest/**",
